The MIT License (MIT)

<<<<<<< HEAD
Copyright (c) 2009-2019 The NdovuCoin Core developers
Copyright (c) 2009-2019 NdovuCoin Developers
=======
Copyright (c) 2009-2020 The Bitcoin Core developers
Copyright (c) 2009-2020 Bitcoin Developers
>>>>>>> e8e79958

Permission is hereby granted, free of charge, to any person obtaining a copy
of this software and associated documentation files (the "Software"), to deal
in the Software without restriction, including without limitation the rights
to use, copy, modify, merge, publish, distribute, sublicense, and/or sell
copies of the Software, and to permit persons to whom the Software is
furnished to do so, subject to the following conditions:

The above copyright notice and this permission notice shall be included in
all copies or substantial portions of the Software.

THE SOFTWARE IS PROVIDED "AS IS", WITHOUT WARRANTY OF ANY KIND, EXPRESS OR
IMPLIED, INCLUDING BUT NOT LIMITED TO THE WARRANTIES OF MERCHANTABILITY,
FITNESS FOR A PARTICULAR PURPOSE AND NONINFRINGEMENT. IN NO EVENT SHALL THE
AUTHORS OR COPYRIGHT HOLDERS BE LIABLE FOR ANY CLAIM, DAMAGES OR OTHER
LIABILITY, WHETHER IN AN ACTION OF CONTRACT, TORT OR OTHERWISE, ARISING FROM,
OUT OF OR IN CONNECTION WITH THE SOFTWARE OR THE USE OR OTHER DEALINGS IN
THE SOFTWARE.<|MERGE_RESOLUTION|>--- conflicted
+++ resolved
@@ -1,12 +1,7 @@
 The MIT License (MIT)
 
-<<<<<<< HEAD
-Copyright (c) 2009-2019 The NdovuCoin Core developers
-Copyright (c) 2009-2019 NdovuCoin Developers
-=======
 Copyright (c) 2009-2020 The Bitcoin Core developers
 Copyright (c) 2009-2020 Bitcoin Developers
->>>>>>> e8e79958
 
 Permission is hereby granted, free of charge, to any person obtaining a copy
 of this software and associated documentation files (the "Software"), to deal
