# Crown Platform 0.14.0

[![pipeline status](http://gitlab.crownplatform.com/crown/crown-core/badges/master/pipeline.svg)](http://gitlab.crownplatform.com/crown/crown-core/commits/master)

http://www.crownplatform.com

## What is Crown?

Crown is both a leading digital token (known as CRW) and a self-sustaining blockchain platform for building and running economy applications. Our community uses the Crown Platform as a payment service, proof of data integrity and a support structure for projects ranging from cloud businesses to apps. As more users lend their talents and passion to the platform, Crown’s potential to promote innovation grows exponentially. 

###  A Digital Token

CRW tokens are a type of cryptocurrency. Like bitcoins, CRW can be used to pay for a wide variety of products and services. CRW can also be traded against other altcoins through online exchanges.

### Blockchain Application Platform

The Crown Platform utilizes two additional tiers of nodes that offer different roles: Masternodes process instant transactions while Systemnodes will host applications via the CrownPlatform. Members of the Crown Community can set up their own incentivized nodes to earn CRW while helping to maintain the network.

For more information, as well as an immediately usable, binary version Crown see https://crownplatform.com/wallet.

## Community

Crown is ultimately a community-driven platform. Its potential to bring social and technological growth is contingent on the ideas and support its users provide. We invite you to lend your voice and imagination to this burgeoning platform and share in its success. Together, there’s no limit to what we can accomplish.

* Crown Forum: https://forum.crownplatform.com
<<<<<<< HEAD
* Discord: https://discord.gg/uFhNZNW
=======
* Discord: https://discord.gg/Tcrkazc
>>>>>>> 682679d0
* Telegram: https://t.me/crownplatform
* Guides & How-to: https://forum.crownplatform.com/index.php?board=5.0

## Governance

Crown’s governance system has two core functions: choosing platform direction and funding. Unlike blockchain projects that rely on donations and pre-mined endowments, Crown uses 25% of each block reward to fund its own development. This allocation of funds allows us to reward miners and node operators for their contributions without compromising the platform’s coding and optimization efforts.

Crown’s governance system also enables its community to vote on which changes (ranging from projects to network updates) will be implemented onto the blockchain. Any platform user can submit a proposal to grow or change the network. 

* View [proposals](https://crowncentral.net/proposals/overview)
* Learn [how to create a proposal](https://forum.crownplatform.com/index.php?topic=11.0)

## Server Nodes

Crown uses two types of server nodes to build and protect its network — Systemnodes and Masternodes. Each of these dedicated servers are unique and provide vital infrastructure. By creating and running them, you can help our community grow while consistently earning CRW as a reward. With the switch from Proof of Work (PoW) to Proof of Stake (PoS) in v0.13 systemnodes and masternodes take over the responsibility of block generation from miners. This new generation process is referred to as "minting".

### Masternodes

Masternodes supply substantial computing power to the Crown Platform, and have copies of the ledger stored and ready to distribute to the network if needed. Think of Masternodes as the stabilizing force behind Crown; they help us keep the network secure and running smoothly by tracking the ledger and confirming transactions at lightning speed with Instant Send. A Masternode requires 10,000 CRW collateral to run.

See also: [Masternode Setup Guide](https://forum.crownplatform.com/index.php?topic=1241.0).

### Systemnodes

Systemnodes are empty-shell servers that are tasked with hosting specific services for the Crown network. The Crown Platform will use Systemnodes to host new economy applications created by members of the community, connecting them to the Crown Platform through an API. A Systemnode requires 500 CRW collateral to run. 

See also: [Systemnode Setup Guide](https://forum.crownplatform.com/index.php?topic=1240.0).

## Development

### Report a Bug

Bugs can be reported via the Gitlab issues page: https://gitlab.crownplatform.com/crown/crown-core/issues, tech support channels in Discord or emailing [support@crownplatform.com](email:support@crownplatform.com)

When describing a bug please include following information:
* **Issue summary** - an issue header which outlines the actual defect to be solved
* **Product** - for example *Desktop Wallet x64, Windows 10*
* **Build Found In** - for example *0.13.4.0*; this is very important as you may be using an old build and the issue may already have been resolved.
* **Steps to reproduce** - the steps to recreate exactly how the error occurred when you found the issue
* **Expected behavior** -  what you would expect to see instead of the issue; this can be useful as it may trigger a conversation between yourself and the developer (or the team) about a better fix or possible solutions.

### Procedures for bounty development
Crown core developers are working hard on bug fixes, platform enhancements, and new product features.
Some of these tasks may be completed by talented community members through the bounty program.
Bounties are posted to the wiki and can be picked up by anyone who wants to submit new code to the project repository.
If you have any questions regarding code submissions, please contact Artem Brazhnikov through Discord and ask about bounties.

## License

Crown Core is released under the terms of the MIT license. See [LICENSE](LICENSE) for more
information or see http://opensource.org/licenses/MIT.
- - -

Copyright © 2009-2018, Bitcoin Core Developers

Copyright © 2014-2016, Dash Core Developers

Copyright © 2014-2020, Crown Developers<|MERGE_RESOLUTION|>--- conflicted
+++ resolved
@@ -22,12 +22,8 @@
 
 Crown is ultimately a community-driven platform. Its potential to bring social and technological growth is contingent on the ideas and support its users provide. We invite you to lend your voice and imagination to this burgeoning platform and share in its success. Together, there’s no limit to what we can accomplish.
 
-* Crown Forum: https://forum.crownplatform.com
-<<<<<<< HEAD
-* Discord: https://discord.gg/uFhNZNW
-=======
+* Crown Forum: https://forum.crown.tech
 * Discord: https://discord.gg/Tcrkazc
->>>>>>> 682679d0
 * Telegram: https://t.me/crownplatform
 * Guides & How-to: https://forum.crownplatform.com/index.php?board=5.0
 
@@ -73,6 +69,7 @@
 Crown core developers are working hard on bug fixes, platform enhancements, and new product features.
 Some of these tasks may be completed by talented community members through the bounty program.
 Bounties are posted to the wiki and can be picked up by anyone who wants to submit new code to the project repository.
+If you want to be directly notified of new bounties matching your specific skillset, fill out the short intake survey to get onto the [InSource Community Job Board](https://crown.link/insource).
 If you have any questions regarding code submissions, please contact Artem Brazhnikov through Discord and ask about bounties.
 
 ## License
