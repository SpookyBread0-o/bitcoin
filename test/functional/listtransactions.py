#!/usr/bin/env python3
# Copyright (c) 2014-2016 The Bitcoin Core developers
# Distributed under the MIT software license, see the accompanying
# file COPYING or http://www.opensource.org/licenses/mit-license.php.
"""Test the listtransactions API."""

from test_framework.test_framework import IoPTestFramework
from test_framework.util import *
from test_framework.mininode import CTransaction, COIN
from io import BytesIO

def txFromHex(hexstring):
    tx = CTransaction()
    f = BytesIO(hex_str_to_bytes(hexstring))
    tx.deserialize(f)
    return tx

<<<<<<< HEAD
class ListTransactionsTest(IoPTestFramework):
    def __init__(self):
        super().__init__()
        self.num_nodes = 4
        self.setup_clean_chain = False

    def setup_nodes(self):
        #This test requires mocktime
=======
class ListTransactionsTest(BitcoinTestFramework):
    def set_test_params(self):
        self.num_nodes = 2
>>>>>>> 51bad919
        self.enable_mocktime()

    def run_test(self):
        # Simple send, 0 to 1:
        txid = self.nodes[0].sendtoaddress(self.nodes[1].getnewaddress(), 0.1)
        self.sync_all()
        assert_array_result(self.nodes[0].listtransactions(),
                           {"txid":txid},
                           {"category":"send","account":"","amount":Decimal("-0.1"),"confirmations":0})
        assert_array_result(self.nodes[1].listtransactions(),
                           {"txid":txid},
                           {"category":"receive","account":"","amount":Decimal("0.1"),"confirmations":0})
        # mine a block, confirmations should change:
        self.nodes[0].generate(1)
        self.sync_all()
        assert_array_result(self.nodes[0].listtransactions(),
                           {"txid":txid},
                           {"category":"send","account":"","amount":Decimal("-0.1"),"confirmations":1})
        assert_array_result(self.nodes[1].listtransactions(),
                           {"txid":txid},
                           {"category":"receive","account":"","amount":Decimal("0.1"),"confirmations":1})

        # send-to-self:
        txid = self.nodes[0].sendtoaddress(self.nodes[0].getnewaddress(), 0.2)
        assert_array_result(self.nodes[0].listtransactions(),
                           {"txid":txid, "category":"send"},
                           {"amount":Decimal("-0.2")})
        assert_array_result(self.nodes[0].listtransactions(),
                           {"txid":txid, "category":"receive"},
                           {"amount":Decimal("0.2")})

        # sendmany from node1: twice to self, twice to node2:
        send_to = { self.nodes[0].getnewaddress() : 0.11,
                    self.nodes[1].getnewaddress() : 0.22,
                    self.nodes[0].getaccountaddress("from1") : 0.33,
                    self.nodes[1].getaccountaddress("toself") : 0.44 }
        txid = self.nodes[1].sendmany("", send_to)
        self.sync_all()
        assert_array_result(self.nodes[1].listtransactions(),
                           {"category":"send","amount":Decimal("-0.11")},
                           {"txid":txid} )
        assert_array_result(self.nodes[0].listtransactions(),
                           {"category":"receive","amount":Decimal("0.11")},
                           {"txid":txid} )
        assert_array_result(self.nodes[1].listtransactions(),
                           {"category":"send","amount":Decimal("-0.22")},
                           {"txid":txid} )
        assert_array_result(self.nodes[1].listtransactions(),
                           {"category":"receive","amount":Decimal("0.22")},
                           {"txid":txid} )
        assert_array_result(self.nodes[1].listtransactions(),
                           {"category":"send","amount":Decimal("-0.33")},
                           {"txid":txid} )
        assert_array_result(self.nodes[0].listtransactions(),
                           {"category":"receive","amount":Decimal("0.33")},
                           {"txid":txid, "account" : "from1"} )
        assert_array_result(self.nodes[1].listtransactions(),
                           {"category":"send","amount":Decimal("-0.44")},
                           {"txid":txid, "account" : ""} )
        assert_array_result(self.nodes[1].listtransactions(),
                           {"category":"receive","amount":Decimal("0.44")},
                           {"txid":txid, "account" : "toself"} )

        multisig = self.nodes[1].createmultisig(1, [self.nodes[1].getnewaddress()])
        self.nodes[0].importaddress(multisig["redeemScript"], "watchonly", False, True)
        txid = self.nodes[1].sendtoaddress(multisig["address"], 0.1)
        self.nodes[1].generate(1)
        self.sync_all()
        assert(len(self.nodes[0].listtransactions("watchonly", 100, 0, False)) == 0)
        assert_array_result(self.nodes[0].listtransactions("watchonly", 100, 0, True),
                           {"category":"receive","amount":Decimal("0.1")},
                           {"txid":txid, "account" : "watchonly"} )

        self.run_rbf_opt_in_test()

    # Check that the opt-in-rbf flag works properly, for sent and received
    # transactions.
    def run_rbf_opt_in_test(self):
        # Check whether a transaction signals opt-in RBF itself
        def is_opt_in(node, txid):
            rawtx = node.getrawtransaction(txid, 1)
            for x in rawtx["vin"]:
                if x["sequence"] < 0xfffffffe:
                    return True
            return False

        # Find an unconfirmed output matching a certain txid
        def get_unconfirmed_utxo_entry(node, txid_to_match):
            utxo = node.listunspent(0, 0)
            for i in utxo:
                if i["txid"] == txid_to_match:
                    return i
            return None

        # 1. Chain a few transactions that don't opt-in.
        txid_1 = self.nodes[0].sendtoaddress(self.nodes[1].getnewaddress(), 1)
        assert(not is_opt_in(self.nodes[0], txid_1))
        assert_array_result(self.nodes[0].listtransactions(), {"txid": txid_1}, {"bip125-replaceable":"no"})
        sync_mempools(self.nodes)
        assert_array_result(self.nodes[1].listtransactions(), {"txid": txid_1}, {"bip125-replaceable":"no"})

        # Tx2 will build off txid_1, still not opting in to RBF.
        utxo_to_use = get_unconfirmed_utxo_entry(self.nodes[0], txid_1)
        assert_equal(utxo_to_use["safe"], True)
        utxo_to_use = get_unconfirmed_utxo_entry(self.nodes[1], txid_1)
        utxo_to_use = get_unconfirmed_utxo_entry(self.nodes[1], txid_1)
        assert_equal(utxo_to_use["safe"], False)

        # Create tx2 using createrawtransaction
        inputs = [{"txid":utxo_to_use["txid"], "vout":utxo_to_use["vout"]}]
        outputs = {self.nodes[0].getnewaddress(): 0.999}
        tx2 = self.nodes[1].createrawtransaction(inputs, outputs)
        tx2_signed = self.nodes[1].signrawtransaction(tx2)["hex"]
        txid_2 = self.nodes[1].sendrawtransaction(tx2_signed)

        # ...and check the result
        assert(not is_opt_in(self.nodes[1], txid_2))
        assert_array_result(self.nodes[1].listtransactions(), {"txid": txid_2}, {"bip125-replaceable":"no"})
        sync_mempools(self.nodes)
        assert_array_result(self.nodes[0].listtransactions(), {"txid": txid_2}, {"bip125-replaceable":"no"})

        # Tx3 will opt-in to RBF
        utxo_to_use = get_unconfirmed_utxo_entry(self.nodes[0], txid_2)
        inputs = [{"txid": txid_2, "vout":utxo_to_use["vout"]}]
        outputs = {self.nodes[1].getnewaddress(): 0.998}
        tx3 = self.nodes[0].createrawtransaction(inputs, outputs)
        tx3_modified = txFromHex(tx3)
        tx3_modified.vin[0].nSequence = 0
        tx3 = bytes_to_hex_str(tx3_modified.serialize())
        tx3_signed = self.nodes[0].signrawtransaction(tx3)['hex']
        txid_3 = self.nodes[0].sendrawtransaction(tx3_signed)

        assert(is_opt_in(self.nodes[0], txid_3))
        assert_array_result(self.nodes[0].listtransactions(), {"txid": txid_3}, {"bip125-replaceable":"yes"})
        sync_mempools(self.nodes)
        assert_array_result(self.nodes[1].listtransactions(), {"txid": txid_3}, {"bip125-replaceable":"yes"})

        # Tx4 will chain off tx3.  Doesn't signal itself, but depends on one
        # that does.
        utxo_to_use = get_unconfirmed_utxo_entry(self.nodes[1], txid_3)
        inputs = [{"txid": txid_3, "vout":utxo_to_use["vout"]}]
        outputs = {self.nodes[0].getnewaddress(): 0.997}
        tx4 = self.nodes[1].createrawtransaction(inputs, outputs)
        tx4_signed = self.nodes[1].signrawtransaction(tx4)["hex"]
        txid_4 = self.nodes[1].sendrawtransaction(tx4_signed)

        assert(not is_opt_in(self.nodes[1], txid_4))
        assert_array_result(self.nodes[1].listtransactions(), {"txid": txid_4}, {"bip125-replaceable":"yes"})
        sync_mempools(self.nodes)
        assert_array_result(self.nodes[0].listtransactions(), {"txid": txid_4}, {"bip125-replaceable":"yes"})

        # Replace tx3, and check that tx4 becomes unknown
        tx3_b = tx3_modified
        tx3_b.vout[0].nValue -= int(Decimal("0.004") * COIN) # bump the fee
        tx3_b = bytes_to_hex_str(tx3_b.serialize())
        tx3_b_signed = self.nodes[0].signrawtransaction(tx3_b)['hex']
        txid_3b = self.nodes[0].sendrawtransaction(tx3_b_signed, True)
        assert(is_opt_in(self.nodes[0], txid_3b))

        assert_array_result(self.nodes[0].listtransactions(), {"txid": txid_4}, {"bip125-replaceable":"unknown"})
        sync_mempools(self.nodes)
        assert_array_result(self.nodes[1].listtransactions(), {"txid": txid_4}, {"bip125-replaceable":"unknown"})

        # Check gettransaction as well:
        for n in self.nodes[0:2]:
            assert_equal(n.gettransaction(txid_1)["bip125-replaceable"], "no")
            assert_equal(n.gettransaction(txid_2)["bip125-replaceable"], "no")
            assert_equal(n.gettransaction(txid_3)["bip125-replaceable"], "yes")
            assert_equal(n.gettransaction(txid_3b)["bip125-replaceable"], "yes")
            assert_equal(n.gettransaction(txid_4)["bip125-replaceable"], "unknown")

        # After mining a transaction, it's no longer BIP125-replaceable
        self.nodes[0].generate(1)
        assert(txid_3b not in self.nodes[0].getrawmempool())
        assert_equal(self.nodes[0].gettransaction(txid_3b)["bip125-replaceable"], "no")
        assert_equal(self.nodes[0].gettransaction(txid_4)["bip125-replaceable"], "unknown")


if __name__ == '__main__':
    ListTransactionsTest().main()
<|MERGE_RESOLUTION|>--- conflicted
+++ resolved
@@ -15,20 +15,9 @@
     tx.deserialize(f)
     return tx
 
-<<<<<<< HEAD
 class ListTransactionsTest(IoPTestFramework):
-    def __init__(self):
-        super().__init__()
-        self.num_nodes = 4
-        self.setup_clean_chain = False
-
-    def setup_nodes(self):
-        #This test requires mocktime
-=======
-class ListTransactionsTest(BitcoinTestFramework):
     def set_test_params(self):
         self.num_nodes = 2
->>>>>>> 51bad919
         self.enable_mocktime()
 
     def run_test(self):
