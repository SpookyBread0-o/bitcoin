#!/usr/bin/env python3
# Copyright (c) 2014-2017 The Bitcoin Core developers
# Distributed under the MIT software license, see the accompanying
# file COPYING or http://www.opensource.org/licenses/mit-license.php.
"""Test mempool persistence.

By default, bitcoind will dump mempool on shutdown and
then reload it on startup. This can be overridden with
the -persistmempool=0 command line option.

Test is as follows:

  - start node0, node1 and node2. node1 has -persistmempool=0
  - create 5 transactions on node2 to its own address. Note that these
    are not sent to node0 or node1 addresses because we don't want
    them to be saved in the wallet.
  - check that node0 and node1 have 5 transactions in their mempools
  - shutdown all nodes.
  - startup node0. Verify that it still has 5 transactions
    in its mempool. Shutdown node0. This tests that by default the
    mempool is persistent.
  - startup node1. Verify that its mempool is empty. Shutdown node1.
    This tests that with -persistmempool=0, the mempool is not
    dumped to disk when the node is shut down.
  - Restart node0 with -persistmempool=0. Verify that its mempool is
    empty. Shutdown node0. This tests that with -persistmempool=0,
    the mempool is not loaded from disk on start up.
  - Restart node0 with -persistmempool. Verify that it has 5
    transactions in its mempool. This tests that -persistmempool=0
    does not overwrite a previously valid mempool stored on disk.
  - Remove node0 mempool.dat and verify savemempool RPC recreates it
    and verify that node1 can load it and has 5 transaction in its
    mempool.
  - Verify that savemempool throws when the RPC is called if
    node1 can't write to disk.

"""
import os
import time

from test_framework.test_framework import BitcoinTestFramework
from test_framework.util import *

class MempoolPersistTest(BitcoinTestFramework):
    def set_test_params(self):
        self.num_nodes = 3
        self.extra_args = [[], ["-persistmempool=0"], []]

    def run_test(self):
        chain_height = self.nodes[0].getblockcount()
        assert_equal(chain_height, 200)

        self.log.debug("Mine a single block to get out of IBD")
        self.nodes[0].generate(1)
        self.sync_all()

        self.log.debug("Send 5 transactions from node2 (to its own address)")
        for i in range(5):
            self.nodes[2].sendtoaddress(self.nodes[2].getnewaddress(), Decimal("10"))
        node2_balance = self.nodes[2].getbalance()
        self.sync_all()

        self.log.debug("Verify that node0 and node1 have 5 transactions in their mempools")
        assert_equal(len(self.nodes[0].getrawmempool()), 5)
        assert_equal(len(self.nodes[1].getrawmempool()), 5)

        self.log.debug("Stop-start the nodes. Verify that node0 has the transactions in its mempool and node1 does not. Verify that node2 calculates its balance correctly after loading wallet transactions.")
        self.stop_nodes()
<<<<<<< HEAD
        self.start_node(0)
        self.start_node(1)
        # Give bitcoind a second to reload the mempool
        time.sleep(1)
        wait_until(lambda: len(self.nodes[0].getrawmempool()) == 5)
=======
        self.start_node(1)  # Give this one a head-start, so we can be "extra-sure" that it didn't load anything later
        self.start_node(0)
        self.start_node(2)
        # Give bitcoind a second to reload the mempool
        wait_until(lambda: len(self.nodes[0].getrawmempool()) == 5, timeout=1)
        wait_until(lambda: len(self.nodes[2].getrawmempool()) == 5, timeout=1)
        # The others have loaded their mempool. If node_1 loaded anything, we'd probably notice by now:
>>>>>>> f17942a3
        assert_equal(len(self.nodes[1].getrawmempool()), 0)

        # Verify accounting of mempool transactions after restart is correct
        self.nodes[2].syncwithvalidationinterfacequeue()  # Flush mempool to wallet
        assert_equal(node2_balance, self.nodes[2].getbalance())

        self.log.debug("Stop-start node0 with -persistmempool=0. Verify that it doesn't load its mempool.dat file.")
        self.stop_nodes()
        self.start_node(0, extra_args=["-persistmempool=0"])
        # Give bitcoind a second to reload the mempool
        time.sleep(1)
        assert_equal(len(self.nodes[0].getrawmempool()), 0)

        self.log.debug("Stop-start node0. Verify that it has the transactions in its mempool.")
        self.stop_nodes()
        self.start_node(0)
        wait_until(lambda: len(self.nodes[0].getrawmempool()) == 5)
<<<<<<< HEAD
=======

        mempooldat0 = os.path.join(self.options.tmpdir, 'node0', 'regtest', 'mempool.dat')
        mempooldat1 = os.path.join(self.options.tmpdir, 'node1', 'regtest', 'mempool.dat')
        self.log.debug("Remove the mempool.dat file. Verify that savemempool to disk via RPC re-creates it")
        os.remove(mempooldat0)
        self.nodes[0].savemempool()
        assert os.path.isfile(mempooldat0)

        self.log.debug("Stop nodes, make node1 use mempool.dat from node0. Verify it has 5 transactions")
        os.rename(mempooldat0, mempooldat1)
        self.stop_nodes()
        self.start_node(1, extra_args=[])
        wait_until(lambda: len(self.nodes[1].getrawmempool()) == 5)

        self.log.debug("Prevent bitcoind from writing mempool.dat to disk. Verify that `savemempool` fails")
        # to test the exception we are setting bad permissions on a tmp file called mempool.dat.new
        # which is an implementation detail that could change and break this test
        mempooldotnew1 = mempooldat1 + '.new'
        with os.fdopen(os.open(mempooldotnew1, os.O_CREAT, 0o000), 'w'):
            pass
        assert_raises_rpc_error(-1, "Unable to dump mempool to disk", self.nodes[1].savemempool)
        os.remove(mempooldotnew1)
>>>>>>> f17942a3

if __name__ == '__main__':
    MempoolPersistTest().main()<|MERGE_RESOLUTION|>--- conflicted
+++ resolved
@@ -66,13 +66,6 @@
 
         self.log.debug("Stop-start the nodes. Verify that node0 has the transactions in its mempool and node1 does not. Verify that node2 calculates its balance correctly after loading wallet transactions.")
         self.stop_nodes()
-<<<<<<< HEAD
-        self.start_node(0)
-        self.start_node(1)
-        # Give bitcoind a second to reload the mempool
-        time.sleep(1)
-        wait_until(lambda: len(self.nodes[0].getrawmempool()) == 5)
-=======
         self.start_node(1)  # Give this one a head-start, so we can be "extra-sure" that it didn't load anything later
         self.start_node(0)
         self.start_node(2)
@@ -80,7 +73,6 @@
         wait_until(lambda: len(self.nodes[0].getrawmempool()) == 5, timeout=1)
         wait_until(lambda: len(self.nodes[2].getrawmempool()) == 5, timeout=1)
         # The others have loaded their mempool. If node_1 loaded anything, we'd probably notice by now:
->>>>>>> f17942a3
         assert_equal(len(self.nodes[1].getrawmempool()), 0)
 
         # Verify accounting of mempool transactions after restart is correct
@@ -98,8 +90,6 @@
         self.stop_nodes()
         self.start_node(0)
         wait_until(lambda: len(self.nodes[0].getrawmempool()) == 5)
-<<<<<<< HEAD
-=======
 
         mempooldat0 = os.path.join(self.options.tmpdir, 'node0', 'regtest', 'mempool.dat')
         mempooldat1 = os.path.join(self.options.tmpdir, 'node1', 'regtest', 'mempool.dat')
@@ -122,7 +112,6 @@
             pass
         assert_raises_rpc_error(-1, "Unable to dump mempool to disk", self.nodes[1].savemempool)
         os.remove(mempooldotnew1)
->>>>>>> f17942a3
 
 if __name__ == '__main__':
     MempoolPersistTest().main()