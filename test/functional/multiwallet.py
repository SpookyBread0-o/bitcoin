#!/usr/bin/env python3
# Copyright (c) 2017 The Bitcoin Core developers
# Distributed under the MIT software license, see the accompanying
# file COPYING or http://www.opensource.org/licenses/mit-license.php.
"""Test multiwallet.

Verify that a iopd node can load multiple wallet files
"""
import os

from test_framework.test_framework import IoPTestFramework
from test_framework.util import assert_equal, assert_raises_jsonrpc

<<<<<<< HEAD
class MultiWalletTest(IoPTestFramework):

    def __init__(self):
        super().__init__()
=======
class MultiWalletTest(BitcoinTestFramework):
    def set_test_params(self):
>>>>>>> 51bad919
        self.setup_clean_chain = True
        self.num_nodes = 1
        self.extra_args = [['-wallet=w1', '-wallet=w2', '-wallet=w3']]

    def run_test(self):
        assert_equal(set(self.nodes[0].listwallets()), {"w1", "w2", "w3"})

        self.stop_node(0)

        # should not initialize if there are duplicate wallets
        self.assert_start_raises_init_error(0, ['-wallet=w1', '-wallet=w1'], 'Error loading wallet w1. Duplicate -wallet filename specified.')

        # should not initialize if wallet file is a directory
        os.mkdir(os.path.join(self.options.tmpdir, 'node0', 'regtest', 'w11'))
        self.assert_start_raises_init_error(0, ['-wallet=w11'], 'Error loading wallet w11. -wallet filename must be a regular file.')

        # should not initialize if wallet file is a symlink
        os.symlink(os.path.join(self.options.tmpdir, 'node0', 'regtest', 'w1'), os.path.join(self.options.tmpdir, 'node0', 'regtest', 'w12'))
        self.assert_start_raises_init_error(0, ['-wallet=w12'], 'Error loading wallet w12. -wallet filename must be a regular file.')

        self.start_node(0, self.extra_args[0])

        w1 = self.nodes[0].get_wallet_rpc("w1")
        w2 = self.nodes[0].get_wallet_rpc("w2")
        w3 = self.nodes[0].get_wallet_rpc("w3")
        wallet_bad = self.nodes[0].get_wallet_rpc("bad")

        w1.generate(1)

        # accessing invalid wallet fails
        assert_raises_jsonrpc(-18, "Requested wallet does not exist or is not loaded", wallet_bad.getwalletinfo)

        # accessing wallet RPC without using wallet endpoint fails
        assert_raises_jsonrpc(-19, "Wallet file not specified", self.nodes[0].getwalletinfo)

        # check w1 wallet balance
        w1_info = w1.getwalletinfo()
        assert_equal(w1_info['immature_balance'], 50)
        w1_name = w1_info['walletname']
        assert_equal(w1_name, "w1")

        # check w2 wallet balance
        w2_info = w2.getwalletinfo()
        assert_equal(w2_info['immature_balance'], 0)
        w2_name = w2_info['walletname']
        assert_equal(w2_name, "w2")

        w3_name = w3.getwalletinfo()['walletname']
        assert_equal(w3_name, "w3")

        assert_equal({"w1", "w2", "w3"}, {w1_name, w2_name, w3_name})

        w1.generate(101)
        assert_equal(w1.getbalance(), 100)
        assert_equal(w2.getbalance(), 0)
        assert_equal(w3.getbalance(), 0)

        w1.sendtoaddress(w2.getnewaddress(), 1)
        w1.sendtoaddress(w3.getnewaddress(), 2)
        w1.generate(1)
        assert_equal(w2.getbalance(), 1)
        assert_equal(w3.getbalance(), 2)

if __name__ == '__main__':
    MultiWalletTest().main()<|MERGE_RESOLUTION|>--- conflicted
+++ resolved
@@ -11,15 +11,8 @@
 from test_framework.test_framework import IoPTestFramework
 from test_framework.util import assert_equal, assert_raises_jsonrpc
 
-<<<<<<< HEAD
 class MultiWalletTest(IoPTestFramework):
-
-    def __init__(self):
-        super().__init__()
-=======
-class MultiWalletTest(BitcoinTestFramework):
     def set_test_params(self):
->>>>>>> 51bad919
         self.setup_clean_chain = True
         self.num_nodes = 1
         self.extra_args = [['-wallet=w1', '-wallet=w2', '-wallet=w3']]
