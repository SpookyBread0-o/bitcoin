#!/usr/bin/env python3
# Copyright (c) 2014-2016 The Bitcoin Core developers
# Distributed under the MIT software license, see the accompanying
# file COPYING or http://www.opensource.org/licenses/mit-license.php.
"""Test behavior of headers messages to announce blocks.

Setup: 

- Two nodes, two p2p connections to node0. One p2p connection should only ever
  receive inv's (omitted from testing description below, this is our control).
  Second node is used for creating reorgs.

Part 1: No headers announcements before "sendheaders"
a. node mines a block [expect: inv]
   send getdata for the block [expect: block]
b. node mines another block [expect: inv]
   send getheaders and getdata [expect: headers, then block]
c. node mines another block [expect: inv]
   peer mines a block, announces with header [expect: getdata]
d. node mines another block [expect: inv]

Part 2: After "sendheaders", headers announcements should generally work.
a. peer sends sendheaders [expect: no response]
   peer sends getheaders with current tip [expect: no response]
b. node mines a block [expect: tip header]
c. for N in 1, ..., 10:
   * for announce-type in {inv, header}
     - peer mines N blocks, announces with announce-type
       [ expect: getheaders/getdata or getdata, deliver block(s) ]
     - node mines a block [ expect: 1 header ]

Part 3: Headers announcements stop after large reorg and resume after getheaders or inv from peer.
- For response-type in {inv, getheaders}
  * node mines a 7 block reorg [ expect: headers announcement of 8 blocks ]
  * node mines an 8-block reorg [ expect: inv at tip ]
  * peer responds with getblocks/getdata [expect: inv, blocks ]
  * node mines another block [ expect: inv at tip, peer sends getdata, expect: block ]
  * node mines another block at tip [ expect: inv ]
  * peer responds with getheaders with an old hashstop more than 8 blocks back [expect: headers]
  * peer requests block [ expect: block ]
  * node mines another block at tip [ expect: inv, peer sends getdata, expect: block ]
  * peer sends response-type [expect headers if getheaders, getheaders/getdata if mining new block]
  * node mines 1 block [expect: 1 header, peer responds with getdata]

Part 4: Test direct fetch behavior
a. Announce 2 old block headers.
   Expect: no getdata requests.
b. Announce 3 new blocks via 1 headers message.
   Expect: one getdata request for all 3 blocks.
   (Send blocks.)
c. Announce 1 header that forks off the last two blocks.
   Expect: no response.
d. Announce 1 more header that builds on that fork.
   Expect: one getdata request for two blocks.
e. Announce 16 more headers that build on that fork.
   Expect: getdata request for 14 more blocks.
f. Announce 1 more header that builds on that fork.
   Expect: no response.

Part 5: Test handling of headers that don't connect.
a. Repeat 10 times:
   1. Announce a header that doesn't connect.
      Expect: getheaders message
   2. Send headers chain.
      Expect: getdata for the missing blocks, tip update.
b. Then send 9 more headers that don't connect.
   Expect: getheaders message each time.
c. Announce a header that does connect.
   Expect: no response.
d. Announce 49 headers that don't connect.
   Expect: getheaders message each time.
e. Announce one more that doesn't connect.
   Expect: disconnect.
"""

from test_framework.mininode import *
from test_framework.test_framework import IoPTestFramework
from test_framework.util import *
from test_framework.blocktools import create_block, create_coinbase


direct_fetch_response_time = 0.05

class TestNode(NodeConnCB):
    def __init__(self):
        super().__init__()
        self.block_announced = False
        self.last_blockhash_announced = None

    def clear_last_announcement(self):
        with mininode_lock:
            self.block_announced = False
            self.last_message.pop("inv", None)
            self.last_message.pop("headers", None)

    # Request data for a list of block hashes
    def get_data(self, block_hashes):
        msg = msg_getdata()
        for x in block_hashes:
            msg.inv.append(CInv(2, x))
        self.connection.send_message(msg)

    def get_headers(self, locator, hashstop):
        msg = msg_getheaders()
        msg.locator.vHave = locator
        msg.hashstop = hashstop
        self.connection.send_message(msg)

    def send_block_inv(self, blockhash):
        msg = msg_inv()
        msg.inv = [CInv(2, blockhash)]
        self.connection.send_message(msg)

    def on_inv(self, conn, message):
        self.block_announced = True
        self.last_blockhash_announced = message.inv[-1].hash

    def on_headers(self, conn, message):
        if len(message.headers):
            self.block_announced = True
            message.headers[-1].calc_sha256()
            self.last_blockhash_announced = message.headers[-1].sha256

    # Test whether the last announcement we received had the
    # right header or the right inv
    # inv and headers should be lists of block hashes
    def check_last_announcement(self, headers=None, inv=None):
        expect_headers = headers if headers != None else []
        expect_inv = inv if inv != None else []
        test_function = lambda: self.block_announced
        wait_until(test_function, timeout=60, lock=mininode_lock)
        with mininode_lock:
            self.block_announced = False

            success = True
            compare_inv = []
            if "inv" in self.last_message:
                compare_inv = [x.hash for x in self.last_message["inv"].inv]
            if compare_inv != expect_inv:
                success = False

            hash_headers = []
            if "headers" in self.last_message:
                # treat headers as a list of block hashes
                hash_headers = [ x.sha256 for x in self.last_message["headers"].headers ]
            if hash_headers != expect_headers:
                success = False

            self.last_message.pop("inv", None)
            self.last_message.pop("headers", None)
        return success

    def wait_for_getdata(self, hash_list, timeout=60):
        if hash_list == []:
            return

        test_function = lambda: "getdata" in self.last_message and [x.hash for x in self.last_message["getdata"].inv] == hash_list
        wait_until(test_function, timeout=timeout, lock=mininode_lock)
        return

    def wait_for_block_announcement(self, block_hash, timeout=60):
        test_function = lambda: self.last_blockhash_announced == block_hash
        wait_until(test_function, timeout=timeout, lock=mininode_lock)
        return

    def send_header_for_blocks(self, new_blocks):
        headers_message = msg_headers()
        headers_message.headers = [ CBlockHeader(b) for b in new_blocks ]
        self.send_message(headers_message)

    def send_getblocks(self, locator):
        getblocks_message = msg_getblocks()
        getblocks_message.locator.vHave = locator
        self.send_message(getblocks_message)

<<<<<<< HEAD
class SendHeadersTest(IoPTestFramework):
    def __init__(self):
        super().__init__()
=======
class SendHeadersTest(BitcoinTestFramework):
    def set_test_params(self):
>>>>>>> 51bad919
        self.setup_clean_chain = True
        self.num_nodes = 2

    # mine count blocks and return the new tip
    def mine_blocks(self, count):
        # Clear out last block announcement from each p2p listener
        [ x.clear_last_announcement() for x in self.p2p_connections ]
        self.nodes[0].generate(count)
        return int(self.nodes[0].getbestblockhash(), 16)

    # mine a reorg that invalidates length blocks (replacing them with
    # length+1 blocks).
    # Note: we clear the state of our p2p connections after the
    # to-be-reorged-out blocks are mined, so that we don't break later tests.
    # return the list of block hashes newly mined
    def mine_reorg(self, length):
        self.nodes[0].generate(length) # make sure all invalidated blocks are node0's
        sync_blocks(self.nodes, wait=0.1)
        for x in self.p2p_connections:
            x.wait_for_block_announcement(int(self.nodes[0].getbestblockhash(), 16))
            x.clear_last_announcement()

        tip_height = self.nodes[1].getblockcount()
        hash_to_invalidate = self.nodes[1].getblockhash(tip_height-(length-1))
        self.nodes[1].invalidateblock(hash_to_invalidate)
        all_hashes = self.nodes[1].generate(length+1) # Must be longer than the orig chain
        sync_blocks(self.nodes, wait=0.1)
        return [int(x, 16) for x in all_hashes]

    def run_test(self):
        # Setup the p2p connections and start up the network thread.
        inv_node = TestNode()
        test_node = TestNode()

        self.p2p_connections = [inv_node, test_node]

        connections = []
        connections.append(NodeConn('127.0.0.1', p2p_port(0), self.nodes[0], inv_node))
        # Set nServices to 0 for test_node, so no block download will occur outside of
        # direct fetching
        connections.append(NodeConn('127.0.0.1', p2p_port(0), self.nodes[0], test_node, services=0))
        inv_node.add_connection(connections[0])
        test_node.add_connection(connections[1])

        NetworkThread().start() # Start up network handling in another thread

        # Test logic begins here
        inv_node.wait_for_verack()
        test_node.wait_for_verack()

        tip = int(self.nodes[0].getbestblockhash(), 16)

        # PART 1
        # 1. Mine a block; expect inv announcements each time
        self.log.info("Part 1: headers don't start before sendheaders message...")
        for i in range(4):
            old_tip = tip
            tip = self.mine_blocks(1)
            assert_equal(inv_node.check_last_announcement(inv=[tip]), True)
            assert_equal(test_node.check_last_announcement(inv=[tip]), True)
            # Try a few different responses; none should affect next announcement
            if i == 0:
                # first request the block
                test_node.get_data([tip])
                test_node.wait_for_block(tip)
            elif i == 1:
                # next try requesting header and block
                test_node.get_headers(locator=[old_tip], hashstop=tip)
                test_node.get_data([tip])
                test_node.wait_for_block(tip)
                test_node.clear_last_announcement() # since we requested headers...
            elif i == 2:
                # this time announce own block via headers
                height = self.nodes[0].getblockcount()
                last_time = self.nodes[0].getblock(self.nodes[0].getbestblockhash())['time']
                block_time = last_time + 1
                new_block = create_block(tip, create_coinbase(height+1), block_time)
                new_block.solve()
                test_node.send_header_for_blocks([new_block])
                test_node.wait_for_getdata([new_block.sha256])
                test_node.send_message(msg_block(new_block))
                test_node.sync_with_ping() # make sure this block is processed
                inv_node.clear_last_announcement()
                test_node.clear_last_announcement()

        self.log.info("Part 1: success!")
        self.log.info("Part 2: announce blocks with headers after sendheaders message...")
        # PART 2
        # 2. Send a sendheaders message and test that headers announcements
        # commence and keep working.
        test_node.send_message(msg_sendheaders())
        prev_tip = int(self.nodes[0].getbestblockhash(), 16)
        test_node.get_headers(locator=[prev_tip], hashstop=0)
        test_node.sync_with_ping()

        # Now that we've synced headers, headers announcements should work
        tip = self.mine_blocks(1)
        assert_equal(inv_node.check_last_announcement(inv=[tip]), True)
        assert_equal(test_node.check_last_announcement(headers=[tip]), True)

        height = self.nodes[0].getblockcount()+1
        block_time += 10  # Advance far enough ahead
        for i in range(10):
            # Mine i blocks, and alternate announcing either via
            # inv (of tip) or via headers. After each, new blocks
            # mined by the node should successfully be announced
            # with block header, even though the blocks are never requested
            for j in range(2):
                blocks = []
                for b in range(i+1):
                    blocks.append(create_block(tip, create_coinbase(height), block_time))
                    blocks[-1].solve()
                    tip = blocks[-1].sha256
                    block_time += 1
                    height += 1
                if j == 0:
                    # Announce via inv
                    test_node.send_block_inv(tip)
                    test_node.wait_for_getheaders()
                    # Should have received a getheaders now
                    test_node.send_header_for_blocks(blocks)
                    # Test that duplicate inv's won't result in duplicate
                    # getdata requests, or duplicate headers announcements
                    [ inv_node.send_block_inv(x.sha256) for x in blocks ]
                    test_node.wait_for_getdata([x.sha256 for x in blocks])
                    inv_node.sync_with_ping()
                else:
                    # Announce via headers
                    test_node.send_header_for_blocks(blocks)
                    test_node.wait_for_getdata([x.sha256 for x in blocks])
                    # Test that duplicate headers won't result in duplicate
                    # getdata requests (the check is further down)
                    inv_node.send_header_for_blocks(blocks)
                    inv_node.sync_with_ping()
                [ test_node.send_message(msg_block(x)) for x in blocks ]
                test_node.sync_with_ping()
                inv_node.sync_with_ping()
                # This block should not be announced to the inv node (since it also
                # broadcast it)
                assert "inv" not in inv_node.last_message
                assert "headers" not in inv_node.last_message
                tip = self.mine_blocks(1)
                assert_equal(inv_node.check_last_announcement(inv=[tip]), True)
                assert_equal(test_node.check_last_announcement(headers=[tip]), True)
                height += 1
                block_time += 1

        self.log.info("Part 2: success!")

        self.log.info("Part 3: headers announcements can stop after large reorg, and resume after headers/inv from peer...")

        # PART 3.  Headers announcements can stop after large reorg, and resume after
        # getheaders or inv from peer.
        for j in range(2):
            # First try mining a reorg that can propagate with header announcement
            new_block_hashes = self.mine_reorg(length=7)
            tip = new_block_hashes[-1]
            assert_equal(inv_node.check_last_announcement(inv=[tip]), True)
            assert_equal(test_node.check_last_announcement(headers=new_block_hashes), True)

            block_time += 8 

            # Mine a too-large reorg, which should be announced with a single inv
            new_block_hashes = self.mine_reorg(length=8)
            tip = new_block_hashes[-1]
            assert_equal(inv_node.check_last_announcement(inv=[tip]), True)
            assert_equal(test_node.check_last_announcement(inv=[tip]), True)

            block_time += 9

            fork_point = self.nodes[0].getblock("%02x" % new_block_hashes[0])["previousblockhash"]
            fork_point = int(fork_point, 16)

            # Use getblocks/getdata
            test_node.send_getblocks(locator = [fork_point])
            assert_equal(test_node.check_last_announcement(inv=new_block_hashes), True)
            test_node.get_data(new_block_hashes)
            test_node.wait_for_block(new_block_hashes[-1])

            for i in range(3):
                # Mine another block, still should get only an inv
                tip = self.mine_blocks(1)
                assert_equal(inv_node.check_last_announcement(inv=[tip]), True)
                assert_equal(test_node.check_last_announcement(inv=[tip]), True)
                if i == 0:
                    # Just get the data -- shouldn't cause headers announcements to resume
                    test_node.get_data([tip])
                    test_node.wait_for_block(tip)
                elif i == 1:
                    # Send a getheaders message that shouldn't trigger headers announcements
                    # to resume (best header sent will be too old)
                    test_node.get_headers(locator=[fork_point], hashstop=new_block_hashes[1])
                    test_node.get_data([tip])
                    test_node.wait_for_block(tip)
                elif i == 2:
                    test_node.get_data([tip])
                    test_node.wait_for_block(tip)
                    # This time, try sending either a getheaders to trigger resumption
                    # of headers announcements, or mine a new block and inv it, also 
                    # triggering resumption of headers announcements.
                    if j == 0:
                        test_node.get_headers(locator=[tip], hashstop=0)
                        test_node.sync_with_ping()
                    else:
                        test_node.send_block_inv(tip)
                        test_node.sync_with_ping()
            # New blocks should now be announced with header
            tip = self.mine_blocks(1)
            assert_equal(inv_node.check_last_announcement(inv=[tip]), True)
            assert_equal(test_node.check_last_announcement(headers=[tip]), True)

        self.log.info("Part 3: success!")

        self.log.info("Part 4: Testing direct fetch behavior...")
        tip = self.mine_blocks(1)
        height = self.nodes[0].getblockcount() + 1
        last_time = self.nodes[0].getblock(self.nodes[0].getbestblockhash())['time']
        block_time = last_time + 1

        # Create 2 blocks.  Send the blocks, then send the headers.
        blocks = []
        for b in range(2):
            blocks.append(create_block(tip, create_coinbase(height), block_time))
            blocks[-1].solve()
            tip = blocks[-1].sha256
            block_time += 1
            height += 1
            inv_node.send_message(msg_block(blocks[-1]))

        inv_node.sync_with_ping() # Make sure blocks are processed
        test_node.last_message.pop("getdata", None)
        test_node.send_header_for_blocks(blocks)
        test_node.sync_with_ping()
        # should not have received any getdata messages
        with mininode_lock:
            assert "getdata" not in test_node.last_message

        # This time, direct fetch should work
        blocks = []
        for b in range(3):
            blocks.append(create_block(tip, create_coinbase(height), block_time))
            blocks[-1].solve()
            tip = blocks[-1].sha256
            block_time += 1
            height += 1

        test_node.send_header_for_blocks(blocks)
        test_node.sync_with_ping()
        test_node.wait_for_getdata([x.sha256 for x in blocks], timeout=direct_fetch_response_time)

        [ test_node.send_message(msg_block(x)) for x in blocks ]

        test_node.sync_with_ping()

        # Now announce a header that forks the last two blocks
        tip = blocks[0].sha256
        height -= 1
        blocks = []

        # Create extra blocks for later
        for b in range(20):
            blocks.append(create_block(tip, create_coinbase(height), block_time))
            blocks[-1].solve()
            tip = blocks[-1].sha256
            block_time += 1
            height += 1

        # Announcing one block on fork should not trigger direct fetch
        # (less work than tip)
        test_node.last_message.pop("getdata", None)
        test_node.send_header_for_blocks(blocks[0:1])
        test_node.sync_with_ping()
        with mininode_lock:
            assert "getdata" not in test_node.last_message

        # Announcing one more block on fork should trigger direct fetch for
        # both blocks (same work as tip)
        test_node.send_header_for_blocks(blocks[1:2])
        test_node.sync_with_ping()
        test_node.wait_for_getdata([x.sha256 for x in blocks[0:2]], timeout=direct_fetch_response_time)

        # Announcing 16 more headers should trigger direct fetch for 14 more
        # blocks
        test_node.send_header_for_blocks(blocks[2:18])
        test_node.sync_with_ping()
        test_node.wait_for_getdata([x.sha256 for x in blocks[2:16]], timeout=direct_fetch_response_time)

        # Announcing 1 more header should not trigger any response
        test_node.last_message.pop("getdata", None)
        test_node.send_header_for_blocks(blocks[18:19])
        test_node.sync_with_ping()
        with mininode_lock:
            assert "getdata" not in test_node.last_message

        self.log.info("Part 4: success!")

        # Now deliver all those blocks we announced.
        [ test_node.send_message(msg_block(x)) for x in blocks ]

        self.log.info("Part 5: Testing handling of unconnecting headers")
        # First we test that receipt of an unconnecting header doesn't prevent
        # chain sync.
        for i in range(10):
            test_node.last_message.pop("getdata", None)
            blocks = []
            # Create two more blocks.
            for j in range(2):
                blocks.append(create_block(tip, create_coinbase(height), block_time))
                blocks[-1].solve()
                tip = blocks[-1].sha256
                block_time += 1
                height += 1
            # Send the header of the second block -> this won't connect.
            with mininode_lock:
                test_node.last_message.pop("getheaders", None)
            test_node.send_header_for_blocks([blocks[1]])
            test_node.wait_for_getheaders()
            test_node.send_header_for_blocks(blocks)
            test_node.wait_for_getdata([x.sha256 for x in blocks])
            [ test_node.send_message(msg_block(x)) for x in blocks ]
            test_node.sync_with_ping()
            assert_equal(int(self.nodes[0].getbestblockhash(), 16), blocks[1].sha256)

        blocks = []
        # Now we test that if we repeatedly don't send connecting headers, we
        # don't go into an infinite loop trying to get them to connect.
        MAX_UNCONNECTING_HEADERS = 10
        for j in range(MAX_UNCONNECTING_HEADERS+1):
            blocks.append(create_block(tip, create_coinbase(height), block_time))
            blocks[-1].solve()
            tip = blocks[-1].sha256
            block_time += 1
            height += 1

        for i in range(1, MAX_UNCONNECTING_HEADERS):
            # Send a header that doesn't connect, check that we get a getheaders.
            with mininode_lock:
                test_node.last_message.pop("getheaders", None)
            test_node.send_header_for_blocks([blocks[i]])
            test_node.wait_for_getheaders()

        # Next header will connect, should re-set our count:
        test_node.send_header_for_blocks([blocks[0]])

        # Remove the first two entries (blocks[1] would connect):
        blocks = blocks[2:]

        # Now try to see how many unconnecting headers we can send
        # before we get disconnected.  Should be 5*MAX_UNCONNECTING_HEADERS
        for i in range(5*MAX_UNCONNECTING_HEADERS - 1):
            # Send a header that doesn't connect, check that we get a getheaders.
            with mininode_lock:
                test_node.last_message.pop("getheaders", None)
            test_node.send_header_for_blocks([blocks[i%len(blocks)]])
            test_node.wait_for_getheaders()

        # Eventually this stops working.
        test_node.send_header_for_blocks([blocks[-1]])

        # Should get disconnected
        test_node.wait_for_disconnect()

        self.log.info("Part 5: success!")

        # Finally, check that the inv node never received a getdata request,
        # throughout the test
        assert "getdata" not in inv_node.last_message

if __name__ == '__main__':
    SendHeadersTest().main()<|MERGE_RESOLUTION|>--- conflicted
+++ resolved
@@ -173,14 +173,8 @@
         getblocks_message.locator.vHave = locator
         self.send_message(getblocks_message)
 
-<<<<<<< HEAD
 class SendHeadersTest(IoPTestFramework):
-    def __init__(self):
-        super().__init__()
-=======
-class SendHeadersTest(BitcoinTestFramework):
     def set_test_params(self):
->>>>>>> 51bad919
         self.setup_clean_chain = True
         self.num_nodes = 2
 
