--- conflicted
+++ resolved
@@ -22,17 +22,9 @@
     def run(self):
         self.node.getblocktemplate({'longpollid':self.longpollid})
 
-<<<<<<< HEAD
 class GetBlockTemplateLPTest(IoPTestFramework):
-    def __init__(self):
-        super().__init__()
-        self.num_nodes = 4
-        self.setup_clean_chain = False
-=======
-class GetBlockTemplateLPTest(BitcoinTestFramework):
     def set_test_params(self):
         self.num_nodes = 2
->>>>>>> 51bad919
 
     def run_test(self):
         self.log.info("Warning: this test will take about 70 seconds in the best case. Be patient.")
