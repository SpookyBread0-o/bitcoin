<<<<<<< HEAD
Bitcoin 0.9.4 BETA

Copyright (c) 2009-2015 Bitcoin Core Developers
=======
Crowncoin 0.9.2 BETA

Copyright (c) 2009-2014 Crowncoin Developers
>>>>>>> 8b2f1946

Distributed under the MIT/X11 software license, see the accompanying
file COPYING or http://www.opensource.org/licenses/mit-license.php.
This product includes software developed by the OpenSSL Project for use in
the OpenSSL Toolkit (http://www.openssl.org/).  This product includes
cryptographic software written by Eric Young (eay@cryptsoft.com).


Intro
-----
Crowncoin is a free open source peer-to-peer electronic cash system that is
completely decentralized, without the need for a central server or trusted
parties.  Users hold the crypto keys to their own money and transact directly
with each other, with the help of a P2P network to check for double-spending.


Setup
-----
Unpack the files into a directory and run crowncoin-qt.exe.

Crowncoin is the original Crowncoin client and it builds the backbone of the network.
However, it downloads and stores the entire history of Crowncoin transactions;
depending on the speed of your computer and network connection, the synchronization
process can take anywhere from a few hours to a day or more.

See the crowncoin wiki at:
  https://en.crowncoin.it/wiki/Main_Page
for more help and information.
<|MERGE_RESOLUTION|>--- conflicted
+++ resolved
@@ -1,37 +1,31 @@
-<<<<<<< HEAD
-Bitcoin 0.9.4 BETA
-
-Copyright (c) 2009-2015 Bitcoin Core Developers
-=======
-Crowncoin 0.9.2 BETA
-
-Copyright (c) 2009-2014 Crowncoin Developers
->>>>>>> 8b2f1946
-
-Distributed under the MIT/X11 software license, see the accompanying
-file COPYING or http://www.opensource.org/licenses/mit-license.php.
-This product includes software developed by the OpenSSL Project for use in
-the OpenSSL Toolkit (http://www.openssl.org/).  This product includes
-cryptographic software written by Eric Young (eay@cryptsoft.com).
-
-
-Intro
------
-Crowncoin is a free open source peer-to-peer electronic cash system that is
-completely decentralized, without the need for a central server or trusted
-parties.  Users hold the crypto keys to their own money and transact directly
-with each other, with the help of a P2P network to check for double-spending.
-
-
-Setup
------
-Unpack the files into a directory and run crowncoin-qt.exe.
-
-Crowncoin is the original Crowncoin client and it builds the backbone of the network.
-However, it downloads and stores the entire history of Crowncoin transactions;
-depending on the speed of your computer and network connection, the synchronization
-process can take anywhere from a few hours to a day or more.
-
-See the crowncoin wiki at:
-  https://en.crowncoin.it/wiki/Main_Page
-for more help and information.
+Crowncoin 0.9.2 BETA
+
+Copyright (c) 2009-2014 Crowncoin Developers
+
+Distributed under the MIT/X11 software license, see the accompanying
+file COPYING or http://www.opensource.org/licenses/mit-license.php.
+This product includes software developed by the OpenSSL Project for use in
+the OpenSSL Toolkit (http://www.openssl.org/).  This product includes
+cryptographic software written by Eric Young (eay@cryptsoft.com).
+
+
+Intro
+-----
+Crowncoin is a free open source peer-to-peer electronic cash system that is
+completely decentralized, without the need for a central server or trusted
+parties.  Users hold the crypto keys to their own money and transact directly
+with each other, with the help of a P2P network to check for double-spending.
+
+
+Setup
+-----
+Unpack the files into a directory and run crowncoin-qt.exe.
+
+Crowncoin is the original Crowncoin client and it builds the backbone of the network.
+However, it downloads and stores the entire history of Crowncoin transactions;
+depending on the speed of your computer and network connection, the synchronization
+process can take anywhere from a few hours to a day or more.
+
+See the crowncoin wiki at:
+  https://en.crowncoin.it/wiki/Main_Page
+for more help and information.