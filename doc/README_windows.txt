<<<<<<< HEAD
Peercoin Core
=============
=======
Peercoin 0.7.1 BETA

Copyright (c) 2011-2019 Peercoin Developers
Distributed under the MIT/X11 software license, see the accompanying
file COPYING or http://www.opensource.org/licenses/mit-license.php.
This product includes software developed by the OpenSSL Project for use in
the OpenSSL Toolkit (http://www.openssl.org/).  This product includes
cryptographic software written by Eric Young (eay@cryptsoft.com).

>>>>>>> 2a9e9a88

Intro
-----
Peercoin is a free open source project derived from Bitcoin, with
the goal of providing a long-term energy-efficient crypto-currency.
Built on the foundation of Bitcoin, innovations such as proof-of-stake
help further advance the field of crypto-currency.


Setup
-----
Unpack the files into a directory and run peercoin-qt.exe.

Peercoin Core is the original Peercoin client and it builds the backbone of the network.
However, it downloads and stores the entire history of Peercoin transactions;
depending on the speed of your computer and network connection, the synchronization
process can take anywhere from a few hours to a day or more.

See the bitcoin wiki at:
  https://en.bitcoin.it/wiki/Main_Page
for more help and information.
<|MERGE_RESOLUTION|>--- conflicted
+++ resolved
@@ -1,35 +1,30 @@
-<<<<<<< HEAD
-Peercoin Core
-=============
-=======
-Peercoin 0.7.1 BETA
-
-Copyright (c) 2011-2019 Peercoin Developers
-Distributed under the MIT/X11 software license, see the accompanying
-file COPYING or http://www.opensource.org/licenses/mit-license.php.
-This product includes software developed by the OpenSSL Project for use in
-the OpenSSL Toolkit (http://www.openssl.org/).  This product includes
-cryptographic software written by Eric Young (eay@cryptsoft.com).
-
->>>>>>> 2a9e9a88
-
-Intro
------
-Peercoin is a free open source project derived from Bitcoin, with
-the goal of providing a long-term energy-efficient crypto-currency.
-Built on the foundation of Bitcoin, innovations such as proof-of-stake
-help further advance the field of crypto-currency.
-
-
-Setup
------
-Unpack the files into a directory and run peercoin-qt.exe.
-
-Peercoin Core is the original Peercoin client and it builds the backbone of the network.
-However, it downloads and stores the entire history of Peercoin transactions;
-depending on the speed of your computer and network connection, the synchronization
-process can take anywhere from a few hours to a day or more.
-
-See the bitcoin wiki at:
-  https://en.bitcoin.it/wiki/Main_Page
-for more help and information.
+Peercoin 0.8.0 BETA
+
+Copyright (c) 2011-2019 Peercoin Developers
+Distributed under the MIT/X11 software license, see the accompanying
+file COPYING or http://www.opensource.org/licenses/mit-license.php.
+This product includes software developed by the OpenSSL Project for use in
+the OpenSSL Toolkit (http://www.openssl.org/).  This product includes
+cryptographic software written by Eric Young (eay@cryptsoft.com).
+
+
+Intro
+-----
+Peercoin is a free open source project derived from Bitcoin, with
+the goal of providing a long-term energy-efficient crypto-currency.
+Built on the foundation of Bitcoin, innovations such as proof-of-stake
+help further advance the field of crypto-currency.
+
+
+Setup
+-----
+Unpack the files into a directory and run peercoin-qt.exe.
+
+Peercoin Core is the original Peercoin client and it builds the backbone of the network.
+However, it downloads and stores the entire history of Peercoin transactions;
+depending on the speed of your computer and network connection, the synchronization
+process can take anywhere from a few hours to a day or more.
+
+See the bitcoin wiki at:
+  https://en.bitcoin.it/wiki/Main_Page
+for more help and information.