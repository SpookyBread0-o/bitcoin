#!/usr/bin/env bash
#
# Copyright (c) 2018-2021 The Bitcoin Core developers
# Distributed under the MIT software license, see the accompanying
# file COPYING or http://www.opensource.org/licenses/mit-license.php.

export LC_ALL=C.UTF-8

if [[ $HOST = *-mingw32 ]]; then
  # Generate all binaries, so that they can be wrapped
  CI_EXEC make "$MAKEJOBS" -C src/secp256k1 VERBOSE=1
  CI_EXEC "${BASE_ROOT_DIR}/ci/test/wrap-wine.sh"
fi

if [ -n "$QEMU_USER_CMD" ]; then
  # Generate all binaries, so that they can be wrapped
  CI_EXEC make "$MAKEJOBS" -C src/secp256k1 VERBOSE=1
  CI_EXEC "${BASE_ROOT_DIR}/ci/test/wrap-qemu.sh"
fi

if [ -n "$USE_VALGRIND" ]; then
  CI_EXEC "${BASE_ROOT_DIR}/ci/test/wrap-valgrind.sh"
fi

if [ "$RUN_UNIT_TESTS" = "true" ]; then
  CI_EXEC "${TEST_RUNNER_ENV}" DIR_UNIT_TEST_DATA="${DIR_UNIT_TEST_DATA}" LD_LIBRARY_PATH="${DEPENDS_DIR}/${HOST}/lib" make "$MAKEJOBS" check VERBOSE=1
fi

if [ "$RUN_UNIT_TESTS_SEQUENTIAL" = "true" ]; then
  CI_EXEC "${TEST_RUNNER_ENV}" DIR_UNIT_TEST_DATA="${DIR_UNIT_TEST_DATA}" LD_LIBRARY_PATH="${DEPENDS_DIR}/${HOST}/lib" "${BASE_OUTDIR}/bin/test_navcoin" --catch_system_errors=no -l test_suite
fi

if [ "$RUN_FUNCTIONAL_TESTS" = "true" ]; then
  CI_EXEC LD_LIBRARY_PATH="${DEPENDS_DIR}/${HOST}/lib" "${TEST_RUNNER_ENV}" test/functional/test_runner.py --ci "$MAKEJOBS" --tmpdirprefix "${BASE_SCRATCH_DIR}/test_runner/" --ansi --combinedlogslen=4000 --timeout-factor="${TEST_RUNNER_TIMEOUT_FACTOR}" "${TEST_RUNNER_EXTRA}" --quiet --failfast
fi

if [ "${RUN_TIDY}" = "true" ]; then
<<<<<<< HEAD
  export P_CI_DIR="${BASE_BUILD_DIR}/navcoin-$HOST/src/"
  CI_EXEC run-clang-tidy "${MAKEJOBS}"
  export P_CI_DIR="${BASE_BUILD_DIR}/navcoin-$HOST/"
=======
  set -eo pipefail
  export P_CI_DIR="${BASE_BUILD_DIR}/bitcoin-$HOST/src/"
  ( CI_EXEC run-clang-tidy -quiet "${MAKEJOBS}" ) | grep -C5 "error"
  export P_CI_DIR="${BASE_BUILD_DIR}/bitcoin-$HOST/"
>>>>>>> e191fac4
  CI_EXEC "python3 ${DIR_IWYU}/include-what-you-use/iwyu_tool.py"\
          " src/compat"\
          " src/dbwrapper.cpp"\
          " src/init"\
          " src/kernel"\
          " src/node/chainstate.cpp"\
          " src/node/mempool_args.cpp"\
          " src/node/validation_cache_args.cpp"\
          " src/policy/feerate.cpp"\
          " src/policy/packages.cpp"\
          " src/policy/settings.cpp"\
          " src/primitives/transaction.cpp"\
          " src/rpc/fees.cpp"\
          " src/rpc/signmessage.cpp"\
<<<<<<< HEAD
          " -p . ${MAKEJOBS} -- -Xiwyu --cxx17ns -Xiwyu --mapping_file=${BASE_BUILD_DIR}/navcoin-$HOST/contrib/devtools/iwyu/bitcoin.core.imp"
=======
          " src/test/fuzz/txorphan.cpp"\
          " src/threadinterrupt.cpp"\
          " src/util/bip32.cpp"\
          " src/util/bytevectorhash.cpp"\
          " src/util/error.cpp"\
          " src/util/getuniquepath.cpp"\
          " src/util/hasher.cpp"\
          " src/util/message.cpp"\
          " src/util/moneystr.cpp"\
          " src/util/serfloat.cpp"\
          " src/util/spanparsing.cpp"\
          " src/util/strencodings.cpp"\
          " src/util/syserror.cpp"\
          " src/util/url.cpp"\
          " -p . ${MAKEJOBS} -- -Xiwyu --cxx17ns -Xiwyu --mapping_file=${BASE_BUILD_DIR}/bitcoin-$HOST/contrib/devtools/iwyu/bitcoin.core.imp"
>>>>>>> e191fac4
fi

if [ "$RUN_SECURITY_TESTS" = "true" ]; then
  CI_EXEC make test-security-check
fi

if [ "$RUN_FUZZ_TESTS" = "true" ]; then
  CI_EXEC LD_LIBRARY_PATH="${DEPENDS_DIR}/${HOST}/lib" test/fuzz/test_runner.py "${FUZZ_TESTS_CONFIG}" "$MAKEJOBS" -l DEBUG "${DIR_FUZZ_IN}"
fi<|MERGE_RESOLUTION|>--- conflicted
+++ resolved
@@ -35,16 +35,10 @@
 fi
 
 if [ "${RUN_TIDY}" = "true" ]; then
-<<<<<<< HEAD
+  set -eo pipefail
   export P_CI_DIR="${BASE_BUILD_DIR}/navcoin-$HOST/src/"
-  CI_EXEC run-clang-tidy "${MAKEJOBS}"
+  ( CI_EXEC run-clang-tidy -quiet "${MAKEJOBS}" ) | grep -C5 "error"
   export P_CI_DIR="${BASE_BUILD_DIR}/navcoin-$HOST/"
-=======
-  set -eo pipefail
-  export P_CI_DIR="${BASE_BUILD_DIR}/bitcoin-$HOST/src/"
-  ( CI_EXEC run-clang-tidy -quiet "${MAKEJOBS}" ) | grep -C5 "error"
-  export P_CI_DIR="${BASE_BUILD_DIR}/bitcoin-$HOST/"
->>>>>>> e191fac4
   CI_EXEC "python3 ${DIR_IWYU}/include-what-you-use/iwyu_tool.py"\
           " src/compat"\
           " src/dbwrapper.cpp"\
@@ -59,9 +53,6 @@
           " src/primitives/transaction.cpp"\
           " src/rpc/fees.cpp"\
           " src/rpc/signmessage.cpp"\
-<<<<<<< HEAD
-          " -p . ${MAKEJOBS} -- -Xiwyu --cxx17ns -Xiwyu --mapping_file=${BASE_BUILD_DIR}/navcoin-$HOST/contrib/devtools/iwyu/bitcoin.core.imp"
-=======
           " src/test/fuzz/txorphan.cpp"\
           " src/threadinterrupt.cpp"\
           " src/util/bip32.cpp"\
@@ -76,8 +67,7 @@
           " src/util/strencodings.cpp"\
           " src/util/syserror.cpp"\
           " src/util/url.cpp"\
-          " -p . ${MAKEJOBS} -- -Xiwyu --cxx17ns -Xiwyu --mapping_file=${BASE_BUILD_DIR}/bitcoin-$HOST/contrib/devtools/iwyu/bitcoin.core.imp"
->>>>>>> e191fac4
+          " -p . ${MAKEJOBS} -- -Xiwyu --cxx17ns -Xiwyu --mapping_file=${BASE_BUILD_DIR}/navcoin-$HOST/contrib/devtools/iwyu/bitcoin.core.imp"
 fi
 
 if [ "$RUN_SECURITY_TESTS" = "true" ]; then
