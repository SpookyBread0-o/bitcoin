Source: crowncoin
Section: utils
Priority: optional
Maintainer: Jonas Smedegaard <dr@jones.dk>
Uploaders: Micah Anderson <micah@debian.org>
Build-Depends: debhelper,
 devscripts,
 automake,
 bash-completion,
 libboost-system-dev (>> 1.35) | libboost-system1.35-dev,
 libdb4.8++-dev,
 libssl-dev,
 pkg-config,
 libminiupnpc8-dev,
 libboost-filesystem-dev (>> 1.35) | libboost-filesystem1.35-dev,
 libboost-program-options-dev (>> 1.35) | libboost-program-options1.35-dev,
 libboost-thread-dev (>> 1.35) | libboost-thread1.35-dev,
 libboost-test-dev (>> 1.35) | libboost-test1.35-dev,
 qt4-qmake,
 libqt4-dev,
 libqrencode-dev,
 libprotobuf-dev, protobuf-compiler
Standards-Version: 3.9.2
Homepage: http://www.crowncoin.org/
Vcs-Git: git://github.com/crowncoin/crowncoin.git
Vcs-Browser: http://github.com/crowncoin/crowncoin

Package: crowncoind
Architecture: any
Depends: ${shlibs:Depends}, ${misc:Depends}
Description: peer-to-peer network based digital currency - daemon
 Crowncoin is a free open source peer-to-peer electronic cash system that
 is completely decentralized, without the need for a central server or
 trusted parties.  Users hold the crypto keys to their own money and
 transact directly with each other, with the help of a P2P network to
 check for double-spending.
 .
 Full transaction history is stored locally at each client.  This
 requires 20+ GB of space, slowly growing.
 .
<<<<<<< HEAD

 This package provides the daemon, bitcoind, and the CLI tool
 bitcoin-cli to interact with the daemon.
=======
 This package provides crowncoind, a combined daemon and CLI tool to
 interact with the daemon.
>>>>>>> 8b2f1946

Package: crowncoin-qt
Architecture: any
Depends: ${shlibs:Depends}, ${misc:Depends}
Description: peer-to-peer network based digital currency - Qt GUI
 Crowncoin is a free open source peer-to-peer electronic cash system that
 is completely decentralized, without the need for a central server or
 trusted parties.  Users hold the crypto keys to their own money and
 transact directly with each other, with the help of a P2P network to
 check for double-spending.
 .
 Full transaction history is stored locally at each client.  This
 requires 20+ GB of space, slowly growing.
 .
 This package provides Crowncoin-Qt, a GUI for Crowncoin based on Qt.<|MERGE_RESOLUTION|>--- conflicted
+++ resolved
@@ -38,14 +38,8 @@
  Full transaction history is stored locally at each client.  This
  requires 20+ GB of space, slowly growing.
  .
-<<<<<<< HEAD
-
- This package provides the daemon, bitcoind, and the CLI tool
- bitcoin-cli to interact with the daemon.
-=======
  This package provides crowncoind, a combined daemon and CLI tool to
  interact with the daemon.
->>>>>>> 8b2f1946
 
 Package: crowncoin-qt
 Architecture: any
