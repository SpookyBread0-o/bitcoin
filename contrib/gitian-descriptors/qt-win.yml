--- conflicted
+++ resolved
@@ -15,13 +15,8 @@
 remotes: []
 files:
 - "qt-everywhere-opensource-src-5.2.0.tar.gz"
-<<<<<<< HEAD
-- "bitcoin-deps-win32-gitian-r16.zip"
-- "bitcoin-deps-win64-gitian-r16.zip"
-=======
 - "crowncoin-deps-win32-gitian-r13.zip"
 - "crowncoin-deps-win64-gitian-r13.zip"
->>>>>>> 8b2f1946
 script: |
   # Defines
   export TZ=UTC
@@ -53,11 +48,7 @@
     #
     # Need mingw-compiled openssl from crowncoin-deps:
     cd $DEPSDIR
-<<<<<<< HEAD
-    unzip $INDIR/bitcoin-deps-win${BITS}-gitian-r16.zip
-=======
     unzip $INDIR/crowncoin-deps-win${BITS}-gitian-r13.zip
->>>>>>> 8b2f1946
     #
     cd $BUILDDIR
     #
