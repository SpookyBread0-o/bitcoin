#!/usr/bin/env python2
# Copyright (c) 2014-2015 The Bitcoin Core developers
# Distributed under the MIT software license, see the accompanying
# file COPYING or http://www.opensource.org/licenses/mit-license.php.

"""
Run Regression Test Suite

This module calls down into individual test cases via subprocess. It will
forward all unrecognized arguments onto the individual test scripts, other
than:

    - `-extended`: run the "extended" test suite in addition to the basic one.
    - `-win`: signal that this is running in a Windows environment, and we
      should run the tests.
    - `--coverage`: this generates a basic coverage report for the RPC
      interface.

For a description of arguments recognized by test scripts, see
`qa/pull-tester/test_framework/test_framework.py:BitcoinTestFramework.main`.

"""

import os
import time
import shutil
import sys
import subprocess
import tempfile
import re

from tests_config import *

#If imported values are not defined then set to zero (or disabled)
if 'ENABLE_WALLET' not in vars():
    ENABLE_WALLET=0
if 'ENABLE_BITCOIND' not in vars():
    ENABLE_BITCOIND=0
if 'ENABLE_UTILS' not in vars():
    ENABLE_UTILS=0
if 'ENABLE_ZMQ' not in vars():
    ENABLE_ZMQ=0

ENABLE_COVERAGE=0

#Create a set to store arguments and create the passOn string
opts = set()
passOn = ""
p = re.compile("^--")

bold = ("","")
if (os.name == 'posix'):
    bold = ('\033[0m', '\033[1m')

for arg in sys.argv[1:]:
    if arg == '--coverage':
        ENABLE_COVERAGE = 1
    elif (p.match(arg) or arg == "-h"):
        passOn += " " + arg
    else:
        opts.add(arg)

#Set env vars
buildDir = BUILDDIR
sourceDir = SOURCEDIR
if "BITCOIND" not in os.environ:
    os.environ["BITCOIND"] = buildDir + '/src/bitcoind' + EXEEXT
if "BITCOINCLI" not in os.environ:
    os.environ["BITCOINCLI"] = buildDir + '/src/bitcoin-cli' + EXEEXT

#Disable Windows tests by default
if EXEEXT == ".exe" and "-win" not in opts:
    print "Win tests currently disabled.  Use -win option to enable"
    sys.exit(0)

#Tests
testScripts = [
    'bip68-112-113-p2p.py',
    'wallet.py',
    'listtransactions.py',
    'receivedby.py',
    'mempool_resurrect_test.py',
    'txn_doublespend.py --mineblock',
    'txn_clone.py',
    'getchaintips.py',
    'rawtransactions.py',
    'rest.py',
    'mempool_spendcoinbase.py',
    'mempool_reorg.py',
    'mempool_limit.py',
    'httpbasics.py',
    'multi_rpc.py',
    'zapwallettxes.py',
    'proxy_test.py',
    'merkle_blocks.py',
    'fundrawtransaction.py',
    'signrawtransactions.py',
    'walletbackup.py',
    'nodehandling.py',
    'bigblocks.py',
    'reindex.py',
    'decodescript.py',
    'p2p-fullblocktest.py',
    'blockchain.py',
    'disablewallet.py',
    'sendheaders.py',
    'keypool.py',
    'prioritise_transaction.py',
    'invalidblockrequest.py',
    'invalidtxrequest.py',
    'abandonconflict.py',
    'p2p-versionbits-warning.py',
]
testScriptsExt = [
    'bip9-softforks.py',
    'bip65-cltv.py',
    'bip65-cltv-p2p.py',
    'bip68-sequence.py',
    'bipdersig-p2p.py',
    'bipdersig.py',
    'getblocktemplate_longpoll.py',
    'getblocktemplate_proposals.py',
    'txn_doublespend.py',
    'txn_clone.py --mineblock',
    'pruning.py',
    'invalidateblock.py',
#    'rpcbind_test.py', #temporary, bug in libevent, see #6655
    'smartfees.py',
    'maxblocksinflight.py',
    'p2p-acceptblock.py',
    'mempool_packages.py',
    'maxuploadtarget.py',
<<<<<<< HEAD
    'bigblocks.py',
=======
    'replace-by-fee.py',
>>>>>>> 8cddbdd8
]

#Enable ZMQ tests
if ENABLE_ZMQ == 1:
    testScripts.append('zmq_test.py')


def runtests():
    coverage = None

    if ENABLE_COVERAGE:
        coverage = RPCCoverage()
        print("Initializing coverage directory at %s\n" % coverage.dir)

    if(ENABLE_WALLET == 1 and ENABLE_UTILS == 1 and ENABLE_BITCOIND == 1):
        rpcTestDir = sourceDir + '/qa/rpc-tests/'
        run_extended = '-extended' in opts
        cov_flag = coverage.flag if coverage else ''
        flags = " --srcdir %s/src %s %s" % (sourceDir, cov_flag, passOn)

        #Run Tests
        for i in range(len(testScripts)):
            if (len(opts) == 0
                    or (len(opts) == 1 and "-win" in opts )
                    or run_extended
                    or testScripts[i] in opts
                    or re.sub(".py$", "", testScripts[i]) in opts ):

                print("Running testscript %s%s%s ..." % (bold[1], testScripts[i], bold[0]))
                time0 = time.time()
                subprocess.check_call(
                    rpcTestDir + testScripts[i] + flags, shell=True)
                print("Duration: %s s\n" % (int(time.time() - time0)))

                # exit if help is called so we print just one set of
                # instructions
                p = re.compile(" -h| --help")
                if p.match(passOn):
                    sys.exit(0)

        # Run Extended Tests
        for i in range(len(testScriptsExt)):
            if (run_extended or testScriptsExt[i] in opts
                    or re.sub(".py$", "", testScriptsExt[i]) in opts):

                print(
                    "Running 2nd level testscript "
                    + "%s%s%s ..." % (bold[1], testScriptsExt[i], bold[0]))
                time0 = time.time()
                subprocess.check_call(
                    rpcTestDir + testScriptsExt[i] + flags, shell=True)
                print("Duration: %s s\n" % (int(time.time() - time0)))

        if coverage:
            coverage.report_rpc_coverage()

            print("Cleaning up coverage data")
            coverage.cleanup()

    else:
        print "No rpc tests to run. Wallet, utils, and bitcoind must all be enabled"


class RPCCoverage(object):
    """
    Coverage reporting utilities for pull-tester.

    Coverage calculation works by having each test script subprocess write
    coverage files into a particular directory. These files contain the RPC
    commands invoked during testing, as well as a complete listing of RPC
    commands per `bitcoin-cli help` (`rpc_interface.txt`).

    After all tests complete, the commands run are combined and diff'd against
    the complete list to calculate uncovered RPC commands.

    See also: qa/rpc-tests/test_framework/coverage.py

    """
    def __init__(self):
        self.dir = tempfile.mkdtemp(prefix="coverage")
        self.flag = '--coveragedir %s' % self.dir

    def report_rpc_coverage(self):
        """
        Print out RPC commands that were unexercised by tests.

        """
        uncovered = self._get_uncovered_rpc_commands()

        if uncovered:
            print("Uncovered RPC commands:")
            print("".join(("  - %s\n" % i) for i in sorted(uncovered)))
        else:
            print("All RPC commands covered.")

    def cleanup(self):
        return shutil.rmtree(self.dir)

    def _get_uncovered_rpc_commands(self):
        """
        Return a set of currently untested RPC commands.

        """
        # This is shared from `qa/rpc-tests/test-framework/coverage.py`
        REFERENCE_FILENAME = 'rpc_interface.txt'
        COVERAGE_FILE_PREFIX = 'coverage.'

        coverage_ref_filename = os.path.join(self.dir, REFERENCE_FILENAME)
        coverage_filenames = set()
        all_cmds = set()
        covered_cmds = set()

        if not os.path.isfile(coverage_ref_filename):
            raise RuntimeError("No coverage reference found")

        with open(coverage_ref_filename, 'r') as f:
            all_cmds.update([i.strip() for i in f.readlines()])

        for root, dirs, files in os.walk(self.dir):
            for filename in files:
                if filename.startswith(COVERAGE_FILE_PREFIX):
                    coverage_filenames.add(os.path.join(root, filename))

        for filename in coverage_filenames:
            with open(filename, 'r') as f:
                covered_cmds.update([i.strip() for i in f.readlines()])

        return all_cmds - covered_cmds


if __name__ == '__main__':
    runtests()<|MERGE_RESOLUTION|>--- conflicted
+++ resolved
@@ -130,11 +130,6 @@
     'p2p-acceptblock.py',
     'mempool_packages.py',
     'maxuploadtarget.py',
-<<<<<<< HEAD
-    'bigblocks.py',
-=======
-    'replace-by-fee.py',
->>>>>>> 8cddbdd8
 ]
 
 #Enable ZMQ tests
