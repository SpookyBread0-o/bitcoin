--- conflicted
+++ resolved
@@ -40,20 +40,6 @@
     def __repr__(self):
         return '%i:%s' % (self.code,self.reason or '*')
 
-class RejectResult(object):
-    '''
-    Outcome that expects rejection of a transaction or block.
-    '''
-    def __init__(self, code, reason=''):
-        self.code = code
-        self.reason = reason
-    def match(self, other):
-        if self.code != other.code:
-            return False
-        return other.reason.startswith(self.reason)
-    def __repr__(self):
-        return '%i:%s' % (self.code,self.reason or '*')
-
 class TestNode(NodeConnCB):
 
     def __init__(self, block_store, tx_store):
@@ -110,15 +96,9 @@
             raise AssertionError("Got pong for unknown ping [%s]" % repr(message))
 
     def on_reject(self, conn, message):
-<<<<<<< HEAD
-        if message.message == 'tx':
-            self.tx_reject_map[message.data] = RejectResult(message.code, message.reason)
-        if message.message == 'block':
-=======
         if message.message == b'tx':
             self.tx_reject_map[message.data] = RejectResult(message.code, message.reason)
         if message.message == b'block':
->>>>>>> 0d719145
             self.block_reject_map[message.data] = RejectResult(message.code, message.reason)
 
     def send_inv(self, obj):
@@ -278,17 +258,10 @@
                     if c.cb.bestblockhash == blockhash:
                         return False
                     if blockhash not in c.cb.block_reject_map:
-<<<<<<< HEAD
-                        print 'Block not in reject map: %064x' % (blockhash)
-                        return False
-                    if not outcome.match(c.cb.block_reject_map[blockhash]):
-                        print 'Block rejected with %s instead of expected %s: %064x' % (c.cb.block_reject_map[blockhash], outcome, blockhash)
-=======
                         print('Block not in reject map: %064x' % (blockhash))
                         return False
                     if not outcome.match(c.cb.block_reject_map[blockhash]):
                         print('Block rejected with %s instead of expected %s: %064x' % (c.cb.block_reject_map[blockhash], outcome, blockhash))
->>>>>>> 0d719145
                         return False
                 elif ((c.cb.bestblockhash == blockhash) != outcome):
                     # print c.cb.bestblockhash, blockhash, outcome
@@ -313,17 +286,10 @@
                     if txhash in c.cb.lastInv:
                         return False
                     if txhash not in c.cb.tx_reject_map:
-<<<<<<< HEAD
-                        print 'Tx not in reject map: %064x' % (txhash)
-                        return False
-                    if not outcome.match(c.cb.tx_reject_map[txhash]):
-                        print 'Tx rejected with %s instead of expected %s: %064x' % (c.cb.tx_reject_map[txhash], outcome, txhash)
-=======
                         print('Tx not in reject map: %064x' % (txhash))
                         return False
                     if not outcome.match(c.cb.tx_reject_map[txhash]):
                         print('Tx rejected with %s instead of expected %s: %064x' % (c.cb.tx_reject_map[txhash], outcome, txhash))
->>>>>>> 0d719145
                         return False
                 elif ((txhash in c.cb.lastInv) != outcome):
                     # print c.rpc.getrawmempool(), c.cb.lastInv
