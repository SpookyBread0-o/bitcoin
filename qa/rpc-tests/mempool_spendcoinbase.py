--- conflicted
+++ resolved
@@ -1,10 +1,5 @@
-<<<<<<< HEAD
-#!/usr/bin/env python2
-# Copyright (c) 2014-2015 The Bitcoin Core developers
-=======
 #!/usr/bin/env python3
 # Copyright (c) 2014-2016 The Bitcoin Core developers
->>>>>>> 0d719145
 # Distributed under the MIT software license, see the accompanying
 # file COPYING or http://www.opensource.org/licenses/mit-license.php.
 
