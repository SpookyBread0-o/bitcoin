#!/usr/bin/env python3
# Copyright (c) 2015-2016 The Bitcoin Core developers
# Distributed under the MIT software license, see the accompanying
# file COPYING or http://www.opensource.org/licenses/mit-license.php.

from test_framework.test_framework import ComparisonTestFramework
from test_framework.util import *
from test_framework.comptool import TestManager, TestInstance, RejectResult
from test_framework.blocktools import *
import time
from test_framework.key import CECKey
<<<<<<< HEAD
from test_framework.script import CScript, SignatureHash, SIGHASH_ALL, OP_TRUE, OP_FALSE
=======
from test_framework.script import *
import struct
>>>>>>> 0d719145

class PreviousSpendableOutput(object):
    def __init__(self, tx = CTransaction(), n = -1):
        self.tx = tx
        self.n = n  # the output we're spending

'''
This reimplements tests from the bitcoinj/FullBlockTestGenerator used
by the pull-tester.

We use the testing framework in which we expect a particular answer from
each test.
'''

def hash160(s):
    return hashlib.new('ripemd160', sha256(s)).digest()

#  Use this class for tests that require behavior other than normal "mininode" behavior.
#  For now, it is used to serialize a bloated varint (b64).
class CBrokenBlock(CBlock):
    def __init__(self, header=None):
        super(CBrokenBlock, self).__init__(header)

    def initialize(self, base_block):
        self.vtx = copy.deepcopy(base_block.vtx)
        self.hashMerkleRoot = self.calc_merkle_root()

    def serialize(self):
        r = b""
        r += super(CBlock, self).serialize()
        r += struct.pack("<BQ", 255, len(self.vtx))
        for tx in self.vtx:
            r += tx.serialize()
        return r

    def normal_serialize(self):
        r = b""
        r += super(CBrokenBlock, self).serialize()
        return r

class FullBlockTest(ComparisonTestFramework):

    # Can either run this test as 1 node with expected answers, or two and compare them.
    # Change the "outcome" variable from each TestInstance object to only do the comparison.
    def __init__(self):
        super().__init__()
        self.num_nodes = 1
        self.block_heights = {}
        self.coinbase_key = CECKey()
        self.coinbase_key.set_secretbytes(b"horsebattery")
        self.coinbase_pubkey = self.coinbase_key.get_pubkey()
        self.tip = None
        self.blocks = {}

    def add_options(self, parser):
        super().add_options(parser)
        parser.add_option("--runbarelyexpensive", dest="runbarelyexpensive", default=True)

    def run_test(self):
        self.test = TestManager(self, self.options.tmpdir)
        self.test.add_all_connections(self.nodes)
        NetworkThread().start() # Start up network handling in another thread
        self.test.run()

    def add_transactions_to_block(self, block, tx_list):
        [ tx.rehash() for tx in tx_list ]
        block.vtx.extend(tx_list)

    # this is a little handier to use than the version in blocktools.py
    def create_tx(self, spend_tx, n, value, script=CScript([OP_TRUE])):
        tx = create_transaction(spend_tx, n, b"", value, script)
        return tx

    # sign a transaction, using the key we know about
    # this signs input 0 in tx, which is assumed to be spending output n in spend_tx
    def sign_tx(self, tx, spend_tx, n):
        scriptPubKey = bytearray(spend_tx.vout[n].scriptPubKey)
        if (scriptPubKey[0] == OP_TRUE):  # an anyone-can-spend
            tx.vin[0].scriptSig = CScript()
            return
        (sighash, err) = SignatureHash(spend_tx.vout[n].scriptPubKey, tx, 0, SIGHASH_ALL)
        tx.vin[0].scriptSig = CScript([self.coinbase_key.sign(sighash) + bytes(bytearray([SIGHASH_ALL]))])

    def create_and_sign_transaction(self, spend_tx, n, value, script=CScript([OP_TRUE])):
        tx = self.create_tx(spend_tx, n, value, script)
        self.sign_tx(tx, spend_tx, n)
        tx.rehash()
        return tx

    def next_block(self, number, spend=None, additional_coinbase_value=0, script=CScript([OP_TRUE]), solve=True):
        if self.tip == None:
            base_block_hash = self.genesis_hash
            block_time = int(time.time())+1
        else:
            base_block_hash = self.tip.sha256
            block_time = self.tip.nTime + 1
        # First create the coinbase
        height = self.block_heights[base_block_hash] + 1
        coinbase = create_coinbase(height, self.coinbase_pubkey)
        coinbase.vout[0].nValue += additional_coinbase_value
        coinbase.rehash()
        if spend == None:
            block = create_block(base_block_hash, coinbase, block_time)
        else:
            coinbase.vout[0].nValue += spend.tx.vout[spend.n].nValue - 1 # all but one satoshi to fees
            coinbase.rehash()
            block = create_block(base_block_hash, coinbase, block_time)
            tx = create_transaction(spend.tx, spend.n, b"", 1, script)  # spend 1 satoshi
            self.sign_tx(tx, spend.tx, spend.n)
            self.add_transactions_to_block(block, [tx])
            block.hashMerkleRoot = block.calc_merkle_root()
        if solve:
            block.solve()
        self.tip = block
        self.block_heights[block.sha256] = height
        assert number not in self.blocks
        self.blocks[number] = block
        return block

    def get_tests(self):
        self.genesis_hash = int(self.nodes[0].getbestblockhash(), 16)
        self.block_heights[self.genesis_hash] = 0
        spendable_outputs = []

        # save the current tip so it can be spent by a later block
        def save_spendable_output():
            spendable_outputs.append(self.tip)

        # get an output that we previously marked as spendable
        def get_spendable_output():
            return PreviousSpendableOutput(spendable_outputs.pop(0).vtx[0], 0)

        # returns a test case that asserts that the current tip was accepted
        def accepted():
            return TestInstance([[self.tip, True]])

        # returns a test case that asserts that the current tip was rejected
        def rejected(reject = None):
            if reject is None:
                return TestInstance([[self.tip, False]])
            else:
                return TestInstance([[self.tip, reject]])
<<<<<<< HEAD
       
=======

>>>>>>> 0d719145
        # move the tip back to a previous block
        def tip(number):
            self.tip = self.blocks[number]

<<<<<<< HEAD
        # add transactions to a block produced by next_block
        def update_block(block_number, new_transactions):
            block = self.blocks[block_number]
            old_hash = block.sha256
            self.add_transactions_to_block(block, new_transactions)
            block.solve()
            # Update the internal state just like in next_block
            self.tip = block
            self.block_heights[block.sha256] = self.block_heights[old_hash]
            del self.block_heights[old_hash]
            self.blocks[block_number] = block
            return block

        # creates a new block and advances the tip to that block
=======
        # adds transactions to the block and updates state
        def update_block(block_number, new_transactions):
            block = self.blocks[block_number]
            self.add_transactions_to_block(block, new_transactions)
            old_sha256 = block.sha256
            block.hashMerkleRoot = block.calc_merkle_root()
            block.solve()
            # Update the internal state just like in next_block
            self.tip = block
            if block.sha256 != old_sha256:
                self.block_heights[block.sha256] = self.block_heights[old_sha256]
                del self.block_heights[old_sha256]
            self.blocks[block_number] = block
            return block

        # shorthand for functions
>>>>>>> 0d719145
        block = self.next_block
        create_tx = self.create_tx
        create_and_sign_tx = self.create_and_sign_transaction

        # these must be updated if consensus changes
        MAX_BLOCK_SIGOPS = 20000


        # Create a new block
        block(0)
        save_spendable_output()
        yield accepted()


        # Now we need that block to mature so we can spend the coinbase.
        test = TestInstance(sync_every_block=False)
        for i in range(99):
<<<<<<< HEAD
            block(1000 + i)
=======
            block(5000 + i)
>>>>>>> 0d719145
            test.blocks_and_transactions.append([self.tip, True])
            save_spendable_output()
        yield test

        # collect spendable outputs now to avoid cluttering the code later on
        out = []
        for i in range(33):
            out.append(get_spendable_output())

        # Start by building a couple of blocks on top (which output is spent is
        # in parentheses):
        #     genesis -> b1 (0) -> b2 (1)
        block(1, spend=out[0])
        save_spendable_output()
        yield accepted()

<<<<<<< HEAD
        out1 = get_spendable_output()
        b2 = block(2, spend=out1)
=======
        block(2, spend=out[1])
>>>>>>> 0d719145
        yield accepted()
        save_spendable_output()

        # so fork like this:
        #
        #     genesis -> b1 (0) -> b2 (1)
        #                      \-> b3 (1)
        #
        # Nothing should happen at this point. We saw b2 first so it takes priority.
        tip(1)
<<<<<<< HEAD
        b3 = block(3, spend=out1)
        txout_b3 = PreviousSpendableOutput(b3.vtx[1], 1)
=======
        b3 = block(3, spend=out[1])
        txout_b3 = PreviousSpendableOutput(b3.vtx[1], 0)
>>>>>>> 0d719145
        yield rejected()


        # Now we add another block to make the alternative chain longer.
        #
        #     genesis -> b1 (0) -> b2 (1)
        #                      \-> b3 (1) -> b4 (2)
        block(4, spend=out[2])
        yield accepted()


        # ... and back to the first chain.
        #     genesis -> b1 (0) -> b2 (1) -> b5 (2) -> b6 (3)
        #                      \-> b3 (1) -> b4 (2)
        tip(2)
        block(5, spend=out[2])
        save_spendable_output()
        yield rejected()

        block(6, spend=out[3])
        yield accepted()

        # Try to create a fork that double-spends
        #     genesis -> b1 (0) -> b2 (1) -> b5 (2) -> b6 (3)
        #                                          \-> b7 (2) -> b8 (4)
        #                      \-> b3 (1) -> b4 (2)
        tip(5)
        block(7, spend=out[2])
        yield rejected()

        block(8, spend=out[4])
        yield rejected()

        # Try to create a block that has too much fee
        #     genesis -> b1 (0) -> b2 (1) -> b5 (2) -> b6 (3)
        #                                                    \-> b9 (4)
        #                      \-> b3 (1) -> b4 (2)
        tip(6)
<<<<<<< HEAD
        block(9, spend=out4, additional_coinbase_value=1)
        yield rejected(RejectResult(16, 'bad-cb-amount'))
=======
        block(9, spend=out[4], additional_coinbase_value=1)
        yield rejected(RejectResult(16, b'bad-cb-amount'))
>>>>>>> 0d719145

        # Create a fork that ends in a block with too much fee (the one that causes the reorg)
        #     genesis -> b1 (0) -> b2 (1) -> b5 (2) -> b6  (3)
        #                                          \-> b10 (3) -> b11 (4)
        #                      \-> b3 (1) -> b4 (2)
        tip(5)
        block(10, spend=out[3])
        yield rejected()

<<<<<<< HEAD
        block(11, spend=out4, additional_coinbase_value=1)
        yield rejected(RejectResult(16, 'bad-cb-amount'))
=======
        block(11, spend=out[4], additional_coinbase_value=1)
        yield rejected(RejectResult(16, b'bad-cb-amount'))
>>>>>>> 0d719145


        # Try again, but with a valid fork first
        #     genesis -> b1 (0) -> b2 (1) -> b5 (2) -> b6  (3)
        #                                          \-> b12 (3) -> b13 (4) -> b14 (5)
        #                                              (b12 added last)
        #                      \-> b3 (1) -> b4 (2)
        tip(5)
        b12 = block(12, spend=out[3])
        save_spendable_output()
        b13 = block(13, spend=out[4])
        # Deliver the block header for b12, and the block b13.
        # b13 should be accepted but the tip won't advance until b12 is delivered.
        yield TestInstance([[CBlockHeader(b12), None], [b13, False]])

        save_spendable_output()
        # b14 is invalid, but the node won't know that until it tries to connect
        # Tip still can't advance because b12 is missing
        block(14, spend=out[5], additional_coinbase_value=1)
        yield rejected()

        yield TestInstance([[b12, True, b13.sha256]]) # New tip should be b13.

        # Add a block with MAX_BLOCK_SIGOPS and one with one more sigop
        #     genesis -> b1 (0) -> b2 (1) -> b5 (2) -> b6  (3)
        #                                          \-> b12 (3) -> b13 (4) -> b15 (5) -> b16 (6)
        #                      \-> b3 (1) -> b4 (2)
<<<<<<< HEAD
        
=======

>>>>>>> 0d719145
        # Test that a block with a lot of checksigs is okay
        lots_of_checksigs = CScript([OP_CHECKSIG] * (MAX_BLOCK_SIGOPS - 1))
        tip(13)
        block(15, spend=out[5], script=lots_of_checksigs)
        yield accepted()
        save_spendable_output()


        # Test that a block with too many checksigs is rejected
<<<<<<< HEAD
        out6 = get_spendable_output()
        too_many_checksigs = CScript([OP_CHECKSIG] * (1000000 / 50))
        block(16, spend=out6, script=too_many_checksigs)
        yield rejected(RejectResult(16, 'bad-blk-sigops'))
=======
        too_many_checksigs = CScript([OP_CHECKSIG] * (MAX_BLOCK_SIGOPS))
        block(16, spend=out[6], script=too_many_checksigs)
        yield rejected(RejectResult(16, b'bad-blk-sigops'))
>>>>>>> 0d719145


        # Attempt to spend a transaction created on a different fork
        #     genesis -> b1 (0) -> b2 (1) -> b5 (2) -> b6  (3)
        #                                          \-> b12 (3) -> b13 (4) -> b15 (5) -> b17 (b3.vtx[1])
        #                      \-> b3 (1) -> b4 (2)
        tip(15)
        block(17, spend=txout_b3)
<<<<<<< HEAD
        yield rejected(RejectResult(16, 'bad-txns-inputs-missingorspent'))
=======
        yield rejected(RejectResult(16, b'bad-txns-inputs-missingorspent'))
>>>>>>> 0d719145

        # Attempt to spend a transaction created on a different fork (on a fork this time)
        #     genesis -> b1 (0) -> b2 (1) -> b5 (2) -> b6  (3)
        #                                          \-> b12 (3) -> b13 (4) -> b15 (5)
        #                                                                \-> b18 (b3.vtx[1]) -> b19 (6)
        #                      \-> b3 (1) -> b4 (2)
        tip(13)
        block(18, spend=txout_b3)
        yield rejected()

<<<<<<< HEAD
        block(19, spend=out6)
=======
        block(19, spend=out[6])
        yield rejected()

        # Attempt to spend a coinbase at depth too low
        #     genesis -> b1 (0) -> b2 (1) -> b5 (2) -> b6  (3)
        #                                          \-> b12 (3) -> b13 (4) -> b15 (5) -> b20 (7)
        #                      \-> b3 (1) -> b4 (2)
        tip(15)
        block(20, spend=out[7])
        yield rejected(RejectResult(16, b'bad-txns-premature-spend-of-coinbase'))

        # Attempt to spend a coinbase at depth too low (on a fork this time)
        #     genesis -> b1 (0) -> b2 (1) -> b5 (2) -> b6  (3)
        #                                          \-> b12 (3) -> b13 (4) -> b15 (5)
        #                                                                \-> b21 (6) -> b22 (5)
        #                      \-> b3 (1) -> b4 (2)
        tip(13)
        block(21, spend=out[6])
        yield rejected()

        block(22, spend=out[5])
        yield rejected()

        # Create a block on either side of MAX_BLOCK_SIZE and make sure its accepted/rejected
        #     genesis -> b1 (0) -> b2 (1) -> b5 (2) -> b6  (3)
        #                                          \-> b12 (3) -> b13 (4) -> b15 (5) -> b23 (6)
        #                                                                           \-> b24 (6) -> b25 (7)
        #                      \-> b3 (1) -> b4 (2)
        tip(15)
        b23 = block(23, spend=out[6])
        tx = CTransaction()
        script_length = MAX_BLOCK_SIZE - len(b23.serialize()) - 69
        script_output = CScript([b'\x00' * script_length])
        tx.vout.append(CTxOut(0, script_output))
        tx.vin.append(CTxIn(COutPoint(b23.vtx[1].sha256, 0)))
        b23 = update_block(23, [tx])
        # Make sure the math above worked out to produce a max-sized block
        assert_equal(len(b23.serialize()), MAX_BLOCK_SIZE)
        yield accepted()
        save_spendable_output()

        # Make the next block one byte bigger and check that it fails
        tip(15)
        b24 = block(24, spend=out[6])
        script_length = MAX_BLOCK_SIZE - len(b24.serialize()) - 69
        script_output = CScript([b'\x00' * (script_length+1)])
        tx.vout = [CTxOut(0, script_output)]
        b24 = update_block(24, [tx])
        assert_equal(len(b24.serialize()), MAX_BLOCK_SIZE+1)
        yield rejected(RejectResult(16, b'bad-blk-length'))

        block(25, spend=out[7])
        yield rejected()

        # Create blocks with a coinbase input script size out of range
        #     genesis -> b1 (0) -> b2 (1) -> b5 (2) -> b6  (3)
        #                                          \-> b12 (3) -> b13 (4) -> b15 (5) -> b23 (6) -> b30 (7)
        #                                                                           \-> ... (6) -> ... (7)
        #                      \-> b3 (1) -> b4 (2)
        tip(15)
        b26 = block(26, spend=out[6])
        b26.vtx[0].vin[0].scriptSig = b'\x00'
        b26.vtx[0].rehash()
        # update_block causes the merkle root to get updated, even with no new
        # transactions, and updates the required state.
        b26 = update_block(26, [])
        yield rejected(RejectResult(16, b'bad-cb-length'))

        # Extend the b26 chain to make sure bitcoind isn't accepting b26
        b27 = block(27, spend=out[7])
        yield rejected(RejectResult(16, b'bad-prevblk'))

        # Now try a too-large-coinbase script
        tip(15)
        b28 = block(28, spend=out[6])
        b28.vtx[0].vin[0].scriptSig = b'\x00' * 101
        b28.vtx[0].rehash()
        b28 = update_block(28, [])
        yield rejected(RejectResult(16, b'bad-cb-length'))

        # Extend the b28 chain to make sure bitcoind isn't accepting b28
        b29 = block(29, spend=out[7])
        yield rejected(RejectResult(16, b'bad-prevblk'))

        # b30 has a max-sized coinbase scriptSig.
        tip(23)
        b30 = block(30)
        b30.vtx[0].vin[0].scriptSig = b'\x00' * 100
        b30.vtx[0].rehash()
        b30 = update_block(30, [])
        yield accepted()
        save_spendable_output()

        # b31 - b35 - check sigops of OP_CHECKMULTISIG / OP_CHECKMULTISIGVERIFY / OP_CHECKSIGVERIFY
        #
        #     genesis -> ... -> b30 (7) -> b31 (8) -> b33 (9) -> b35 (10)
        #                                                                \-> b36 (11)
        #                                                    \-> b34 (10)
        #                                         \-> b32 (9)
        #

        # MULTISIG: each op code counts as 20 sigops.  To create the edge case, pack another 19 sigops at the end.
        lots_of_multisigs = CScript([OP_CHECKMULTISIG] * ((MAX_BLOCK_SIGOPS-1) // 20) + [OP_CHECKSIG] * 19)
        b31 = block(31, spend=out[8], script=lots_of_multisigs)
        assert_equal(get_legacy_sigopcount_block(b31), MAX_BLOCK_SIGOPS)
        yield accepted()
        save_spendable_output()

        # this goes over the limit because the coinbase has one sigop
        too_many_multisigs = CScript([OP_CHECKMULTISIG] * (MAX_BLOCK_SIGOPS // 20))
        b32 = block(32, spend=out[9], script=too_many_multisigs)
        assert_equal(get_legacy_sigopcount_block(b32), MAX_BLOCK_SIGOPS + 1)
        yield rejected(RejectResult(16, b'bad-blk-sigops'))


        # CHECKMULTISIGVERIFY
        tip(31)
        lots_of_multisigs = CScript([OP_CHECKMULTISIGVERIFY] * ((MAX_BLOCK_SIGOPS-1) // 20) + [OP_CHECKSIG] * 19)
        block(33, spend=out[9], script=lots_of_multisigs)
        yield accepted()
        save_spendable_output()

        too_many_multisigs = CScript([OP_CHECKMULTISIGVERIFY] * (MAX_BLOCK_SIGOPS // 20))
        block(34, spend=out[10], script=too_many_multisigs)
        yield rejected(RejectResult(16, b'bad-blk-sigops'))


        # CHECKSIGVERIFY
        tip(33)
        lots_of_checksigs = CScript([OP_CHECKSIGVERIFY] * (MAX_BLOCK_SIGOPS - 1))
        b35 = block(35, spend=out[10], script=lots_of_checksigs)
        yield accepted()
        save_spendable_output()

        too_many_checksigs = CScript([OP_CHECKSIGVERIFY] * (MAX_BLOCK_SIGOPS))
        block(36, spend=out[11], script=too_many_checksigs)
        yield rejected(RejectResult(16, b'bad-blk-sigops'))


        # Check spending of a transaction in a block which failed to connect
        #
        # b6  (3)
        # b12 (3) -> b13 (4) -> b15 (5) -> b23 (6) -> b30 (7) -> b31 (8) -> b33 (9) -> b35 (10)
        #                                                                                     \-> b37 (11)
        #                                                                                     \-> b38 (11/37)
        #

        # save 37's spendable output, but then double-spend out11 to invalidate the block
        tip(35)
        b37 = block(37, spend=out[11])
        txout_b37 = PreviousSpendableOutput(b37.vtx[1], 0)
        tx = create_and_sign_tx(out[11].tx, out[11].n, 0)
        b37 = update_block(37, [tx])
        yield rejected(RejectResult(16, b'bad-txns-inputs-missingorspent'))

        # attempt to spend b37's first non-coinbase tx, at which point b37 was still considered valid
        tip(35)
        block(38, spend=txout_b37)
        yield rejected(RejectResult(16, b'bad-txns-inputs-missingorspent'))

        # Check P2SH SigOp counting
        #
        #
        #   13 (4) -> b15 (5) -> b23 (6) -> b30 (7) -> b31 (8) -> b33 (9) -> b35 (10) -> b39 (11) -> b41 (12)
        #                                                                                        \-> b40 (12)
        #
        # b39 - create some P2SH outputs that will require 6 sigops to spend:
        #
        #           redeem_script = COINBASE_PUBKEY, (OP_2DUP+OP_CHECKSIGVERIFY) * 5, OP_CHECKSIG
        #           p2sh_script = OP_HASH160, ripemd160(sha256(script)), OP_EQUAL
        #
        tip(35)
        b39 = block(39)
        b39_outputs = 0
        b39_sigops_per_output = 6

        # Build the redeem script, hash it, use hash to create the p2sh script
        redeem_script = CScript([self.coinbase_pubkey] + [OP_2DUP, OP_CHECKSIGVERIFY]*5 + [OP_CHECKSIG])
        redeem_script_hash = hash160(redeem_script)
        p2sh_script = CScript([OP_HASH160, redeem_script_hash, OP_EQUAL])

        # Create a transaction that spends one satoshi to the p2sh_script, the rest to OP_TRUE
        # This must be signed because it is spending a coinbase
        spend = out[11]
        tx = create_tx(spend.tx, spend.n, 1, p2sh_script)
        tx.vout.append(CTxOut(spend.tx.vout[spend.n].nValue - 1, CScript([OP_TRUE])))
        self.sign_tx(tx, spend.tx, spend.n)
        tx.rehash()
        b39 = update_block(39, [tx])
        b39_outputs += 1

        # Until block is full, add tx's with 1 satoshi to p2sh_script, the rest to OP_TRUE
        tx_new = None
        tx_last = tx
        total_size=len(b39.serialize())
        while(total_size < MAX_BLOCK_SIZE):
            tx_new = create_tx(tx_last, 1, 1, p2sh_script)
            tx_new.vout.append(CTxOut(tx_last.vout[1].nValue - 1, CScript([OP_TRUE])))
            tx_new.rehash()
            total_size += len(tx_new.serialize())
            if total_size >= MAX_BLOCK_SIZE:
                break
            b39.vtx.append(tx_new) # add tx to block
            tx_last = tx_new
            b39_outputs += 1

        b39 = update_block(39, [])
        yield accepted()
        save_spendable_output()


        # Test sigops in P2SH redeem scripts
        #
        # b40 creates 3333 tx's spending the 6-sigop P2SH outputs from b39 for a total of 19998 sigops.
        # The first tx has one sigop and then at the end we add 2 more to put us just over the max.
        #
        # b41 does the same, less one, so it has the maximum sigops permitted.
        #
        tip(39)
        b40 = block(40, spend=out[12])
        sigops = get_legacy_sigopcount_block(b40)
        numTxes = (MAX_BLOCK_SIGOPS - sigops) // b39_sigops_per_output
        assert_equal(numTxes <= b39_outputs, True)

        lastOutpoint = COutPoint(b40.vtx[1].sha256, 0)
        new_txs = []
        for i in range(1, numTxes+1):
            tx = CTransaction()
            tx.vout.append(CTxOut(1, CScript([OP_TRUE])))
            tx.vin.append(CTxIn(lastOutpoint, b''))
            # second input is corresponding P2SH output from b39
            tx.vin.append(CTxIn(COutPoint(b39.vtx[i].sha256, 0), b''))
            # Note: must pass the redeem_script (not p2sh_script) to the signature hash function
            (sighash, err) = SignatureHash(redeem_script, tx, 1, SIGHASH_ALL)
            sig = self.coinbase_key.sign(sighash) + bytes(bytearray([SIGHASH_ALL]))
            scriptSig = CScript([sig, redeem_script])

            tx.vin[1].scriptSig = scriptSig
            tx.rehash()
            new_txs.append(tx)
            lastOutpoint = COutPoint(tx.sha256, 0)

        b40_sigops_to_fill = MAX_BLOCK_SIGOPS - (numTxes * b39_sigops_per_output + sigops) + 1
        tx = CTransaction()
        tx.vin.append(CTxIn(lastOutpoint, b''))
        tx.vout.append(CTxOut(1, CScript([OP_CHECKSIG] * b40_sigops_to_fill)))
        tx.rehash()
        new_txs.append(tx)
        update_block(40, new_txs)
        yield rejected(RejectResult(16, b'bad-blk-sigops'))

        # same as b40, but one less sigop
        tip(39)
        b41 = block(41, spend=None)
        update_block(41, b40.vtx[1:-1])
        b41_sigops_to_fill = b40_sigops_to_fill - 1
        tx = CTransaction()
        tx.vin.append(CTxIn(lastOutpoint, b''))
        tx.vout.append(CTxOut(1, CScript([OP_CHECKSIG] * b41_sigops_to_fill)))
        tx.rehash()
        update_block(41, [tx])
        yield accepted()

        # Fork off of b39 to create a constant base again
        #
        # b23 (6) -> b30 (7) -> b31 (8) -> b33 (9) -> b35 (10) -> b39 (11) -> b42 (12) -> b43 (13)
        #                                                                  \-> b41 (12)
        #
        tip(39)
        block(42, spend=out[12])
>>>>>>> 0d719145
        yield rejected()
        save_spendable_output()

        block(43, spend=out[13])
        yield accepted()
        save_spendable_output()


        # Test a number of really invalid scenarios
        #
        #  -> b31 (8) -> b33 (9) -> b35 (10) -> b39 (11) -> b42 (12) -> b43 (13) -> b44 (14)
        #                                                                                   \-> ??? (15)

        # The next few blocks are going to be created "by hand" since they'll do funky things, such as having
        # the first transaction be non-coinbase, etc.  The purpose of b44 is to make sure this works.
        height = self.block_heights[self.tip.sha256] + 1
        coinbase = create_coinbase(height, self.coinbase_pubkey)
        b44 = CBlock()
        b44.nTime = self.tip.nTime + 1
        b44.hashPrevBlock = self.tip.sha256
        b44.nBits = 0x207fffff
        b44.vtx.append(coinbase)
        b44.hashMerkleRoot = b44.calc_merkle_root()
        b44.solve()
        self.tip = b44
        self.block_heights[b44.sha256] = height
        self.blocks[44] = b44
        yield accepted()

        # A block with a non-coinbase as the first tx
        non_coinbase = create_tx(out[15].tx, out[15].n, 1)
        b45 = CBlock()
        b45.nTime = self.tip.nTime + 1
        b45.hashPrevBlock = self.tip.sha256
        b45.nBits = 0x207fffff
        b45.vtx.append(non_coinbase)
        b45.hashMerkleRoot = b45.calc_merkle_root()
        b45.calc_sha256()
        b45.solve()
        self.block_heights[b45.sha256] = self.block_heights[self.tip.sha256]+1
        self.tip = b45
        self.blocks[45] = b45
        yield rejected(RejectResult(16, b'bad-cb-missing'))

        # A block with no txns
        tip(44)
        b46 = CBlock()
        b46.nTime = b44.nTime+1
        b46.hashPrevBlock = b44.sha256
        b46.nBits = 0x207fffff
        b46.vtx = []
        b46.hashMerkleRoot = 0
        b46.solve()
        self.block_heights[b46.sha256] = self.block_heights[b44.sha256]+1
        self.tip = b46
        assert 46 not in self.blocks
        self.blocks[46] = b46
        s = ser_uint256(b46.hashMerkleRoot)
        yield rejected(RejectResult(16, b'bad-blk-length'))

        # A block with invalid work
        tip(44)
        b47 = block(47, solve=False)
        target = uint256_from_compact(b47.nBits)
        while b47.sha256 < target: #changed > to <
            b47.nNonce += 1
            b47.rehash()
        yield rejected(RejectResult(16, b'high-hash'))

        # A block with timestamp > 2 hrs in the future
        tip(44)
        b48 = block(48, solve=False)
        b48.nTime = int(time.time()) + 60 * 60 * 3
        b48.solve()
        yield rejected(RejectResult(16, b'time-too-new'))

        # A block with an invalid merkle hash
        tip(44)
        b49 = block(49)
        b49.hashMerkleRoot += 1
        b49.solve()
        yield rejected(RejectResult(16, b'bad-txnmrklroot'))

        # A block with an incorrect POW limit
        tip(44)
        b50 = block(50)
        b50.nBits = b50.nBits - 1
        b50.solve()
        yield rejected(RejectResult(16, b'bad-diffbits'))

        # A block with two coinbase txns
        tip(44)
        b51 = block(51)
        cb2 = create_coinbase(51, self.coinbase_pubkey)
        b51 = update_block(51, [cb2])
        yield rejected(RejectResult(16, b'bad-cb-multiple'))

        # A block w/ duplicate txns
        # Note: txns have to be in the right position in the merkle tree to trigger this error
        tip(44)
        b52 = block(52, spend=out[15])
        tx = create_tx(b52.vtx[1], 0, 1)
        b52 = update_block(52, [tx, tx])
        yield rejected(RejectResult(16, b'bad-txns-duplicate'))

        # Test block timestamps
        #  -> b31 (8) -> b33 (9) -> b35 (10) -> b39 (11) -> b42 (12) -> b43 (13) -> b53 (14) -> b55 (15)
        #                                                                                   \-> b54 (15)
        #
        tip(43)
        block(53, spend=out[14])
        yield rejected() # rejected since b44 is at same height
        save_spendable_output()

        # invalid timestamp (b35 is 5 blocks back, so its time is MedianTimePast)
        b54 = block(54, spend=out[15])
        b54.nTime = b35.nTime - 1
        b54.solve()
        yield rejected(RejectResult(16, b'time-too-old'))

        # valid timestamp
        tip(53)
        b55 = block(55, spend=out[15])
        b55.nTime = b35.nTime
        update_block(55, [])
        yield accepted()
        save_spendable_output()


        # Test CVE-2012-2459
        #
        # -> b42 (12) -> b43 (13) -> b53 (14) -> b55 (15) -> b57p2 (16)
        #                                                \-> b57   (16)
        #                                                \-> b56p2 (16)
        #                                                \-> b56   (16)
        #
        # Merkle tree malleability (CVE-2012-2459): repeating sequences of transactions in a block without 
        #                           affecting the merkle root of a block, while still invalidating it.
        #                           See:  src/consensus/merkle.h
        #
        #  b57 has three txns:  coinbase, tx, tx1.  The merkle root computation will duplicate tx.
        #  Result:  OK
        #
        #  b56 copies b57 but duplicates tx1 and does not recalculate the block hash.  So it has a valid merkle
        #  root but duplicate transactions.
        #  Result:  Fails
        #
        #  b57p2 has six transactions in its merkle tree:
        #       - coinbase, tx, tx1, tx2, tx3, tx4
        #  Merkle root calculation will duplicate as necessary.
        #  Result:  OK.
        #
        #  b56p2 copies b57p2 but adds both tx3 and tx4.  The purpose of the test is to make sure the code catches
        #  duplicate txns that are not next to one another with the "bad-txns-duplicate" error (which indicates
        #  that the error was caught early, avoiding a DOS vulnerability.)

        # b57 - a good block with 2 txs, don't submit until end
        tip(55)
        b57 = block(57)
        tx = create_and_sign_tx(out[16].tx, out[16].n, 1)
        tx1 = create_tx(tx, 0, 1)
        b57 = update_block(57, [tx, tx1])

        # b56 - copy b57, add a duplicate tx
        tip(55)
        b56 = copy.deepcopy(b57)
        self.blocks[56] = b56
        assert_equal(len(b56.vtx),3)
        b56 = update_block(56, [tx1])
        assert_equal(b56.hash, b57.hash)
        yield rejected(RejectResult(16, b'bad-txns-duplicate'))

        # b57p2 - a good block with 6 tx'es, don't submit until end
        tip(55)
        b57p2 = block("57p2")
        tx = create_and_sign_tx(out[16].tx, out[16].n, 1)
        tx1 = create_tx(tx, 0, 1)
        tx2 = create_tx(tx1, 0, 1)
        tx3 = create_tx(tx2, 0, 1)
        tx4 = create_tx(tx3, 0, 1)
        b57p2 = update_block("57p2", [tx, tx1, tx2, tx3, tx4])

        # b56p2 - copy b57p2, duplicate two non-consecutive tx's
        tip(55)
        b56p2 = copy.deepcopy(b57p2)
        self.blocks["b56p2"] = b56p2
        assert_equal(b56p2.hash, b57p2.hash)
        assert_equal(len(b56p2.vtx),6)
        b56p2 = update_block("b56p2", [tx3, tx4])
        yield rejected(RejectResult(16, b'bad-txns-duplicate'))

        tip("57p2")
        yield accepted()

        tip(57)
        yield rejected()  #rejected because 57p2 seen first
        save_spendable_output()

        # Test a few invalid tx types
        #
        # -> b35 (10) -> b39 (11) -> b42 (12) -> b43 (13) -> b53 (14) -> b55 (15) -> b57 (16) -> b60 (17)
        #                                                                                    \-> ??? (17)
        #

        # tx with prevout.n out of range
        tip(57)
        b58 = block(58, spend=out[17])
        tx = CTransaction()
        assert(len(out[17].tx.vout) < 42)
        tx.vin.append(CTxIn(COutPoint(out[17].tx.sha256, 42), CScript([OP_TRUE]), 0xffffffff))
        tx.vout.append(CTxOut(0, b""))
        tx.calc_sha256()
        b58 = update_block(58, [tx])
        yield rejected(RejectResult(16, b'bad-txns-inputs-missingorspent'))

        # tx with output value > input value out of range
        tip(57)
        b59 = block(59)
        tx = create_and_sign_tx(out[17].tx, out[17].n, 51*COIN)
        b59 = update_block(59, [tx])
        yield rejected(RejectResult(16, b'bad-txns-in-belowout'))

        # reset to good chain
        tip(57)
        b60 = block(60, spend=out[17])
        yield accepted()
        save_spendable_output()

        # Test BIP30
        #
        # -> b39 (11) -> b42 (12) -> b43 (13) -> b53 (14) -> b55 (15) -> b57 (16) -> b60 (17)
        #                                                                                    \-> b61 (18)
        #
        # Blocks are not allowed to contain a transaction whose id matches that of an earlier,
        # not-fully-spent transaction in the same chain. To test, make identical coinbases;
        # the second one should be rejected.
        #
        tip(60)
        b61 = block(61, spend=out[18])
        b61.vtx[0].vin[0].scriptSig = b60.vtx[0].vin[0].scriptSig  #equalize the coinbases
        b61.vtx[0].rehash()
        b61 = update_block(61, [])
        assert_equal(b60.vtx[0].serialize(), b61.vtx[0].serialize())
        yield rejected(RejectResult(16, b'bad-txns-BIP30'))


        # Test tx.isFinal is properly rejected (not an exhaustive tx.isFinal test, that should be in data-driven transaction tests)
        #
        #   -> b39 (11) -> b42 (12) -> b43 (13) -> b53 (14) -> b55 (15) -> b57 (16) -> b60 (17)
        #                                                                                     \-> b62 (18)
        #
        tip(60)
        b62 = block(62)
        tx = CTransaction()
        tx.nLockTime = 0xffffffff  #this locktime is non-final
        assert(out[18].n < len(out[18].tx.vout))
        tx.vin.append(CTxIn(COutPoint(out[18].tx.sha256, out[18].n))) # don't set nSequence
        tx.vout.append(CTxOut(0, CScript([OP_TRUE])))
        assert(tx.vin[0].nSequence < 0xffffffff)
        tx.calc_sha256()
        b62 = update_block(62, [tx])
        yield rejected(RejectResult(16, b'bad-txns-nonfinal'))


        # Test a non-final coinbase is also rejected
        #
        #   -> b39 (11) -> b42 (12) -> b43 (13) -> b53 (14) -> b55 (15) -> b57 (16) -> b60 (17)
        #                                                                                     \-> b63 (-)
        #
        tip(60)
        b63 = block(63)
        b63.vtx[0].nLockTime = 0xffffffff
        b63.vtx[0].vin[0].nSequence = 0xDEADBEEF
        b63.vtx[0].rehash()
        b63 = update_block(63, [])
        yield rejected(RejectResult(16, b'bad-txns-nonfinal'))


        #  This checks that a block with a bloated VARINT between the block_header and the array of tx such that
        #  the block is > MAX_BLOCK_SIZE with the bloated varint, but <= MAX_BLOCK_SIZE without the bloated varint,
        #  does not cause a subsequent, identical block with canonical encoding to be rejected.  The test does not
        #  care whether the bloated block is accepted or rejected; it only cares that the second block is accepted.
        #
        #  What matters is that the receiving node should not reject the bloated block, and then reject the canonical
        #  block on the basis that it's the same as an already-rejected block (which would be a consensus failure.)
        #
        #  -> b39 (11) -> b42 (12) -> b43 (13) -> b53 (14) -> b55 (15) -> b57 (16) -> b60 (17) -> b64 (18)
        #                                                                                        \
        #                                                                                         b64a (18)
        #  b64a is a bloated block (non-canonical varint)
        #  b64 is a good block (same as b64 but w/ canonical varint)
        #
        tip(60)
        regular_block = block("64a", spend=out[18])

        # make it a "broken_block," with non-canonical serialization
        b64a = CBrokenBlock(regular_block)
        b64a.initialize(regular_block)
        self.blocks["64a"] = b64a
        self.tip = b64a
        tx = CTransaction()

        # use canonical serialization to calculate size
        script_length = MAX_BLOCK_SIZE - len(b64a.normal_serialize()) - 69
        script_output = CScript([b'\x00' * script_length])
        tx.vout.append(CTxOut(0, script_output))
        tx.vin.append(CTxIn(COutPoint(b64a.vtx[1].sha256, 0)))
        b64a = update_block("64a", [tx])
        assert_equal(len(b64a.serialize()), MAX_BLOCK_SIZE + 8)
        yield TestInstance([[self.tip, None]])

        # comptool workaround: to make sure b64 is delivered, manually erase b64a from blockstore
        self.test.block_store.erase(b64a.sha256)

        tip(60)
        b64 = CBlock(b64a)
        b64.vtx = copy.deepcopy(b64a.vtx)
        assert_equal(b64.hash, b64a.hash)
        assert_equal(len(b64.serialize()), MAX_BLOCK_SIZE)
        self.blocks[64] = b64
        update_block(64, [])
        yield accepted()
        save_spendable_output()

        # Spend an output created in the block itself
        #
        # -> b42 (12) -> b43 (13) -> b53 (14) -> b55 (15) -> b57 (16) -> b60 (17) -> b64 (18) -> b65 (19)
        #
        tip(64)
        b65 = block(65)
        tx1 = create_and_sign_tx(out[19].tx, out[19].n, out[19].tx.vout[0].nValue)
        tx2 = create_and_sign_tx(tx1, 0, 0)
        update_block(65, [tx1, tx2])
        yield accepted()
        save_spendable_output()

        # Attempt to spend an output created later in the same block
        #
        # -> b43 (13) -> b53 (14) -> b55 (15) -> b57 (16) -> b60 (17) -> b64 (18) -> b65 (19)
        #                                                                                    \-> b66 (20)
        tip(65)
        b66 = block(66)
        tx1 = create_and_sign_tx(out[20].tx, out[20].n, out[20].tx.vout[0].nValue)
        tx2 = create_and_sign_tx(tx1, 0, 1)
        update_block(66, [tx2, tx1])
        yield rejected(RejectResult(16, b'bad-txns-inputs-missingorspent'))

        # Attempt to double-spend a transaction created in a block
        #
        # -> b43 (13) -> b53 (14) -> b55 (15) -> b57 (16) -> b60 (17) -> b64 (18) -> b65 (19)
        #                                                                                    \-> b67 (20)
        #
        #
        tip(65)
        b67 = block(67)
        tx1 = create_and_sign_tx(out[20].tx, out[20].n, out[20].tx.vout[0].nValue)
        tx2 = create_and_sign_tx(tx1, 0, 1)
        tx3 = create_and_sign_tx(tx1, 0, 2)
        update_block(67, [tx1, tx2, tx3])
        yield rejected(RejectResult(16, b'bad-txns-inputs-missingorspent'))

        # More tests of block subsidy
        #
        # -> b43 (13) -> b53 (14) -> b55 (15) -> b57 (16) -> b60 (17) -> b64 (18) -> b65 (19) -> b69 (20)
        #                                                                                    \-> b68 (20)
        #
        # b68 - coinbase with an extra 10 satoshis,
        #       creates a tx that has 9 satoshis from out[20] go to fees
        #       this fails because the coinbase is trying to claim 1 satoshi too much in fees
        #
        # b69 - coinbase with extra 10 satoshis, and a tx that gives a 10 satoshi fee
        #       this succeeds
        #
        tip(65)
        b68 = block(68, additional_coinbase_value=10)
        tx = create_and_sign_tx(out[20].tx, out[20].n, out[20].tx.vout[0].nValue-9)
        update_block(68, [tx])
        yield rejected(RejectResult(16, b'bad-cb-amount'))

        tip(65)
        b69 = block(69, additional_coinbase_value=10)
        tx = create_and_sign_tx(out[20].tx, out[20].n, out[20].tx.vout[0].nValue-10)
        update_block(69, [tx])
        yield accepted()
        save_spendable_output()

        # Test spending the outpoint of a non-existent transaction
        #
        # -> b53 (14) -> b55 (15) -> b57 (16) -> b60 (17) -> b64 (18) -> b65 (19) -> b69 (20)
        #                                                                                    \-> b70 (21)
        #
        tip(69)
        block(70, spend=out[21])
        bogus_tx = CTransaction()
        bogus_tx.sha256 = uint256_from_str(b"23c70ed7c0506e9178fc1a987f40a33946d4ad4c962b5ae3a52546da53af0c5c")
        tx = CTransaction()
        tx.vin.append(CTxIn(COutPoint(bogus_tx.sha256, 0), b"", 0xffffffff))
        tx.vout.append(CTxOut(1, b""))
        update_block(70, [tx])
        yield rejected(RejectResult(16, b'bad-txns-inputs-missingorspent'))


        # Test accepting an invalid block which has the same hash as a valid one (via merkle tree tricks)
        #
        #  -> b53 (14) -> b55 (15) -> b57 (16) -> b60 (17) -> b64 (18) -> b65 (19) -> b69 (20) -> b72 (21)
        #                                                                                      \-> b71 (21)
        #
        # b72 is a good block.
        # b71 is a copy of 72, but re-adds one of its transactions.  However, it has the same hash as b71.
        #
        tip(69)
        b72 = block(72)
        tx1 = create_and_sign_tx(out[21].tx, out[21].n, 2)
        tx2 = create_and_sign_tx(tx1, 0, 1)
        b72 = update_block(72, [tx1, tx2])  # now tip is 72
        b71 = copy.deepcopy(b72)
        b71.vtx.append(tx2)   # add duplicate tx2
        self.block_heights[b71.sha256] = self.block_heights[b69.sha256] + 1  # b71 builds off b69
        self.blocks[71] = b71

        assert_equal(len(b71.vtx), 4)
        assert_equal(len(b72.vtx), 3)
        assert_equal(b72.sha256, b71.sha256)

        tip(71)
        yield rejected(RejectResult(16, b'bad-txns-duplicate'))
        tip(72)
        yield accepted()
        save_spendable_output()


        # Test some invalid scripts and MAX_BLOCK_SIGOPS
        #
        # -> b55 (15) -> b57 (16) -> b60 (17) -> b64 (18) -> b65 (19) -> b69 (20) -> b72 (21)
        #                                                                                    \-> b** (22)
        #

        # b73 - tx with excessive sigops that are placed after an excessively large script element.
        #       The purpose of the test is to make sure those sigops are counted.
        #
        #       script is a bytearray of size 20,526
        #
        #       bytearray[0-19,998]     : OP_CHECKSIG
        #       bytearray[19,999]       : OP_PUSHDATA4
        #       bytearray[20,000-20,003]: 521  (max_script_element_size+1, in little-endian format)
        #       bytearray[20,004-20,525]: unread data (script_element)
        #       bytearray[20,526]       : OP_CHECKSIG (this puts us over the limit)
        #
        tip(72)
        b73 = block(73)
        size = MAX_BLOCK_SIGOPS - 1 + MAX_SCRIPT_ELEMENT_SIZE + 1 + 5 + 1
        a = bytearray([OP_CHECKSIG] * size)
        a[MAX_BLOCK_SIGOPS - 1] = int("4e",16) # OP_PUSHDATA4

        element_size = MAX_SCRIPT_ELEMENT_SIZE + 1
        a[MAX_BLOCK_SIGOPS] = element_size % 256
        a[MAX_BLOCK_SIGOPS+1] = element_size // 256
        a[MAX_BLOCK_SIGOPS+2] = 0
        a[MAX_BLOCK_SIGOPS+3] = 0

        tx = create_and_sign_tx(out[22].tx, 0, 1, CScript(a))
        b73 = update_block(73, [tx])
        assert_equal(get_legacy_sigopcount_block(b73), MAX_BLOCK_SIGOPS+1)
        yield rejected(RejectResult(16, b'bad-blk-sigops'))

        # b74/75 - if we push an invalid script element, all prevous sigops are counted,
        #          but sigops after the element are not counted.
        #
        #       The invalid script element is that the push_data indicates that
        #       there will be a large amount of data (0xffffff bytes), but we only
        #       provide a much smaller number.  These bytes are CHECKSIGS so they would
        #       cause b75 to fail for excessive sigops, if those bytes were counted.
        #
        #       b74 fails because we put MAX_BLOCK_SIGOPS+1 before the element
        #       b75 succeeds because we put MAX_BLOCK_SIGOPS before the element
        #
        #
        tip(72)
        b74 = block(74)
        size = MAX_BLOCK_SIGOPS - 1 + MAX_SCRIPT_ELEMENT_SIZE + 42 # total = 20,561
        a = bytearray([OP_CHECKSIG] * size)
        a[MAX_BLOCK_SIGOPS] = 0x4e
        a[MAX_BLOCK_SIGOPS+1] = 0xfe
        a[MAX_BLOCK_SIGOPS+2] = 0xff
        a[MAX_BLOCK_SIGOPS+3] = 0xff
        a[MAX_BLOCK_SIGOPS+4] = 0xff
        tx = create_and_sign_tx(out[22].tx, 0, 1, CScript(a))
        b74 = update_block(74, [tx])
        yield rejected(RejectResult(16, b'bad-blk-sigops'))

        tip(72)
        b75 = block(75)
        size = MAX_BLOCK_SIGOPS - 1 + MAX_SCRIPT_ELEMENT_SIZE + 42
        a = bytearray([OP_CHECKSIG] * size)
        a[MAX_BLOCK_SIGOPS-1] = 0x4e
        a[MAX_BLOCK_SIGOPS] = 0xff
        a[MAX_BLOCK_SIGOPS+1] = 0xff
        a[MAX_BLOCK_SIGOPS+2] = 0xff
        a[MAX_BLOCK_SIGOPS+3] = 0xff
        tx = create_and_sign_tx(out[22].tx, 0, 1, CScript(a))
        b75 = update_block(75, [tx])
        yield accepted()
        save_spendable_output()

        # Check that if we push an element filled with CHECKSIGs, they are not counted
        tip(75)
        b76 = block(76)
        size = MAX_BLOCK_SIGOPS - 1 + MAX_SCRIPT_ELEMENT_SIZE + 1 + 5
        a = bytearray([OP_CHECKSIG] * size)
        a[MAX_BLOCK_SIGOPS-1] = 0x4e # PUSHDATA4, but leave the following bytes as just checksigs
        tx = create_and_sign_tx(out[23].tx, 0, 1, CScript(a))
        b76 = update_block(76, [tx])
        yield accepted()
        save_spendable_output()

        # Test transaction resurrection
        #
        # -> b77 (24) -> b78 (25) -> b79 (26)
        #            \-> b80 (25) -> b81 (26) -> b82 (27)
        #
        #    b78 creates a tx, which is spent in b79. After b82, both should be in mempool
        #
        #    The tx'es must be unsigned and pass the node's mempool policy.  It is unsigned for the
        #    rather obscure reason that the Python signature code does not distinguish between
        #    Low-S and High-S values (whereas the bitcoin code has custom code which does so);
        #    as a result of which, the odds are 50% that the python code will use the right
        #    value and the transaction will be accepted into the mempool. Until we modify the
        #    test framework to support low-S signing, we are out of luck.
        #
        #    To get around this issue, we construct transactions which are not signed and which
        #    spend to OP_TRUE.  If the standard-ness rules change, this test would need to be
        #    updated.  (Perhaps to spend to a P2SH OP_TRUE script)
        #
        tip(76)
        block(77)
        tx77 = create_and_sign_tx(out[24].tx, out[24].n, 10*COIN)
        update_block(77, [tx77])
        yield accepted()
        save_spendable_output()

        block(78)
        tx78 = create_tx(tx77, 0, 9*COIN)
        update_block(78, [tx78])
        yield accepted()

        block(79)
        tx79 = create_tx(tx78, 0, 8*COIN)
        update_block(79, [tx79])
        yield accepted()

        # mempool should be empty
        assert_equal(len(self.nodes[0].getrawmempool()), 0)

        tip(77)
        block(80, spend=out[25])
        yield rejected()
        save_spendable_output()

        block(81, spend=out[26])
        yield rejected() # other chain is same length
        save_spendable_output()

        block(82, spend=out[27])
        yield accepted()  # now this chain is longer, triggers re-org
        save_spendable_output()

        # now check that tx78 and tx79 have been put back into the peer's mempool
        mempool = self.nodes[0].getrawmempool()
        assert_equal(len(mempool), 2)
        assert(tx78.hash in mempool)
        assert(tx79.hash in mempool)


        # Test invalid opcodes in dead execution paths.
        #
        #  -> b81 (26) -> b82 (27) -> b83 (28)
        #
        b83 = block(83)
        op_codes = [OP_IF, OP_INVALIDOPCODE, OP_ELSE, OP_TRUE, OP_ENDIF]
        script = CScript(op_codes)
        tx1 = create_and_sign_tx(out[28].tx, out[28].n, out[28].tx.vout[0].nValue, script)

        tx2 = create_and_sign_tx(tx1, 0, 0, CScript([OP_TRUE]))
        tx2.vin[0].scriptSig = CScript([OP_FALSE])
        tx2.rehash()

        update_block(83, [tx1, tx2])
        yield accepted()
        save_spendable_output()


        # Reorg on/off blocks that have OP_RETURN in them (and try to spend them)
        #
        #  -> b81 (26) -> b82 (27) -> b83 (28) -> b84 (29) -> b87 (30) -> b88 (31)
        #                                    \-> b85 (29) -> b86 (30)            \-> b89a (32)
        #
        #
        b84 = block(84)
        tx1 = create_tx(out[29].tx, out[29].n, 0, CScript([OP_RETURN]))
        tx1.vout.append(CTxOut(0, CScript([OP_TRUE])))
        tx1.vout.append(CTxOut(0, CScript([OP_TRUE])))
        tx1.vout.append(CTxOut(0, CScript([OP_TRUE])))
        tx1.vout.append(CTxOut(0, CScript([OP_TRUE])))
        tx1.calc_sha256()
        self.sign_tx(tx1, out[29].tx, out[29].n)
        tx1.rehash()
        tx2 = create_tx(tx1, 1, 0, CScript([OP_RETURN]))
        tx2.vout.append(CTxOut(0, CScript([OP_RETURN])))
        tx3 = create_tx(tx1, 2, 0, CScript([OP_RETURN]))
        tx3.vout.append(CTxOut(0, CScript([OP_TRUE])))
        tx4 = create_tx(tx1, 3, 0, CScript([OP_TRUE]))
        tx4.vout.append(CTxOut(0, CScript([OP_RETURN])))
        tx5 = create_tx(tx1, 4, 0, CScript([OP_RETURN]))

        update_block(84, [tx1,tx2,tx3,tx4,tx5])
        yield accepted()
        save_spendable_output()

        tip(83)
        block(85, spend=out[29])
        yield rejected()

        block(86, spend=out[30])
        yield accepted()

        tip(84)
        block(87, spend=out[30])
        yield rejected()
        save_spendable_output()

        block(88, spend=out[31])
        yield accepted()
        save_spendable_output()

        # trying to spend the OP_RETURN output is rejected
        block("89a", spend=out[32])
        tx = create_tx(tx1, 0, 0, CScript([OP_TRUE]))
        update_block("89a", [tx])
        yield rejected()


        #  Test re-org of a week's worth of blocks (1088 blocks)
        #  This test takes a minute or two and can be accomplished in memory
        #
        if self.options.runbarelyexpensive:
            tip(88)
            LARGE_REORG_SIZE = 1088
            test1 = TestInstance(sync_every_block=False)
            spend=out[32]
            for i in range(89, LARGE_REORG_SIZE + 89):
                b = block(i, spend)
                tx = CTransaction()
                script_length = MAX_BLOCK_SIZE - len(b.serialize()) - 69
                script_output = CScript([b'\x00' * script_length])
                tx.vout.append(CTxOut(0, script_output))
                tx.vin.append(CTxIn(COutPoint(b.vtx[1].sha256, 0)))
                b = update_block(i, [tx])
                assert_equal(len(b.serialize()), MAX_BLOCK_SIZE)
                test1.blocks_and_transactions.append([self.tip, True])
                save_spendable_output()
                spend = get_spendable_output()

            yield test1
            chain1_tip = i

            # now create alt chain of same length
            tip(88)
            test2 = TestInstance(sync_every_block=False)
            for i in range(89, LARGE_REORG_SIZE + 89):
                block("alt"+str(i))
                test2.blocks_and_transactions.append([self.tip, False])
            yield test2

            # extend alt chain to trigger re-org
            block("alt" + str(chain1_tip + 1))
            yield accepted()

            # ... and re-org back to the first chain
            tip(chain1_tip)
            block(chain1_tip + 1)
            yield rejected()
            block(chain1_tip + 2)
            yield accepted()

            chain1_tip += 2

        # Attempt to spend a coinbase at depth too low
        #     genesis -> b1 (0) -> b2 (1) -> b5 (2) -> b6  (3)
        #                                          \-> b12 (3) -> b13 (4) -> b15 (5) -> b20 (7)
        #                      \-> b3 (1) -> b4 (2)
        tip(15)
        out7 = get_spendable_output()
        block(20, spend=out7)
        yield rejected(RejectResult(16, 'bad-txns-premature-spend-of-coinbase'))

        # Attempt to spend a coinbase at depth too low (on a fork this time)
        #     genesis -> b1 (0) -> b2 (1) -> b5 (2) -> b6  (3)
        #                                          \-> b12 (3) -> b13 (4) -> b15 (5)
        #                                                                \-> b21 (6) -> b22 (5)
        #                      \-> b3 (1) -> b4 (2)
        tip(13)
        block(21, spend=out6)
        yield rejected()

        block(22, spend=out5)
        yield rejected()

        # Create a block on either side of MAX_BLOCK_SIZE and make sure its accepted/rejected
        #     genesis -> b1 (0) -> b2 (1) -> b5 (2) -> b6  (3)
        #                                          \-> b12 (3) -> b13 (4) -> b15 (5) -> b23 (6)
        #                                                                           \-> b24 (6) -> b25 (7)
        #                      \-> b3 (1) -> b4 (2)
        tip(15)
        b23 = block(23, spend=out6)
        old_hash = b23.sha256
        tx = CTransaction()
        script_length = MAX_BLOCK_SIZE - len(b23.serialize()) - 69
        script_output = CScript([chr(0)*script_length])
        tx.vout.append(CTxOut(0, script_output))
        tx.vin.append(CTxIn(COutPoint(b23.vtx[1].sha256, 1)))
        b23 = update_block(23, [tx])
        # Make sure the math above worked out to produce a max-sized block
        assert_equal(len(b23.serialize()), MAX_BLOCK_SIZE)
        yield accepted()

        # Make the next block one byte bigger and check that it fails
        tip(15)
        b24 = block(24, spend=out6)
        script_length = MAX_BLOCK_SIZE - len(b24.serialize()) - 69
        script_output = CScript([chr(0)*(script_length+1)])
        tx.vout = [CTxOut(0, script_output)]
        b24 = update_block(24, [tx])
        assert_equal(len(b24.serialize()), MAX_BLOCK_SIZE+1)
        yield rejected(RejectResult(16, 'bad-blk-length'))

        b25 = block(25, spend=out7)
        yield rejected()

        # Create blocks with a coinbase input script size out of range
        #     genesis -> b1 (0) -> b2 (1) -> b5 (2) -> b6  (3)
        #                                          \-> b12 (3) -> b13 (4) -> b15 (5) -> b23 (6) -> b30 (7)
        #                                                                           \-> ... (6) -> ... (7)
        #                      \-> b3 (1) -> b4 (2)
        tip(15)
        b26 = block(26, spend=out6)
        b26.vtx[0].vin[0].scriptSig = chr(0)
        b26.vtx[0].rehash()
        # update_block causes the merkle root to get updated, even with no new
        # transactions, and updates the required state.
        b26 = update_block(26, [])
        yield rejected(RejectResult(16, 'bad-cb-length'))

        # Extend the b26 chain to make sure bitcoind isn't accepting b26
        b27 = block(27, spend=out7)
        yield rejected()

        # Now try a too-large-coinbase script
        tip(15)
        b28 = block(28, spend=out6)
        b28.vtx[0].vin[0].scriptSig = chr(0)*101
        b28.vtx[0].rehash()
        b28 = update_block(28, [])
        yield rejected(RejectResult(16, 'bad-cb-length'))

        # Extend the b28 chain to make sure bitcoind isn't accepted b28
        b29 = block(29, spend=out7)
        # TODO: Should get a reject message back with "bad-prevblk", except
        # there's a bug that prevents this from being detected.  Just note
        # failure for now, and add the reject result later.
        yield rejected()

        # b30 has a max-sized coinbase scriptSig.
        tip(23)
        b30 = block(30)
        b30.vtx[0].vin[0].scriptSig = chr(0)*100
        b30.vtx[0].rehash()
        b30 = update_block(30, [])
        yield accepted()


if __name__ == '__main__':
    FullBlockTest().main()<|MERGE_RESOLUTION|>--- conflicted
+++ resolved
@@ -9,12 +9,8 @@
 from test_framework.blocktools import *
 import time
 from test_framework.key import CECKey
-<<<<<<< HEAD
-from test_framework.script import CScript, SignatureHash, SIGHASH_ALL, OP_TRUE, OP_FALSE
-=======
 from test_framework.script import *
 import struct
->>>>>>> 0d719145
 
 class PreviousSpendableOutput(object):
     def __init__(self, tx = CTransaction(), n = -1):
@@ -157,31 +153,11 @@
                 return TestInstance([[self.tip, False]])
             else:
                 return TestInstance([[self.tip, reject]])
-<<<<<<< HEAD
-       
-=======
-
->>>>>>> 0d719145
+
         # move the tip back to a previous block
         def tip(number):
             self.tip = self.blocks[number]
 
-<<<<<<< HEAD
-        # add transactions to a block produced by next_block
-        def update_block(block_number, new_transactions):
-            block = self.blocks[block_number]
-            old_hash = block.sha256
-            self.add_transactions_to_block(block, new_transactions)
-            block.solve()
-            # Update the internal state just like in next_block
-            self.tip = block
-            self.block_heights[block.sha256] = self.block_heights[old_hash]
-            del self.block_heights[old_hash]
-            self.blocks[block_number] = block
-            return block
-
-        # creates a new block and advances the tip to that block
-=======
         # adds transactions to the block and updates state
         def update_block(block_number, new_transactions):
             block = self.blocks[block_number]
@@ -198,7 +174,6 @@
             return block
 
         # shorthand for functions
->>>>>>> 0d719145
         block = self.next_block
         create_tx = self.create_tx
         create_and_sign_tx = self.create_and_sign_transaction
@@ -216,11 +191,7 @@
         # Now we need that block to mature so we can spend the coinbase.
         test = TestInstance(sync_every_block=False)
         for i in range(99):
-<<<<<<< HEAD
-            block(1000 + i)
-=======
             block(5000 + i)
->>>>>>> 0d719145
             test.blocks_and_transactions.append([self.tip, True])
             save_spendable_output()
         yield test
@@ -237,12 +208,7 @@
         save_spendable_output()
         yield accepted()
 
-<<<<<<< HEAD
-        out1 = get_spendable_output()
-        b2 = block(2, spend=out1)
-=======
         block(2, spend=out[1])
->>>>>>> 0d719145
         yield accepted()
         save_spendable_output()
 
@@ -253,13 +219,8 @@
         #
         # Nothing should happen at this point. We saw b2 first so it takes priority.
         tip(1)
-<<<<<<< HEAD
-        b3 = block(3, spend=out1)
-        txout_b3 = PreviousSpendableOutput(b3.vtx[1], 1)
-=======
         b3 = block(3, spend=out[1])
         txout_b3 = PreviousSpendableOutput(b3.vtx[1], 0)
->>>>>>> 0d719145
         yield rejected()
 
 
@@ -298,13 +259,8 @@
         #                                                    \-> b9 (4)
         #                      \-> b3 (1) -> b4 (2)
         tip(6)
-<<<<<<< HEAD
-        block(9, spend=out4, additional_coinbase_value=1)
-        yield rejected(RejectResult(16, 'bad-cb-amount'))
-=======
         block(9, spend=out[4], additional_coinbase_value=1)
         yield rejected(RejectResult(16, b'bad-cb-amount'))
->>>>>>> 0d719145
 
         # Create a fork that ends in a block with too much fee (the one that causes the reorg)
         #     genesis -> b1 (0) -> b2 (1) -> b5 (2) -> b6  (3)
@@ -314,13 +270,8 @@
         block(10, spend=out[3])
         yield rejected()
 
-<<<<<<< HEAD
-        block(11, spend=out4, additional_coinbase_value=1)
-        yield rejected(RejectResult(16, 'bad-cb-amount'))
-=======
         block(11, spend=out[4], additional_coinbase_value=1)
         yield rejected(RejectResult(16, b'bad-cb-amount'))
->>>>>>> 0d719145
 
 
         # Try again, but with a valid fork first
@@ -348,11 +299,7 @@
         #     genesis -> b1 (0) -> b2 (1) -> b5 (2) -> b6  (3)
         #                                          \-> b12 (3) -> b13 (4) -> b15 (5) -> b16 (6)
         #                      \-> b3 (1) -> b4 (2)
-<<<<<<< HEAD
-        
-=======
-
->>>>>>> 0d719145
+
         # Test that a block with a lot of checksigs is okay
         lots_of_checksigs = CScript([OP_CHECKSIG] * (MAX_BLOCK_SIGOPS - 1))
         tip(13)
@@ -362,16 +309,9 @@
 
 
         # Test that a block with too many checksigs is rejected
-<<<<<<< HEAD
-        out6 = get_spendable_output()
-        too_many_checksigs = CScript([OP_CHECKSIG] * (1000000 / 50))
-        block(16, spend=out6, script=too_many_checksigs)
-        yield rejected(RejectResult(16, 'bad-blk-sigops'))
-=======
         too_many_checksigs = CScript([OP_CHECKSIG] * (MAX_BLOCK_SIGOPS))
         block(16, spend=out[6], script=too_many_checksigs)
         yield rejected(RejectResult(16, b'bad-blk-sigops'))
->>>>>>> 0d719145
 
 
         # Attempt to spend a transaction created on a different fork
@@ -380,11 +320,7 @@
         #                      \-> b3 (1) -> b4 (2)
         tip(15)
         block(17, spend=txout_b3)
-<<<<<<< HEAD
-        yield rejected(RejectResult(16, 'bad-txns-inputs-missingorspent'))
-=======
         yield rejected(RejectResult(16, b'bad-txns-inputs-missingorspent'))
->>>>>>> 0d719145
 
         # Attempt to spend a transaction created on a different fork (on a fork this time)
         #     genesis -> b1 (0) -> b2 (1) -> b5 (2) -> b6  (3)
@@ -395,9 +331,6 @@
         block(18, spend=txout_b3)
         yield rejected()
 
-<<<<<<< HEAD
-        block(19, spend=out6)
-=======
         block(19, spend=out[6])
         yield rejected()
 
@@ -668,7 +601,6 @@
         #
         tip(39)
         block(42, spend=out[12])
->>>>>>> 0d719145
         yield rejected()
         save_spendable_output()
 
@@ -1355,98 +1287,6 @@
 
             chain1_tip += 2
 
-        # Attempt to spend a coinbase at depth too low
-        #     genesis -> b1 (0) -> b2 (1) -> b5 (2) -> b6  (3)
-        #                                          \-> b12 (3) -> b13 (4) -> b15 (5) -> b20 (7)
-        #                      \-> b3 (1) -> b4 (2)
-        tip(15)
-        out7 = get_spendable_output()
-        block(20, spend=out7)
-        yield rejected(RejectResult(16, 'bad-txns-premature-spend-of-coinbase'))
-
-        # Attempt to spend a coinbase at depth too low (on a fork this time)
-        #     genesis -> b1 (0) -> b2 (1) -> b5 (2) -> b6  (3)
-        #                                          \-> b12 (3) -> b13 (4) -> b15 (5)
-        #                                                                \-> b21 (6) -> b22 (5)
-        #                      \-> b3 (1) -> b4 (2)
-        tip(13)
-        block(21, spend=out6)
-        yield rejected()
-
-        block(22, spend=out5)
-        yield rejected()
-
-        # Create a block on either side of MAX_BLOCK_SIZE and make sure its accepted/rejected
-        #     genesis -> b1 (0) -> b2 (1) -> b5 (2) -> b6  (3)
-        #                                          \-> b12 (3) -> b13 (4) -> b15 (5) -> b23 (6)
-        #                                                                           \-> b24 (6) -> b25 (7)
-        #                      \-> b3 (1) -> b4 (2)
-        tip(15)
-        b23 = block(23, spend=out6)
-        old_hash = b23.sha256
-        tx = CTransaction()
-        script_length = MAX_BLOCK_SIZE - len(b23.serialize()) - 69
-        script_output = CScript([chr(0)*script_length])
-        tx.vout.append(CTxOut(0, script_output))
-        tx.vin.append(CTxIn(COutPoint(b23.vtx[1].sha256, 1)))
-        b23 = update_block(23, [tx])
-        # Make sure the math above worked out to produce a max-sized block
-        assert_equal(len(b23.serialize()), MAX_BLOCK_SIZE)
-        yield accepted()
-
-        # Make the next block one byte bigger and check that it fails
-        tip(15)
-        b24 = block(24, spend=out6)
-        script_length = MAX_BLOCK_SIZE - len(b24.serialize()) - 69
-        script_output = CScript([chr(0)*(script_length+1)])
-        tx.vout = [CTxOut(0, script_output)]
-        b24 = update_block(24, [tx])
-        assert_equal(len(b24.serialize()), MAX_BLOCK_SIZE+1)
-        yield rejected(RejectResult(16, 'bad-blk-length'))
-
-        b25 = block(25, spend=out7)
-        yield rejected()
-
-        # Create blocks with a coinbase input script size out of range
-        #     genesis -> b1 (0) -> b2 (1) -> b5 (2) -> b6  (3)
-        #                                          \-> b12 (3) -> b13 (4) -> b15 (5) -> b23 (6) -> b30 (7)
-        #                                                                           \-> ... (6) -> ... (7)
-        #                      \-> b3 (1) -> b4 (2)
-        tip(15)
-        b26 = block(26, spend=out6)
-        b26.vtx[0].vin[0].scriptSig = chr(0)
-        b26.vtx[0].rehash()
-        # update_block causes the merkle root to get updated, even with no new
-        # transactions, and updates the required state.
-        b26 = update_block(26, [])
-        yield rejected(RejectResult(16, 'bad-cb-length'))
-
-        # Extend the b26 chain to make sure bitcoind isn't accepting b26
-        b27 = block(27, spend=out7)
-        yield rejected()
-
-        # Now try a too-large-coinbase script
-        tip(15)
-        b28 = block(28, spend=out6)
-        b28.vtx[0].vin[0].scriptSig = chr(0)*101
-        b28.vtx[0].rehash()
-        b28 = update_block(28, [])
-        yield rejected(RejectResult(16, 'bad-cb-length'))
-
-        # Extend the b28 chain to make sure bitcoind isn't accepted b28
-        b29 = block(29, spend=out7)
-        # TODO: Should get a reject message back with "bad-prevblk", except
-        # there's a bug that prevents this from being detected.  Just note
-        # failure for now, and add the reject result later.
-        yield rejected()
-
-        # b30 has a max-sized coinbase scriptSig.
-        tip(23)
-        b30 = block(30)
-        b30.vtx[0].vin[0].scriptSig = chr(0)*100
-        b30.vtx[0].rehash()
-        b30 = update_block(30, [])
-        yield accepted()
 
 
 if __name__ == '__main__':
