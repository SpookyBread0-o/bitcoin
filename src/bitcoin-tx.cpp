--- conflicted
+++ resolved
@@ -56,11 +56,7 @@
     if (argc<2 || mapArgs.count("-?") || mapArgs.count("-h") || mapArgs.count("-help"))
     {
         // First part of help message is specific to this utility
-<<<<<<< HEAD
-        std::string strUsage = _("Zetacoin Core zetacoin-tx utility version") + " " + FormatFullVersion() + "\n\n" +
-=======
-        std::string strUsage = strprintf(_("%s bitcoin-tx utility version"), _(PACKAGE_NAME)) + " " + FormatFullVersion() + "\n\n" +
->>>>>>> 0d719145
+        std::string strUsage = strprintf(_("%s zetacoin-tx utility version"), _(PACKAGE_NAME)) + " " + FormatFullVersion() + "\n\n" +
             _("Usage:") + "\n" +
               "  zetacoin-tx [options] <hex-tx> [commands]  " + _("Update hex-encoded zetacoin transaction") + "\n" +
               "  zetacoin-tx [options] -create [commands]   " + _("Create hex-encoded zetacoin transaction") + "\n" +
