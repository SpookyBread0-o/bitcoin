// Copyright (c) 2011-2014 The Bitcoin developers
// Copyright (c) 2014-2015 The Dash developers
// Distributed under the MIT/X11 software license, see the accompanying
// file COPYING or http://www.opensource.org/licenses/mit-license.php.

#include "bitcoinunits.h"

#include "primitives/transaction.h"

#include <QStringList>

BitcoinUnits::BitcoinUnits(QObject *parent):
        QAbstractListModel(parent),
        unitlist(availableUnits())
{
}

QList<BitcoinUnits::Unit> BitcoinUnits::availableUnits()
{
    QList<BitcoinUnits::Unit> unitlist;
    unitlist.append(DASH);
    unitlist.append(mDASH);
    unitlist.append(uDASH);
    unitlist.append(duffs);
    return unitlist;
}

bool BitcoinUnits::valid(int unit)
{
    switch(unit)
    {
    case DASH:
    case mDASH:
    case uDASH:
    case duffs:
        return true;
    default:
        return false;
    }
}

QString BitcoinUnits::id(int unit)
{
    switch(unit)
    {
    case BTC: return QString("btc");
    case mBTC: return QString("mbtc");
    case uBTC: return QString("ubtc");
    default: return QString("???");
    }
}

QString BitcoinUnits::name(int unit)
{
    if(!TestNet() && !RegTest())
    {
        switch(unit)
        {
            case DASH: return QString("DASH");
            case mDASH: return QString("mDASH");
            case uDASH: return QString::fromUtf8("μDASH");
            case duffs: return QString::fromUtf8("duffs");
            default: return QString("???");
        }
    }
    else
    {
        switch(unit)
        {
            case DASH: return QString("tDASH");
            case mDASH: return QString("mtDASH");
            case uDASH: return QString::fromUtf8("μtDASH");
            case duffs: return QString::fromUtf8("tduffs");
            default: return QString("???");
        }
    }
}

QString BitcoinUnits::description(int unit)
{
    if(!TestNet() && !RegTest())
    {
<<<<<<< HEAD
        switch(unit)
        {
            case DASH: return QString("Dash");
            case mDASH: return QString("Milli-Dash (1 / 1,000)");
            case uDASH: return QString("Micro-Dash (1 / 1,000,000)");
            case duffs: return QString("Ten Nano-Dash (1 / 100,000,000)");
            default: return QString("???");
        }
    }
    else
    {
        switch(unit)
        {
            case DASH: return QString("TestDashs");
            case mDASH: return QString("Milli-TestDash (1 / 1,000)");
            case uDASH: return QString("Micro-TestDash (1 / 1,000,000)");
            case duffs: return QString("Ten Nano-TestDash (1 / 100,000,000)");
            default: return QString("???");
        }
=======
    case BTC: return QString("Bitcoins");
    case mBTC: return QString("Milli-Bitcoins (1 / 1" THIN_SP_UTF8 "000)");
    case uBTC: return QString("Micro-Bitcoins (1 / 1" THIN_SP_UTF8 "000" THIN_SP_UTF8 "000)");
    default: return QString("???");
>>>>>>> 69570148
    }
}

qint64 BitcoinUnits::factor(int unit)
{
    switch(unit)
    {
    case DASH:  return 100000000;
    case mDASH: return 100000;
    case uDASH: return 100;
    case duffs: return 1;
    default:   return 100000000;
    }
}

<<<<<<< HEAD
qint64 BitcoinUnits::maxAmount(int unit)
{
    switch(unit)
    {
    case DASH:  return Q_INT64_C(21000000);
    case mDASH: return Q_INT64_C(21000000000);
    case uDASH: return Q_INT64_C(21000000000000);
    case duffs: return Q_INT64_C(2100000000000000);
    default:   return 0;
    }
}

int BitcoinUnits::amountDigits(int unit)
{
    switch(unit)
    {
    case DASH: return 8; // 21,000,000 (# digits, without commas)
    case mDASH: return 11; // 21,000,000,000
    case uDASH: return 14; // 21,000,000,000,000
    case duffs: return 16; // 2,100,000,000,000,000
    default: return 0;
    }
}

=======
>>>>>>> 69570148
int BitcoinUnits::decimals(int unit)
{
    switch(unit)
    {
    case DASH: return 8;
    case mDASH: return 5;
    case uDASH: return 2;
    case duffs: return 0;
    default: return 0;
    }
}

QString BitcoinUnits::format(int unit, const CAmount& nIn, bool fPlus, SeparatorStyle separators)
{
    // Note: not using straight sprintf here because we do NOT want
    // localized number formatting.
    if(!valid(unit))
        return QString(); // Refuse to format invalid unit
    qint64 n = (qint64)nIn;
    qint64 coin = factor(unit);
    int num_decimals = decimals(unit);
    qint64 n_abs = (n > 0 ? n : -n);
    qint64 quotient = n_abs / coin;
    qint64 remainder = n_abs % coin;
    QString quotient_str = QString::number(quotient);
    QString remainder_str = QString::number(remainder).rightJustified(num_decimals, '0');

    // Use SI-style thin space separators as these are locale independent and can't be
    // confused with the decimal marker.
    QChar thin_sp(THIN_SP_CP);
    int q_size = quotient_str.size();
    if (separators == separatorAlways || (separators == separatorStandard && q_size > 4))
        for (int i = 3; i < q_size; i += 3)
            quotient_str.insert(q_size - i, thin_sp);

    if (n < 0)
        quotient_str.insert(0, '-');
    else if (fPlus && n > 0)
        quotient_str.insert(0, '+');

    if (num_decimals <= 0)
        return quotient_str;

    return quotient_str + QString(".") + remainder_str;
}


// TODO: Review all remaining calls to BitcoinUnits::formatWithUnit to
// TODO: determine whether the output is used in a plain text context
// TODO: or an HTML context (and replace with
// TODO: BtcoinUnits::formatHtmlWithUnit in the latter case). Hopefully
// TODO: there aren't instances where the result could be used in
// TODO: either context.

// NOTE: Using formatWithUnit in an HTML context risks wrapping
// quantities at the thousands separator. More subtly, it also results
// in a standard space rather than a thin space, due to a bug in Qt's
// XML whitespace canonicalisation
//
// Please take care to use formatHtmlWithUnit instead, when
// appropriate.

QString BitcoinUnits::formatWithUnit(int unit, const CAmount& amount, bool plussign, SeparatorStyle separators)
{
    return format(unit, amount, plussign, separators) + QString(" ") + name(unit);
}

QString BitcoinUnits::formatHtmlWithUnit(int unit, const CAmount& amount, bool plussign, SeparatorStyle separators)
{
    QString str(formatWithUnit(unit, amount, plussign, separators));
    str.replace(QChar(THIN_SP_CP), QString(THIN_SP_HTML));
    return QString("<span style='white-space: nowrap;'>%1</span>").arg(str);
}


bool BitcoinUnits::parse(int unit, const QString &value, CAmount *val_out)
{
    if(!valid(unit) || value.isEmpty())
        return false; // Refuse to parse invalid unit or empty string
    int num_decimals = decimals(unit);

    // Ignore spaces and thin spaces when parsing
    QStringList parts = removeSpaces(value).split(".");

    if(parts.size() > 2)
    {
        return false; // More than one dot
    }
    QString whole = parts[0];
    QString decimals;

    if(parts.size() > 1)
    {
        decimals = parts[1];
    }
    if(decimals.size() > num_decimals)
    {
        return false; // Exceeds max precision
    }
    bool ok = false;
    QString str = whole + decimals.leftJustified(num_decimals, '0');

    if(str.size() > 18)
    {
        return false; // Longer numbers will exceed 63 bits
    }
    CAmount retvalue(str.toLongLong(&ok));
    if(val_out)
    {
        *val_out = retvalue;
    }
    return ok;
}

QString BitcoinUnits::getAmountColumnTitle(int unit)
{
    QString amountTitle = QObject::tr("Amount");
    if (BitcoinUnits::valid(unit))
    {
        amountTitle += " ("+BitcoinUnits::name(unit) + ")";
    }
    return amountTitle;
}

int BitcoinUnits::rowCount(const QModelIndex &parent) const
{
    Q_UNUSED(parent);
    return unitlist.size();
}

QVariant BitcoinUnits::data(const QModelIndex &index, int role) const
{
    int row = index.row();
    if(row >= 0 && row < unitlist.size())
    {
        Unit unit = unitlist.at(row);
        switch(role)
        {
        case Qt::EditRole:
        case Qt::DisplayRole:
            return QVariant(name(unit));
        case Qt::ToolTipRole:
            return QVariant(description(unit));
        case UnitRole:
            return QVariant(static_cast<int>(unit));
        }
    }
    return QVariant();
}

CAmount BitcoinUnits::maxMoney()
{
    return MAX_MONEY;
}<|MERGE_RESOLUTION|>--- conflicted
+++ resolved
@@ -4,7 +4,7 @@
 // file COPYING or http://www.opensource.org/licenses/mit-license.php.
 
 #include "bitcoinunits.h"
-
+#include "chainparams.h"
 #include "primitives/transaction.h"
 
 #include <QStringList>
@@ -41,25 +41,48 @@
 
 QString BitcoinUnits::id(int unit)
 {
-    switch(unit)
-    {
-    case BTC: return QString("btc");
-    case mBTC: return QString("mbtc");
-    case uBTC: return QString("ubtc");
-    default: return QString("???");
+//    switch(unit)
+//    {
+//    case BTC: return QString("btc");
+//    case mBTC: return QString("mbtc");
+//    case uBTC: return QString("ubtc");
+//    default: return QString("???");
+//    }
+    // ***TODO*** create icons unit_<unit>.png
+    if(Params().NetworkID() == CBaseChainParams::MAIN)
+    {
+        switch(unit)
+        {
+            case DASH: return QString("dash");
+            case mDASH: return QString("mdash");
+            case uDASH: return QString::fromUtf8("udash");
+            case duffs: return QString("duffs");
+            default: return QString("???");
+        }
+    }
+    else
+    {
+        switch(unit)
+        {
+            case DASH: return QString("tdash");
+            case mDASH: return QString("mtdash");
+            case uDASH: return QString::fromUtf8("utdash");
+            case duffs: return QString("tduffs");
+            default: return QString("???");
+        }
     }
 }
 
 QString BitcoinUnits::name(int unit)
 {
-    if(!TestNet() && !RegTest())
+    if(Params().NetworkID() == CBaseChainParams::MAIN)
     {
         switch(unit)
         {
             case DASH: return QString("DASH");
             case mDASH: return QString("mDASH");
             case uDASH: return QString::fromUtf8("μDASH");
-            case duffs: return QString::fromUtf8("duffs");
+            case duffs: return QString("duffs");
             default: return QString("???");
         }
     }
@@ -70,7 +93,7 @@
             case DASH: return QString("tDASH");
             case mDASH: return QString("mtDASH");
             case uDASH: return QString::fromUtf8("μtDASH");
-            case duffs: return QString::fromUtf8("tduffs");
+            case duffs: return QString("tduffs");
             default: return QString("???");
         }
     }
@@ -78,15 +101,14 @@
 
 QString BitcoinUnits::description(int unit)
 {
-    if(!TestNet() && !RegTest())
-    {
-<<<<<<< HEAD
+    if(Params().NetworkID() == CBaseChainParams::MAIN)
+    {
         switch(unit)
         {
             case DASH: return QString("Dash");
-            case mDASH: return QString("Milli-Dash (1 / 1,000)");
-            case uDASH: return QString("Micro-Dash (1 / 1,000,000)");
-            case duffs: return QString("Ten Nano-Dash (1 / 100,000,000)");
+            case mDASH: return QString("Milli-Dash (1 / 1" THIN_SP_UTF8 "000)");
+            case uDASH: return QString("Micro-Dash (1 / 1" THIN_SP_UTF8 "000" THIN_SP_UTF8 "000)");
+            case duffs: return QString("Ten Nano-Dash (1 / 100" THIN_SP_UTF8 "000" THIN_SP_UTF8 "000)");
             default: return QString("???");
         }
     }
@@ -95,17 +117,11 @@
         switch(unit)
         {
             case DASH: return QString("TestDashs");
-            case mDASH: return QString("Milli-TestDash (1 / 1,000)");
-            case uDASH: return QString("Micro-TestDash (1 / 1,000,000)");
-            case duffs: return QString("Ten Nano-TestDash (1 / 100,000,000)");
-            default: return QString("???");
-        }
-=======
-    case BTC: return QString("Bitcoins");
-    case mBTC: return QString("Milli-Bitcoins (1 / 1" THIN_SP_UTF8 "000)");
-    case uBTC: return QString("Micro-Bitcoins (1 / 1" THIN_SP_UTF8 "000" THIN_SP_UTF8 "000)");
-    default: return QString("???");
->>>>>>> 69570148
+            case mDASH: return QString("Milli-TestDash (1 / 1" THIN_SP_UTF8 "000)");
+            case uDASH: return QString("Micro-TestDash (1 / 1" THIN_SP_UTF8 "000" THIN_SP_UTF8 "000)");
+            case duffs: return QString("Ten Nano-TestDash (1 / 100" THIN_SP_UTF8 "000" THIN_SP_UTF8 "000)");
+            default: return QString("???");
+        }
     }
 }
 
@@ -121,33 +137,6 @@
     }
 }
 
-<<<<<<< HEAD
-qint64 BitcoinUnits::maxAmount(int unit)
-{
-    switch(unit)
-    {
-    case DASH:  return Q_INT64_C(21000000);
-    case mDASH: return Q_INT64_C(21000000000);
-    case uDASH: return Q_INT64_C(21000000000000);
-    case duffs: return Q_INT64_C(2100000000000000);
-    default:   return 0;
-    }
-}
-
-int BitcoinUnits::amountDigits(int unit)
-{
-    switch(unit)
-    {
-    case DASH: return 8; // 21,000,000 (# digits, without commas)
-    case mDASH: return 11; // 21,000,000,000
-    case uDASH: return 14; // 21,000,000,000,000
-    case duffs: return 16; // 2,100,000,000,000,000
-    default: return 0;
-    }
-}
-
-=======
->>>>>>> 69570148
 int BitcoinUnits::decimals(int unit)
 {
     switch(unit)
