--- conflicted
+++ resolved
@@ -37,11 +37,7 @@
 {
     ui->setupUi(this);
 
-<<<<<<< HEAD
-    QString version = tr("Zetacoin Core") + " " + tr("version") + " " + QString::fromStdString(FormatFullVersion());
-=======
     QString version = tr(PACKAGE_NAME) + " " + tr("version") + " " + QString::fromStdString(FormatFullVersion());
->>>>>>> 0d719145
     /* On x86 add a bit specifier to the version so that users can distinguish between
      * 32 and 64 bit builds. On other architectures, 32/64 bit may be more ambigious.
      */
@@ -53,11 +49,7 @@
 
     if (about)
     {
-<<<<<<< HEAD
-        setWindowTitle(tr("About Zetacoin Core"));
-=======
         setWindowTitle(tr("About %1").arg(tr(PACKAGE_NAME)));
->>>>>>> 0d719145
 
         /// HTML-format the license message from the core
         QString licenseInfo = QString::fromStdString(LicenseInfo());
@@ -174,11 +166,7 @@
 {
     QVBoxLayout *layout = new QVBoxLayout();
     layout->addWidget(new QLabel(
-<<<<<<< HEAD
-        tr("Zetacoin Core is shutting down...") + "<br /><br />" +
-=======
         tr("%1 is shutting down...").arg(tr(PACKAGE_NAME)) + "<br /><br />" +
->>>>>>> 0d719145
         tr("Do not shut down the computer until this window disappears.")));
     setLayout(layout);
 }
