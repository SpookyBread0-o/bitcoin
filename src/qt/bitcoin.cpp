--- conflicted
+++ resolved
@@ -165,11 +165,7 @@
 }
 #endif
 
-<<<<<<< HEAD
 /** Class encapsulating Bitcoin startup and shutdown.
-=======
-/** Class encapsulating Bitcoin Unlimited startup and shutdown.
->>>>>>> 52930eb8
  * Allows running startup and shutdown in a different thread from the UI thread.
  */
 class BitcoinCore: public QObject
@@ -591,22 +587,14 @@
     /// - Do not call GetDataDir(true) before this step finishes
     if (!boost::filesystem::is_directory(GetDataDir(false)))
     {
-<<<<<<< HEAD
-        QMessageBox::critical(0, QObject::tr("Bitcoin"),
-=======
         QMessageBox::critical(0, QObject::tr("Bitcoin Unlimited"),
->>>>>>> 52930eb8
                               QObject::tr("Error: Specified data directory \"%1\" does not exist.").arg(QString::fromStdString(mapArgs["-datadir"])));
         return 1;
     }
     try {
         ReadConfigFile(mapArgs, mapMultiArgs);
     } catch (const std::exception& e) {
-<<<<<<< HEAD
-        QMessageBox::critical(0, QObject::tr("Bitcoin"),
-=======
         QMessageBox::critical(0, QObject::tr("Bitcoin Unlimited"),
->>>>>>> 52930eb8
                               QObject::tr("Error: Cannot parse configuration file: %1. Only use key=value syntax.").arg(e.what()));
         return false;
     }
@@ -621,11 +609,7 @@
     try {
         SelectParams(ChainNameFromCommandLine());
     } catch(std::exception &e) {
-<<<<<<< HEAD
-        QMessageBox::critical(0, QObject::tr("Bitcoin"), QObject::tr("Error: %1").arg(e.what()));
-=======
         QMessageBox::critical(0, QObject::tr("Bitcoin Unlimited"), QObject::tr("Error: %1").arg(e.what()));
->>>>>>> 52930eb8
         return 1;
     }
 #ifdef ENABLE_WALLET
@@ -687,11 +671,7 @@
         app.createWindow(networkStyle.data());
         app.requestInitialize();
 #if defined(Q_OS_WIN) && QT_VERSION >= 0x050000
-<<<<<<< HEAD
         WinShutdownMonitor::registerShutdownBlockReason(QObject::tr("Bitcoin didn't yet exit safely..."), (HWND)app.getMainWinId());
-=======
-        WinShutdownMonitor::registerShutdownBlockReason(QObject::tr("Bitcoin Unlimited didn't yet exit safely..."), (HWND)app.getMainWinId());
->>>>>>> 52930eb8
 #endif
         app.exec();
         app.requestShutdown();
