--- conflicted
+++ resolved
@@ -497,13 +497,8 @@
 
 void BitcoinApplication::handleRunawayException(const QString &message)
 {
-<<<<<<< HEAD
     QMessageBox::critical(0, "Runaway exception", BitcoinGUI::tr("A fatal error occurred. Omni Core can no longer continue safely and will quit.") + QString("\n\n") + message);
-    ::exit(1);
-=======
-    QMessageBox::critical(0, "Runaway exception", BitcoinGUI::tr("A fatal error occurred. Bitcoin can no longer continue safely and will quit.") + QString("\n\n") + message);
     ::exit(EXIT_FAILURE);
->>>>>>> 0d719145
 }
 
 WId BitcoinApplication::getMainWinId() const
