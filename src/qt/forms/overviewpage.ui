--- conflicted
+++ resolved
@@ -34,11 +34,11 @@
     </widget>
    </item>
    <item>
-    <layout class="QHBoxLayout" name="horizontalLayout" stretch="1,0,1">
+    <layout class="QHBoxLayout" name="horizontalLayout" stretch="1,1">
      <item>
       <layout class="QVBoxLayout" name="verticalLayout_2">
        <item>
-        <widget class="QFrame" name="frameOverview">
+        <widget class="QFrame" name="frame">
          <property name="frameShape">
           <enum>QFrame::StyledPanel</enum>
          </property>
@@ -49,13 +49,15 @@
           <item>
            <layout class="QHBoxLayout" name="horizontalLayout_4">
             <item>
-             <widget class="QLabel" name="labelWallet">
-              <property name="text">
-<<<<<<< HEAD
-               <string>Balances:</string>
-=======
+             <widget class="QLabel" name="label_5">
+              <property name="font">
+               <font>
+                <weight>75</weight>
+                <bold>true</bold>
+               </font>
+              </property>
+              <property name="text">
                <string>Balances</string>
->>>>>>> dac5d68f
               </property>
              </widget>
             </item>
@@ -71,11 +73,7 @@
                </size>
               </property>
               <property name="toolTip">
-<<<<<<< HEAD
-               <string>The displayed information may be out of date. Your wallet automatically synchronizes with the Peercoin network after a connection is established, but this process has not completed yet.</string>
-=======
                <string>The displayed information may be out of date. Your wallet automatically synchronizes with the Bitcoin network after a connection is established, but this process has not completed yet.</string>
->>>>>>> dac5d68f
               </property>
               <property name="text">
                <string/>
@@ -112,176 +110,6 @@
            </layout>
           </item>
           <item>
-<<<<<<< HEAD
-           <widget class="Line" name="line">
-            <property name="orientation">
-             <enum>Qt::Horizontal</enum>
-            </property>
-           </widget>
-          </item>
-          <item>
-           <layout class="QHBoxLayout" name="horizontalLayout_3">
-            <item>
-             <layout class="QHBoxLayout" name="horizontalLayout_5">
-              <item>
-               <layout class="QVBoxLayout" name="verticalLayout_5">
-                <item>
-                 <layout class="QFormLayout" name="formLayout_2">
-                  <property name="verticalSpacing">
-                   <number>0</number>
-                  </property>
-                  <item row="0" column="0">
-                   <widget class="QLabel" name="labelBalanceText">
-                    <property name="text">
-                     <string>Available:</string>
-                    </property>
-                   </widget>
-                  </item>
-                  <item row="0" column="1">
-                   <widget class="QLabel" name="labelBalance">
-                    <property name="font">
-                     <font>
-                      <weight>75</weight>
-                      <bold>true</bold>
-                     </font>
-                    </property>
-                    <property name="cursor">
-                     <cursorShape>IBeamCursor</cursorShape>
-                    </property>
-                    <property name="toolTip">
-                     <string>Your current balance</string>
-                    </property>
-                    <property name="text">
-                     <string notr="true">0 BTC</string>
-                    </property>
-                    <property name="alignment">
-                     <set>Qt::AlignRight|Qt::AlignTrailing|Qt::AlignVCenter</set>
-                    </property>
-                    <property name="textInteractionFlags">
-                     <set>Qt::LinksAccessibleByMouse|Qt::TextSelectableByKeyboard|Qt::TextSelectableByMouse</set>
-                    </property>
-                   </widget>
-                  </item>
-                  <item row="1" column="0">
-                   <widget class="QLabel" name="labelUnconfirmedText">
-                    <property name="text">
-                     <string>Pending:</string>
-                    </property>
-                   </widget>
-                  </item>
-                  <item row="1" column="1">
-                   <widget class="QLabel" name="labelUnconfirmed">
-                    <property name="font">
-                     <font>
-                      <weight>75</weight>
-                      <bold>true</bold>
-                     </font>
-                    </property>
-                    <property name="cursor">
-                     <cursorShape>IBeamCursor</cursorShape>
-                    </property>
-                    <property name="toolTip">
-                     <string>Total of transactions that have yet to be confirmed, and do not yet count toward the current balance</string>
-                    </property>
-                    <property name="text">
-                     <string notr="true">0 BTC</string>
-                    </property>
-                    <property name="alignment">
-                     <set>Qt::AlignRight|Qt::AlignTrailing|Qt::AlignVCenter</set>
-                    </property>
-                    <property name="textInteractionFlags">
-                     <set>Qt::LinksAccessibleByMouse|Qt::TextSelectableByKeyboard|Qt::TextSelectableByMouse</set>
-                    </property>
-                   </widget>
-                  </item>
-                  <item row="2" column="0">
-                   <widget class="QLabel" name="labelImmatureText">
-                    <property name="text">
-                     <string>Maturing:</string>
-                    </property>
-                   </widget>
-                  </item>
-                  <item row="2" column="1">
-                   <widget class="QLabel" name="labelImmature">
-                    <property name="font">
-                     <font>
-                      <weight>75</weight>
-                      <bold>true</bold>
-                     </font>
-                    </property>
-                    <property name="toolTip">
-                     <string>Total of newly minted or mined coins that are too young to be spent</string>
-                    </property>
-                    <property name="text">
-                     <string notr="true">0 BTC</string>
-                    </property>
-                    <property name="alignment">
-                     <set>Qt::AlignRight|Qt::AlignTrailing|Qt::AlignVCenter</set>
-                    </property>
-                    <property name="textInteractionFlags">
-                     <set>Qt::LinksAccessibleByMouse|Qt::TextSelectableByKeyboard|Qt::TextSelectableByMouse</set>
-                    </property>
-                   </widget>
-                  </item>
-                 </layout>
-                </item>
-                <item>
-                 <widget class="Line" name="line_5">
-                  <property name="orientation">
-                   <enum>Qt::Horizontal</enum>
-                  </property>
-                 </widget>
-                </item>
-                <item>
-                  <layout class="QFormLayout" name="formLayoutTotal">
-                    <item row="0" column="0">
-                     <widget class="QLabel" name="labelTotalText">
-                      <property name="text">
-                       <string>Total:</string>
-                      </property>
-                     </widget>
-                    </item>
-                    <item row="0" column="1">
-                     <widget class="QLabel" name="labelTotal">
-                      <property name="font">
-                       <font>
-                        <weight>75</weight>
-                        <bold>true</bold>
-                       </font>
-                      </property>
-                      <property name="toolTip">
-                       <string>Total amount in your wallet</string>
-                      </property>
-                      <property name="text">
-                       <string notr="true">0 BTC</string>
-                      </property>
-                      <property name="alignment">
-                       <set>Qt::AlignRight|Qt::AlignTrailing|Qt::AlignVCenter</set>
-                      </property>
-                      <property name="textInteractionFlags">
-                       <set>Qt::LinksAccessibleByMouse|Qt::TextSelectableByKeyboard|Qt::TextSelectableByMouse</set>
-                      </property>
-                     </widget>
-                    </item>
-                  </layout>
-                </item>
-               </layout>
-              </item>
-              <item>
-               <spacer name="horizontalSpacer_3">
-                <property name="orientation">
-                 <enum>Qt::Horizontal</enum>
-                </property>
-                <property name="sizeHint" stdset="0">
-                 <size>
-                  <width>40</width>
-                  <height>20</height>
-                 </size>
-                </property>
-               </spacer>
-              </item>
-             </layout>
-=======
            <layout class="QGridLayout" name="gridLayout">
             <property name="spacing">
              <number>12</number>
@@ -488,7 +316,6 @@
                <set>Qt::LinksAccessibleByMouse|Qt::TextSelectableByKeyboard|Qt::TextSelectableByMouse</set>
               </property>
              </widget>
->>>>>>> dac5d68f
             </item>
             <item row="0" column="2">
              <widget class="QLabel" name="labelWatchonly">
@@ -595,13 +422,6 @@
       </layout>
      </item>
      <item>
-      <widget class="Line" name="line_2">
-       <property name="orientation">
-        <enum>Qt::Vertical</enum>
-       </property>
-      </widget>
-     </item>
-     <item>
       <layout class="QVBoxLayout" name="verticalLayout_3">
        <item>
         <widget class="QFrame" name="frame_2">
@@ -615,11 +435,6 @@
           <item>
            <layout class="QHBoxLayout" name="horizontalLayout_2">
             <item>
-<<<<<<< HEAD
-             <widget class="QLabel" name="labelTransactions">
-              <property name="text">
-               <string>Recent transactions:</string>
-=======
              <widget class="QLabel" name="label_4">
               <property name="font">
                <font>
@@ -629,7 +444,6 @@
               </property>
               <property name="text">
                <string>Recent transactions</string>
->>>>>>> dac5d68f
               </property>
              </widget>
             </item>
@@ -645,11 +459,7 @@
                </size>
               </property>
               <property name="toolTip">
-<<<<<<< HEAD
-               <string>The displayed information may be out of date. Your wallet automatically synchronizes with the Peercoin network after a connection is established, but this process has not completed yet.</string>
-=======
                <string>The displayed information may be out of date. Your wallet automatically synchronizes with the Bitcoin network after a connection is established, but this process has not completed yet.</string>
->>>>>>> dac5d68f
               </property>
               <property name="text">
                <string/>
@@ -684,13 +494,6 @@
              </spacer>
             </item>
            </layout>
-          </item>
-          <item>
-           <widget class="Line" name="line_3">
-            <property name="orientation">
-             <enum>Qt::Horizontal</enum>
-            </property>
-           </widget>
           </item>
           <item>
            <widget class="QListView" name="listTransactions">
