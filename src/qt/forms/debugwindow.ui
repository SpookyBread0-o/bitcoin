--- conflicted
+++ resolved
@@ -413,30 +413,13 @@
           <number>4</number>
          </property>
          <item>
-<<<<<<< HEAD
-          <widget class="QComboBox" name="cbxActiveWallet">
-           <property name="minimumSize">
-            <size>
-             <width>200</width>
-             <height>0</height>
-            </size>
-           </property>
-           <property name="toolTip">
-            <string>Active Wallet</string>
-           </property>
-           <property name="locale">
-            <locale language="English" country="UnitedKingdom"/>
-=======
           <widget class="QLabel" name="WalletSelectorLabel">
            <property name="text">
             <string>Wallet: </string>
->>>>>>> 243c9bb7
            </property>
           </widget>
          </item>
          <item>
-<<<<<<< HEAD
-=======
           <widget class="QComboBox" name="WalletSelector">
            <item>
             <property name="text">
@@ -446,7 +429,6 @@
           </widget>
          </item>
          <item>
->>>>>>> 243c9bb7
           <spacer name="horizontalSpacer">
            <property name="orientation">
             <enum>Qt::Horizontal</enum>
