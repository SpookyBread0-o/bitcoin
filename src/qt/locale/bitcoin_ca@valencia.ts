--- conflicted
+++ resolved
@@ -41,63 +41,7 @@
         <source>&amp;Delete</source>
         <translation>&amp;Elimina</translation>
     </message>
-<<<<<<< HEAD
-    <message>
-        <source>Choose the address to send coins to</source>
-        <translation>Trieu una adreça on voleu enviar monedes</translation>
-    </message>
-    <message>
-        <source>Choose the address to receive coins with</source>
-        <translation>Trieu l'adreça on voleu rebre monedes</translation>
-    </message>
-    <message>
-        <source>C&amp;hoose</source>
-        <translation>T&amp;ria</translation>
-    </message>
-    <message>
-        <source>Sending addresses</source>
-        <translation>S'estan enviant les adreces</translation>
-    </message>
-    <message>
-        <source>Receiving addresses</source>
-        <translation>S'estan rebent les adreces</translation>
-    </message>
-    <message>
-        <source>These are your Zetacoin addresses for sending payments. Always check the amount and the receiving address before sending coins.</source>
-        <translation>Estes són les vostres adreces de Zetacoin per enviar els pagaments. Sempre reviseu l'import i l'adreça del destinatari abans de transferir monedes.</translation>
-    </message>
-    <message>
-        <source>These are your Zetacoin addresses for receiving payments. It is recommended to use a new receiving address for each transaction.</source>
-        <translation>Estes són les vostres adreces Zetacoin per rebre pagaments. Es recomana utilitzar una adreça nova de recepció per a cada transacció.</translation>
-    </message>
-    <message>
-        <source>Copy &amp;Label</source>
-        <translation>Copia l'&amp;etiqueta</translation>
-    </message>
-    <message>
-        <source>&amp;Edit</source>
-        <translation>&amp;Edita</translation>
-    </message>
-    <message>
-        <source>Export Address List</source>
-        <translation>Exporta la llista d'adreces</translation>
-    </message>
-    <message>
-        <source>Comma separated file (*.csv)</source>
-        <translation>Fitxer de separació amb comes (*.csv)</translation>
-    </message>
-    <message>
-        <source>Exporting Failed</source>
-        <translation>L'exportació ha fallat</translation>
-    </message>
-    <message>
-        <source>There was an error trying to save the address list to %1. Please try again.</source>
-        <translation>S'ha produït un error en guardar la llista d'adreces a %1. Torneu-ho a provar.</translation>
-    </message>
-</context>
-=======
-    </context>
->>>>>>> 0d719145
+    </context>
 <context>
     <name>AddressTableModel</name>
     </context>
@@ -119,99 +63,7 @@
         <source>Repeat new passphrase</source>
         <translation>Repetiu la nova contrasenya</translation>
     </message>
-<<<<<<< HEAD
-    <message>
-        <source>Encrypt wallet</source>
-        <translation>Encripta el moneder</translation>
-    </message>
-    <message>
-        <source>This operation needs your wallet passphrase to unlock the wallet.</source>
-        <translation>Esta operació requereix la contrasenya del moneder per a desbloquejar-lo.</translation>
-    </message>
-    <message>
-        <source>Unlock wallet</source>
-        <translation>Desbloqueja el moneder</translation>
-    </message>
-    <message>
-        <source>This operation needs your wallet passphrase to decrypt the wallet.</source>
-        <translation>Esta operació requereix la contrasenya del moneder per desencriptar-lo.</translation>
-    </message>
-    <message>
-        <source>Decrypt wallet</source>
-        <translation>Desencripta el moneder</translation>
-    </message>
-    <message>
-        <source>Change passphrase</source>
-        <translation>Canvia la contrasenya</translation>
-    </message>
-    <message>
-        <source>Confirm wallet encryption</source>
-        <translation>Confirma l'encriptació del moneder</translation>
-    </message>
-    <message>
-        <source>Warning: If you encrypt your wallet and lose your passphrase, you will &lt;b&gt;LOSE ALL OF YOUR ZETACOINS&lt;/b&gt;!</source>
-        <translation>Avís: si encripteu el vostre moneder i perdeu la contrasenya, &lt;b&gt;PERDREU TOTS ELS VOSTRES ZETACOINS&lt;/b&gt;!</translation>
-    </message>
-    <message>
-        <source>Are you sure you wish to encrypt your wallet?</source>
-        <translation>Esteu segur que voleu encriptar el vostre moneder?</translation>
-    </message>
-    <message>
-        <source>Zetacoin Core will close now to finish the encryption process. Remember that encrypting your wallet cannot fully protect your zetacoins from being stolen by malware infecting your computer.</source>
-        <translation>Ara es tancarà el Zetacoin Core per finalitzar el procés d'encriptació. Tingueu present que encriptar el vostre moneder no garanteix que les vostres zetacoins no puguen ser robades per programari maliciós que infecti l'ordinador.</translation>
-    </message>
-    <message>
-        <source>IMPORTANT: Any previous backups you have made of your wallet file should be replaced with the newly generated, encrypted wallet file. For security reasons, previous backups of the unencrypted wallet file will become useless as soon as you start using the new, encrypted wallet.</source>
-        <translation>IMPORTANT: Tota copia de seguretat que hàgeu realitzat hauria de ser reemplaçada pel, recentment generat, fitxer encriptat del moneder.</translation>
-    </message>
-    <message>
-        <source>Warning: The Caps Lock key is on!</source>
-        <translation>Avís: Les lletres majúscules estan activades!</translation>
-    </message>
-    <message>
-        <source>Wallet encrypted</source>
-        <translation>Moneder encriptat</translation>
-    </message>
-    <message>
-        <source>Enter the new passphrase to the wallet.&lt;br/&gt;Please use a passphrase of &lt;b&gt;ten or more random characters&lt;/b&gt;, or &lt;b&gt;eight or more words&lt;/b&gt;.</source>
-        <translation>Introduïu la contrasenya nova al moneder.&lt;br/&gt;Utilitzeu una contrasenya de &lt;b&gt;deu o més caràcters aleatoris&lt;/b&gt;, o &lt;b&gt;vuit o més paraules&lt;/b&gt;.</translation>
-    </message>
-    <message>
-        <source>Enter the old passphrase and new passphrase to the wallet.</source>
-        <translation>Introduïu la contrasenya antiga i la contrasenya nova al moneder.</translation>
-    </message>
-    <message>
-        <source>Wallet encryption failed</source>
-        <translation>L'encriptació del moneder ha fallat</translation>
-    </message>
-    <message>
-        <source>Wallet encryption failed due to an internal error. Your wallet was not encrypted.</source>
-        <translation>L'encriptació del moneder ha fallat per un error intern. El moneder no ha estat encriptat.</translation>
-    </message>
-    <message>
-        <source>The supplied passphrases do not match.</source>
-        <translation>La contrasenya introduïda no coincideix.</translation>
-    </message>
-    <message>
-        <source>Wallet unlock failed</source>
-        <translation>El desbloqueig del moneder ha fallat</translation>
-    </message>
-    <message>
-        <source>The passphrase entered for the wallet decryption was incorrect.</source>
-        <translation>La contrasenya introduïda per a desencriptar el moneder és incorrecta.</translation>
-    </message>
-    <message>
-        <source>Wallet decryption failed</source>
-        <translation>La desencriptació del moneder ha fallat</translation>
-    </message>
-    <message>
-        <source>Wallet passphrase was successfully changed.</source>
-        <translation>La contrasenya del moneder ha estat modificada correctament.</translation>
-    </message>
-</context>
-=======
-    </context>
->>>>>>> 0d719145
+    </context>
 <context>
     <name>BanTableModel</name>
     </context>
@@ -290,17 +142,6 @@
         <translation>Obri un &amp;URI...</translation>
     </message>
     <message>
-<<<<<<< HEAD
-        <source>Zetacoin Core client</source>
-        <translation>Client del Zetacoin Core</translation>
-    </message>
-    <message>
-        <source>Importing blocks from disk...</source>
-        <translation>S'estan important els blocs del disc...</translation>
-    </message>
-    <message>
-=======
->>>>>>> 0d719145
         <source>Reindexing blocks on disk...</source>
         <translation>S'estan reindexant els blocs al disc...</translation>
     </message>
@@ -345,13 +186,6 @@
         <translation>&amp;Rep</translation>
     </message>
     <message>
-<<<<<<< HEAD
-        <source>Show information about Zetacoin Core</source>
-        <translation>Mostra informació del Zetacoin Core</translation>
-    </message>
-    <message>
-=======
->>>>>>> 0d719145
         <source>&amp;Show / Hide</source>
         <translation>&amp;Mostra / Amaga</translation>
     </message>
@@ -388,29 +222,10 @@
         <translation>Barra d'eines de les pestanyes</translation>
     </message>
     <message>
-<<<<<<< HEAD
-        <source>Zetacoin Core</source>
-        <translation>Nucli de Zetacoin</translation>
-    </message>
-    <message>
         <source>Request payments (generates QR codes and zetacoin: URIs)</source>
         <translation>Sol·licita pagaments (genera codis QR i zetacoin: URI)</translation>
     </message>
     <message>
-        <source>&amp;About Zetacoin Core</source>
-        <translation>&amp;Quant al Zetacoin Core</translation>
-    </message>
-    <message>
-        <source>Modify configuration options for Zetacoin Core</source>
-        <translation>Modifica les opcions de configuració del Zetacoin Core</translation>
-    </message>
-    <message>
-=======
-        <source>Request payments (generates QR codes and bitcoin: URIs)</source>
-        <translation>Sol·licita pagaments (genera codis QR i bitcoin: URI)</translation>
-    </message>
-    <message>
->>>>>>> 0d719145
         <source>Show the list of used sending addresses and labels</source>
         <translation>Mostra la llista d'adreces d'enviament i etiquetes utilitzades</translation>
     </message>
@@ -426,13 +241,6 @@
         <source>&amp;Command-line options</source>
         <translation>Opcions de la &amp;línia d'ordes</translation>
     </message>
-<<<<<<< HEAD
-    <message>
-        <source>Show the Zetacoin Core help message to get a list with possible Zetacoin command-line options</source>
-        <translation>Mostra el missatge d'ajuda del Zetacoin Core per obtindre una llista amb les possibles opcions de línia d'ordes de Zetacoin</translation>
-    </message>
-=======
->>>>>>> 0d719145
     <message numerus="yes">
         <source>%n active connection(s) to Zetacoin network</source>
         <translation><numerusform>%n connexió activa a la xarxa Zetacoin</numerusform><numerusform>%n connexions actives a la xarxa Zetacoin</numerusform></translation>
@@ -645,43 +453,7 @@
         <source>&amp;Address</source>
         <translation>&amp;Adreça</translation>
     </message>
-<<<<<<< HEAD
-    <message>
-        <source>New receiving address</source>
-        <translation>Nova adreça de recepció.</translation>
-    </message>
-    <message>
-        <source>New sending address</source>
-        <translation>Nova adreça d'enviament</translation>
-    </message>
-    <message>
-        <source>Edit receiving address</source>
-        <translation>Edita les adreces de recepció</translation>
-    </message>
-    <message>
-        <source>Edit sending address</source>
-        <translation>Edita les adreces d'enviament</translation>
-    </message>
-    <message>
-        <source>The entered address "%1" is already in the address book.</source>
-        <translation>L'adreça introduïda «%1» ja és present a la llibreta d'adreces.</translation>
-    </message>
-    <message>
-        <source>The entered address "%1" is not a valid Zetacoin address.</source>
-        <translation>L'adreça introduïda «%1» no és una adreça de Zetacoin vàlida.</translation>
-    </message>
-    <message>
-        <source>Could not unlock wallet.</source>
-        <translation>No s'ha pogut desbloquejar el moneder.</translation>
-    </message>
-    <message>
-        <source>New key generation failed.</source>
-        <translation>Ha fallat la generació d'una nova clau.</translation>
-    </message>
-</context>
-=======
-    </context>
->>>>>>> 0d719145
+    </context>
 <context>
     <name>FreespaceChecker</name>
     <message>
@@ -708,13 +480,6 @@
 <context>
     <name>HelpMessageDialog</name>
     <message>
-<<<<<<< HEAD
-        <source>Zetacoin Core</source>
-        <translation>Nucli de Zetacoin</translation>
-    </message>
-    <message>
-=======
->>>>>>> 0d719145
         <source>version</source>
         <translation>versió</translation>
     </message>
@@ -723,13 +488,6 @@
         <translation>(%1-bit)</translation>
     </message>
     <message>
-<<<<<<< HEAD
-        <source>About Zetacoin Core</source>
-        <translation>Quant al Zetacoin Core</translation>
-    </message>
-    <message>
-=======
->>>>>>> 0d719145
         <source>Command-line options</source>
         <translation>Opcions de línia d'ordes</translation>
     </message>
@@ -749,21 +507,6 @@
         <translation>Vos donem la benviguda</translation>
     </message>
     <message>
-<<<<<<< HEAD
-        <source>Welcome to Zetacoin Core.</source>
-        <translation>Vos donem la benvinguda al Zetacoin Core.</translation>
-    </message>
-    <message>
-        <source>As this is the first time the program is launched, you can choose where Zetacoin Core will store its data.</source>
-        <translation>Atès que és la primera vegada que executeu el programa, podeu triar on emmagatzemarà el Zetacoin Core les dades.</translation>
-    </message>
-    <message>
-        <source>Zetacoin Core will download and store a copy of the Zetacoin block chain. At least %1GB of data will be stored in this directory, and it will grow over time. The wallet will also be stored in this directory.</source>
-        <translation>El Zetacoin Core descarregarà i emmagatzemarà una còpia de la cadena de blocs de Zetacoin. Com a mínim s'emmagatzemaran %1 GB de dades en este directori, que seguiran creixent gradualment. També s'hi emmagatzemarà el moneder.</translation>
-    </message>
-    <message>
-=======
->>>>>>> 0d719145
         <source>Use the default data directory</source>
         <translation>Utilitza el directori de dades per defecte</translation>
     </message>
@@ -772,13 +515,6 @@
         <translation>Utilitza un directori de dades personalitzat:</translation>
     </message>
     <message>
-<<<<<<< HEAD
-        <source>Zetacoin Core</source>
-        <translation>Nucli de Zetacoin</translation>
-    </message>
-    <message>
-=======
->>>>>>> 0d719145
         <source>Error: Specified data directory "%1" cannot be created.</source>
         <translation>Error: el directori de dades «%1» especificat no pot ser creat.</translation>
     </message>
@@ -853,13 +589,6 @@
         <translation>Minimitza en comptes d'eixir de l'aplicació quan la finestra es tanca. Quan s'habilita esta opció l'aplicació es tancara només quan se selecciona Ix del menú. </translation>
     </message>
     <message>
-<<<<<<< HEAD
-        <source>The user interface language can be set here. This setting will take effect after restarting Zetacoin Core.</source>
-        <translation>La interfície d'usuari pot definir-se des d'ací. El paràmetre tindrà efecte després de reiniciar el Zetacoin Core.</translation>
-    </message>
-    <message>
-=======
->>>>>>> 0d719145
         <source>Third party URLs (e.g. a block explorer) that appear in the transactions tab as context menu items. %s in the URL is replaced by transaction hash. Multiple URLs are separated by vertical bar |.</source>
         <translation>URL de terceres parts (p. ex. explorador de blocs) que apareix en la pestanya de transaccions com elements del menú contextual. %s en l'URL es reemplaçat pel resum de la transacció. Diferents URL estan separades per una barra vertical |.</translation>
     </message>
@@ -884,17 +613,6 @@
         <translation>&amp;Xarxa</translation>
     </message>
     <message>
-<<<<<<< HEAD
-        <source>Automatically start Zetacoin Core after logging in to the system.</source>
-        <translation>Inicia el Zetacoin Core automàticament després d'iniciar una sessió en el sistema.</translation>
-    </message>
-    <message>
-        <source>&amp;Start Zetacoin Core on system login</source>
-        <translation>&amp;Inicia el Zetacoin Core en inciar el sistema</translation>
-    </message>
-    <message>
-=======
->>>>>>> 0d719145
         <source>(0 = auto, &lt;0 = leave that many cores free)</source>
         <translation>(0 = auto, &lt;0 = deixa tants nuclis lliures)</translation>
     </message>
@@ -1123,8 +841,8 @@
         <translation>Import</translation>
     </message>
     <message>
-        <source>Enter a Bitcoin address (e.g. %1)</source>
-        <translation>Introduïu una adreça de Bitcoin (p. ex. %1)</translation>
+        <source>Enter a Zetacoin address (e.g. %1)</source>
+        <translation>Introduïu una adreça de Zetacoin (p. ex. %1)</translation>
     </message>
     <message>
         <source>%1 d</source>
@@ -1135,244 +853,131 @@
         <translation>%1 h</translation>
     </message>
     <message>
-<<<<<<< HEAD
-        <source>Cannot start zetacoin: click-to-pay handler</source>
-        <translation>No es pot iniciar zetacoin: gestor clica-per-pagar</translation>
-=======
         <source>%1 m</source>
         <translation>%1 m</translation>
->>>>>>> 0d719145
     </message>
     <message>
         <source>%1 s</source>
         <translation>%1 s</translation>
     </message>
     <message>
-<<<<<<< HEAD
-        <source>URI cannot be parsed! This can be caused by an invalid Zetacoin address or malformed URI parameters.</source>
-        <translation>L'URI no pot ser analitzat! Això pot ser a causa d'una adreça de Zetacoin no vàlida o per paràmetres URI amb mal format.</translation>
-    </message>
-    <message>
-        <source>Payment request file handling</source>
-        <translation>Gestió de fitxers de les sol·licituds de pagament</translation>
-    </message>
-    <message>
-        <source>Payment request file cannot be read! This can be caused by an invalid payment request file.</source>
-        <translation>No es pot llegir el fitxer de la sol·licitud de pagament. Això pot ser causat per un fitxer de sol·licitud de pagament no vàlid.</translation>
-    </message>
-    <message>
-        <source>Payment request expired.</source>
-        <translation>La sol·licitud de pagament ha vençut.</translation>
-    </message>
-    <message>
-        <source>Unverified payment requests to custom payment scripts are unsupported.</source>
-        <translation>No s'accepten sol·licituds de pagament no verificades a scripts de pagament personalitzats.</translation>
-    </message>
-    <message>
-        <source>Invalid payment request.</source>
-        <translation>Sol·licitud de pagament no vàlida.</translation>
-    </message>
-    <message>
-        <source>Refund from %1</source>
-        <translation>Reemborsament de %1</translation>
-    </message>
-    <message>
-        <source>Payment request %1 is too large (%2 bytes, allowed %3 bytes).</source>
-        <translation>La sol·licitud de pagament %1 és massa gran (%2 bytes, permés %3 bytes).</translation>
-    </message>
-    <message>
-        <source>Error communicating with %1: %2</source>
-        <translation>Error en comunicar amb %1: %2</translation>
-    </message>
-    <message>
-        <source>Payment request cannot be parsed!</source>
-        <translation>No es pot analitzar la sol·licitud de pagament!</translation>
-    </message>
-    <message>
-        <source>Bad response from server %1</source>
-        <translation>Mala resposta del servidor %1</translation>
-    </message>
-    <message>
-        <source>Payment acknowledged</source>
-        <translation>Pagament reconegut</translation>
-    </message>
-    <message>
-        <source>Network request error</source>
-        <translation>Error en la sol·licitud de xarxa</translation>
+        <source>None</source>
+        <translation>Cap</translation>
+    </message>
+    <message>
+        <source>N/A</source>
+        <translation>N/A</translation>
+    </message>
+    <message>
+        <source>%1 ms</source>
+        <translation>%1 ms</translation>
     </message>
 </context>
 <context>
-    <name>PeerTableModel</name>
+    <name>QRImageWidget</name>
+    </context>
+<context>
+    <name>RPCConsole</name>
+    <message>
+        <source>N/A</source>
+        <translation>N/A</translation>
+    </message>
+    <message>
+        <source>Client version</source>
+        <translation>Versió del client</translation>
+    </message>
+    <message>
+        <source>&amp;Information</source>
+        <translation>&amp;Informació</translation>
+    </message>
+    <message>
+        <source>Debug window</source>
+        <translation>Finestra de depuració</translation>
+    </message>
+    <message>
+        <source>General</source>
+        <translation>General</translation>
+    </message>
+    <message>
+        <source>Using BerkeleyDB version</source>
+        <translation>Utilitzant BerkeleyDB versió</translation>
+    </message>
+    <message>
+        <source>Startup time</source>
+        <translation>&amp;Temps d'inici</translation>
+    </message>
+    <message>
+        <source>Network</source>
+        <translation>Xarxa</translation>
+    </message>
+    <message>
+        <source>Name</source>
+        <translation>Nom</translation>
+    </message>
+    <message>
+        <source>Number of connections</source>
+        <translation>Nombre de connexions</translation>
+    </message>
+    <message>
+        <source>Block chain</source>
+        <translation>Cadena de blocs</translation>
+    </message>
+    <message>
+        <source>Current number of blocks</source>
+        <translation>Nombre de blocs actuals</translation>
+    </message>
+    <message>
+        <source>Received</source>
+        <translation>Rebut</translation>
+    </message>
+    <message>
+        <source>Sent</source>
+        <translation>Enviat</translation>
+    </message>
+    <message>
+        <source>&amp;Peers</source>
+        <translation>&amp;Iguals</translation>
+    </message>
+    <message>
+        <source>Select a peer to view detailed information.</source>
+        <translation>Seleccioneu un igual per mostrar informació detallada.</translation>
+    </message>
+    <message>
+        <source>Direction</source>
+        <translation>Direcció</translation>
+    </message>
+    <message>
+        <source>Version</source>
+        <translation>Versió</translation>
+    </message>
     <message>
         <source>User Agent</source>
         <translation>Agent d'usuari</translation>
     </message>
     <message>
-        <source>Node/Service</source>
-        <translation>Node/Servei</translation>
+        <source>Services</source>
+        <translation>Serveis</translation>
+    </message>
+    <message>
+        <source>Ban Score</source>
+        <translation>Puntuació de bandeig</translation>
+    </message>
+    <message>
+        <source>Connection Time</source>
+        <translation>Temps de connexió</translation>
+    </message>
+    <message>
+        <source>Last Send</source>
+        <translation>Darrer enviament</translation>
+    </message>
+    <message>
+        <source>Last Receive</source>
+        <translation>Darrera recepció</translation>
     </message>
     <message>
         <source>Ping Time</source>
         <translation>Temps de ping</translation>
     </message>
-</context>
-<context>
-    <name>QObject</name>
-    <message>
-        <source>Amount</source>
-        <translation>Import</translation>
-    </message>
-    <message>
-        <source>Enter a Zetacoin address (e.g. %1)</source>
-        <translation>Introduïu una adreça de Zetacoin (p. ex. %1)</translation>
-    </message>
-    <message>
-        <source>%1 d</source>
-        <translation>%1 d</translation>
-    </message>
-    <message>
-        <source>%1 h</source>
-        <translation>%1 h</translation>
-    </message>
-    <message>
-        <source>%1 m</source>
-        <translation>%1 m</translation>
-    </message>
-    <message>
-        <source>%1 s</source>
-        <translation>%1 s</translation>
-    </message>
-    <message>
-        <source>None</source>
-        <translation>Cap</translation>
-    </message>
-    <message>
-=======
-        <source>None</source>
-        <translation>Cap</translation>
-    </message>
-    <message>
->>>>>>> 0d719145
-        <source>N/A</source>
-        <translation>N/A</translation>
-    </message>
-    <message>
-        <source>%1 ms</source>
-        <translation>%1 ms</translation>
-    </message>
-</context>
-<context>
-    <name>QRImageWidget</name>
-    </context>
-<context>
-    <name>RPCConsole</name>
-    <message>
-        <source>N/A</source>
-        <translation>N/A</translation>
-    </message>
-    <message>
-        <source>Client version</source>
-        <translation>Versió del client</translation>
-    </message>
-    <message>
-        <source>&amp;Information</source>
-        <translation>&amp;Informació</translation>
-    </message>
-    <message>
-        <source>Debug window</source>
-        <translation>Finestra de depuració</translation>
-    </message>
-    <message>
-        <source>General</source>
-        <translation>General</translation>
-    </message>
-    <message>
-        <source>Using BerkeleyDB version</source>
-        <translation>Utilitzant BerkeleyDB versió</translation>
-    </message>
-    <message>
-        <source>Startup time</source>
-        <translation>&amp;Temps d'inici</translation>
-    </message>
-    <message>
-        <source>Network</source>
-        <translation>Xarxa</translation>
-    </message>
-    <message>
-        <source>Name</source>
-        <translation>Nom</translation>
-    </message>
-    <message>
-        <source>Number of connections</source>
-        <translation>Nombre de connexions</translation>
-    </message>
-    <message>
-        <source>Block chain</source>
-        <translation>Cadena de blocs</translation>
-    </message>
-    <message>
-        <source>Current number of blocks</source>
-        <translation>Nombre de blocs actuals</translation>
-    </message>
-    <message>
-<<<<<<< HEAD
-        <source>Open the Zetacoin Core debug log file from the current data directory. This can take a few seconds for large log files.</source>
-        <translation>Obri el fitxer de registre de depuració del Zetacoin Core del directori de dades actual. Pot portar uns quants segons per a fitxers de registre grans.</translation>
-    </message>
-    <message>
-=======
->>>>>>> 0d719145
-        <source>Received</source>
-        <translation>Rebut</translation>
-    </message>
-    <message>
-        <source>Sent</source>
-        <translation>Enviat</translation>
-    </message>
-    <message>
-        <source>&amp;Peers</source>
-        <translation>&amp;Iguals</translation>
-    </message>
-    <message>
-        <source>Select a peer to view detailed information.</source>
-        <translation>Seleccioneu un igual per mostrar informació detallada.</translation>
-    </message>
-    <message>
-        <source>Direction</source>
-        <translation>Direcció</translation>
-    </message>
-    <message>
-        <source>Version</source>
-        <translation>Versió</translation>
-    </message>
-    <message>
-        <source>User Agent</source>
-        <translation>Agent d'usuari</translation>
-    </message>
-    <message>
-        <source>Services</source>
-        <translation>Serveis</translation>
-    </message>
-    <message>
-        <source>Ban Score</source>
-        <translation>Puntuació de bandeig</translation>
-    </message>
-    <message>
-        <source>Connection Time</source>
-        <translation>Temps de connexió</translation>
-    </message>
-    <message>
-        <source>Last Send</source>
-        <translation>Darrer enviament</translation>
-    </message>
-    <message>
-        <source>Last Receive</source>
-        <translation>Darrera recepció</translation>
-    </message>
-    <message>
-        <source>Ping Time</source>
-        <translation>Temps de ping</translation>
-    </message>
     <message>
         <source>Time Offset</source>
         <translation>Diferència horària</translation>
@@ -1418,13 +1023,6 @@
         <translation>Neteja la consola</translation>
     </message>
     <message>
-<<<<<<< HEAD
-        <source>Welcome to the Zetacoin Core RPC console.</source>
-        <translation>Vos donem la benviguda a la consola RPC del Zetacoin Core.</translation>
-    </message>
-    <message>
-=======
->>>>>>> 0d719145
         <source>Use up and down arrows to navigate history, and &lt;b&gt;Ctrl-L&lt;/b&gt; to clear screen.</source>
         <translation>Utilitza les fletxes d'amunt i avall per navegar per l'historial, i &lt;b&gt;Ctrl-L&lt;\b&gt; per netejar la pantalla.</translation>
     </message>
@@ -1720,115 +1318,7 @@
         <source>S&amp;end</source>
         <translation>E&amp;nvia</translation>
     </message>
-<<<<<<< HEAD
-    <message>
-        <source>Confirm send coins</source>
-        <translation>Confirma l'enviament de monedes</translation>
-    </message>
-    <message>
-        <source>%1 to %2</source>
-        <translation>%1 a %2</translation>
-    </message>
-    <message>
-        <source>Copy quantity</source>
-        <translation>Copia la quantitat</translation>
-    </message>
-    <message>
-        <source>Copy amount</source>
-        <translation>Copia l'import</translation>
-    </message>
-    <message>
-        <source>Copy fee</source>
-        <translation>Copia la comissió</translation>
-    </message>
-    <message>
-        <source>Copy after fee</source>
-        <translation>Copia la comissió posterior</translation>
-    </message>
-    <message>
-        <source>Copy bytes</source>
-        <translation>Copia els bytes</translation>
-    </message>
-    <message>
-        <source>Copy priority</source>
-        <translation>Copia la prioritat</translation>
-    </message>
-    <message>
-        <source>Copy change</source>
-        <translation>Copia el canvi</translation>
-    </message>
-    <message>
-        <source>or</source>
-        <translation>o</translation>
-    </message>
-    <message>
-        <source>The amount to pay must be larger than 0.</source>
-        <translation>L'import a pagar ha de ser major que 0.</translation>
-    </message>
-    <message>
-        <source>The amount exceeds your balance.</source>
-        <translation>L'import supera el vostre balanç.</translation>
-    </message>
-    <message>
-        <source>The total exceeds your balance when the %1 transaction fee is included.</source>
-        <translation>El total excedeix el teu balanç quan s'afig la comissió a la transacció %1.</translation>
-    </message>
-    <message>
-        <source>Transaction creation failed!</source>
-        <translation>Ha fallat la creació de la transacció!</translation>
-    </message>
-    <message>
-        <source>The transaction was rejected! This might happen if some of the coins in your wallet were already spent, such as if you used a copy of wallet.dat and coins were spent in the copy but not marked as spent here.</source>
-        <translation>S'ha rebutjat la transacció! Això pot passar si alguna de les monedes del vostre moneder ja s'han gastat; per exemple, si heu fet servir una còpia de seguretat del fitxer wallet.dat i s'hagueren gastat monedes de la còpia però sense marcar-les-hi com a gastades.</translation>
-    </message>
-    <message>
-        <source>A fee higher than %1 is considered an absurdly high fee.</source>
-        <translation>Una comissió superior a %1 es considera una comissió absurdament alta.</translation>
-    </message>
-    <message>
-        <source>Payment request expired.</source>
-        <translation>La sol·licitud de pagament ha vençut.</translation>
-    </message>
-    <message numerus="yes">
-        <source>Estimated to begin confirmation within %n block(s).</source>
-        <translation><numerusform>Estimat per començar la confirmació en %n bloc.</numerusform><numerusform>Estimat per començar la confirmació en %n blocs.</numerusform></translation>
-    </message>
-    <message>
-        <source>The recipient address is not valid. Please recheck.</source>
-        <translation>L'adreça de destinatari no és vàlida. Torneu-la a comprovar.</translation>
-    </message>
-    <message>
-        <source>Duplicate address found: addresses should only be used once each.</source>
-        <translation>S'ha trobat una adreça duplicada: cal utilitzar les adreces només un cop cada vegada.</translation>
-    </message>
-    <message>
-        <source>Warning: Invalid Zetacoin address</source>
-        <translation>Avís: adreça Zetacoin no vàlida</translation>
-    </message>
-    <message>
-        <source>(no label)</source>
-        <translation>(sense etiqueta)</translation>
-    </message>
-    <message>
-        <source>Warning: Unknown change address</source>
-        <translation>Avís: adreça de canvi desconeguda</translation>
-    </message>
-    <message>
-        <source>Copy dust</source>
-        <translation>Copia el polsim</translation>
-    </message>
-    <message>
-        <source>Are you sure you want to send?</source>
-        <translation>Esteu segur que ho voleu enviar?</translation>
-    </message>
-    <message>
-        <source>added as transaction fee</source>
-        <translation>S'ha afegit una taxa de transacció</translation>
-    </message>
-</context>
-=======
-    </context>
->>>>>>> 0d719145
+    </context>
 <context>
     <name>SendCoinsEntry</name>
     <message>
@@ -1914,13 +1404,6 @@
 <context>
     <name>ShutdownWindow</name>
     <message>
-<<<<<<< HEAD
-        <source>Zetacoin Core is shutting down...</source>
-        <translation>S'està parant el Zetacoin Core...</translation>
-    </message>
-    <message>
-=======
->>>>>>> 0d719145
         <source>Do not shut down the computer until this window disappears.</source>
         <translation>No apagueu l'ordinador fins que no desaparegui esta finestra.</translation>
     </message>
@@ -2015,95 +1498,84 @@
 <context>
     <name>SplashScreen</name>
     <message>
-<<<<<<< HEAD
+        <source>[testnet]</source>
+        <translation>[testnet]</translation>
+    </message>
+</context>
+<context>
+    <name>TrafficGraphWidget</name>
+    <message>
+        <source>KB/s</source>
+        <translation>KB/s</translation>
+    </message>
+</context>
+<context>
+    <name>TransactionDesc</name>
+    </context>
+<context>
+    <name>TransactionDescDialog</name>
+    <message>
+        <source>This pane shows a detailed description of the transaction</source>
+        <translation>Este panell mostra una descripció detallada de la transacció</translation>
+    </message>
+    </context>
+<context>
+    <name>TransactionTableModel</name>
+    </context>
+<context>
+    <name>TransactionView</name>
+    </context>
+<context>
+    <name>UnitDisplayStatusBarControl</name>
+    <message>
+        <source>Unit to show amounts in. Click to select another unit.</source>
+        <translation>Unitat en què mostrar els imports. Feu clic per seleccionar una altra unitat.</translation>
+    </message>
+</context>
+<context>
+    <name>WalletFrame</name>
+    </context>
+<context>
+    <name>WalletModel</name>
+    </context>
+<context>
+    <name>WalletView</name>
+    </context>
+<context>
+    <name>bitcoin-core</name>
+    <message>
+        <source>Options:</source>
+        <translation>Opcions:</translation>
+    </message>
+    <message>
+        <source>Specify data directory</source>
+        <translation>Especifica el directori de dades</translation>
+    </message>
+    <message>
+        <source>Connect to a node to retrieve peer addresses, and disconnect</source>
+        <translation>Connecta al node per obtindre les adreces de les connexions, i desconnecta</translation>
+    </message>
+    <message>
+        <source>Specify your own public address</source>
+        <translation>Especifiqueu la vostra adreça pública</translation>
+    </message>
+    <message>
+        <source>Accept command line and JSON-RPC commands</source>
+        <translation>Accepta la línia d'ordes i ordes JSON-RPC </translation>
+    </message>
+    <message>
+        <source>Run in the background as a daemon and accept commands</source>
+        <translation>Executa en segon pla com a programa dimoni i accepta ordes</translation>
+    </message>
+    <message>
+        <source>Accept connections from outside (default: 1 if no -proxy or -connect)</source>
+        <translation>Accepta connexions de fora (per defecte: 1 si no -proxy o -connect)</translation>
+    </message>
+    <message>
         <source>Zetacoin Core</source>
         <translation>Zetacoin Core</translation>
     </message>
     <message>
-        <source>The Zetacoin Core developers</source>
-        <translation>Els desenvolupadors del Zetacoin Core</translation>
-    </message>
-    <message>
-=======
->>>>>>> 0d719145
-        <source>[testnet]</source>
-        <translation>[testnet]</translation>
-    </message>
-</context>
-<context>
-    <name>TrafficGraphWidget</name>
-    <message>
-        <source>KB/s</source>
-        <translation>KB/s</translation>
-    </message>
-</context>
-<context>
-    <name>TransactionDesc</name>
-    </context>
-<context>
-    <name>TransactionDescDialog</name>
-    <message>
-        <source>This pane shows a detailed description of the transaction</source>
-        <translation>Este panell mostra una descripció detallada de la transacció</translation>
-    </message>
-    </context>
-<context>
-    <name>TransactionTableModel</name>
-    </context>
-<context>
-    <name>TransactionView</name>
-    </context>
-<context>
-    <name>UnitDisplayStatusBarControl</name>
-    <message>
-        <source>Unit to show amounts in. Click to select another unit.</source>
-        <translation>Unitat en què mostrar els imports. Feu clic per seleccionar una altra unitat.</translation>
-    </message>
-</context>
-<context>
-    <name>WalletFrame</name>
-    </context>
-<context>
-    <name>WalletModel</name>
-    </context>
-<context>
-    <name>WalletView</name>
-    </context>
-<context>
-    <name>bitcoin-core</name>
-    <message>
-        <source>Options:</source>
-        <translation>Opcions:</translation>
-    </message>
-    <message>
-        <source>Specify data directory</source>
-        <translation>Especifica el directori de dades</translation>
-    </message>
-    <message>
-        <source>Connect to a node to retrieve peer addresses, and disconnect</source>
-        <translation>Connecta al node per obtindre les adreces de les connexions, i desconnecta</translation>
-    </message>
-    <message>
-        <source>Specify your own public address</source>
-        <translation>Especifiqueu la vostra adreça pública</translation>
-    </message>
-    <message>
-        <source>Accept command line and JSON-RPC commands</source>
-        <translation>Accepta la línia d'ordes i ordes JSON-RPC </translation>
-    </message>
-    <message>
-        <source>Run in the background as a daemon and accept commands</source>
-        <translation>Executa en segon pla com a programa dimoni i accepta ordes</translation>
-    </message>
-    <message>
-        <source>Accept connections from outside (default: 1 if no -proxy or -connect)</source>
-        <translation>Accepta connexions de fora (per defecte: 1 si no -proxy o -connect)</translation>
-    </message>
-    <message>
-        <source>Bitcoin Core</source>
-        <translation>Bitcoin Core</translation>
-    </message>
-    <message>
         <source>Bind to given address and always listen on it. Use [host]:port notation for IPv6</source>
         <translation>Vincula a una adreça específica i sempre escolta-hi. Utilitza la notació [host]:port per IPv6</translation>
     </message>
@@ -2128,21 +1600,6 @@
         <translation>Esta és una versió de pre-llançament - utilitza-la sota la teva responsabilitat - No usar per a minería o aplicacions de compra-venda</translation>
     </message>
     <message>
-<<<<<<< HEAD
-        <source>Unable to bind to %s on this computer. Zetacoin Core is probably already running.</source>
-        <translation>No es pot enllaçar %s a este ordinador. El Zetacoin Core probablement ja estiga executant-s'hi.</translation>
-    </message>
-    <message>
-        <source>WARNING: abnormally high number of blocks generated, %d blocks received in the last %d hours (%d expected)</source>
-        <translation>AVÍS: s'ha generat un nombre anòmalament alt de blocs, %d blocs rebuts en les darreres %d hores (se n'esperaven %d)</translation>
-    </message>
-    <message>
-        <source>WARNING: check your network connection, %d blocks received in the last %d hours (%d expected)</source>
-        <translation>AVÍS: comproveu la vostra connexió a la xarxa, %d blocs rebuts en les darreres %d hores (se n'esperaven %d)</translation>
-    </message>
-    <message>
-=======
->>>>>>> 0d719145
         <source>Warning: The network does not appear to fully agree! Some miners appear to be experiencing issues.</source>
         <translation>Avís: la xarxa no pareix que hi estiga plenament d'acord. Alguns miners pareix que estan experimentant problemes.</translation>
     </message>
@@ -2283,13 +1740,6 @@
         <translation>Vincula a l'adreça donada per a escoltar les connexions JSON-RPC. Feu servir la notació [host]:port per a IPv6. Esta opció pot ser especificada moltes vegades (per defecte: vincula a totes les interfícies)</translation>
     </message>
     <message>
-<<<<<<< HEAD
-        <source>Cannot obtain a lock on data directory %s. Zetacoin Core is probably already running.</source>
-        <translation>No es pot obtindre un bloqueig del directori de dades %s. El Zetacoin Core probablement ja s'estiga executant.</translation>
-    </message>
-    <message>
-=======
->>>>>>> 0d719145
         <source>Create new files with system default permissions, instead of umask 077 (only effective with disabled wallet functionality)</source>
         <translation>Crea fitxers nous amb els permisos per defecte del sistema, en comptes de l'umask 077 (només efectiu amb la funcionalitat de moneder inhabilitada)</translation>
     </message>
@@ -2358,17 +1808,6 @@
         <translation>Connecta a través del proxy SOCKS5</translation>
     </message>
     <message>
-<<<<<<< HEAD
-        <source>Copyright (C) 2009-%i The Zetacoin Core Developers</source>
-        <translation>Copyright (C) 2009-%i Els desenvolupadors del Zetacoin Core</translation>
-    </message>
-    <message>
-        <source>Error loading wallet.dat: Wallet requires newer version of Zetacoin Core</source>
-        <translation>Error en carregar wallet.dat: el moneder requereix una versió més nova del Zetacoin core</translation>
-    </message>
-    <message>
-=======
->>>>>>> 0d719145
         <source>Error reading from database, shutting down.</source>
         <translation>Error en llegir la base de dades, tancant.</translation>
     </message>
@@ -2377,25 +1816,6 @@
         <translation>&amp;Informació</translation>
     </message>
     <message>
-<<<<<<< HEAD
-        <source>Initialization sanity check failed. Zetacoin Core is shutting down.</source>
-        <translation>Ha fallat la inicialització de la comprovació de validesa. El Zetacoin Core s'està parant.</translation>
-    </message>
-    <message>
-        <source>Invalid amount for -maxtxfee=&lt;amount&gt;: '%s'</source>
-        <translation>Import no vàlid per a -maxtxfee=&lt;amount&gt;: '%s'</translation>
-    </message>
-    <message>
-        <source>Invalid amount for -minrelaytxfee=&lt;amount&gt;: '%s'</source>
-        <translation>Import no vàlid per a -minrelaytxfee=&lt;amount&gt;: «%s»</translation>
-    </message>
-    <message>
-        <source>Invalid amount for -mintxfee=&lt;amount&gt;: '%s'</source>
-        <translation>Import no vàlid per a -mintxfee=&lt;amount&gt;: «%s»</translation>
-    </message>
-    <message>
-=======
->>>>>>> 0d719145
         <source>Invalid amount for -paytxfee=&lt;amount&gt;: '%s' (must be at least %s)</source>
         <translation>Import no vàlid per a -paytxfee=&lt;amount&gt;: «%s» (ha de ser com a mínim %s)</translation>
     </message>
@@ -2472,13 +1892,6 @@
         <translation>Nom d'usuari per a connexions JSON-RPC</translation>
     </message>
     <message>
-<<<<<<< HEAD
-        <source>Wallet needed to be rewritten: restart Zetacoin Core to complete</source>
-        <translation>Cal reescriure el moneder: reiniceu el Zetacoin Core per completar-ho.</translation>
-    </message>
-    <message>
-=======
->>>>>>> 0d719145
         <source>Warning</source>
         <translation>Avís</translation>
     </message>
