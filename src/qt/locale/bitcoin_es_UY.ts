<TS language="es_UY" version="2.1">
<context>
    <name>AddressBookPage</name>
    <message>
        <source>Right-click to edit address or label</source>
        <translation>Clic derecho para editar dirección o etiqueta</translation>
    </message>
    <message>
        <source>Create a new address</source>
        <translation>Crear una nueva dirección </translation>
    </message>
    <message>
        <source>&amp;New</source>
        <translation>Nuevo</translation>
    </message>
    <message>
        <source>Copy the currently selected address to the system clipboard</source>
        <translation>Copia la dirección seleccionada al portapapeles del sistema</translation>
    </message>
    <message>
        <source>&amp;Copy</source>
        <translation>Copiar</translation>
    </message>
    <message>
        <source>C&amp;lose</source>
        <translation>Cerrar</translation>
    </message>
    <message>
        <source>&amp;Copy Address</source>
        <translation>Copiar Dirección</translation>
    </message>
    <message>
        <source>&amp;Export</source>
        <translation>Exportar</translation>
    </message>
    <message>
        <source>&amp;Delete</source>
        <translation>&amp;Borrar</translation>
    </message>
    <message>
        <source>Choose the address to send coins to</source>
        <translation>Elige una dirección donde enviar monedas a</translation>
    </message>
    <message>
        <source>Sending addresses</source>
        <translation>Enviando direcciones</translation>
    </message>
    <message>
        <source>Receiving addresses</source>
        <translation>Recibiendo direcciones
</translation>
    </message>
    <message>
        <source>&amp;Edit</source>
        <translation>Editar</translation>
    </message>
    <message>
        <source>Export Address List</source>
        <translation>Exportar Lista de Direcciones</translation>
    </message>
    <message>
        <source>Comma separated file (*.csv)</source>
        <translation>Archivos separados por coma (*.csv)</translation>
    </message>
    <message>
        <source>Exporting Failed</source>
        <translation>Exportación fallida</translation>
    </message>
    </context>
<context>
    <name>AddressTableModel</name>
    <message>
        <source>Label</source>
        <translation>Etiqueta</translation>
    </message>
    <message>
        <source>Address</source>
        <translation>Direccion </translation>
    </message>
    <message>
        <source>(no label)</source>
        <translation>(Sin etiqueta)</translation>
    </message>
</context>
<context>
    <name>AskPassphraseDialog</name>
    <message>
        <source>Enter passphrase</source>
        <translation>Escriba la contraseña</translation>
    </message>
    <message>
        <source>New passphrase</source>
        <translation>Nueva contraseña</translation>
    </message>
    <message>
        <source>Repeat new passphrase</source>
        <translation>Repetir nueva contraseña</translation>
    </message>
    <message>
        <source>Encrypt wallet</source>
        <translation>Monedero cifrado</translation>
    </message>
    <message>
        <source>This operation needs your wallet passphrase to unlock the wallet.</source>
        <translation>Esta operacion necesita la contraseña del monedero para desbloquear el mismo</translation>
    </message>
    <message>
        <source>Unlock wallet</source>
        <translation>Monedero destrabado</translation>
    </message>
    <message>
        <source>This operation needs your wallet passphrase to decrypt the wallet.</source>
        <translation>Esta operacion necesita la contraseña del monedero para descifrar el mismo</translation>
    </message>
    <message>
        <source>Decrypt wallet</source>
        <translation>Monedero descifrado</translation>
    </message>
    <message>
        <source>Change passphrase</source>
        <translation>Cambiar contraseña</translation>
    </message>
    <message>
        <source>Confirm wallet encryption</source>
        <translation>Confirme el cifrado del monedero</translation>
    </message>
    <message>
        <source>Are you sure you wish to encrypt your wallet?</source>
        <translation>Estas seguro que deseas encriptar tu billetera?</translation>
    </message>
    <message>
        <source>Warning: The Caps Lock key is on!</source>
        <translation>Atención: la tecla Mayusculas esta activa!</translation>
    </message>
    <message>
        <source>Wallet encrypted</source>
        <translation>Monedero cifrado</translation>
    </message>
    <message>
        <source>Wallet encryption failed</source>
        <translation>Fallo en el cifrado del monedero</translation>
    </message>
    <message>
        <source>Wallet encryption failed due to an internal error. Your wallet was not encrypted.</source>
        <translation>Fallo en el cifrado del monedero a causa de un error interno. Su monedero no esta cifrado</translation>
    </message>
    <message>
        <source>The supplied passphrases do not match.</source>
        <translation>Las contraseñas suministradas no coinciden.</translation>
    </message>
    <message>
        <source>Wallet unlock failed</source>
        <translation>Fallo en el desbloqueo del mondero</translation>
    </message>
    <message>
        <source>The passphrase entered for the wallet decryption was incorrect.</source>
        <translation>La contraseña introducida para el descifrado del monedero es incorrecta.</translation>
    </message>
    <message>
        <source>Wallet decryption failed</source>
        <translation>Fallo en el descifrado del monedero</translation>
    </message>
    </context>
<context>
    <name>BanTableModel</name>
    </context>
<context>
    <name>BitcoinGUI</name>
    <message>
        <source>Synchronizing with network...</source>
        <translation>Sincronizando con la red...</translation>
    </message>
    <message>
        <source>&amp;Overview</source>
        <translation>&amp;Vista previa</translation>
    </message>
    <message>
        <source>Show general overview of wallet</source>
        <translation>Mostrar descripción general del monedero</translation>
    </message>
    <message>
        <source>&amp;Transactions</source>
        <translation>&amp;transaciones </translation>
    </message>
    <message>
        <source>Browse transaction history</source>
        <translation>Buscar en el historial de transacciones</translation>
    </message>
    <message>
        <source>E&amp;xit</source>
        <translation>Salida</translation>
    </message>
    <message>
        <source>Quit application</source>
        <translation>Salir de la aplicacion </translation>
    </message>
    <message>
        <source>Show information about Qt</source>
        <translation>Mostrar informacioón sobre</translation>
    </message>
    <message>
        <source>&amp;Options...</source>
        <translation>&amp;Opciones...</translation>
    </message>
    <message>
        <source>&amp;Backup Wallet...</source>
        <translation>Respaldar Billetera</translation>
    </message>
    <message>
        <source>&amp;Change Passphrase...</source>
        <translation>Cambiar contraseña</translation>
    </message>
    <message>
        <source>&amp;Sending addresses...</source>
        <translation>Enviando direcciones</translation>
    </message>
    <message>
        <source>&amp;Receiving addresses...</source>
        <translation>Recibiendo direcciones</translation>
    </message>
    <message>
        <source>Send coins to a Bitcoin address</source>
        <translation>Enviar monedas a una dirección BItCoin</translation>
    </message>
    <message>
        <source>Change the passphrase used for wallet encryption</source>
        <translation>Cambie la clave utilizada para el cifrado del monedero</translation>
    </message>
    <message>
        <source>Bitcoin</source>
        <translation>Bitcoin</translation>
    </message>
    <message>
        <source>Wallet</source>
        <translation>Billetera</translation>
    </message>
    <message>
        <source>&amp;Show / Hide</source>
        <translation>Mostrar / Ocultar</translation>
    </message>
    <message>
        <source>&amp;File</source>
        <translation>&amp;Archivo</translation>
    </message>
    <message>
        <source>&amp;Settings</source>
        <translation>&amp;Configuracion </translation>
    </message>
    <message>
        <source>&amp;Help</source>
        <translation>&amp;Ayuda</translation>
    </message>
    <message>
        <source>Tabs toolbar</source>
        <translation>Barra de herramientas</translation>
    </message>
    <message>
        <source>Error</source>
        <translation>Error</translation>
    </message>
    <message>
        <source>Warning</source>
        <translation>Alerta</translation>
    </message>
    <message>
        <source>Information</source>
        <translation>Información</translation>
    </message>
    <message>
        <source>Up to date</source>
        <translation>A la fecha</translation>
    </message>
    <message>
        <source>Catching up...</source>
        <translation>Ponerse al dia...</translation>
    </message>
    <message>
        <source>Type: %1
</source>
        <translation>Tipo: %1
</translation>
    </message>
    <message>
        <source>Address: %1
</source>
<<<<<<< HEAD
        <translation>Dirección: %1
</translation>
=======
        <translation>Dirección: %1</translation>
>>>>>>> 188ca9c3
    </message>
    <message>
        <source>Sent transaction</source>
        <translation>Transaccion enviada</translation>
    </message>
    <message>
        <source>Incoming transaction</source>
        <translation>Transacción entrante</translation>
    </message>
    <message>
        <source>Wallet is &lt;b&gt;encrypted&lt;/b&gt; and currently &lt;b&gt;unlocked&lt;/b&gt;</source>
        <translation>El Monedero esta &lt;b&gt;cifrado&lt;/b&gt; y actualmente &lt;b&gt;desbloqueado&lt;/b&gt;</translation>
    </message>
    <message>
        <source>Wallet is &lt;b&gt;encrypted&lt;/b&gt; and currently &lt;b&gt;locked&lt;/b&gt;</source>
        <translation>El Monedero esta &lt;b&gt;cifrado&lt;/b&gt; y actualmente &lt;b&gt;bloqueado&lt;/b&gt;</translation>
    </message>
</context>
<context>
    <name>ClientModel</name>
    </context>
<context>
    <name>CoinControlDialog</name>
    <message>
        <source>Quantity:</source>
        <translation>Cantidad:</translation>
    </message>
    <message>
        <source>Bytes:</source>
        <translation>Bytes:</translation>
    </message>
    <message>
        <source>Amount:</source>
        <translation>AMonto:</translation>
    </message>
    <message>
        <source>Priority:</source>
        <translation>Prioridad:</translation>
    </message>
    <message>
        <source>Change:</source>
        <translation>Cambio:</translation>
    </message>
    <message>
        <source>Date</source>
        <translation>Fecha</translation>
    </message>
    <message>
        <source>Confirmed</source>
        <translation>Confirmado</translation>
    </message>
    <message>
        <source>Priority</source>
        <translation>Prioridad</translation>
    </message>
    <message>
        <source>(no label)</source>
        <translation>(Sin etiqueta)</translation>
    </message>
    </context>
<context>
    <name>EditAddressDialog</name>
    <message>
        <source>Edit Address</source>
        <translation>Editar dirección</translation>
    </message>
    <message>
        <source>&amp;Label</source>
        <translation>&amp;Etiqueta</translation>
    </message>
    <message>
        <source>&amp;Address</source>
        <translation>&amp;Direccion </translation>
    </message>
    <message>
        <source>New receiving address</source>
        <translation>Nueva dirección de recepción </translation>
    </message>
    <message>
        <source>New sending address</source>
        <translation>Nueva dirección de envío </translation>
    </message>
    <message>
        <source>Edit receiving address</source>
        <translation>Editar dirección de recepcion </translation>
    </message>
    <message>
        <source>Edit sending address</source>
        <translation>Editar dirección de envío </translation>
    </message>
    <message>
        <source>The entered address "%1" is already in the address book.</source>
        <translation>La dirección introducida "%1" ya está en la libreta de direcciones.</translation>
    </message>
    <message>
        <source>Could not unlock wallet.</source>
        <translation>No se puede abrir el monedero.</translation>
    </message>
    <message>
        <source>New key generation failed.</source>
        <translation>Fallo en la nueva clave generada.</translation>
    </message>
</context>
<context>
    <name>FreespaceChecker</name>
    </context>
<context>
    <name>HelpMessageDialog</name>
    </context>
<context>
    <name>Intro</name>
    <message>
        <source>Error</source>
        <translation>Error</translation>
    </message>
    </context>
<context>
    <name>OpenURIDialog</name>
    </context>
<context>
    <name>OptionsDialog</name>
    <message>
        <source>Options</source>
        <translation>Opciones</translation>
    </message>
    <message>
        <source>W&amp;allet</source>
        <translation>Billetera</translation>
    </message>
    </context>
<context>
    <name>OverviewPage</name>
    <message>
        <source>Form</source>
        <translation>Formulario</translation>
    </message>
    </context>
<context>
    <name>PaymentServer</name>
    </context>
<context>
    <name>PeerTableModel</name>
    </context>
<context>
    <name>QObject</name>
    </context>
<context>
    <name>QRImageWidget</name>
    </context>
<context>
    <name>RPCConsole</name>
    <message>
        <source>&amp;Information</source>
        <translation>Información</translation>
    </message>
    </context>
<context>
    <name>ReceiveCoinsDialog</name>
    <message>
        <source>&amp;Label:</source>
        <translation>&amp;Etiqueta:</translation>
    </message>
    </context>
<context>
    <name>ReceiveRequestDialog</name>
    <message>
        <source>Copy &amp;Address</source>
        <translation>Copiar Dirección</translation>
    </message>
    <message>
        <source>Address</source>
        <translation>Direccion </translation>
    </message>
    <message>
        <source>Label</source>
        <translation>Etiqueta</translation>
    </message>
    </context>
<context>
    <name>RecentRequestsTableModel</name>
    <message>
        <source>Date</source>
        <translation>Fecha</translation>
    </message>
    <message>
        <source>Label</source>
        <translation>Etiqueta</translation>
    </message>
    <message>
        <source>(no label)</source>
        <translation>(Sin etiqueta)</translation>
    </message>
    </context>
<context>
    <name>SendCoinsDialog</name>
    <message>
        <source>Send Coins</source>
        <translation>Enviar monedas</translation>
    </message>
    <message>
        <source>Quantity:</source>
        <translation>Cantidad:</translation>
    </message>
    <message>
        <source>Bytes:</source>
        <translation>Bytes:</translation>
    </message>
    <message>
        <source>Amount:</source>
        <translation>AMonto:</translation>
    </message>
    <message>
        <source>Priority:</source>
        <translation>Prioridad:</translation>
    </message>
    <message>
        <source>Change:</source>
        <translation>Cambio:</translation>
    </message>
    <message>
        <source>Send to multiple recipients at once</source>
        <translation>Enviar a varios destinatarios a la vez</translation>
    </message>
    <message>
        <source>Balance:</source>
        <translation>Balance:</translation>
    </message>
    <message>
        <source>Confirm the send action</source>
        <translation>Confirmar el envío</translation>
    </message>
    <message>
        <source>Confirm send coins</source>
        <translation>Confirmar el envio de monedas</translation>
    </message>
    <message>
        <source>The amount to pay must be larger than 0.</source>
        <translation>La cantidad a pagar debe ser mayor que 0.</translation>
    </message>
    <message>
        <source>(no label)</source>
        <translation>(Sin etiqueta)</translation>
    </message>
    </context>
<context>
    <name>SendCoinsEntry</name>
    <message>
        <source>A&amp;mount:</source>
        <translation>A&amp;Monto:</translation>
    </message>
    <message>
        <source>Pay &amp;To:</source>
        <translation>Pagar &amp;A:</translation>
    </message>
    <message>
        <source>Enter a label for this address to add it to your address book</source>
        <translation>Introduzca una etiqueta para esta dirección para añadirla a su libreta de direcciones</translation>
    </message>
    <message>
        <source>&amp;Label:</source>
        <translation>&amp;Etiqueta:</translation>
    </message>
    <message>
        <source>Alt+A</source>
        <translation>Alt+A</translation>
    </message>
    <message>
        <source>Paste address from clipboard</source>
        <translation>Pegar la dirección desde el portapapeles</translation>
    </message>
    <message>
        <source>Alt+P</source>
        <translation>Alt+P</translation>
    </message>
    <message>
        <source>Pay To:</source>
        <translation>Pagar A:</translation>
    </message>
    </context>
<context>
    <name>ShutdownWindow</name>
    </context>
<context>
    <name>SignVerifyMessageDialog</name>
    <message>
        <source>Alt+A</source>
        <translation>Alt+A</translation>
    </message>
    <message>
        <source>Paste address from clipboard</source>
        <translation>Pegar la dirección desde el portapapeles</translation>
    </message>
    <message>
        <source>Alt+P</source>
        <translation>Alt+P</translation>
    </message>
    </context>
<context>
    <name>SplashScreen</name>
    <message>
        <source>[testnet]</source>
        <translation>[prueba_de_red]</translation>
    </message>
</context>
<context>
    <name>TrafficGraphWidget</name>
    </context>
<context>
    <name>TransactionDesc</name>
    <message>
        <source>Open until %1</source>
        <translation>Abrir hasta %1</translation>
    </message>
    <message>
        <source>Date</source>
        <translation>Fecha</translation>
    </message>
    <message>
        <source>Transaction</source>
        <translation>Transaccion</translation>
    </message>
    <message>
        <source>unknown</source>
        <translation>desconocido</translation>
    </message>
</context>
<context>
    <name>TransactionDescDialog</name>
    </context>
<context>
    <name>TransactionTableModel</name>
    <message>
        <source>Date</source>
        <translation>Fecha</translation>
    </message>
    <message>
        <source>Open until %1</source>
        <translation>Abrir hasta %1</translation>
    </message>
    <message>
        <source>Label</source>
        <translation>Etiqueta</translation>
    </message>
    </context>
<context>
    <name>TransactionView</name>
    <message>
        <source>Exporting Failed</source>
        <translation>Exportación fallida</translation>
    </message>
    <message>
        <source>Comma separated file (*.csv)</source>
        <translation>Archivos separados por coma (*.csv)</translation>
    </message>
    <message>
        <source>Confirmed</source>
        <translation>Confirmado</translation>
    </message>
    <message>
        <source>Date</source>
        <translation>Fecha</translation>
    </message>
    <message>
        <source>Label</source>
        <translation>Etiqueta</translation>
    </message>
    <message>
        <source>Address</source>
        <translation>Direccion </translation>
    </message>
    </context>
<context>
    <name>UnitDisplayStatusBarControl</name>
    </context>
<context>
    <name>WalletFrame</name>
    </context>
<context>
    <name>WalletModel</name>
    <message>
        <source>Send Coins</source>
        <translation>Enviar monedas</translation>
    </message>
</context>
<context>
    <name>WalletView</name>
    <message>
        <source>&amp;Export</source>
        <translation>Exportar</translation>
    </message>
    </context>
<context>
    <name>bitcoin-core</name>
    <message>
        <source>Options:</source>
        <translation>Opciones:</translation>
    </message>
    <message>
        <source>Information</source>
        <translation>Información</translation>
    </message>
    <message>
        <source>Warning</source>
        <translation>Alerta</translation>
    </message>
    <message>
        <source>Error</source>
        <translation>Error</translation>
    </message>
</context>
</TS><|MERGE_RESOLUTION|>--- conflicted
+++ resolved
@@ -219,7 +219,7 @@
         <translation>Recibiendo direcciones</translation>
     </message>
     <message>
-        <source>Send coins to a Bitcoin address</source>
+        <source>Send coins to a Zetacoin address</source>
         <translation>Enviar monedas a una dirección BItCoin</translation>
     </message>
     <message>
@@ -227,8 +227,8 @@
         <translation>Cambie la clave utilizada para el cifrado del monedero</translation>
     </message>
     <message>
-        <source>Bitcoin</source>
-        <translation>Bitcoin</translation>
+        <source>Zetacoin</source>
+        <translation>Zetacoin</translation>
     </message>
     <message>
         <source>Wallet</source>
@@ -283,12 +283,7 @@
     <message>
         <source>Address: %1
 </source>
-<<<<<<< HEAD
-        <translation>Dirección: %1
-</translation>
-=======
         <translation>Dirección: %1</translation>
->>>>>>> 188ca9c3
     </message>
     <message>
         <source>Sent transaction</source>
