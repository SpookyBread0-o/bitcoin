<TS language="it" version="2.1">
<context>
    <name>AddressBookPage</name>
    <message>
        <source>Right-click to edit address or label</source>
        <translation>Fai clic con il tasto destro del mouse per modificare l'indirizzo o l'etichetta</translation>
    </message>
    <message>
        <source>Create a new address</source>
        <translation>Crea un nuovo indirizzo</translation>
    </message>
    <message>
        <source>&amp;New</source>
        <translation>&amp;Nuovo</translation>
    </message>
    <message>
        <source>Copy the currently selected address to the system clipboard</source>
        <translation>Copia negli appunti l'indirizzo attualmente selezionato</translation>
    </message>
    <message>
        <source>&amp;Copy</source>
        <translation>&amp;Copia</translation>
    </message>
    <message>
        <source>C&amp;lose</source>
        <translation>C&amp;hiudi</translation>
    </message>
    <message>
        <source>Delete the currently selected address from the list</source>
        <translation>Rimuovi dalla lista l'indirizzo attualmente selezionato</translation>
    </message>
    <message>
        <source>Enter address or label to search</source>
        <translation>Inserisci un indirizzo o un'etichetta da cercare</translation>
    </message>
    <message>
        <source>Export the data in the current tab to a file</source>
        <translation>Esporta su file i dati contenuti nella tabella corrente</translation>
    </message>
    <message>
        <source>&amp;Export</source>
        <translation>&amp;Esporta</translation>
    </message>
    <message>
        <source>&amp;Delete</source>
        <translation>&amp;Elimina</translation>
    </message>
    <message>
        <source>Choose the address to send coins to</source>
        <translation>Scegli l'indirizzo a cui inviare bitcoin</translation>
    </message>
    <message>
        <source>Choose the address to receive coins with</source>
        <translation>Scegli l'indirizzo su cui ricevere bitcoin.</translation>
    </message>
    <message>
        <source>C&amp;hoose</source>
        <translation>Sc&amp;egli</translation>
    </message>
    <message>
        <source>Sending addresses</source>
        <translation>Indirizzi d'invio</translation>
    </message>
    <message>
        <source>Receiving addresses</source>
        <translation>Indirizzi di ricezione</translation>
    </message>
    <message>
        <source>These are your NdovuCoin addresses for sending payments. Always check the amount and the receiving address before sending coins.</source>
        <translation>Questi sono i tuoi indirizzi NdovuCoin per l'invio di pagamenti. Controlla sempre l'importo e l'indirizzo del beneficiario prima di inviare bitcoin.</translation>
    </message>
    <message>
<<<<<<< HEAD
        <source>These are your NdovuCoin addresses for receiving payments. It is recommended to use a new receiving address for each transaction.</source>
        <translation>Questi sono i tuoi indirizzi NdovuCoin per la ricezione di pagamenti. Si raccomanda di usare un nuovo indirizzo di ricezione per ogni transazione.</translation>
=======
        <source>These are your Bitcoin addresses for receiving payments. Use the 'Create new receiving address' button in the receive tab to create new addresses.</source>
        <translation>Questi sono i tuoi indirizzi Bitcoin per ricevere pagamenti. Usa il tasto "Crea nuovo indirizzo ricevente" nella schermata "Ricevi" per creare nuovi indirizzi.</translation>
>>>>>>> a284bbbe
    </message>
    <message>
        <source>&amp;Copy Address</source>
        <translation>&amp;Copia indirizzo</translation>
    </message>
    <message>
        <source>Copy &amp;Label</source>
        <translation>Copia &amp;etichetta</translation>
    </message>
    <message>
        <source>&amp;Edit</source>
        <translation>&amp;Modifica</translation>
    </message>
    <message>
        <source>Export Address List</source>
        <translation>Esporta elenco indirizzi</translation>
    </message>
    <message>
        <source>Comma separated file (*.csv)</source>
        <translation>Testo CSV (*.csv)</translation>
    </message>
    <message>
        <source>Exporting Failed</source>
        <translation>Esportazione fallita</translation>
    </message>
    <message>
        <source>There was an error trying to save the address list to %1. Please try again.</source>
        <translation>Si è verificato un errore nel salvare l'elenco degli indirizzi su %1. Provare di nuovo.</translation>
    </message>
</context>
<context>
    <name>AddressTableModel</name>
    <message>
        <source>Label</source>
        <translation>Etichetta</translation>
    </message>
    <message>
        <source>Address</source>
        <translation>Indirizzo</translation>
    </message>
    <message>
        <source>(no label)</source>
        <translation>(nessuna etichetta)</translation>
    </message>
</context>
<context>
    <name>AskPassphraseDialog</name>
    <message>
        <source>Passphrase Dialog</source>
        <translation>Finestra passphrase</translation>
    </message>
    <message>
        <source>Enter passphrase</source>
        <translation>Inserisci la passphrase</translation>
    </message>
    <message>
        <source>New passphrase</source>
        <translation>Nuova passphrase</translation>
    </message>
    <message>
        <source>Repeat new passphrase</source>
        <translation>Ripeti la nuova passphrase</translation>
    </message>
    <message>
        <source>Show passphrase</source>
        <translation>Mostra passphrase</translation>
    </message>
    <message>
        <source>Encrypt wallet</source>
        <translation>Cifra il portafoglio</translation>
    </message>
    <message>
        <source>This operation needs your wallet passphrase to unlock the wallet.</source>
        <translation>Questa operazione necessita della passphrase per sbloccare il portafoglio.</translation>
    </message>
    <message>
        <source>Unlock wallet</source>
        <translation>Sblocca il portafoglio</translation>
    </message>
    <message>
        <source>This operation needs your wallet passphrase to decrypt the wallet.</source>
        <translation>Questa operazione necessita della passphrase per decifrare il portafoglio.</translation>
    </message>
    <message>
        <source>Decrypt wallet</source>
        <translation>Decifra il portafoglio</translation>
    </message>
    <message>
        <source>Change passphrase</source>
        <translation>Cambia la passphrase</translation>
    </message>
    <message>
        <source>Confirm wallet encryption</source>
        <translation>Conferma la cifratura del portafoglio</translation>
    </message>
    <message>
        <source>Warning: If you encrypt your wallet and lose your passphrase, you will &lt;b&gt;LOSE ALL OF YOUR BITCOINS&lt;/b&gt;!</source>
        <translation>Attenzione: Se si cifra il portamonete e si perde la passphrase &lt;b&gt;TUTTI I PROPRI BITCOIN ANDRANNO PERSI&lt;/b&gt;!</translation>
    </message>
    <message>
        <source>Are you sure you wish to encrypt your wallet?</source>
        <translation>Cifrare veramente il portafoglio?</translation>
    </message>
    <message>
        <source>Wallet encrypted</source>
        <translation>Portafoglio cifrato</translation>
    </message>
    <message>
<<<<<<< HEAD
        <source>Your wallet is now encrypted. Remember that encrypting your wallet cannot fully protect your bitcoins from being stolen by malware infecting your computer.</source>
        <translation>Adesso il tuo portafoglio è criptato. Ricorda che un portafoglio criptato non protegge pienamente contro il furto di bitcoin se il tuo computer viene infetto da malware.</translation>
=======
        <source>Enter the new passphrase for the wallet.&lt;br/&gt;Please use a passphrase of &lt;b&gt;ten or more random characters&lt;/b&gt;, or &lt;b&gt;eight or more words&lt;/b&gt;.</source>
        <translation>Inserisci la nuova passphrase per il portafoglio. Assicurati di usare una passphrase di dieci o più caratteri casuali, oppure otto o più parole.</translation>
    </message>
    <message>
        <source>Enter the old passphrase and new passphrase for the wallet.</source>
        <translation>Inserisci la vecchia passphrase e la nuova passphrase per il portafoglio.</translation>
    </message>
    <message>
        <source>Remember that encrypting your wallet cannot fully protect your bitcoins from being stolen by malware infecting your computer.</source>
        <translation>Ricorda che la cifratura del portamonete non protegge del tutto i tuoi bitcoin dal furto da parte di malware che infettasse il tuo computer.</translation>
    </message>
    <message>
        <source>Wallet to be encrypted</source>
        <translation>Portafoglio  da criptare.</translation>
    </message>
    <message>
        <source>Your wallet is about to be encrypted. </source>
        <translation>Il tuo portafoglio sta per essere criptato.</translation>
    </message>
    <message>
        <source>Your wallet is now encrypted. </source>
        <translation>Il tuo portafoglio è ora criptato.</translation>
>>>>>>> a284bbbe
    </message>
    <message>
        <source>IMPORTANT: Any previous backups you have made of your wallet file should be replaced with the newly generated, encrypted wallet file. For security reasons, previous backups of the unencrypted wallet file will become useless as soon as you start using the new, encrypted wallet.</source>
        <translation>IMPORTANTE: qualsiasi backup del portafoglio effettuato in precedenza dovrà essere sostituito con il file del portafoglio cifrato appena generato. Per ragioni di sicurezza, i precedenti backup del file del portafoglio non cifrato diventeranno inservibili non appena si inizierà ad utilizzare il nuovo portafoglio cifrato.</translation>
    </message>
    <message>
        <source>Wallet encryption failed</source>
        <translation>Cifratura portafoglio fallita</translation>
    </message>
    <message>
        <source>Wallet encryption failed due to an internal error. Your wallet was not encrypted.</source>
        <translation>La cifratura del portafoglio non è riuscita a causa di un errore interno. Il portafoglio personale non è stato cifrato.</translation>
    </message>
    <message>
        <source>The supplied passphrases do not match.</source>
        <translation>Le passphrase fornite non corrispondono.</translation>
    </message>
    <message>
        <source>Wallet unlock failed</source>
        <translation>Sbloccaggio del portafoglio fallito</translation>
    </message>
    <message>
        <source>The passphrase entered for the wallet decryption was incorrect.</source>
        <translation>La passphrase inserita per decifrare il tuo portafoglio non è corretta.</translation>
    </message>
    <message>
        <source>Wallet decryption failed</source>
        <translation>Decrittazione del portafoglio fallita.</translation>
    </message>
    <message>
        <source>Wallet passphrase was successfully changed.</source>
        <translation>La modifica della passphrase del portafoglio è riuscita.</translation>
    </message>
    <message>
        <source>Warning: The Caps Lock key is on!</source>
        <translation>Attenzione: è attivo il tasto Blocco maiuscole (Caps lock)!</translation>
    </message>
</context>
<context>
    <name>BanTableModel</name>
    <message>
        <source>IP/Netmask</source>
        <translation>IP/Netmask</translation>
    </message>
    <message>
        <source>Banned Until</source>
        <translation>Bannato fino a</translation>
    </message>
</context>
<context>
    <name>BitcoinGUI</name>
    <message>
        <source>Sign &amp;message...</source>
        <translation>Firma &amp;messaggio...</translation>
    </message>
    <message>
        <source>Synchronizing with network...</source>
        <translation>Sincronizzazione con la rete in corso...</translation>
    </message>
    <message>
        <source>&amp;Overview</source>
        <translation>&amp;Sintesi</translation>
    </message>
    <message>
        <source>Show general overview of wallet</source>
        <translation>Mostra lo stato generale del portamonete</translation>
    </message>
    <message>
        <source>&amp;Transactions</source>
        <translation>&amp;Transazioni</translation>
    </message>
    <message>
        <source>Browse transaction history</source>
        <translation>Mostra la cronologia delle transazioni</translation>
    </message>
    <message>
        <source>E&amp;xit</source>
        <translation>&amp;Esci</translation>
    </message>
    <message>
        <source>Quit application</source>
        <translation>Chiudi applicazione</translation>
    </message>
    <message>
        <source>&amp;About %1</source>
        <translation>&amp;Informazioni su %1</translation>
    </message>
    <message>
        <source>Show information about %1</source>
        <translation>Mostra informazioni su %1</translation>
    </message>
    <message>
        <source>About &amp;Qt</source>
        <translation>Informazioni su &amp;Qt</translation>
    </message>
    <message>
        <source>Show information about Qt</source>
        <translation>Mostra le informazioni su Qt</translation>
    </message>
    <message>
        <source>&amp;Options...</source>
        <translation>&amp;Opzioni...</translation>
    </message>
    <message>
        <source>Modify configuration options for %1</source>
        <translation>Modifica le opzioni di configurazione per %1</translation>
    </message>
    <message>
        <source>&amp;Encrypt Wallet...</source>
        <translation>&amp;Cifra portafoglio...</translation>
    </message>
    <message>
        <source>&amp;Backup Wallet...</source>
        <translation>&amp;Backup portafoglio...</translation>
    </message>
    <message>
        <source>&amp;Change Passphrase...</source>
        <translation>&amp;Cambia passphrase...</translation>
    </message>
    <message>
        <source>Open &amp;URI...</source>
        <translation>Apri &amp;URI...</translation>
<<<<<<< HEAD
=======
    </message>
    <message>
        <source>Create Wallet...</source>
        <translation>Crea Portafoglio...</translation>
    </message>
    <message>
        <source>Create a new wallet</source>
        <translation>Crea un nuovo portafoglio</translation>
>>>>>>> a284bbbe
    </message>
    <message>
        <source>Wallet:</source>
        <translation>Portafoglio:</translation>
    </message>
    <message>
        <source>Click to disable network activity.</source>
        <translation>Clicca per disattivare la rete.</translation>
    </message>
    <message>
        <source>Network activity disabled.</source>
        <translation>Attività di rete disabilitata</translation>
    </message>
    <message>
        <source>Click to enable network activity again.</source>
        <translation>Clicca per abilitare nuovamente l'attività di rete</translation>
    </message>
    <message>
        <source>Syncing Headers (%1%)...</source>
        <translation>Sincronizzazione Headers (%1%)...</translation>
    </message>
    <message>
        <source>Reindexing blocks on disk...</source>
        <translation>Re-indicizzazione blocchi su disco...</translation>
    </message>
    <message>
        <source>Proxy is &lt;b&gt;enabled&lt;/b&gt;: %1</source>
        <translation>Il Proxy è &lt;b&gt;abilitato&lt;/b&gt;:%1</translation>
    </message>
    <message>
        <source>Send coins to a NdovuCoin address</source>
        <translation>Invia fondi ad un indirizzo NdovuCoin</translation>
    </message>
    <message>
        <source>Backup wallet to another location</source>
        <translation>Effettua il backup del portafoglio</translation>
    </message>
    <message>
        <source>Change the passphrase used for wallet encryption</source>
        <translation>Cambia la passphrase utilizzata per la cifratura del portafoglio</translation>
    </message>
    <message>
        <source>&amp;Debug window</source>
        <translation>Finestra di &amp;debug</translation>
    </message>
    <message>
        <source>Open debugging and diagnostic console</source>
        <translation>Apri la console di debugging e diagnostica</translation>
    </message>
    <message>
        <source>&amp;Verify message...</source>
        <translation>&amp;Verifica messaggio...</translation>
    </message>
    <message>
<<<<<<< HEAD
        <source>NdovuCoin</source>
        <translation>NdovuCoin</translation>
    </message>
    <message>
=======
>>>>>>> a284bbbe
        <source>&amp;Send</source>
        <translation>&amp;Invia</translation>
    </message>
    <message>
        <source>&amp;Receive</source>
        <translation>&amp;Ricevi</translation>
    </message>
    <message>
        <source>&amp;Show / Hide</source>
        <translation>&amp;Mostra / Nascondi</translation>
    </message>
    <message>
        <source>Show or hide the main Window</source>
        <translation>Mostra o nascondi la Finestra principale</translation>
    </message>
    <message>
        <source>Encrypt the private keys that belong to your wallet</source>
        <translation>Cifra le chiavi private che appartengono al tuo portamonete</translation>
    </message>
    <message>
        <source>Sign messages with your NdovuCoin addresses to prove you own them</source>
        <translation>Firma messaggi con i tuoi indirizzi NdovuCoin per dimostrarne il possesso</translation>
    </message>
    <message>
        <source>Verify messages to ensure they were signed with specified NdovuCoin addresses</source>
        <translation>Verifica che i messaggi siano stati firmati con gli indirizzi NdovuCoin specificati</translation>
    </message>
    <message>
        <source>&amp;File</source>
        <translation>&amp;File</translation>
    </message>
    <message>
        <source>&amp;Settings</source>
        <translation>&amp;Impostazioni</translation>
    </message>
    <message>
        <source>&amp;Help</source>
        <translation>&amp;Aiuto</translation>
    </message>
    <message>
        <source>Tabs toolbar</source>
        <translation>Barra degli strumenti</translation>
    </message>
    <message>
        <source>Request payments (generates QR codes and bitcoin: URIs)</source>
        <translation>Richiedi pagamenti (genera codici QR e bitcoin: URI)</translation>
    </message>
    <message>
        <source>Show the list of used sending addresses and labels</source>
        <translation>Mostra la lista degli indirizzi di invio utilizzati</translation>
    </message>
    <message>
        <source>Show the list of used receiving addresses and labels</source>
        <translation>Mostra la lista degli indirizzi di ricezione utilizzati</translation>
    </message>
    <message>
        <source>Open a bitcoin: URI or payment request</source>
        <translation>Apri un bitcoin: URI o una richiesta di pagamento</translation>
    </message>
    <message>
        <source>&amp;Command-line options</source>
        <translation>Opzioni della riga di &amp;comando</translation>
    </message>
    <message numerus="yes">
        <source>%n active connection(s) to NdovuCoin network</source>
        <translation><numerusform>%n connessione attiva alla rete NdovuCoin</numerusform><numerusform>%n connessioni alla rete NdovuCoin attive</numerusform></translation>
    </message>
    <message>
        <source>Indexing blocks on disk...</source>
        <translation>Indicizzando i blocchi su disco...</translation>
    </message>
    <message>
        <source>Processing blocks on disk...</source>
        <translation>Elaborazione dei blocchi su disco...</translation>
    </message>
    <message numerus="yes">
        <source>Processed %n block(s) of transaction history.</source>
        <translation><numerusform>Elaborato %n blocco dello storico transazioni.</numerusform><numerusform>Elaborati %n blocchi dello storico delle transazioni.</numerusform></translation>
    </message>
    <message>
        <source>%1 behind</source>
        <translation>Indietro di %1</translation>
    </message>
    <message>
        <source>Last received block was generated %1 ago.</source>
        <translation>L'ultimo blocco ricevuto è stato generato %1 fa.</translation>
    </message>
    <message>
        <source>Transactions after this will not yet be visible.</source>
        <translation>Le transazioni effettuate successivamente non sono ancora visibili.</translation>
    </message>
    <message>
        <source>Error</source>
        <translation>Errore</translation>
    </message>
    <message>
        <source>Warning</source>
        <translation>Attenzione</translation>
    </message>
    <message>
        <source>Information</source>
        <translation>Informazioni</translation>
    </message>
    <message>
        <source>Up to date</source>
        <translation>Aggiornato</translation>
    </message>
    <message>
<<<<<<< HEAD
<<<<<<< HEAD
        <source>Show the %1 help message to get a list with possible NdovuCoin command-line options</source>
        <translation>Mostra il messaggio di aiuto di %1 per ottenere una lista di opzioni di comando per NdovuCoin </translation>
=======
=======
>>>>>>> a284bbbe
        <source>&amp;Sending addresses</source>
        <translation>Indirizzi di &amp;spedizione</translation>
    </message>
    <message>
        <source>&amp;Receiving addresses</source>
        <translation>Indirizzi di &amp;ricezione</translation>
    </message>
    <message>
        <source>Open Wallet</source>
        <translation>Apri il Portafoglio</translation>
    </message>
    <message>
        <source>Open a wallet</source>
        <translation>Apri un portafoglio</translation>
    </message>
    <message>
        <source>Close Wallet...</source>
        <translation>Chiudi il Portafoglio...</translation>
    </message>
    <message>
        <source>Close wallet</source>
        <translation>Chiudi il portafoglio</translation>
    </message>
    <message>
        <source>Show the %1 help message to get a list with possible Bitcoin command-line options</source>
<<<<<<< HEAD
        <translation>Mostra il messaggio di aiuto di %1 per ottenere una lista di opzioni di comando per Bitcoin </translation>
>>>>>>> upstream/0.18
=======
        <translation>Mostra il messaggio di aiuto di %1 per ottenere una lista di opzioni di comando per Bitcoin</translation>
>>>>>>> a284bbbe
    </message>
    <message>
        <source>default wallet</source>
        <translation>Portafoglio predefinito:</translation>
    </message>
    <message>
<<<<<<< HEAD
        <source>Opening Wallet &lt;b&gt;%1&lt;/b&gt;...</source>
        <translation>Aprendo il Portafoglio&lt;b&gt;%1&lt;/b&gt;...</translation>
    </message>
    <message>
        <source>Open Wallet Failed</source>
        <translation>Apertura Portafoglio Fallita</translation>
=======
        <source>No wallets available</source>
        <translation>Nessun portafoglio disponibile</translation>
>>>>>>> a284bbbe
    </message>
    <message>
        <source>&amp;Window</source>
        <translation>&amp;Finestra</translation>
    </message>
    <message>
        <source>Minimize</source>
        <translation>Minimizza</translation>
    </message>
    <message>
        <source>Zoom</source>
        <translation>Zoom</translation>
    </message>
    <message>
<<<<<<< HEAD
        <source>Restore</source>
        <translation>Ripristina</translation>
    </message>
    <message>
=======
>>>>>>> a284bbbe
        <source>Main Window</source>
        <translation>Finestra principale</translation>
    </message>
    <message>
        <source>%1 client</source>
        <translation>%1 client</translation>
    </message>
    <message>
        <source>Connecting to peers...</source>
        <translation>Connessione ai peers</translation>
    </message>
    <message>
        <source>Catching up...</source>
        <translation>In aggiornamento...</translation>
    </message>
    <message>
        <source>Error: %1</source>
        <translation>Errore: %1</translation>
    </message>
    <message>
        <source>Warning: %1</source>
        <translation>Attenzione: %1</translation>
    </message>
    <message>
        <source>Date: %1
</source>
        <translation>Data: %1
</translation>
    </message>
    <message>
        <source>Amount: %1
</source>
        <translation>Quantità: %1
</translation>
    </message>
    <message>
        <source>Wallet: %1
</source>
        <translation>Portafoglio: %1
</translation>
    </message>
    <message>
        <source>Type: %1
</source>
        <translation>Tipo: %1
</translation>
    </message>
    <message>
        <source>Label: %1
</source>
        <translation>Etichetta: %1
</translation>
    </message>
    <message>
        <source>Address: %1
</source>
        <translation>Indirizzo: %1
</translation>
    </message>
    <message>
        <source>Sent transaction</source>
        <translation>Transazione inviata</translation>
    </message>
    <message>
        <source>Incoming transaction</source>
        <translation>Transazione ricevuta</translation>
    </message>
    <message>
        <source>HD key generation is &lt;b&gt;enabled&lt;/b&gt;</source>
        <translation>La creazione della chiave HD è &lt;b&gt;abilitata&lt;/b&gt;</translation>
    </message>
    <message>
        <source>HD key generation is &lt;b&gt;disabled&lt;/b&gt;</source>
        <translation>La creazione della chiave HD è &lt;b&gt;disabilitata&lt;/b&gt;</translation>
    </message>
    <message>
        <source>Private key &lt;b&gt;disabled&lt;/b&gt;</source>
        <translation>Chiava privata &lt;b&gt; disabilitata &lt;/b&gt;</translation>
    </message>
    <message>
        <source>Wallet is &lt;b&gt;encrypted&lt;/b&gt; and currently &lt;b&gt;unlocked&lt;/b&gt;</source>
        <translation>Il portamonete è &lt;b&gt;cifrato&lt;/b&gt; ed attualmente &lt;b&gt;sbloccato&lt;/b&gt;</translation>
    </message>
    <message>
        <source>Wallet is &lt;b&gt;encrypted&lt;/b&gt; and currently &lt;b&gt;locked&lt;/b&gt;</source>
        <translation>Il portamonete è &lt;b&gt;cifrato&lt;/b&gt; ed attualmente &lt;b&gt;bloccato&lt;/b&gt;</translation>
    </message>
    <message>
        <source>A fatal error occurred. NdovuCoin can no longer continue safely and will quit.</source>
        <translation>Si è verificato un errore critico. NdovuCoin non può più funzionare in maniera sicura e verrà chiuso.</translation>
    </message>
</context>
<context>
    <name>CoinControlDialog</name>
    <message>
        <source>Coin Selection</source>
        <translation>Selezione coin</translation>
    </message>
    <message>
        <source>Quantity:</source>
        <translation>Quantità:</translation>
    </message>
    <message>
        <source>Bytes:</source>
        <translation>Byte:</translation>
    </message>
    <message>
        <source>Amount:</source>
        <translation>Importo:</translation>
    </message>
    <message>
        <source>Fee:</source>
        <translation>Commissione:</translation>
    </message>
    <message>
        <source>Dust:</source>
        <translation>Trascurabile:</translation>
    </message>
    <message>
        <source>After Fee:</source>
        <translation>Dopo Commissione:</translation>
    </message>
    <message>
        <source>Change:</source>
        <translation>Resto:</translation>
    </message>
    <message>
        <source>(un)select all</source>
        <translation>(de)seleziona tutto</translation>
    </message>
    <message>
        <source>Tree mode</source>
        <translation>Modalità Albero</translation>
    </message>
    <message>
        <source>List mode</source>
        <translation>Modalità Lista</translation>
    </message>
    <message>
        <source>Amount</source>
        <translation>Importo</translation>
    </message>
    <message>
        <source>Received with label</source>
        <translation>Ricevuto con l'etichetta</translation>
    </message>
    <message>
        <source>Received with address</source>
        <translation>Ricevuto con l'indirizzo</translation>
    </message>
    <message>
        <source>Date</source>
        <translation>Data</translation>
    </message>
    <message>
        <source>Confirmations</source>
        <translation>Conferme</translation>
    </message>
    <message>
        <source>Confirmed</source>
        <translation>Confermato</translation>
    </message>
    <message>
        <source>Copy address</source>
        <translation>Copia indirizzo</translation>
    </message>
    <message>
        <source>Copy label</source>
        <translation>Copia etichetta</translation>
    </message>
    <message>
        <source>Copy amount</source>
        <translation>Copia l'importo</translation>
    </message>
    <message>
        <source>Copy transaction ID</source>
        <translation>Copia l'ID transazione</translation>
    </message>
    <message>
        <source>Lock unspent</source>
        <translation>Bloccare non spesi</translation>
    </message>
    <message>
        <source>Unlock unspent</source>
        <translation>Sbloccare non spesi</translation>
    </message>
    <message>
        <source>Copy quantity</source>
        <translation>Copia quantità</translation>
    </message>
    <message>
        <source>Copy fee</source>
        <translation>Copia commissione</translation>
    </message>
    <message>
        <source>Copy after fee</source>
        <translation>Copia dopo commissione</translation>
    </message>
    <message>
        <source>Copy bytes</source>
        <translation>Copia byte</translation>
    </message>
    <message>
        <source>Copy dust</source>
        <translation>Copia trascurabile</translation>
    </message>
    <message>
        <source>Copy change</source>
        <translation>Copia resto</translation>
    </message>
    <message>
        <source>(%1 locked)</source>
        <translation>(%1 bloccato)</translation>
    </message>
    <message>
        <source>yes</source>
        <translation>sì</translation>
    </message>
    <message>
        <source>no</source>
        <translation>no</translation>
    </message>
    <message>
        <source>This label turns red if any recipient receives an amount smaller than the current dust threshold.</source>
        <translation>Questa etichetta diventerà rossa se uno qualsiasi dei destinatari riceverà un importo inferiore alla corrente soglia minima per la movimentazione della valuta.</translation>
    </message>
    <message>
        <source>Can vary +/- %1 satoshi(s) per input.</source>
        <translation>Può variare di +/- %1 satoshi per input.</translation>
    </message>
    <message>
        <source>(no label)</source>
        <translation>(nessuna etichetta)</translation>
    </message>
    <message>
        <source>change from %1 (%2)</source>
        <translation>cambio da %1 (%2)</translation>
    </message>
    <message>
        <source>(change)</source>
        <translation>(resto)</translation>
    </message>
</context>
<context>
    <name>CreateWalletActivity</name>
    <message>
        <source>Creating Wallet &lt;b&gt;%1&lt;/b&gt;...</source>
        <translation>Creando il Portafoglio &lt;b&gt;%1&lt;/b&gt;...</translation>
    </message>
    <message>
        <source>Create wallet failed</source>
        <translation>Creazione portafoglio fallita</translation>
    </message>
    <message>
        <source>Create wallet warning</source>
        <translation>Creazione portafoglio attenzione</translation>
    </message>
</context>
<context>
    <name>CreateWalletDialog</name>
    <message>
        <source>Create Wallet</source>
        <translation>Crea Portafoglio.</translation>
    </message>
    <message>
        <source>Wallet Name</source>
        <translation>Nome Portafoglio</translation>
    </message>
    <message>
        <source>Encrypt the wallet. The wallet will be encrypted with a passphrase of your choice.</source>
        <translation>Cripta il portafoglio. Il portafoglio sarà criptato con una passphrase a tua scelta.</translation>
    </message>
    <message>
        <source>Encrypt Wallet</source>
        <translation>Cripta Portafoglio</translation>
    </message>
    <message>
        <source>Disable private keys for this wallet. Wallets with private keys disabled will have no private keys and cannot have an HD seed or imported private keys. This is ideal for watch-only wallets.</source>
        <translation>Disabilita chiavi private per questo portafoglio. Un portafoglio con chiavi private disabilitate non può avere o importare chiavi private e non può avere un HD seed. Questo è ideale per portafogli watch-only.</translation>
    </message>
    <message>
        <source>Disable Private Keys</source>
        <translation>Disabilita Chiavi Private</translation>
    </message>
    <message>
        <source>Make a blank wallet. Blank wallets do not initially have private keys or scripts. Private keys and addresses can be imported, or an HD seed can be set, at a later time.</source>
        <translation>Crea un portafoglio vuoto. I portafogli vuoti non hanno inizialmente nessuna chiave privata o script. Chiavi private e indirizzi possono essere importati, o un HD seed può essere impostato, in seguito.</translation>
    </message>
    <message>
        <source>Make Blank Wallet</source>
        <translation>Crea Portafoglio Vuoto</translation>
    </message>
    <message>
        <source>Create</source>
        <translation>Crea</translation>
    </message>
</context>
<context>
    <name>EditAddressDialog</name>
    <message>
        <source>Edit Address</source>
        <translation>Modifica l'indirizzo</translation>
    </message>
    <message>
        <source>&amp;Label</source>
        <translation>&amp;Etichetta</translation>
    </message>
    <message>
        <source>The label associated with this address list entry</source>
        <translation>L'etichetta associata con questa voce della lista degli indirizzi</translation>
    </message>
    <message>
        <source>The address associated with this address list entry. This can only be modified for sending addresses.</source>
        <translation>L'indirizzo associato con questa voce della lista degli indirizzi. Può essere modificato solo per gli indirizzi d'invio.</translation>
    </message>
    <message>
        <source>&amp;Address</source>
        <translation>&amp;Indirizzo</translation>
    </message>
    <message>
        <source>New sending address</source>
        <translation>Nuovo indirizzo d'invio</translation>
    </message>
    <message>
        <source>Edit receiving address</source>
        <translation>Modifica indirizzo di ricezione</translation>
    </message>
    <message>
        <source>Edit sending address</source>
        <translation>Modifica indirizzo d'invio</translation>
    </message>
    <message>
        <source>The entered address "%1" is not a valid NdovuCoin address.</source>
        <translation>L'indirizzo inserito "%1" non è un indirizzo bitcoin valido.</translation>
    </message>
    <message>
        <source>Address "%1" already exists as a receiving address with label "%2" and so cannot be added as a sending address.</source>
        <translation>L'indirizzo "%1" esiste già come indirizzo di ricezione con l'etichetta "%2" e quindi non può essere aggiunto come indirizzo di invio.</translation>
    </message>
    <message>
        <source>The entered address "%1" is already in the address book with label "%2".</source>
        <translation>L'indirizzo inserito "%1" è già nella rubrica con l'etichetta "%2".</translation>
    </message>
    <message>
        <source>Could not unlock wallet.</source>
        <translation>Impossibile sbloccare il portafoglio.</translation>
    </message>
    <message>
        <source>New key generation failed.</source>
        <translation>Generazione della nuova chiave non riuscita.</translation>
    </message>
</context>
<context>
    <name>FreespaceChecker</name>
    <message>
        <source>A new data directory will be created.</source>
        <translation>Sarà creata una nuova cartella dati.</translation>
    </message>
    <message>
        <source>name</source>
        <translation>nome</translation>
    </message>
    <message>
        <source>Directory already exists. Add %1 if you intend to create a new directory here.</source>
        <translation>Cartella già esistente. Aggiungi %1 se intendi creare qui una nuova cartella.</translation>
    </message>
    <message>
        <source>Path already exists, and is not a directory.</source>
        <translation>Il percorso è già esistente e non è una cartella.</translation>
    </message>
    <message>
        <source>Cannot create data directory here.</source>
        <translation>Impossibile creare una cartella dati qui.</translation>
    </message>
</context>
<context>
    <name>HelpMessageDialog</name>
    <message>
        <source>version</source>
        <translation>versione</translation>
    </message>
    <message>
        <source>(%1-bit)</source>
        <translation>(%1-bit)</translation>
    </message>
    <message>
        <source>About %1</source>
        <translation>Informazioni %1</translation>
    </message>
    <message>
        <source>Command-line options</source>
        <translation>Opzioni della riga di comando</translation>
    </message>
</context>
<context>
    <name>Intro</name>
    <message>
        <source>Welcome</source>
        <translation>Benvenuto</translation>
    </message>
    <message>
        <source>Welcome to %1.</source>
        <translation>Benvenuto su %1.</translation>
    </message>
    <message>
        <source>As this is the first time the program is launched, you can choose where %1 will store its data.</source>
        <translation>Dato che questa è la prima volta che il programma viene lanciato, puoi scegliere dove %1 salverà i suoi dati.</translation>
    </message>
    <message>
        <source>When you click OK, %1 will begin to download and process the full %4 block chain (%2GB) starting with the earliest transactions in %3 when %4 initially launched.</source>
        <translation>Quando fai click su OK, %1 comincerà a scaricare e processare l'intera %4 block chain (%2GB) a partire dalla prime transazioni del %3 quando %4 venne inaugurato.</translation>
    </message>
    <message>
        <source>Reverting this setting requires re-downloading the entire blockchain. It is faster to download the full chain first and prune it later. Disables some advanced features.</source>
        <translation>Cambiare questa impostazione richiede di riscaricare l'intera blockchain. E' più veloce scaricare prima tutta la chain e poi fare prune. Disabilita alcune impostazioni avanzate.</translation>
    </message>
    <message>
        <source>This initial synchronisation is very demanding, and may expose hardware problems with your computer that had previously gone unnoticed. Each time you run %1, it will continue downloading where it left off.</source>
        <translation>La sincronizzazione iniziale è molto dispendiosa e potrebbe mettere in luce problemi di harware del tuo computer che erano prima passati inosservati. Ogni volta che lanci %1 continuerà a scaricare da dove l'avevi lasciato.</translation>
    </message>
    <message>
        <source>If you have chosen to limit block chain storage (pruning), the historical data must still be downloaded and processed, but will be deleted afterward to keep your disk usage low.</source>
        <translation>Se hai scelto di limitare l'immagazzinamento della block chain (operazione nota come "pruning" o "potatura"), i dati storici devono comunque essere scaricati e processati, ma verranno cancellati in seguito per mantenere basso l'utilizzo del tuo disco.</translation>
    </message>
    <message>
        <source>Use the default data directory</source>
        <translation>Usa la cartella dati predefinita</translation>
    </message>
    <message>
        <source>Use a custom data directory:</source>
        <translation>Usa una cartella dati personalizzata:</translation>
    </message>
    <message>
        <source>NdovuCoin</source>
        <translation>NdovuCoin</translation>
    </message>
    <message>
        <source>Discard blocks after verification, except most recent %1 GB (prune)</source>
        <translation>Scarta blocchi dopo la verifica, eccetto i più recenti %1 GB(prune)</translation>
    </message>
    <message>
        <source>At least %1 GB of data will be stored in this directory, and it will grow over time.</source>
        <translation>Almeno %1 GB di dati verrà salvato in questa cartella e continuerà ad aumentare col tempo.</translation>
    </message>
    <message>
        <source>Approximately %1 GB of data will be stored in this directory.</source>
        <translation>Verranno salvati circa %1 GB di dati in questa cartella.</translation>
    </message>
    <message>
        <source>%1 will download and store a copy of the NdovuCoin block chain.</source>
        <translation>%1 scaricherà e salverà una copia della block chain di NdovuCoin.</translation>
    </message>
    <message>
        <source>The wallet will also be stored in this directory.</source>
        <translation>Anche il portafoglio verrà salvato in questa cartella.</translation>
    </message>
    <message>
        <source>Error: Specified data directory "%1" cannot be created.</source>
        <translation>Errore: La cartella dati "%1" specificata non può essere creata.</translation>
    </message>
    <message>
        <source>Error</source>
        <translation>Errore</translation>
    </message>
    <message numerus="yes">
        <source>%n GB of free space available</source>
        <translation><numerusform>GB di spazio libero disponibile</numerusform><numerusform>%n GB di spazio disponibile</numerusform></translation>
    </message>
    <message numerus="yes">
        <source>(of %n GB needed)</source>
        <translation><numerusform>(di %nGB richiesti)</numerusform><numerusform>(%n GB richiesti)</numerusform></translation>
    </message>
    <message numerus="yes">
        <source>(%n GB needed for full chain)</source>
        <translation><numerusform>(%n GB richiesti per la catena completa)</numerusform><numerusform>(%n GB richiesti per la catena completa)</numerusform></translation>
    </message>
</context>
<context>
    <name>ModalOverlay</name>
    <message>
        <source>Form</source>
        <translation>Modulo</translation>
    </message>
    <message>
        <source>Recent transactions may not yet be visible, and therefore your wallet's balance might be incorrect. This information will be correct once your wallet has finished synchronizing with the bitcoin network, as detailed below.</source>
        <translation>Transazioni recenti potrebbero non essere visibili ancora, perciò il saldo del tuo portafoglio potrebbe non essere corretto. Questa informazione risulterà corretta quando il tuo portafoglio avrà terminato la sincronizzazione con la rete bitcoin, come indicato in dettaglio più sotto.</translation>
    </message>
    <message>
        <source>Attempting to spend bitcoins that are affected by not-yet-displayed transactions will not be accepted by the network.</source>
        <translation>Il tentativo di spendere bitcoin legati a transazioni non ancora visualizzate non verrà accettato dalla rete.</translation>
    </message>
    <message>
        <source>Number of blocks left</source>
        <translation>Numero di blocchi mancanti</translation>
    </message>
    <message>
        <source>Unknown...</source>
        <translation>Sconosciuto...</translation>
    </message>
    <message>
        <source>Last block time</source>
        <translation>Ora del blocco più recente</translation>
    </message>
    <message>
        <source>Progress</source>
        <translation>Progresso</translation>
    </message>
    <message>
        <source>Progress increase per hour</source>
        <translation>Aumento dei progressi per ogni ora</translation>
    </message>
    <message>
        <source>calculating...</source>
        <translation>calcolando...</translation>
    </message>
    <message>
        <source>Estimated time left until synced</source>
        <translation>Tempo stimato al completamento della sincronizzazione</translation>
    </message>
    <message>
        <source>Hide</source>
        <translation>Nascondi</translation>
    </message>
    <message>
        <source>Unknown. Syncing Headers (%1, %2%)...</source>
        <translation>Sconosciuto. Sincronizzando Headers (%1, %2%)...</translation>
    </message>
</context>
<context>
    <name>OpenURIDialog</name>
    <message>
        <source>Open URI</source>
        <translation>Apri URI</translation>
    </message>
    <message>
        <source>Open payment request from URI or file</source>
        <translation>Apri richiesta di pagamento da URI o file</translation>
    </message>
    <message>
        <source>URI:</source>
        <translation>URI:</translation>
    </message>
    <message>
        <source>Select payment request file</source>
        <translation>Seleziona il file di richiesta di pagamento</translation>
    </message>
    <message>
        <source>Select payment request file to open</source>
        <translation>Seleziona il file di richiesta di pagamento da aprire</translation>
    </message>
</context>
<context>
    <name>OpenWalletActivity</name>
    <message>
        <source>Open wallet failed</source>
        <translation>Apertura portafoglio fallita</translation>
    </message>
    <message>
        <source>Open wallet warning</source>
        <translation>Apertura portafoglio attenzione</translation>
    </message>
    <message>
        <source>default wallet</source>
        <translation>Portafoglio predefinito:</translation>
    </message>
    <message>
        <source>Opening Wallet &lt;b&gt;%1&lt;/b&gt;...</source>
        <translation>Aprendo il Portafoglio&lt;b&gt;%1&lt;/b&gt;...</translation>
    </message>
</context>
<context>
    <name>OptionsDialog</name>
    <message>
        <source>Options</source>
        <translation>Opzioni</translation>
    </message>
    <message>
        <source>&amp;Main</source>
        <translation>&amp;Principale</translation>
    </message>
    <message>
        <source>Automatically start %1 after logging in to the system.</source>
        <translation>Avvia automaticamente %1 una volta effettuato l'accesso al sistema.</translation>
    </message>
    <message>
        <source>&amp;Start %1 on system login</source>
        <translation>&amp;Start %1 all'accesso al sistema</translation>
    </message>
    <message>
        <source>Size of &amp;database cache</source>
        <translation>Dimensione della cache del &amp;database.</translation>
    </message>
    <message>
        <source>Number of script &amp;verification threads</source>
        <translation>Numero di thread di &amp;verifica degli script</translation>
    </message>
    <message>
        <source>IP address of the proxy (e.g. IPv4: 127.0.0.1 / IPv6: ::1)</source>
        <translation>Indirizzo IP del proxy (ad es. IPv4: 127.0.0.1 / IPv6: ::1)</translation>
    </message>
    <message>
        <source>Shows if the supplied default SOCKS5 proxy is used to reach peers via this network type.</source>
        <translation>Mostra se il proxy SOCK5 di default che p stato fornito è usato per raggiungere i contatti attraverso questo tipo di rete.</translation>
    </message>
    <message>
        <source>Use separate SOCKS&amp;5 proxy to reach peers via Tor hidden services:</source>
        <translation>Usa una SOCKS&amp;5 proxy differente per raggiungere peers usando servizi Tor hidden</translation>
    </message>
    <message>
        <source>Hide the icon from the system tray.</source>
        <translation>Nascondi l'icona nella barra delle applicazioni.</translation>
    </message>
    <message>
        <source>&amp;Hide tray icon</source>
        <translation>&amp;Nascondi l'icona della barra delle applicazioni</translation>
    </message>
    <message>
        <source>Minimize instead of exit the application when the window is closed. When this option is enabled, the application will be closed only after selecting Exit in the menu.</source>
        <translation>Riduci ad icona invece di uscire dall'applicazione quando la finestra viene chiusa. Attivando questa opzione l'applicazione terminerà solo dopo aver selezionato Esci dal menu File.</translation>
    </message>
    <message>
        <source>Third party URLs (e.g. a block explorer) that appear in the transactions tab as context menu items. %s in the URL is replaced by transaction hash. Multiple URLs are separated by vertical bar |.</source>
        <translation>URL di terze parti (ad es. un block explorer) che appaiono nella tabella delle transazioni come voci nel menu contestuale. "%s" nell'URL è sostituito dall'hash della transazione.
Per specificare più URL separarli con una barra verticale "|".</translation>
    </message>
    <message>
        <source>Open the %1 configuration file from the working directory.</source>
        <translation>Apri il %1 file di configurazione dalla cartella attiva.</translation>
    </message>
    <message>
        <source>Open Configuration File</source>
        <translation>Apri il file di configurazione</translation>
    </message>
    <message>
        <source>Reset all client options to default.</source>
        <translation>Reimposta tutte le opzioni del client allo stato predefinito.</translation>
    </message>
    <message>
        <source>&amp;Reset Options</source>
        <translation>&amp;Ripristina Opzioni</translation>
    </message>
    <message>
        <source>&amp;Network</source>
        <translation>Rete</translation>
    </message>
    <message>
        <source>Disables some advanced features but all blocks will still be fully validated. Reverting this setting requires re-downloading the entire blockchain. Actual disk usage may be somewhat higher.</source>
        <translation>Disattiva alcune funzionalità avanzate, ma tutti i blocchi saranno ancora completamente validati. Per ripristinare questa impostazione è necessario rieseguire il download dell'intera blockchain. L'utilizzo effettivo del disco potrebbe essere leggermente superiore.</translation>
    </message>
    <message>
        <source>Prune &amp;block storage to</source>
        <translation>Eliminare e bloccare l'archiviazione su</translation>
    </message>
    <message>
        <source>GB</source>
        <translation>GB</translation>
    </message>
    <message>
        <source>Reverting this setting requires re-downloading the entire blockchain.</source>
        <translation>Per ripristinare questa impostazione è necessario rieseguire il download dell'intera blockchain.</translation>
    </message>
    <message>
        <source>MiB</source>
        <translation>MiB</translation>
    </message>
    <message>
        <source>(0 = auto, &lt;0 = leave that many cores free)</source>
        <translation>(0 = automatico, &lt;0 = lascia questo numero di core liberi)</translation>
    </message>
    <message>
        <source>W&amp;allet</source>
        <translation>Port&amp;amonete</translation>
    </message>
    <message>
        <source>Expert</source>
        <translation>Esperti</translation>
    </message>
    <message>
        <source>Enable coin &amp;control features</source>
        <translation>Abilita le funzionalità di coin &amp;control</translation>
    </message>
    <message>
        <source>If you disable the spending of unconfirmed change, the change from a transaction cannot be used until that transaction has at least one confirmation. This also affects how your balance is computed.</source>
        <translation>Disabilitando l'uso di resti non confermati, il resto di una transazione non potrà essere speso fino a quando non avrà ottenuto almeno una conferma. Questa impostazione influisce inoltre sul calcolo del saldo.</translation>
    </message>
    <message>
        <source>&amp;Spend unconfirmed change</source>
        <translation>&amp;Spendi resti non confermati</translation>
    </message>
    <message>
        <source>Automatically open the NdovuCoin client port on the router. This only works when your router supports UPnP and it is enabled.</source>
        <translation>Apri automaticamente la porta del client NdovuCoin sul router. Il protocollo UPnP deve essere supportato da parte del router ed attivo.</translation>
    </message>
    <message>
        <source>Map port using &amp;UPnP</source>
        <translation>Mappa le porte tramite &amp;UPnP</translation>
    </message>
    <message>
        <source>Accept connections from outside.</source>
        <translation>Accetta connessione esterne.</translation>
    </message>
    <message>
        <source>Allow incomin&amp;g connections</source>
        <translation>Accetta connessioni in entrata</translation>
    </message>
    <message>
        <source>Connect to the NdovuCoin network through a SOCKS5 proxy.</source>
        <translation>Connessione alla rete NdovuCoin attraverso un proxy SOCKS5.</translation>
    </message>
    <message>
        <source>&amp;Connect through SOCKS5 proxy (default proxy):</source>
        <translation>&amp;Connessione attraverso proxy SOCKS5 (proxy predefinito):</translation>
    </message>
    <message>
        <source>Proxy &amp;IP:</source>
        <translation>&amp;IP del proxy:</translation>
    </message>
    <message>
        <source>&amp;Port:</source>
        <translation>&amp;Porta:</translation>
    </message>
    <message>
        <source>Port of the proxy (e.g. 9050)</source>
        <translation>Porta del proxy (ad es. 9050)</translation>
    </message>
    <message>
        <source>Used for reaching peers via:</source>
        <translation>Utilizzata per connettersi attraverso:</translation>
    </message>
    <message>
        <source>IPv4</source>
        <translation>IPv4</translation>
    </message>
    <message>
        <source>IPv6</source>
        <translation>IPv6</translation>
    </message>
    <message>
        <source>Tor</source>
        <translation>Tor</translation>
    </message>
    <message>
        <source>Connect to the NdovuCoin network through a separate SOCKS5 proxy for Tor hidden services.</source>
        <translation>Connette alla rete NdovuCoin attraverso un proxy SOCKS5 separato per Tor.</translation>
    </message>
    <message>
        <source>&amp;Window</source>
        <translation>&amp;Finestra</translation>
    </message>
    <message>
        <source>Show only a tray icon after minimizing the window.</source>
        <translation>Mostra solo nella tray bar quando si riduce ad icona.</translation>
    </message>
    <message>
        <source>&amp;Minimize to the tray instead of the taskbar</source>
        <translation>&amp;Minimizza nella tray bar invece che sulla barra delle applicazioni</translation>
    </message>
    <message>
        <source>M&amp;inimize on close</source>
        <translation>M&amp;inimizza alla chiusura</translation>
    </message>
    <message>
        <source>&amp;Display</source>
        <translation>&amp;Mostra</translation>
    </message>
    <message>
        <source>User Interface &amp;language:</source>
        <translation>&amp;Lingua Interfaccia Utente:</translation>
    </message>
    <message>
        <source>The user interface language can be set here. This setting will take effect after restarting %1.</source>
        <translation>La lingua dell'interfaccia utente può essere impostata qui. L'impostazione avrà effetto dopo il riavvio %1.</translation>
    </message>
    <message>
        <source>&amp;Unit to show amounts in:</source>
        <translation>&amp;Unità di misura con cui visualizzare gli importi:</translation>
    </message>
    <message>
        <source>Choose the default subdivision unit to show in the interface and when sending coins.</source>
        <translation>Scegli l'unità di suddivisione predefinita da utilizzare per l'interfaccia e per l'invio di bitcoin.</translation>
    </message>
    <message>
        <source>Whether to show coin control features or not.</source>
        <translation>Specifica se le funzionalita di coin control saranno visualizzate.</translation>
    </message>
    <message>
        <source>&amp;Third party transaction URLs</source>
        <translation>&amp;URL di terze parti per transazioni</translation>
    </message>
    <message>
        <source>Options set in this dialog are overridden by the command line or in the configuration file:</source>
        <translation>Le impostazioni sulla riga di comando o nell'archivio di configurazione hanno precedenza su quelle impostate in questo pannello:</translation>
    </message>
    <message>
        <source>Options set in this dialog are overridden by the command line or in the configuration file:</source>
        <translation>Le impostazioni sulla riga di comando o nell'archivio di configurazione hanno precedenza su quelle impostate in questo pannello:</translation>
    </message>
    <message>
        <source>&amp;OK</source>
        <translation>&amp;OK</translation>
    </message>
    <message>
        <source>&amp;Cancel</source>
        <translation>&amp;Cancella</translation>
    </message>
    <message>
        <source>default</source>
        <translation>predefinito</translation>
    </message>
    <message>
        <source>none</source>
        <translation>nessuno</translation>
    </message>
    <message>
        <source>Confirm options reset</source>
        <translation>Conferma ripristino opzioni</translation>
    </message>
    <message>
        <source>Client restart required to activate changes.</source>
        <translation>È necessario un riavvio del client per applicare le modifiche.</translation>
    </message>
    <message>
        <source>Client will be shut down. Do you want to proceed?</source>
        <translation>Il client sarà arrestato. Si desidera procedere?</translation>
    </message>
    <message>
        <source>Configuration options</source>
        <translation>Opzioni di configurazione</translation>
    </message>
    <message>
        <source>The configuration file is used to specify advanced user options which override GUI settings. Additionally, any command-line options will override this configuration file.</source>
        <translation>Il file di configurazione è utilizzato per specificare opzioni utente avanzate che aggirano le impostazioni della GUI. Inoltre qualunque opzione da linea di comando aggirerà il file di configurazione.</translation>
    </message>
    <message>
        <source>Error</source>
        <translation>Errore</translation>
    </message>
    <message>
        <source>The configuration file could not be opened.</source>
        <translation>Il file di configurazione non può essere aperto.</translation>
    </message>
    <message>
        <source>This change would require a client restart.</source>
        <translation>Questa modifica richiede un riavvio del client.</translation>
    </message>
    <message>
        <source>The supplied proxy address is invalid.</source>
        <translation>L'indirizzo proxy che hai fornito non è valido.</translation>
    </message>
</context>
<context>
    <name>OverviewPage</name>
    <message>
        <source>Form</source>
        <translation>Modulo</translation>
    </message>
    <message>
<<<<<<< HEAD
        <source>The displayed information may be out of date. Your wallet automatically synchronizes with the NdovuCoin network after a connection is established, but this process has not completed yet.</source>
        <translation>Le informazioni visualizzate potrebbero non essere aggiornate. Il portamonete si sincronizza automaticamente con la rete NdovuCoin una volta stabilita una connessione, ma questo processo non è ancora stato completato.</translation>
=======
        <source>The displayed information may be out of date. Your wallet automatically synchronizes with the Bitcoin network after a connection is established, but this process has not completed yet.</source>
        <translation>Le informazioni visualizzate potrebbero non essere aggiornate. Il portafoglio si sincronizza automaticamente con la rete Bitcoin una volta stabilita una connessione, ma questo processo non è ancora stato completato.</translation>
<<<<<<< HEAD
>>>>>>> upstream/0.18
=======
>>>>>>> a284bbbe
    </message>
    <message>
        <source>Watch-only:</source>
        <translation>Sola lettura:</translation>
    </message>
    <message>
        <source>Available:</source>
        <translation>Disponibile:</translation>
    </message>
    <message>
        <source>Your current spendable balance</source>
        <translation>Il tuo saldo spendibile attuale</translation>
    </message>
    <message>
        <source>Pending:</source>
        <translation>In attesa:</translation>
    </message>
    <message>
        <source>Total of transactions that have yet to be confirmed, and do not yet count toward the spendable balance</source>
        <translation>Totale delle transazioni in corso di conferma e che non sono ancora conteggiate nel saldo spendibile</translation>
    </message>
    <message>
        <source>Immature:</source>
        <translation>Immaturo:</translation>
    </message>
    <message>
        <source>Mined balance that has not yet matured</source>
        <translation>Importo generato dal mining e non ancora maturato</translation>
    </message>
    <message>
        <source>Balances</source>
        <translation>Saldo</translation>
    </message>
    <message>
        <source>Total:</source>
        <translation>Totale:</translation>
    </message>
    <message>
        <source>Your current total balance</source>
        <translation>Il tuo saldo totale attuale</translation>
    </message>
    <message>
        <source>Your current balance in watch-only addresses</source>
        <translation>Il tuo saldo attuale negli indirizzi di sola lettura</translation>
    </message>
    <message>
        <source>Spendable:</source>
        <translation>Spendibile:</translation>
    </message>
    <message>
        <source>Recent transactions</source>
        <translation>Transazioni recenti</translation>
    </message>
    <message>
        <source>Unconfirmed transactions to watch-only addresses</source>
        <translation>Transazioni non confermate su indirizzi di sola lettura</translation>
    </message>
    <message>
        <source>Mined balance in watch-only addresses that has not yet matured</source>
        <translation>Importo generato dal mining su indirizzi di sola lettura e non ancora maturato</translation>
    </message>
    <message>
        <source>Current total balance in watch-only addresses</source>
        <translation>Saldo corrente totale negli indirizzi di sola lettura</translation>
    </message>
</context>
<context>
    <name>PaymentServer</name>
    <message>
        <source>Payment request error</source>
        <translation>Errore di richiesta di pagamento</translation>
    </message>
    <message>
        <source>Cannot start bitcoin: click-to-pay handler</source>
        <translation>Impossibile avviare bitcoin: gestore click-to-pay</translation>
    </message>
    <message>
        <source>URI handling</source>
        <translation>Gestione URI</translation>
    </message>
    <message>
        <source>'bitcoin://' is not a valid URI. Use 'bitcoin:' instead.</source>
        <translation>'bitcoin://' non è un URI valido. Usa invece 'bitcoin:'.</translation>
    </message>
    <message>
        <source>You are using a BIP70 URL which will be unsupported in the future.</source>
        <translation>Stai usando un URL BIP70 che, in futuro, non sarà piú supportato.</translation>
    </message>
    <message>
        <source>Payment request fetch URL is invalid: %1</source>
        <translation>URL di recupero della Richiesta di pagamento non valido: %1</translation>
    </message>
    <message>
        <source>Cannot process payment request because BIP70 support was not compiled in.</source>
        <translation>Non posso completare la richiesta di pagamento perché il supporto per BIP70 non è stato incluso in fase di compilazione.</translation>
    </message>
    <message>
<<<<<<< HEAD
=======
        <source>Due to widespread security flaws in BIP70 it's strongly recommended that any merchant instructions to switch wallets be ignored.</source>
        <translation>A causa dei diffusi difetti di sicurezza nel BIP70, si raccomanda vivamente di ignorare qualsiasi richiesta del commerciante di cambiare portafoglio.</translation>
    </message>
    <message>
        <source>If you are receiving this error you should request the merchant provide a BIP21 compatible URI.</source>
        <translation>Se stai ricevendo questo errore dovresti richiedere al venditore di fornirti un URI compatibile con BIP21.</translation>
    </message>
    <message>
>>>>>>> a284bbbe
        <source>Invalid payment address %1</source>
        <translation>Indirizzo di pagamento non valido %1</translation>
    </message>
    <message>
        <source>URI cannot be parsed! This can be caused by an invalid NdovuCoin address or malformed URI parameters.</source>
        <translation>Impossibile interpretare l'URI! I parametri dell'URI o l'indirizzo NdovuCoin potrebbero non essere corretti.</translation>
    </message>
    <message>
        <source>Payment request file handling</source>
        <translation>Gestione del file di richiesta del pagamento</translation>
    </message>
    <message>
        <source>Payment request file cannot be read! This can be caused by an invalid payment request file.</source>
        <translation>Impossibile leggere il file della richiesta di pagamento! Il file della richiesta di pagamento potrebbe non essere valido</translation>
    </message>
    <message>
        <source>Payment request rejected</source>
        <translation>Richiesta di pagamento respinta</translation>
    </message>
    <message>
        <source>Payment request network doesn't match client network.</source>
        <translation>La rete della richiesta di pagamento non corrisponde alla rete del client.</translation>
    </message>
    <message>
        <source>Payment request expired.</source>
        <translation>Richiesta di pagamento scaduta.</translation>
    </message>
    <message>
        <source>Payment request is not initialized.</source>
        <translation>La richiesta di pagamento non è stata inizializzata.</translation>
    </message>
    <message>
        <source>Unverified payment requests to custom payment scripts are unsupported.</source>
        <translation>Le richieste di pagamento non verificate verso script di pagamento personalizzati non sono supportate.</translation>
    </message>
    <message>
        <source>Invalid payment request.</source>
        <translation>Richiesta di pagamento invalida</translation>
    </message>
    <message>
        <source>Requested payment amount of %1 is too small (considered dust).</source>
        <translation>L'importo di pagamento di %1 richiesto è troppo basso (considerato come trascurabile).</translation>
    </message>
    <message>
        <source>Refund from %1</source>
        <translation>Rimborso da %1</translation>
    </message>
    <message>
        <source>Payment request %1 is too large (%2 bytes, allowed %3 bytes).</source>
        <translation>La richiesta di pagamento %1 è troppo grande (%2 bytes, consentiti %3 bytes)</translation>
    </message>
    <message>
        <source>Error communicating with %1: %2</source>
        <translation>Errore di comunicazione con %1: %2</translation>
    </message>
    <message>
        <source>Payment request cannot be parsed!</source>
        <translation>La richiesta di pagamento non può essere processata!</translation>
    </message>
    <message>
        <source>Bad response from server %1</source>
        <translation>Risposta errata da parte del server %1</translation>
    </message>
    <message>
        <source>Network request error</source>
        <translation>Errore di richiesta di rete</translation>
    </message>
    <message>
        <source>Payment acknowledged</source>
        <translation>Pagamento riconosciuto</translation>
    </message>
</context>
<context>
    <name>PeerTableModel</name>
    <message>
        <source>User Agent</source>
        <translation>User Agent</translation>
    </message>
    <message>
        <source>Node/Service</source>
        <translation>Nodo/Servizio</translation>
    </message>
    <message>
        <source>NodeId</source>
        <translation>Nodeld</translation>
    </message>
    <message>
        <source>Ping</source>
        <translation>Ping</translation>
    </message>
    <message>
        <source>Sent</source>
        <translation>Inviato</translation>
    </message>
    <message>
        <source>Received</source>
        <translation>Ricevuto</translation>
    </message>
</context>
<context>
    <name>QObject</name>
    <message>
        <source>Amount</source>
        <translation>Importo</translation>
    </message>
    <message>
        <source>Enter a NdovuCoin address (e.g. %1)</source>
        <translation>Inserisci un indirizzo NdovuCoin (ad es. %1)</translation>
    </message>
    <message>
        <source>%1 d</source>
        <translation>%1 d</translation>
    </message>
    <message>
        <source>%1 h</source>
        <translation>%1 h</translation>
    </message>
    <message>
        <source>%1 m</source>
        <translation>%1 m</translation>
    </message>
    <message>
        <source>%1 s</source>
        <translation>%1 s</translation>
    </message>
    <message>
        <source>None</source>
        <translation>Nessuno</translation>
    </message>
    <message>
        <source>N/A</source>
        <translation>N/D</translation>
    </message>
    <message>
        <source>%1 ms</source>
        <translation>%1 ms</translation>
    </message>
    <message numerus="yes">
        <source>%n second(s)</source>
        <translation><numerusform>%n secondo</numerusform><numerusform>%n secondi</numerusform></translation>
    </message>
    <message numerus="yes">
        <source>%n minute(s)</source>
        <translation><numerusform>%n minuto</numerusform><numerusform>%n minuti</numerusform></translation>
    </message>
    <message numerus="yes">
        <source>%n hour(s)</source>
        <translation><numerusform>%n ora</numerusform><numerusform>%n ore</numerusform></translation>
    </message>
    <message numerus="yes">
        <source>%n day(s)</source>
        <translation><numerusform>%n giorno</numerusform><numerusform>%n giorni</numerusform></translation>
    </message>
    <message numerus="yes">
        <source>%n week(s)</source>
        <translation><numerusform>%n settimana</numerusform><numerusform>%n settimane</numerusform></translation>
    </message>
    <message>
        <source>%1 and %2</source>
        <translation>%1 e %2</translation>
    </message>
    <message numerus="yes">
        <source>%n year(s)</source>
        <translation><numerusform>%n anno</numerusform><numerusform>%n anni</numerusform></translation>
    </message>
    <message>
        <source>%1 B</source>
        <translation>%1 B</translation>
    </message>
    <message>
        <source>%1 KB</source>
        <translation>%1 KB</translation>
    </message>
    <message>
        <source>%1 MB</source>
        <translation>%1 MB</translation>
    </message>
    <message>
        <source>%1 GB</source>
        <translation>%1 GB</translation>
    </message>
    <message>
<<<<<<< HEAD
        <source>%1 didn't yet exit safely...</source>
        <translation>%1 non è ancora stato chiuso in modo sicuro</translation>
    </message>
    <message>
        <source>unknown</source>
        <translation>sconosciuto</translation>
    </message>
</context>
<context>
    <name>QObject::QObject</name>
    <message>
        <source>Error parsing command line arguments: %1.</source>
        <translation>Errore durante l'analisi degli argomenti della riga di comando: %1.</translation>
    </message>
    <message>
=======
>>>>>>> a284bbbe
        <source>Error: Specified data directory "%1" does not exist.</source>
        <translation>Errore: La cartella dati "%1" specificata non esiste.</translation>
    </message>
    <message>
        <source>Error: Cannot parse configuration file: %1.</source>
        <translation>Errore: impossibile analizzare il file di configurazione: %1.</translation>
    </message>
    <message>
        <source>Error: %1</source>
        <translation>Errore: %1</translation>
    </message>
    <message>
        <source>%1 didn't yet exit safely...</source>
        <translation>%1 non è ancora stato chiuso in modo sicuro</translation>
    </message>
    <message>
        <source>unknown</source>
        <translation>sconosciuto</translation>
    </message>
</context>
<context>
    <name>QRImageWidget</name>
    <message>
        <source>&amp;Save Image...</source>
        <translation>&amp;Salva immagine</translation>
    </message>
    <message>
        <source>&amp;Copy Image</source>
        <translation>&amp;Copia immagine</translation>
    </message>
    <message>
        <source>Resulting URI too long, try to reduce the text for label / message.</source>
        <translation>L'URI risultante è troppo lungo, prova a ridurre il testo nell'etichetta / messaggio.</translation>
    </message>
    <message>
        <source>Error encoding URI into QR Code.</source>
        <translation>Errore nella codifica dell'URI nel codice QR.</translation>
    </message>
    <message>
        <source>QR code support not available.</source>
        <translation>Supporto QR code non disponibile.</translation>
    </message>
    <message>
        <source>Save QR Code</source>
        <translation>Salva codice QR</translation>
    </message>
    <message>
        <source>PNG Image (*.png)</source>
        <translation>Immagine PNG (*.png)</translation>
    </message>
</context>
<context>
    <name>RPCConsole</name>
    <message>
        <source>N/A</source>
        <translation>N/D</translation>
    </message>
    <message>
        <source>Client version</source>
        <translation>Versione client</translation>
    </message>
    <message>
        <source>&amp;Information</source>
        <translation>&amp;Informazioni</translation>
    </message>
    <message>
        <source>Debug window</source>
        <translation>Finestra di debug</translation>
    </message>
    <message>
        <source>General</source>
        <translation>Generale</translation>
    </message>
    <message>
        <source>Using BerkeleyDB version</source>
        <translation>Versione BerkeleyDB in uso</translation>
    </message>
    <message>
        <source>Datadir</source>
        <translation>Datadir</translation>
    </message>
    <message>
        <source>To specify a non-default location of the data directory use the '%1' option.</source>
        <translation>Per specificare una posizione non di default della directory dei dati, usa l'opzione '%1'</translation>
    </message>
    <message>
        <source>Blocksdir</source>
        <translation>Blocksdir</translation>
    </message>
    <message>
        <source>To specify a non-default location of the blocks directory use the '%1' option.</source>
        <translation>Per specificare una posizione non di default della directory dei blocchi, usa l'opzione '%1'</translation>
    </message>
    <message>
        <source>Startup time</source>
        <translation>Ora di avvio</translation>
    </message>
    <message>
        <source>Network</source>
        <translation>Rete</translation>
    </message>
    <message>
        <source>Name</source>
        <translation>Nome</translation>
    </message>
    <message>
        <source>Number of connections</source>
        <translation>Numero di connessioni</translation>
    </message>
    <message>
        <source>Block chain</source>
        <translation>Block chain</translation>
    </message>
    <message>
        <source>Current number of blocks</source>
        <translation>Numero attuale di blocchi</translation>
    </message>
    <message>
        <source>Memory Pool</source>
        <translation>Memory Pool</translation>
    </message>
    <message>
        <source>Current number of transactions</source>
        <translation>Numero attuale di transazioni</translation>
    </message>
    <message>
        <source>Memory usage</source>
        <translation>Utilizzo memoria</translation>
    </message>
    <message>
        <source>Wallet: </source>
        <translation>Portafoglio:</translation>
    </message>
    <message>
        <source>(none)</source>
        <translation>(nessuno)</translation>
    </message>
    <message>
        <source>&amp;Reset</source>
        <translation>&amp;Ripristina</translation>
    </message>
    <message>
        <source>Received</source>
        <translation>Ricevuto</translation>
    </message>
    <message>
        <source>Sent</source>
        <translation>Inviato</translation>
    </message>
    <message>
        <source>&amp;Peers</source>
        <translation>&amp;Peer</translation>
    </message>
    <message>
        <source>Banned peers</source>
        <translation>Peers bannati</translation>
    </message>
    <message>
        <source>Select a peer to view detailed information.</source>
        <translation>Seleziona un peer per visualizzare informazioni più dettagliate.</translation>
    </message>
    <message>
        <source>Whitelisted</source>
        <translation>Whitelisted/sicuri</translation>
    </message>
    <message>
        <source>Direction</source>
        <translation>Direzione</translation>
    </message>
    <message>
        <source>Version</source>
        <translation>Versione</translation>
    </message>
    <message>
        <source>Starting Block</source>
        <translation>Blocco di partenza</translation>
    </message>
    <message>
        <source>Synced Headers</source>
        <translation>Headers sincronizzati</translation>
    </message>
    <message>
        <source>Synced Blocks</source>
        <translation>Blocchi sincronizzati</translation>
    </message>
    <message>
        <source>User Agent</source>
        <translation>User Agent</translation>
    </message>
    <message>
        <source>Open the %1 debug log file from the current data directory. This can take a few seconds for large log files.</source>
        <translation>Apri il file log del debug di %1 dalla cartella dati attuale. Può richiedere alcuni secondi per file di log di grandi dimensioni.</translation>
    </message>
    <message>
        <source>Decrease font size</source>
        <translation>Riduci dimensioni font.</translation>
    </message>
    <message>
        <source>Increase font size</source>
        <translation>Aumenta dimensioni font</translation>
    </message>
    <message>
        <source>Services</source>
        <translation>Servizi</translation>
    </message>
    <message>
        <source>Ban Score</source>
        <translation>Punteggio di Ban</translation>
    </message>
    <message>
        <source>Connection Time</source>
        <translation>Tempo di Connessione</translation>
    </message>
    <message>
        <source>Last Send</source>
        <translation>Ultimo Invio</translation>
    </message>
    <message>
        <source>Last Receive</source>
        <translation>Ultima Ricezione</translation>
    </message>
    <message>
        <source>Ping Time</source>
        <translation>Tempo di Ping</translation>
    </message>
    <message>
        <source>The duration of a currently outstanding ping.</source>
        <translation>La durata di un ping attualmente in corso.</translation>
    </message>
    <message>
        <source>Ping Wait</source>
        <translation>Attesa ping</translation>
    </message>
    <message>
        <source>Min Ping</source>
        <translation>Ping Minimo</translation>
    </message>
    <message>
        <source>Time Offset</source>
        <translation>Scarto Temporale</translation>
    </message>
    <message>
        <source>Last block time</source>
        <translation>Ora del blocco più recente</translation>
    </message>
    <message>
        <source>&amp;Open</source>
        <translation>&amp;Apri</translation>
    </message>
    <message>
        <source>&amp;Console</source>
        <translation>&amp;Console</translation>
    </message>
    <message>
        <source>&amp;Network Traffic</source>
        <translation>&amp;Traffico di Rete</translation>
    </message>
    <message>
        <source>Totals</source>
        <translation>Totali</translation>
    </message>
    <message>
        <source>In:</source>
        <translation>Entrata:</translation>
    </message>
    <message>
        <source>Out:</source>
        <translation>Uscita:</translation>
    </message>
    <message>
        <source>Debug log file</source>
        <translation>File log del Debug</translation>
    </message>
    <message>
        <source>Clear console</source>
        <translation>Cancella console</translation>
    </message>
    <message>
        <source>1 &amp;hour</source>
        <translation>1 &amp;ora</translation>
    </message>
    <message>
        <source>1 &amp;day</source>
        <translation>1 &amp;giorno</translation>
    </message>
    <message>
        <source>1 &amp;week</source>
        <translation>1 &amp;settimana</translation>
    </message>
    <message>
        <source>1 &amp;year</source>
        <translation>1 &amp;anno</translation>
    </message>
    <message>
        <source>&amp;Disconnect</source>
        <translation>&amp;Disconnetti</translation>
    </message>
    <message>
        <source>Ban for</source>
        <translation>Bannato per</translation>
    </message>
    <message>
        <source>&amp;Unban</source>
        <translation>&amp;Elimina Ban</translation>
    </message>
    <message>
        <source>Welcome to the %1 RPC console.</source>
        <translation>Benvenuto nella console RPC di %1.</translation>
    </message>
    <message>
        <source>Use up and down arrows to navigate history, and %1 to clear screen.</source>
        <translation>Usa le frecce su e giú per navigare nella storia, e %1 per pulire lo schermo</translation>
    </message>
    <message>
        <source>Type %1 for an overview of available commands.</source>
        <translation>Digita %1 per una descrizione di comandi disponibili</translation>
    </message>
    <message>
        <source>For more information on using this console type %1.</source>
        <translation>Per maggiori informazioni su come usare questa console digita %1.</translation>
    </message>
    <message>
        <source>WARNING: Scammers have been active, telling users to type commands here, stealing their wallet contents. Do not use this console without fully understanding the ramifications of a command.</source>
<<<<<<< HEAD
        <translation>ATTENZIONE: I truffatori sono stati attivi in quest'area, cercando di convincere gli utenti a digitare linee di comando e rubando i contenuti dei loro portafogli. Non usare questa console senza la piena consapevolezza delle conseguenze di un comando.</translation>
=======
        <translation>ATTENZIONE: I truffatori sono stati attivi in quest'area, cercando di convincere gli utenti a digitare linee di comando rubando i contenuti dei loro portafogli. Non usare questa console senza la piena consapevolezza delle conseguenze di un comando.</translation>
>>>>>>> a284bbbe
    </message>
    <message>
        <source>Network activity disabled</source>
        <translation>Attività di rete disabilitata</translation>
    </message>
    <message>
        <source>Executing command without any wallet</source>
        <translation>Esecuzione del comando senza alcun portafoglio</translation>
    </message>
    <message>
        <source>Executing command using "%1" wallet</source>
        <translation>Esecuzione del comando usando il wallet "%1"</translation>
    </message>
    <message>
        <source>(node id: %1)</source>
        <translation>(id nodo: %1)</translation>
    </message>
    <message>
        <source>via %1</source>
        <translation>via %1</translation>
    </message>
    <message>
        <source>never</source>
        <translation>mai</translation>
    </message>
    <message>
        <source>Inbound</source>
        <translation>In entrata</translation>
    </message>
    <message>
        <source>Outbound</source>
        <translation>In uscita</translation>
    </message>
    <message>
        <source>Yes</source>
        <translation>Si</translation>
    </message>
    <message>
        <source>No</source>
        <translation>No</translation>
    </message>
    <message>
        <source>Unknown</source>
        <translation>Sconosciuto</translation>
    </message>
</context>
<context>
    <name>ReceiveCoinsDialog</name>
    <message>
        <source>&amp;Amount:</source>
        <translation>&amp;Importo:</translation>
    </message>
    <message>
        <source>&amp;Label:</source>
        <translation>&amp;Etichetta:</translation>
    </message>
    <message>
        <source>&amp;Message:</source>
        <translation>&amp;Messaggio:</translation>
    </message>
    <message>
        <source>An optional message to attach to the payment request, which will be displayed when the request is opened. Note: The message will not be sent with the payment over the NdovuCoin network.</source>
        <translation>Un messaggio opzionale da allegare e mostrare all'apertura della richiesta di pagamento. Nota: Il messaggio non sarà inviato con il pagamento sulla rete NdovuCoin.</translation>
    </message>
    <message>
        <source>An optional label to associate with the new receiving address.</source>
        <translation>Un'etichetta opzionale da associare al nuovo indirizzo di ricezione.</translation>
    </message>
    <message>
        <source>Use this form to request payments. All fields are &lt;b&gt;optional&lt;/b&gt;.</source>
        <translation>Usa questo modulo per richiedere pagamenti. Tutti i campi sono &lt;b&gt;opzionali&lt;/b&gt;.</translation>
    </message>
    <message>
        <source>An optional amount to request. Leave this empty or zero to not request a specific amount.</source>
        <translation>Un importo opzionale da associare alla richiesta. Lasciare vuoto o a zero per non richiedere un importo specifico.</translation>
    </message>
    <message>
        <source>&amp;Create new receiving address</source>
        <translation>Crea nuovo indirizzo ricevente.</translation>
    </message>
    <message>
        <source>Clear all fields of the form.</source>
        <translation>Cancellare tutti i campi del modulo.</translation>
    </message>
    <message>
        <source>Clear</source>
        <translation>Cancella</translation>
    </message>
    <message>
        <source>Native segwit addresses (aka Bech32 or BIP-173) reduce your transaction fees later on and offer better protection against typos, but old wallets don't support them. When unchecked, an address compatible with older wallets will be created instead.</source>
        <translation>Gli indirizzi nativi segwit (noti anche come Bech32 o BIP-173) riducono le spese di transazione e offrono una migliore protezione dagli errori di battitura, ma i vecchi portafogli non li supportano. Se deselezionata, verrà creato un indirizzo compatibile con i portafogli meno recenti.</translation>
    </message>
    <message>
        <source>Generate native segwit (Bech32) address</source>
        <translation>Genera indirizzo nativo segwit (Bech32)</translation>
    </message>
    <message>
        <source>Requested payments history</source>
        <translation>Cronologia pagamenti richiesti</translation>
    </message>
    <message>
        <source>Show the selected request (does the same as double clicking an entry)</source>
        <translation>Mostra la richiesta selezionata (produce lo stesso effetto di un doppio click su una voce)</translation>
    </message>
    <message>
        <source>Show</source>
        <translation>Mostra</translation>
    </message>
    <message>
        <source>Remove the selected entries from the list</source>
        <translation>Rimuovi le voci selezionate dalla lista</translation>
    </message>
    <message>
        <source>Remove</source>
        <translation>Rimuovi</translation>
    </message>
    <message>
        <source>Copy URI</source>
        <translation>Copia URI</translation>
    </message>
    <message>
        <source>Copy label</source>
        <translation>Copia etichetta</translation>
    </message>
    <message>
        <source>Copy message</source>
        <translation>Copia il messaggio</translation>
    </message>
    <message>
        <source>Copy amount</source>
        <translation>Copia l'importo</translation>
    </message>
</context>
<context>
    <name>ReceiveRequestDialog</name>
    <message>
        <source>QR Code</source>
        <translation>Codice QR</translation>
    </message>
    <message>
        <source>Copy &amp;URI</source>
        <translation>Copia &amp;URI</translation>
    </message>
    <message>
        <source>Copy &amp;Address</source>
        <translation>Copia &amp;Indirizzo</translation>
    </message>
    <message>
        <source>&amp;Save Image...</source>
        <translation>&amp;Salva Immagine...</translation>
    </message>
    <message>
        <source>Request payment to %1</source>
        <translation>Richiesta di pagamento a %1</translation>
    </message>
    <message>
        <source>Payment information</source>
        <translation>Informazioni di pagamento</translation>
    </message>
    <message>
        <source>URI</source>
        <translation>URI</translation>
    </message>
    <message>
        <source>Address</source>
        <translation>Indirizzo</translation>
    </message>
    <message>
        <source>Amount</source>
        <translation>Importo</translation>
    </message>
    <message>
        <source>Label</source>
        <translation>Etichetta</translation>
    </message>
    <message>
        <source>Message</source>
        <translation>Messaggio</translation>
    </message>
    <message>
        <source>Wallet</source>
        <translation>Portafoglio</translation>
    </message>
</context>
<context>
    <name>RecentRequestsTableModel</name>
    <message>
        <source>Date</source>
        <translation>Data</translation>
    </message>
    <message>
        <source>Label</source>
        <translation>Etichetta</translation>
    </message>
    <message>
        <source>Message</source>
        <translation>Messaggio</translation>
    </message>
    <message>
        <source>(no label)</source>
        <translation>(nessuna etichetta)</translation>
    </message>
    <message>
        <source>(no message)</source>
        <translation>(nessun messaggio)</translation>
    </message>
    <message>
        <source>(no amount requested)</source>
        <translation>(nessun importo richiesto)</translation>
    </message>
    <message>
        <source>Requested</source>
        <translation>Richiesto</translation>
    </message>
</context>
<context>
    <name>SendCoinsDialog</name>
    <message>
        <source>Send Coins</source>
        <translation>Invia NdovuCoin</translation>
    </message>
    <message>
        <source>Coin Control Features</source>
        <translation>Funzionalità di Coin Control</translation>
    </message>
    <message>
        <source>Inputs...</source>
        <translation>Input...</translation>
    </message>
    <message>
        <source>automatically selected</source>
        <translation>selezionato automaticamente</translation>
    </message>
    <message>
        <source>Insufficient funds!</source>
        <translation>Fondi insufficienti!</translation>
    </message>
    <message>
        <source>Quantity:</source>
        <translation>Quantità:</translation>
    </message>
    <message>
        <source>Bytes:</source>
        <translation>Byte:</translation>
    </message>
    <message>
        <source>Amount:</source>
        <translation>Importo:</translation>
    </message>
    <message>
        <source>Fee:</source>
        <translation>Commissione:</translation>
    </message>
    <message>
        <source>After Fee:</source>
        <translation>Dopo Commissione:</translation>
    </message>
    <message>
        <source>Change:</source>
        <translation>Resto:</translation>
    </message>
    <message>
        <source>If this is activated, but the change address is empty or invalid, change will be sent to a newly generated address.</source>
        <translation>In caso di abilitazione con indirizzo vuoto o non valido, il resto sarà inviato ad un nuovo indirizzo generato appositamente.</translation>
    </message>
    <message>
        <source>Custom change address</source>
        <translation>Personalizza indirizzo di resto</translation>
    </message>
    <message>
        <source>Transaction Fee:</source>
        <translation>Commissione di Transazione:</translation>
    </message>
    <message>
        <source>Choose...</source>
        <translation>Scegli...</translation>
    </message>
    <message>
        <source>Using the fallbackfee can result in sending a transaction that will take several hours or days (or never) to confirm. Consider choosing your fee manually or wait until you have validated the complete chain.</source>
        <translation>L'utilizzo della fallback fee può risultare nell'invio di una transazione che impiegherà diverse ore o giorni per essere confermata (e potrebbe non esserlo mai). Prendi in considerazione di scegliere la tua commissione manualmente o aspetta fino ad aver validato l'intera catena.</translation>
    </message>
    <message>
        <source>Warning: Fee estimation is currently not possible.</source>
        <translation>Attenzione: Il calcolo delle commissioni non è attualmente disponibile.</translation>
    </message>
    <message>
        <source>collapse fee-settings</source>
        <translation>minimizza le impostazioni di commissione</translation>
    </message>
    <message>
        <source>Specify a custom fee per kB (1,000 bytes) of the transaction's virtual size.

Note:  Since the fee is calculated on a per-byte basis, a fee of "100 satoshis per kB" for a transaction size of 500 bytes (half of 1 kB) would ultimately yield a fee of only 50 satoshis.</source>
        <translation>Specifica una tariffa personalizzata per kB (1.000 byte) della dimensione virtuale della transazione

Nota: poiché la commissione è calcolata su base per byte, una commissione di "100 satoshi per kB" per una dimensione di transazione di 500 byte (metà di 1 kB) alla fine produrrà una commissione di soli 50 satoshi.</translation>
    </message>
    <message>
        <source>per kilobyte</source>
        <translation>per kilobyte</translation>
    </message>
    <message>
        <source>Hide</source>
        <translation>Nascondi</translation>
    </message>
    <message>
        <source>Recommended:</source>
        <translation>Raccomandata:</translation>
    </message>
    <message>
        <source>Custom:</source>
        <translation>Personalizzata:</translation>
    </message>
    <message>
        <source>(Smart fee not initialized yet. This usually takes a few blocks...)</source>
        <translation>(Commissione intelligente non ancora inizializzata. Normalmente richiede un'attesa di alcuni blocchi...)</translation>
    </message>
    <message>
        <source>Send to multiple recipients at once</source>
        <translation>Invia simultaneamente a più beneficiari</translation>
    </message>
    <message>
        <source>Add &amp;Recipient</source>
        <translation>&amp;Aggiungi beneficiario</translation>
    </message>
    <message>
        <source>Clear all fields of the form.</source>
        <translation>Cancellare tutti i campi del modulo.</translation>
    </message>
    <message>
        <source>Dust:</source>
        <translation>Trascurabile:</translation>
    </message>
    <message>
        <source>When there is less transaction volume than space in the blocks, miners as well as relaying nodes may enforce a minimum fee. Paying only this minimum fee is just fine, but be aware that this can result in a never confirming transaction once there is more demand for bitcoin transactions than the network can process.</source>
        <translation>Quando il volume delle transazioni è minore dello spazio nei blocchi, i minatori e in nodi di relay potrebbero imporre una commissione minima. Va benissimo pagare solo questa commissione minima, ma tieni presente che questo potrebbe risultare in una transazione che, se la richiesta di transazioni bitcoin dovesse superare la velocità con cui la rete riesce ad elaborarle, non viene mai confermata.</translation>
    </message>
    <message>
        <source>A too low fee might result in a never confirming transaction (read the tooltip)</source>
        <translation>Una commissione troppo bassa potrebbe risultare in una transazione che non si conferma mai (vedi il tooltip)</translation>
    </message>
    <message>
        <source>Confirmation time target:</source>
        <translation>Obiettivo del tempo di conferma:</translation>
    </message>
    <message>
        <source>Enable Replace-By-Fee</source>
        <translation>Attiva Replace-By-Fee</translation>
    </message>
    <message>
        <source>With Replace-By-Fee (BIP-125) you can increase a transaction's fee after it is sent. Without this, a higher fee may be recommended to compensate for increased transaction delay risk.</source>
        <translation>Con Replace-By-Fee (BIP-125) si puó aumentare la commissione sulla transazione dopo averla inviata. Senza questa, una commissione piú alta è consigliabile per compensare l'aumento del rischio dovuto al ritardo della transazione.</translation>
    </message>
    <message>
        <source>Clear &amp;All</source>
        <translation>Cancella &amp;tutto</translation>
    </message>
    <message>
        <source>Balance:</source>
        <translation>Saldo:</translation>
    </message>
    <message>
        <source>Confirm the send action</source>
        <translation>Conferma l'azione di invio</translation>
    </message>
    <message>
        <source>S&amp;end</source>
        <translation>&amp;Invia</translation>
    </message>
    <message>
        <source>Copy quantity</source>
        <translation>Copia quantità</translation>
    </message>
    <message>
        <source>Copy amount</source>
        <translation>Copia l'importo</translation>
    </message>
    <message>
        <source>Copy fee</source>
        <translation>Copia commissione</translation>
    </message>
    <message>
        <source>Copy after fee</source>
        <translation>Copia dopo commissione</translation>
    </message>
    <message>
        <source>Copy bytes</source>
        <translation>Copia byte</translation>
    </message>
    <message>
        <source>Copy dust</source>
        <translation>Copia trascurabile</translation>
    </message>
    <message>
        <source>Copy change</source>
        <translation>Copia resto</translation>
    </message>
    <message>
        <source>%1 (%2 blocks)</source>
        <translation>%1 (%2 blocchi)</translation>
    </message>
    <message>
        <source> from wallet '%1'</source>
        <translation>dal wallet '%1'</translation>
    </message>
    <message>
        <source>%1 to '%2'</source>
        <translation>%1 to '%2'</translation>
    </message>
    <message>
        <source>%1 to %2</source>
        <translation>%1 a %2</translation>
    </message>
    <message>
        <source>Are you sure you want to send?</source>
        <translation>Sei sicuro di voler inviare?</translation>
    </message>
    <message>
        <source>or</source>
        <translation>o</translation>
    </message>
    <message>
        <source>You can increase the fee later (signals Replace-By-Fee, BIP-125).</source>
        <translation>Si puó aumentare la commissione successivamente (segnalando Replace-By-Fee, BIP-125).</translation>
<<<<<<< HEAD
    </message>
    <message>
        <source>from wallet %1</source>
        <translation>dal portafoglio %1</translation>
=======
>>>>>>> a284bbbe
    </message>
    <message>
        <source>Please, review your transaction.</source>
        <translation>Per favore, rivedi la tua transazione.</translation>
    </message>
    <message>
        <source>Transaction fee</source>
        <translation>Commissione transazione</translation>
    </message>
    <message>
        <source>Not signalling Replace-By-Fee, BIP-125.</source>
        <translation>Senza segnalare Replace-By-Fee, BIP-125.</translation>
    </message>
    <message>
        <source>Total Amount</source>
        <translation>Importo totale</translation>
    </message>
    <message>
        <source>To review recipient list click "Show Details..."</source>
        <translation>Per controllare la lista dei destinatari fare click su "Mostra dettagli..."</translation>
    </message>
    <message>
        <source>Confirm send coins</source>
        <translation>Conferma invio coins</translation>
    </message>
    <message>
        <source>The recipient address is not valid. Please recheck.</source>
        <translation>L'indirizzo del destinatario non è valido. Si prega di ricontrollare.</translation>
    </message>
    <message>
        <source>The amount to pay must be larger than 0.</source>
        <translation>L'importo da pagare deve essere maggiore di 0.</translation>
    </message>
    <message>
        <source>The amount exceeds your balance.</source>
        <translation>Non hai abbastanza fondi</translation>
    </message>
    <message>
        <source>The total exceeds your balance when the %1 transaction fee is included.</source>
        <translation>Il totale è superiore al tuo saldo attuale includendo la commissione di %1.</translation>
    </message>
    <message>
        <source>Duplicate address found: addresses should only be used once each.</source>
        <translation>Rilevato un indirizzo duplicato Ciascun indirizzo dovrebbe essere utilizzato una sola volta.</translation>
    </message>
    <message>
        <source>Transaction creation failed!</source>
        <translation>Creazione della transazione fallita!</translation>
    </message>
    <message>
        <source>The transaction was rejected with the following reason: %1</source>
        <translation>La transazione è stata respinta per il seguente motivo: %1</translation>
    </message>
    <message>
        <source>A fee higher than %1 is considered an absurdly high fee.</source>
        <translation>Una commissione maggiore di %1 è considerata irragionevolmente elevata.</translation>
    </message>
    <message>
        <source>Payment request expired.</source>
        <translation>Richiesta di pagamento scaduta.</translation>
    </message>
    <message numerus="yes">
        <source>Estimated to begin confirmation within %n block(s).</source>
        <translation><numerusform>Inizio delle conferme stimato entro %n blocchi.</numerusform><numerusform>Inizio delle conferme stimato entro %n blocchi.</numerusform></translation>
    </message>
    <message>
        <source>Warning: Invalid NdovuCoin address</source>
        <translation>Attenzione: Indirizzo NdovuCoin non valido</translation>
    </message>
    <message>
        <source>Warning: Unknown change address</source>
        <translation>Attenzione: Indirizzo per il resto sconosciuto</translation>
    </message>
    <message>
        <source>Confirm custom change address</source>
        <translation>Conferma il cambio di indirizzo</translation>
    </message>
    <message>
        <source>The address you selected for change is not part of this wallet. Any or all funds in your wallet may be sent to this address. Are you sure?</source>
        <translation>L'indirizzo selezionato per il resto non fa parte di questo portafoglio. Alcuni o tutti i fondi nel tuo portafoglio potrebbero essere inviati a questo indirizzo. Sei sicuro?</translation>
    </message>
    <message>
        <source>(no label)</source>
        <translation>(nessuna etichetta)</translation>
    </message>
</context>
<context>
    <name>SendCoinsEntry</name>
    <message>
        <source>A&amp;mount:</source>
        <translation>&amp;Importo:</translation>
    </message>
    <message>
        <source>Pay &amp;To:</source>
        <translation>Paga &amp;a:</translation>
    </message>
    <message>
        <source>&amp;Label:</source>
        <translation>&amp;Etichetta:</translation>
    </message>
    <message>
        <source>Choose previously used address</source>
        <translation>Scegli un indirizzo usato precedentemente</translation>
    </message>
    <message>
        <source>This is a normal payment.</source>
        <translation>Questo è un normale pagamento.</translation>
    </message>
    <message>
        <source>The NdovuCoin address to send the payment to</source>
        <translation>L'indirizzo NdovuCoin a cui vuoi inviare il pagamento</translation>
    </message>
    <message>
        <source>Alt+A</source>
        <translation>Alt+A</translation>
    </message>
    <message>
        <source>Paste address from clipboard</source>
        <translation>Incollare l'indirizzo dagli appunti</translation>
    </message>
    <message>
        <source>Alt+P</source>
        <translation>Alt+P</translation>
    </message>
    <message>
        <source>Remove this entry</source>
        <translation>Rimuovi questa voce</translation>
    </message>
    <message>
        <source>The fee will be deducted from the amount being sent. The recipient will receive less bitcoins than you enter in the amount field. If multiple recipients are selected, the fee is split equally.</source>
        <translation>La commissione sarà sottratta dall'importo che si sta inviando. Il beneficiario riceverà un totale di bitcoin inferiore al valore digitato. Nel caso in cui siano stati selezionati più beneficiari la commissione sarà suddivisa in parti uguali.</translation>
    </message>
    <message>
        <source>S&amp;ubtract fee from amount</source>
        <translation>S&amp;ottrae la commissione dall'importo</translation>
    </message>
    <message>
        <source>Use available balance</source>
        <translation>Usa saldo disponibile</translation>
    </message>
    <message>
        <source>Message:</source>
        <translation>Messaggio:</translation>
    </message>
    <message>
        <source>This is an unauthenticated payment request.</source>
        <translation>Questa è una richiesta di pagamento non autenticata.</translation>
    </message>
    <message>
        <source>This is an authenticated payment request.</source>
        <translation>Questa è una richiesta di pagamento autenticata.</translation>
    </message>
    <message>
        <source>Enter a label for this address to add it to the list of used addresses</source>
        <translation>Inserisci un'etichetta per questo indirizzo per aggiungerlo alla lista degli indirizzi utilizzati</translation>
    </message>
    <message>
<<<<<<< HEAD
        <source>A message that was attached to the bitcoin: URI which will be stored with the transaction for your reference. Note: This message will not be sent over the NdovuCoin network.</source>
        <translation>Messaggio incluso nel bitcoin URI e che sarà memorizzato con la transazione per vostro riferimento. Nota: Questo messaggio non sarà inviato attraverso la rete NdovuCoin.</translation>
=======
        <source>A message that was attached to the bitcoin: URI which will be stored with the transaction for your reference. Note: This message will not be sent over the Bitcoin network.</source>
        <translation>Messaggio incluso nel bitcoin URI e che sarà memorizzato con la transazione per tuo riferimento. Nota: Questo messaggio non sarà inviato attraverso la rete Bitcoin.</translation>
<<<<<<< HEAD
>>>>>>> upstream/0.18
=======
>>>>>>> a284bbbe
    </message>
    <message>
        <source>Pay To:</source>
        <translation>Pagare a:</translation>
    </message>
    <message>
        <source>Memo:</source>
        <translation>Memo:</translation>
    </message>
    <message>
        <source>Enter a label for this address to add it to your address book</source>
        <translation>Inserisci un'etichetta per questo indirizzo per aggiungerlo alla tua rubrica</translation>
    </message>
</context>
<context>
    <name>SendConfirmationDialog</name>
    <message>
        <source>Yes</source>
        <translation>Si</translation>
    </message>
</context>
<context>
    <name>ShutdownWindow</name>
    <message>
        <source>%1 is shutting down...</source>
        <translation>Arresto di %1 in corso...</translation>
    </message>
    <message>
        <source>Do not shut down the computer until this window disappears.</source>
        <translation>Non spegnere il computer fino a quando questa finestra non si sarà chiusa.</translation>
    </message>
</context>
<context>
    <name>SignVerifyMessageDialog</name>
    <message>
        <source>Signatures - Sign / Verify a Message</source>
        <translation>Firme - Firma / Verifica un messaggio</translation>
    </message>
    <message>
        <source>&amp;Sign Message</source>
        <translation>&amp;Firma Messaggio</translation>
    </message>
    <message>
        <source>You can sign messages/agreements with your addresses to prove you can receive bitcoins sent to them. Be careful not to sign anything vague or random, as phishing attacks may try to trick you into signing your identity over to them. Only sign fully-detailed statements you agree to.</source>
        <translation>È possibile firmare messaggi/accordi con i propri indirizzi in modo da dimostrare di poter ricevere bitcoin attraverso di essi. Presta attenzione a non firmare dichiarazioni vaghe o casuali, perché attacchi di phishing potrebbero cercare di indurti ad apporre la firma su di esse. Firma esclusivamente dichiarazioni completamente dettagliate e delle quali condividi in pieno il contenuto.</translation>
    </message>
    <message>
<<<<<<< HEAD
        <source>The NdovuCoin address to sign the message with</source>
        <translation>L'indirizzo NdovuCoin da utilizzare per firmare il messaggio</translation>
=======
        <source>The Bitcoin address to sign the message with</source>
        <translation>Indirizzo Bitcoin da utilizzare per firmare il messaggio</translation>
<<<<<<< HEAD
>>>>>>> upstream/0.18
=======
>>>>>>> a284bbbe
    </message>
    <message>
        <source>Choose previously used address</source>
        <translation>Scegli un indirizzo usato precedentemente</translation>
    </message>
    <message>
        <source>Alt+A</source>
        <translation>Alt+A</translation>
    </message>
    <message>
        <source>Paste address from clipboard</source>
        <translation>Incolla l'indirizzo dagli appunti</translation>
    </message>
    <message>
        <source>Alt+P</source>
        <translation>Alt+P</translation>
    </message>
    <message>
        <source>Enter the message you want to sign here</source>
        <translation>Inserisci qui il messaggio che vuoi firmare</translation>
    </message>
    <message>
        <source>Signature</source>
        <translation>Firma</translation>
    </message>
    <message>
        <source>Copy the current signature to the system clipboard</source>
        <translation>Copia la firma corrente nella clipboard</translation>
    </message>
    <message>
        <source>Sign the message to prove you own this NdovuCoin address</source>
        <translation>Firma un messaggio per dimostrare di possedere questo indirizzo NdovuCoin</translation>
    </message>
    <message>
        <source>Sign &amp;Message</source>
        <translation>Firma &amp;Messaggio</translation>
    </message>
    <message>
        <source>Reset all sign message fields</source>
        <translation>Reimposta tutti i campi della firma messaggio</translation>
    </message>
    <message>
        <source>Clear &amp;All</source>
        <translation>Cancella &amp;Tutto</translation>
    </message>
    <message>
        <source>&amp;Verify Message</source>
        <translation>&amp;Verifica Messaggio</translation>
    </message>
    <message>
        <source>Enter the receiver's address, message (ensure you copy line breaks, spaces, tabs, etc. exactly) and signature below to verify the message. Be careful not to read more into the signature than what is in the signed message itself, to avoid being tricked by a man-in-the-middle attack. Note that this only proves the signing party receives with the address, it cannot prove sendership of any transaction!</source>
        <translation>Per verificare il messaggio inserire l'indirizzo del firmatario, il messaggio e la firma nei campi sottostanti, assicurandosi di copiare esattamente anche ritorni a capo, spazi, tabulazioni, etc.. Si raccomanda di non lasciarsi fuorviare dalla firma a leggere più di quanto non sia riportato nel testo del messaggio stesso, in modo da evitare di cadere vittima di attacchi di tipo man-in-the-middle. Si ricorda che la verifica della firma dimostra soltanto che il firmatario può ricevere pagamenti con l'indirizzo corrispondente, non prova l'invio di alcuna transazione.</translation>
    </message>
    <message>
        <source>The NdovuCoin address the message was signed with</source>
        <translation>L'indirizzo NdovuCoin con cui è stato contrassegnato il messaggio</translation>
    </message>
    <message>
        <source>Verify the message to ensure it was signed with the specified NdovuCoin address</source>
        <translation>Verifica il messaggio per accertare che sia stato firmato con l'indirizzo specificato</translation>
    </message>
    <message>
        <source>Verify &amp;Message</source>
        <translation>Verifica &amp;Messaggio</translation>
    </message>
    <message>
        <source>Reset all verify message fields</source>
        <translation>Reimposta tutti i campi della verifica messaggio</translation>
    </message>
    <message>
        <source>Click "Sign Message" to generate signature</source>
        <translation>Clicca "Firma Messaggio" per generare una firma</translation>
    </message>
    <message>
        <source>The entered address is invalid.</source>
        <translation>L'indirizzo inserito non è valido.</translation>
    </message>
    <message>
        <source>Please check the address and try again.</source>
        <translation>Per favore controlla l'indirizzo e prova di nuovo.</translation>
    </message>
    <message>
        <source>The entered address does not refer to a key.</source>
        <translation>L'indirizzo bitcoin inserito non è associato a nessuna chiave.</translation>
    </message>
    <message>
        <source>Wallet unlock was cancelled.</source>
        <translation>Sblocco del portafoglio annullato.</translation>
    </message>
    <message>
        <source>Private key for the entered address is not available.</source>
        <translation>La chiave privata per l'indirizzo inserito non è disponibile.</translation>
    </message>
    <message>
        <source>Message signing failed.</source>
        <translation>Firma messaggio fallita.</translation>
    </message>
    <message>
        <source>Message signed.</source>
        <translation>Messaggio firmato.</translation>
    </message>
    <message>
        <source>The signature could not be decoded.</source>
        <translation>Non è stato possibile decodificare la firma.</translation>
    </message>
    <message>
        <source>Please check the signature and try again.</source>
        <translation>Per favore controlla la firma e prova di nuovo.</translation>
    </message>
    <message>
        <source>The signature did not match the message digest.</source>
        <translation>La firma non corrisponde al digest del messaggio.</translation>
    </message>
    <message>
        <source>Message verification failed.</source>
        <translation>Verifica messaggio fallita.</translation>
    </message>
    <message>
        <source>Message verified.</source>
        <translation>Messaggio verificato.</translation>
    </message>
</context>
<context>
    <name>TrafficGraphWidget</name>
    <message>
        <source>KB/s</source>
        <translation>KB/s</translation>
    </message>
</context>
<context>
    <name>TransactionDesc</name>
    <message numerus="yes">
        <source>Open for %n more block(s)</source>
        <translation><numerusform>Aperto per altri %n blocchi</numerusform><numerusform>Aperto per altri %n blocchi</numerusform></translation>
    </message>
    <message>
        <source>Open until %1</source>
        <translation>Apri fino al %1</translation>
    </message>
    <message>
        <source>conflicted with a transaction with %1 confirmations</source>
        <translation>in conflitto con una transazione con %1 conferme</translation>
    </message>
    <message>
        <source>0/unconfirmed, %1</source>
        <translation>0/non confermati, %1</translation>
    </message>
    <message>
        <source>in memory pool</source>
        <translation>nella riserva di memoria</translation>
    </message>
    <message>
        <source>not in memory pool</source>
        <translation>non nella riserva di memoria</translation>
    </message>
    <message>
        <source>abandoned</source>
        <translation>abbandonato</translation>
    </message>
    <message>
        <source>%1/unconfirmed</source>
        <translation>%1/non confermato</translation>
    </message>
    <message>
        <source>%1 confirmations</source>
        <translation>%1 conferme</translation>
    </message>
    <message>
        <source>Status</source>
        <translation>Stato</translation>
    </message>
    <message>
        <source>Date</source>
        <translation>Data</translation>
    </message>
    <message>
        <source>Source</source>
        <translation>Sorgente</translation>
    </message>
    <message>
        <source>Generated</source>
        <translation>Generato</translation>
    </message>
    <message>
        <source>From</source>
        <translation>Da</translation>
    </message>
    <message>
        <source>unknown</source>
        <translation>sconosciuto</translation>
    </message>
    <message>
        <source>To</source>
        <translation>A</translation>
    </message>
    <message>
        <source>own address</source>
        <translation>proprio indirizzo</translation>
    </message>
    <message>
        <source>watch-only</source>
        <translation>sola lettura</translation>
    </message>
    <message>
        <source>label</source>
        <translation>etichetta</translation>
    </message>
    <message>
        <source>Credit</source>
        <translation>Credito</translation>
    </message>
    <message numerus="yes">
        <source>matures in %n more block(s)</source>
        <translation><numerusform>matura tra %n blocchi</numerusform><numerusform>matura tra %n blocchi</numerusform></translation>
    </message>
    <message>
        <source>not accepted</source>
        <translation>non accettate</translation>
    </message>
    <message>
        <source>Debit</source>
        <translation>Debito</translation>
    </message>
    <message>
        <source>Total debit</source>
        <translation>Debito totale</translation>
    </message>
    <message>
        <source>Total credit</source>
        <translation>Credito totale</translation>
    </message>
    <message>
        <source>Transaction fee</source>
        <translation>Commissione transazione</translation>
    </message>
    <message>
        <source>Net amount</source>
        <translation>Importo netto</translation>
    </message>
    <message>
        <source>Message</source>
        <translation>Messaggio</translation>
    </message>
    <message>
        <source>Comment</source>
        <translation>Commento</translation>
    </message>
    <message>
        <source>Transaction ID</source>
        <translation>ID della transazione</translation>
    </message>
    <message>
        <source>Transaction total size</source>
        <translation>Dimensione totale della transazione</translation>
    </message>
    <message>
        <source>Transaction virtual size</source>
        <translation>Dimensione virtuale della transazione</translation>
    </message>
    <message>
        <source>Output index</source>
        <translation>Indice di output</translation>
    </message>
    <message>
        <source>Merchant</source>
        <translation>Commerciante</translation>
    </message>
    <message>
        <source>Generated coins must mature %1 blocks before they can be spent. When you generated this block, it was broadcast to the network to be added to the block chain. If it fails to get into the chain, its state will change to "not accepted" and it won't be spendable. This may occasionally happen if another node generates a block within a few seconds of yours.</source>
        <translation>I bitcoin generati devono maturare %1 blocchi prima di poter essere spesi. Quando hai generato questo blocco, è stato trasmesso alla rete per essere aggiunto alla block chain. Se l'inserimento nella catena avrà esito negativo, il suo stato cambierà a "non accettato" e non sarà spendibile. Talvolta ciò può accadere anche nel caso in cui un altro nodo generi un blocco entro pochi secondi dal tuo.</translation>
    </message>
    <message>
        <source>Debug information</source>
        <translation>Informazione di debug</translation>
    </message>
    <message>
        <source>Transaction</source>
        <translation>Transazione</translation>
    </message>
    <message>
        <source>Inputs</source>
        <translation>Input</translation>
    </message>
    <message>
        <source>Amount</source>
        <translation>Importo</translation>
    </message>
    <message>
        <source>true</source>
        <translation>vero</translation>
    </message>
    <message>
        <source>false</source>
        <translation>falso</translation>
    </message>
</context>
<context>
    <name>TransactionDescDialog</name>
    <message>
        <source>This pane shows a detailed description of the transaction</source>
        <translation>Questo pannello mostra una descrizione dettagliata della transazione</translation>
    </message>
    <message>
        <source>Details for %1</source>
        <translation>Dettagli per %1</translation>
    </message>
</context>
<context>
    <name>TransactionTableModel</name>
    <message>
        <source>Date</source>
        <translation>Data</translation>
    </message>
    <message>
        <source>Type</source>
        <translation>Tipo</translation>
    </message>
    <message>
        <source>Label</source>
        <translation>Etichetta</translation>
    </message>
    <message numerus="yes">
        <source>Open for %n more block(s)</source>
        <translation><numerusform>Aperto per altri %n blocchi</numerusform><numerusform>Aperto per altri %n blocchi</numerusform></translation>
    </message>
    <message>
        <source>Open until %1</source>
        <translation>Apri fino al %1</translation>
    </message>
    <message>
        <source>Unconfirmed</source>
        <translation>Non confermato</translation>
    </message>
    <message>
        <source>Abandoned</source>
        <translation>Abbandonato</translation>
    </message>
    <message>
        <source>Confirming (%1 of %2 recommended confirmations)</source>
        <translation>In conferma (%1 di %2 conferme raccomandate)</translation>
    </message>
    <message>
        <source>Confirmed (%1 confirmations)</source>
        <translation>Confermato (%1 conferme)</translation>
    </message>
    <message>
        <source>Conflicted</source>
        <translation>In conflitto</translation>
    </message>
    <message>
        <source>Immature (%1 confirmations, will be available after %2)</source>
        <translation>Immaturo (%1 conferme, sarà disponibile fra %2)</translation>
    </message>
    <message>
        <source>Generated but not accepted</source>
        <translation>Generati, ma non accettati</translation>
    </message>
    <message>
        <source>Received with</source>
        <translation>Ricevuto tramite</translation>
    </message>
    <message>
        <source>Received from</source>
        <translation>Ricevuto da</translation>
    </message>
    <message>
        <source>Sent to</source>
        <translation>Inviato a</translation>
    </message>
    <message>
        <source>Payment to yourself</source>
        <translation>Pagamento a te stesso</translation>
    </message>
    <message>
        <source>Mined</source>
        <translation>Ottenuto dal mining</translation>
    </message>
    <message>
        <source>watch-only</source>
        <translation>sola lettura</translation>
    </message>
    <message>
        <source>(n/a)</source>
        <translation>(n/d)</translation>
    </message>
    <message>
        <source>(no label)</source>
        <translation>(nessuna etichetta)</translation>
    </message>
    <message>
        <source>Transaction status. Hover over this field to show number of confirmations.</source>
        <translation>Stato della transazione. Passare con il mouse su questo campo per visualizzare il numero di conferme.</translation>
    </message>
    <message>
        <source>Date and time that the transaction was received.</source>
        <translation>Data e ora in cui la transazione è stata ricevuta.</translation>
    </message>
    <message>
        <source>Type of transaction.</source>
        <translation>Tipo di transazione.</translation>
    </message>
    <message>
        <source>Whether or not a watch-only address is involved in this transaction.</source>
        <translation>Indica se un indirizzo di sola lettura sia o meno coinvolto in questa transazione.</translation>
    </message>
    <message>
        <source>User-defined intent/purpose of the transaction.</source>
        <translation>Intento/scopo della transazione definito dall'utente.</translation>
    </message>
    <message>
        <source>Amount removed from or added to balance.</source>
        <translation>Importo rimosso o aggiunto al saldo.</translation>
    </message>
</context>
<context>
    <name>TransactionView</name>
    <message>
        <source>All</source>
        <translation>Tutti</translation>
    </message>
    <message>
        <source>Today</source>
        <translation>Oggi</translation>
    </message>
    <message>
        <source>This week</source>
        <translation>Questa settimana</translation>
    </message>
    <message>
        <source>This month</source>
        <translation>Questo mese</translation>
    </message>
    <message>
        <source>Last month</source>
        <translation>Il mese scorso</translation>
    </message>
    <message>
        <source>This year</source>
        <translation>Quest'anno</translation>
    </message>
    <message>
        <source>Range...</source>
        <translation>Intervallo...</translation>
    </message>
    <message>
        <source>Received with</source>
        <translation>Ricevuto tramite</translation>
    </message>
    <message>
        <source>Sent to</source>
        <translation>Inviato a</translation>
    </message>
    <message>
        <source>To yourself</source>
        <translation>A te stesso</translation>
    </message>
    <message>
        <source>Mined</source>
        <translation>Ottenuto dal mining</translation>
    </message>
    <message>
        <source>Other</source>
        <translation>Altro</translation>
    </message>
    <message>
        <source>Enter address, transaction id, or label to search</source>
        <translation>Inserisci indirizzo, ID transazione, o etichetta per iniziare la ricerca</translation>
    </message>
    <message>
        <source>Min amount</source>
        <translation>Importo minimo</translation>
    </message>
    <message>
        <source>Abandon transaction</source>
        <translation>Abbandona transazione</translation>
    </message>
    <message>
        <source>Increase transaction fee</source>
        <translation>Aumenta la commissione di transazione</translation>
    </message>
    <message>
        <source>Copy address</source>
        <translation>Copia indirizzo</translation>
    </message>
    <message>
        <source>Copy label</source>
        <translation>Copia etichetta</translation>
    </message>
    <message>
        <source>Copy amount</source>
        <translation>Copia l'importo</translation>
    </message>
    <message>
        <source>Copy transaction ID</source>
        <translation>Copia l'ID transazione</translation>
    </message>
    <message>
        <source>Copy raw transaction</source>
        <translation>Copia la transazione raw</translation>
    </message>
    <message>
        <source>Copy full transaction details</source>
        <translation>Copia i dettagli dell'intera transazione</translation>
    </message>
    <message>
        <source>Edit label</source>
        <translation>Modifica l'etichetta</translation>
    </message>
    <message>
        <source>Show transaction details</source>
        <translation>Mostra i dettagli della transazione</translation>
    </message>
    <message>
        <source>Export Transaction History</source>
        <translation>Esporta lo storico delle transazioni</translation>
    </message>
    <message>
        <source>Comma separated file (*.csv)</source>
        <translation>Testo CSV (*.csv)</translation>
    </message>
    <message>
        <source>Confirmed</source>
        <translation>Confermato</translation>
    </message>
    <message>
        <source>Watch-only</source>
        <translation>Sola lettura</translation>
    </message>
    <message>
        <source>Date</source>
        <translation>Data</translation>
    </message>
    <message>
        <source>Type</source>
        <translation>Tipo</translation>
    </message>
    <message>
        <source>Label</source>
        <translation>Etichetta</translation>
    </message>
    <message>
        <source>Address</source>
        <translation>Indirizzo</translation>
    </message>
    <message>
        <source>ID</source>
        <translation>ID</translation>
    </message>
    <message>
        <source>Exporting Failed</source>
        <translation>Esportazione Fallita</translation>
    </message>
    <message>
        <source>There was an error trying to save the transaction history to %1.</source>
        <translation>Si è verificato un errore durante il salvataggio dello storico delle transazioni in %1.</translation>
    </message>
    <message>
        <source>Exporting Successful</source>
        <translation>Esportazione Riuscita</translation>
    </message>
    <message>
        <source>The transaction history was successfully saved to %1.</source>
        <translation>Lo storico delle transazioni e' stato salvato con successo in %1.</translation>
    </message>
    <message>
        <source>Range:</source>
        <translation>Intervallo:</translation>
    </message>
    <message>
        <source>to</source>
        <translation>a</translation>
    </message>
</context>
<context>
    <name>UnitDisplayStatusBarControl</name>
    <message>
        <source>Unit to show amounts in. Click to select another unit.</source>
        <translation>Unità con cui visualizzare gli importi. Clicca per selezionare un'altra unità.</translation>
    </message>
</context>
<context>
    <name>WalletController</name>
    <message>
        <source>Close wallet</source>
        <translation>Chiudi il portafoglio</translation>
    </message>
    <message>
<<<<<<< HEAD
        <source>Are you sure you wish to close wallet &lt;i&gt;%1&lt;/i&gt;?</source>
=======
        <source>Are you sure you wish to close the wallet &lt;i&gt;%1&lt;/i&gt;?</source>
>>>>>>> a284bbbe
        <translation>Sei sicuro di voler chiudere il portafoglio &lt;i&gt;%1&lt;/i&gt;?</translation>
    </message>
    <message>
        <source>Closing the wallet for too long can result in having to resync the entire chain if pruning is enabled.</source>
        <translation>Chiudere il portafoglio per troppo tempo può causare la resincronizzazione dell'intera catena se la modalità "pruning" è attiva.</translation>
    </message>
</context>
<context>
    <name>WalletFrame</name>
    <message>
        <source>No wallet has been loaded.</source>
        <translation>Non è stato caricato alcun portafoglio.</translation>
    </message>
</context>
<context>
    <name>WalletModel</name>
    <message>
        <source>Send Coins</source>
        <translation>Invia NdovuCoin</translation>
    </message>
    <message>
        <source>Fee bump error</source>
        <translation>Errore di salto di commissione</translation>
    </message>
    <message>
        <source>Increasing transaction fee failed</source>
        <translation>Aumento della commissione di transazione fallito</translation>
    </message>
    <message>
        <source>Do you want to increase the fee?</source>
        <translation>Vuoi aumentare la commissione?</translation>
    </message>
    <message>
        <source>Current fee:</source>
        <translation>Commissione attuale:</translation>
    </message>
    <message>
        <source>Increase:</source>
        <translation>Aumento:</translation>
    </message>
    <message>
        <source>New fee:</source>
        <translation>Nuova commissione:</translation>
    </message>
    <message>
        <source>Confirm fee bump</source>
        <translation>Conferma il salto di commissione</translation>
    </message>
    <message>
        <source>Can't sign transaction.</source>
        <translation>Non è possibile firmare la transazione.</translation>
    </message>
    <message>
        <source>Could not commit transaction</source>
        <translation>Non è stato possibile completare la transazione</translation>
    </message>
    <message>
        <source>default wallet</source>
        <translation>Portafoglio predefinito:</translation>
    </message>
</context>
<context>
    <name>WalletView</name>
    <message>
        <source>&amp;Export</source>
        <translation>&amp;Esporta</translation>
    </message>
    <message>
        <source>Export the data in the current tab to a file</source>
        <translation>Esporta su file i dati contenuti nella tabella corrente</translation>
    </message>
    <message>
        <source>Backup Wallet</source>
        <translation>Backup Portafoglio</translation>
    </message>
    <message>
        <source>Wallet Data (*.dat)</source>
        <translation>Dati Portafoglio (*.dat)</translation>
    </message>
    <message>
        <source>Backup Failed</source>
        <translation>Backup Fallito</translation>
    </message>
    <message>
        <source>There was an error trying to save the wallet data to %1.</source>
        <translation>Si è verificato un errore durante il salvataggio dei dati del portafoglio in %1.</translation>
    </message>
    <message>
        <source>Backup Successful</source>
        <translation>Backup eseguito con successo</translation>
    </message>
    <message>
        <source>The wallet data was successfully saved to %1.</source>
        <translation>Il portafoglio è stato correttamente salvato in %1.</translation>
    </message>
    <message>
        <source>Cancel</source>
        <translation>Annulla</translation>
    </message>
</context>
<context>
    <name>bitcoin-core</name>
    <message>
        <source>Distributed under the MIT software license, see the accompanying file %s or %s</source>
        <translation>Distribuito sotto la licenza software del MIT, si veda il file %s o %s incluso</translation>
    </message>
    <message>
        <source>Prune configured below the minimum of %d MiB.  Please use a higher number.</source>
        <translation>La modalità "prune" è configurata al di sotto del minimo di %d MB. Si prega di utilizzare un valore più elevato.</translation>
    </message>
    <message>
        <source>Prune: last wallet synchronisation goes beyond pruned data. You need to -reindex (download the whole blockchain again in case of pruned node)</source>
        <translation>Prune: l'ultima sincronizzazione del portafoglio risulta essere precedente alla eliminazione dei dati per via della modalità "pruning". È necessario eseguire un -reindex (scaricare nuovamente la blockchain in caso di nodo pruned).</translation>
    </message>
    <message>
        <source>Rescans are not possible in pruned mode. You will need to use -reindex which will download the whole blockchain again.</source>
        <translation>Non è possibile un rescan in modalità pruned. Sarà necessario utilizzare -reindex che farà scaricare nuovamente tutta la blockchain.</translation>
    </message>
    <message>
        <source>Error: A fatal internal error occurred, see debug.log for details</source>
        <translation>Errore: si è presentato un errore interno fatale, consulta il file debug.log per maggiori dettagli</translation>
    </message>
    <message>
        <source>Pruning blockstore...</source>
        <translation>Pruning del blockstore...</translation>
    </message>
    <message>
        <source>Unable to start HTTP server. See debug log for details.</source>
        <translation>Impossibile avviare il server HTTP. Dettagli nel log di debug.</translation>
    </message>
    <message>
<<<<<<< HEAD
        <source>NdovuCoin Core</source>
        <translation>NdovuCoin Core</translation>
    </message>
    <message>
=======
>>>>>>> a284bbbe
        <source>The %s developers</source>
        <translation>Sviluppatori di %s</translation>
    </message>
    <message>
        <source>Can't generate a change-address key. No keys in the internal keypool and can't generate any keys.</source>
        <translation>Impossibile generare una chiave per il resto. Non c'è nessuna chiave nel keypool interno ed è impossibile generare altre chiavi.</translation>
    </message>
    <message>
        <source>Cannot obtain a lock on data directory %s. %s is probably already running.</source>
        <translation>Non è possibile ottenere i dati sulla cartella %s. Probabilmente %s è già in esecuzione.</translation>
    </message>
    <message>
        <source>Cannot provide specific connections and have addrman find outgoing connections at the same.</source>
<<<<<<< HEAD
        <translation>Non è possibile fornire connessioni specifiche e contemporaneamente usare addrman per trovare connessioni uscenti.  </translation>
=======
        <translation>Non è possibile fornire connessioni specifiche e contemporaneamente usare addrman per trovare connessioni uscenti.</translation>
>>>>>>> a284bbbe
    </message>
    <message>
        <source>Error reading %s! All keys read correctly, but transaction data or address book entries might be missing or incorrect.</source>
        <translation>Errore lettura %s! Tutte le chiavi sono state lette correttamente, ma i dati delle transazioni o della rubrica potrebbero essere mancanti o non corretti.</translation>
    </message>
    <message>
        <source>Please check that your computer's date and time are correct! If your clock is wrong, %s will not work properly.</source>
        <translation>Per favore controllate che la data del computer e l'ora siano corrette! Se il vostro orologio è sbagliato %s non funzionerà correttamente.</translation>
    </message>
    <message>
        <source>Please contribute if you find %s useful. Visit %s for further information about the software.</source>
        <translation>Per favore contribuite se ritenete %s utile. Visitate %s per maggiori informazioni riguardo il software.</translation>
    </message>
    <message>
        <source>The block database contains a block which appears to be from the future. This may be due to your computer's date and time being set incorrectly. Only rebuild the block database if you are sure that your computer's date and time are correct</source>
        <translation>Il database dei blocchi contiene un blocco che sembra provenire dal futuro. Questo può essere dovuto alla data e ora del tuo computer impostate in modo scorretto. Ricostruisci il database dei blocchi se sei certo che la data e l'ora sul tuo computer siano corrette</translation>
    </message>
    <message>
        <source>This is a pre-release test build - use at your own risk - do not use for mining or merchant applications</source>
        <translation>Questa è una compilazione di prova pre-rilascio - usala a tuo rischio - da non utilizzare per il mining o per applicazioni commerciali</translation>
    </message>
    <message>
        <source>This is the transaction fee you may discard if change is smaller than dust at this level</source>
        <translation>Questa è la commissione di transazione che puoi scartare se il cambio è più piccolo della polvere a questo livello</translation>
    </message>
    <message>
        <source>Unable to replay blocks. You will need to rebuild the database using -reindex-chainstate.</source>
        <translation>Impossibile ripetere i blocchi. È necessario ricostruire il database usando -reindex-chainstate.</translation>
    </message>
    <message>
        <source>Unable to rewind the database to a pre-fork state. You will need to redownload the blockchain</source>
        <translation>Impossibile riportare il database ad un livello pre-fork. Dovrai riscaricare tutta la blockchain</translation>
    </message>
    <message>
        <source>Warning: The network does not appear to fully agree! Some miners appear to be experiencing issues.</source>
        <translation>Attenzione: La rete non sembra essere pienamente d'accordo! Alcuni minatori sembrano riscontrare problemi.</translation>
    </message>
    <message>
        <source>Warning: We do not appear to fully agree with our peers! You may need to upgrade, or other nodes may need to upgrade.</source>
        <translation>Attenzione: Sembra che non vi sia pieno consenso con i nostri peer! Un aggiornamento da parte tua o degli altri nodi potrebbe essere necessario.</translation>
    </message>
    <message>
        <source>%d of last 100 blocks have unexpected version</source>
        <translation>%d degli ultimi 100 blocchi hanno una versione inaspettata</translation>
    </message>
    <message>
        <source>%s corrupt, salvage failed</source>
        <translation>%s corrotto, recupero fallito</translation>
    </message>
    <message>
        <source>-maxmempool must be at least %d MB</source>
        <translation>-maxmempool deve essere almeno %d MB</translation>
    </message>
    <message>
        <source>Cannot resolve -%s address: '%s'</source>
        <translation>Impossobile risolvere l'indirizzo -%s: '%s'</translation>
    </message>
    <message>
        <source>Change index out of range</source>
        <translation>Cambio indice fuori paramentro</translation>
    </message>
    <message>
        <source>Config setting for %s only applied on %s network when in [%s] section.</source>
        <translation>La configurazione di %s si applica alla rete %s soltanto nella sezione [%s]</translation>
    </message>
    <message>
        <source>Copyright (C) %i-%i</source>
        <translation>Copyright (C) %i-%i</translation>
    </message>
    <message>
        <source>Corrupted block database detected</source>
        <translation>Rilevato database blocchi corrotto</translation>
    </message>
    <message>
        <source>Do you want to rebuild the block database now?</source>
        <translation>Vuoi ricostruire ora il database dei blocchi?</translation>
    </message>
    <message>
        <source>Error initializing block database</source>
        <translation>Errore durante l'inizializzazione del database dei blocchi</translation>
    </message>
    <message>
        <source>Error initializing wallet database environment %s!</source>
        <translation>Errore durante l'inizializzazione dell'ambiente del database del portafoglio %s!</translation>
    </message>
    <message>
        <source>Error loading %s</source>
        <translation>Errore caricamento %s</translation>
    </message>
    <message>
        <source>Error loading %s: Private keys can only be disabled during creation</source>
        <translation>Errore durante il caricamento di %s: le chiavi private possono essere disabilitate solo durante la creazione</translation>
    </message>
    <message>
        <source>Error loading %s: Wallet corrupted</source>
        <translation>Errore caricamento %s: portafoglio corrotto</translation>
    </message>
    <message>
        <source>Error loading %s: Wallet requires newer version of %s</source>
        <translation>Errore caricamento %s: il portafoglio richiede una versione aggiornata di %s</translation>
    </message>
    <message>
        <source>Error loading block database</source>
        <translation>Errore durante il caricamento del database blocchi</translation>
    </message>
    <message>
        <source>Error opening block database</source>
        <translation>Errore durante l'apertura del database blocchi</translation>
    </message>
    <message>
        <source>Failed to listen on any port. Use -listen=0 if you want this.</source>
        <translation>Nessuna porta disponibile per l'ascolto. Usa -listen=0 se vuoi procedere comunque.</translation>
    </message>
    <message>
        <source>Failed to rescan the wallet during initialization</source>
        <translation>Impossibile ripetere la scansione del portafoglio durante l'inizializzazione</translation>
    </message>
    <message>
        <source>Importing...</source>
        <translation>Importazione...</translation>
    </message>
    <message>
        <source>Incorrect or no genesis block found. Wrong datadir for network?</source>
        <translation>Blocco genesi non corretto o non trovato. È possibile che la cartella dati appartenga ad un'altra rete.</translation>
    </message>
    <message>
        <source>Initialization sanity check failed. %s is shutting down.</source>
        <translation>Test di integrità iniziale fallito. %s si arresterà.</translation>
    </message>
    <message>
        <source>Invalid P2P permission: '%s'</source>
        <translation>Permesso P2P non valido: '%s'</translation>
    </message>
    <message>
        <source>Invalid amount for -%s=&lt;amount&gt;: '%s'</source>
        <translation>Importo non valido per -%s=&lt;amount&gt;: '%s'</translation>
    </message>
    <message>
        <source>Invalid amount for -discardfee=&lt;amount&gt;: '%s'</source>
        <translation>Importo non valido per -discardfee=&lt;amount&gt;:'%s'</translation>
    </message>
    <message>
        <source>Invalid amount for -fallbackfee=&lt;amount&gt;: '%s'</source>
        <translation>Importo non valido per -fallbackfee=&lt;amount&gt;: '%s'</translation>
    </message>
    <message>
        <source>Specified blocks directory "%s" does not exist.</source>
        <translation>La cartella specificata "%s" non esiste.</translation>
    </message>
    <message>
<<<<<<< HEAD
        <source>Unable to create the PID file '%s': %s</source>
        <translation>Impossibile creare il PID file '%s': %s</translation>
=======
        <source>Unknown address type '%s'</source>
        <translation>Il tipo di indirizzo '%s' è sconosciuto&lt;br data-mce-bogus="1"&gt;</translation>
    </message>
    <message>
        <source>Unknown change type '%s'</source>
        <translation>Tipo di resto sconosciuto '%s'</translation>
>>>>>>> a284bbbe
    </message>
    <message>
        <source>Upgrading txindex database</source>
        <translation>Aggiornamento del database txindex</translation>
    </message>
    <message>
        <source>Loading P2P addresses...</source>
        <translation>Caricamento indirizzi P2P...</translation>
    </message>
    <message>
        <source>Error: Disk space is too low!</source>
        <translation>Errore: Spazio su disco insufficiente!</translation>
    </message>
    <message>
        <source>Loading banlist...</source>
        <translation>Caricamento bloccati...</translation>
    </message>
    <message>
        <source>Not enough file descriptors available.</source>
        <translation>Non ci sono abbastanza descrittori di file disponibili.</translation>
    </message>
    <message>
        <source>Prune cannot be configured with a negative value.</source>
        <translation>La modalità prune non può essere configurata con un valore negativo.</translation>
    </message>
    <message>
        <source>Prune mode is incompatible with -txindex.</source>
        <translation>La modalità prune è incompatibile con l'opzione -txindex.</translation>
    </message>
    <message>
        <source>Replaying blocks...</source>
        <translation>Ripetizione dei blocchi...</translation>
    </message>
    <message>
        <source>Rewinding blocks...</source>
        <translation>Verifica blocchi...</translation>
    </message>
    <message>
        <source>The source code is available from %s.</source>
        <translation>Il codice sorgente è disponibile in %s</translation>
    </message>
    <message>
        <source>Transaction fee and change calculation failed</source>
        <translation>Commissione di transazione e calcolo del cambio falliti</translation>
    </message>
    <message>
        <source>Unable to bind to %s on this computer. %s is probably already running.</source>
        <translation>Impossibile collegarsi a %s su questo computer. Probabilmente %s è già in esecuzione.</translation>
    </message>
    <message>
        <source>Unable to generate keys</source>
        <translation>Impossibile generare le chiavi</translation>
    </message>
    <message>
        <source>Unsupported logging category %s=%s.</source>
        <translation>Categoria di registrazione non supportata %s=%s.</translation>
    </message>
    <message>
        <source>Upgrading UTXO database</source>
        <translation>Aggiornamento del database UTXO</translation>
    </message>
    <message>
        <source>User Agent comment (%s) contains unsafe characters.</source>
        <translation>Il commento del User Agent (%s) contiene caratteri non sicuri.</translation>
    </message>
    <message>
        <source>Verifying blocks...</source>
        <translation>Verifica blocchi...</translation>
    </message>
    <message>
        <source>Wallet needed to be rewritten: restart %s to complete</source>
        <translation>Il portafoglio necessita di essere riscritto: riavviare %s per completare</translation>
    </message>
    <message>
        <source>Error: Listening for incoming connections failed (listen returned error %s)</source>
        <translation>Errore: attesa per connessioni in arrivo fallita (errore riportato %s)</translation>
    </message>
    <message>
        <source>Invalid amount for -maxtxfee=&lt;amount&gt;: '%s' (must be at least the minrelay fee of %s to prevent stuck transactions)</source>
        <translation>Importo non valido per -maxtxfee=&lt;amount&gt;: '%s' (deve essere almeno pari alla commissione 'minrelay fee' di %s per prevenire transazioni bloccate)</translation>
    </message>
    <message>
        <source>The transaction amount is too small to send after the fee has been deducted</source>
        <translation>L'importo della transazione risulta troppo basso per l'invio una volta dedotte le commissioni.</translation>
    </message>
    <message>
        <source>You need to rebuild the database using -reindex to go back to unpruned mode.  This will redownload the entire blockchain</source>
        <translation>Per ritornare alla modalità unpruned sarà necessario ricostruire il database utilizzando l'opzione -reindex. L'intera blockchain sarà riscaricata.</translation>
    </message>
    <message>
        <source>Error reading from database, shutting down.</source>
        <translation>Errore durante la lettura del database. Arresto in corso.</translation>
    </message>
    <message>
        <source>Error upgrading chainstate database</source>
        <translation>Errore durante l'aggiornamento del database chainstate</translation>
    </message>
    <message>
        <source>Error: Disk space is low for %s</source>
        <translation>Errore: lo spazio sul disco è troppo poco per %s</translation>
<<<<<<< HEAD
    </message>
    <message>
        <source>Information</source>
        <translation>Informazioni</translation>
=======
>>>>>>> a284bbbe
    </message>
    <message>
        <source>Invalid -onion address or hostname: '%s'</source>
        <translation>Indirizzo -onion o hostname non valido: '%s'</translation>
    </message>
    <message>
        <source>Invalid -proxy address or hostname: '%s'</source>
        <translation>Indirizzo -proxy o hostname non valido: '%s'</translation>
    </message>
    <message>
        <source>Invalid amount for -paytxfee=&lt;amount&gt;: '%s' (must be at least %s)</source>
        <translation>Importo non valido per -paytxfee=&lt;amount&gt;: '%s' (deve essere almeno %s)</translation>
    </message>
    <message>
        <source>Invalid netmask specified in -whitelist: '%s'</source>
        <translation>Netmask non valida specificata in -whitelist: '%s'</translation>
    </message>
    <message>
        <source>Need to specify a port with -whitebind: '%s'</source>
        <translation>È necessario specificare una porta con -whitebind: '%s'</translation>
    </message>
    <message>
        <source>Prune mode is incompatible with -blockfilterindex.</source>
        <translation>La modalità ridotta(pruned) non è compatibile con -blockfilterindex</translation>
    </message>
    <message>
        <source>Reducing -maxconnections from %d to %d, because of system limitations.</source>
        <translation>Riduzione -maxconnections da %d a %d a causa di limitazioni di sistema.</translation>
    </message>
    <message>
        <source>Section [%s] is not recognized.</source>
        <translation>La sezione [%s] non è riconosciuta</translation>
    </message>
    <message>
        <source>Signing transaction failed</source>
        <translation>Firma transazione fallita</translation>
    </message>
    <message>
        <source>Specified -walletdir "%s" does not exist</source>
        <translation>-walletdir "%s"  specificata non esiste</translation>
    </message>
    <message>
        <source>Specified -walletdir "%s" is a relative path</source>
        <translation>-walletdir "%s" specificata è un path relativo</translation>
    </message>
    <message>
        <source>Specified -walletdir "%s" is not a directory</source>
        <translation>-walletdir "%s" specificata non e' una directory</translation>
    </message>
    <message>
        <source>The specified config file %s does not exist
</source>
        <translation>Lo specificato archivio di configurazione %s non esiste
</translation>
    </message>
    <message>
        <source>The transaction amount is too small to pay the fee</source>
        <translation>L'importo della transazione è troppo basso per pagare la commissione</translation>
    </message>
    <message>
        <source>This is experimental software.</source>
        <translation>Questo è un software sperimentale.</translation>
    </message>
    <message>
        <source>Transaction amount too small</source>
        <translation>Importo transazione troppo piccolo</translation>
    </message>
    <message>
        <source>Transaction too large</source>
        <translation>Transazione troppo grande</translation>
    </message>
    <message>
        <source>Unable to bind to %s on this computer (bind returned error %s)</source>
        <translation>Impossibile associarsi a %s su questo computer (l'associazione ha restituito l'errore %s)</translation>
    </message>
    <message>
        <source>Unable to create the PID file '%s': %s</source>
        <translation>Impossibile creare il PID file '%s': %s</translation>
    </message>
    <message>
        <source>Unable to generate initial keys</source>
        <translation>Impossibile generare chiave iniziale</translation>
    </message>
    <message>
<<<<<<< HEAD
        <source>Wallet %s resides outside wallet directory %s</source>
        <translation>Il portafoglio %s è situato fuori dalla directory del portafoglio %s </translation>
=======
        <source>Unknown -blockfilterindex value %s.</source>
        <translation>Valore -blockfilterindex %s sconosciuto.</translation>
>>>>>>> a284bbbe
    </message>
    <message>
        <source>Verifying wallet(s)...</source>
        <translation>Verifica portafoglio/i...</translation>
    </message>
    <message>
        <source>Warning: unknown new rules activated (versionbit %i)</source>
        <translation>Attenzione: nuove regole non conosciute attivate (versionbit %i)</translation>
    </message>
    <message>
        <source>Zapping all transactions from wallet...</source>
        <translation>Eliminazione dal portafoglio di tutte le transazioni...</translation>
    </message>
    <message>
        <source>-maxtxfee is set very high! Fees this large could be paid on a single transaction.</source>
        <translation>-maxtxfee è impostato molto alto! Commissioni così alte possono venir pagate anche su una singola transazione.</translation>
    </message>
    <message>
        <source>This is the transaction fee you may pay when fee estimates are not available.</source>
        <translation>Questo è il costo di transazione che potresti pagare quando le stime della tariffa non sono disponibili.</translation>
    </message>
    <message>
        <source>This product includes software developed by the OpenSSL Project for use in the OpenSSL Toolkit %s and cryptographic software written by Eric Young and UPnP software written by Thomas Bernard.</source>
        <translation>Questo prodotto include software sviluppato dal progetto OpenSSL per l'uso del Toolkit OpenSSL %s, software crittografico scritto da Eric Young e software UPnP scritto da Thomas Bernard.</translation>
    </message>
    <message>
        <source>Total length of network version string (%i) exceeds maximum length (%i). Reduce the number or size of uacomments.</source>
        <translation>La lunghezza totale della stringa di network version (%i) eccede la lunghezza massima (%i). Ridurre il numero o la dimensione di uacomments.</translation>
    </message>
    <message>
        <source>Warning: Wallet file corrupt, data salvaged! Original %s saved as %s in %s; if your balance or transactions are incorrect you should restore from a backup.</source>
        <translation>Attenzione: file del Portafoglio corrotto, dati recuperati! %s originale salvato come %s in %s; se il saldo o le transazioni non sono corrette effettua un ripristino da un backup.</translation>
    </message>
    <message>
        <source>%s is set very high!</source>
        <translation>%s ha un'impostazione molto alta!</translation>
    </message>
    <message>
        <source>Error loading wallet %s. Duplicate -wallet filename specified.</source>
        <translation>Errore caricamento portafoglio %s. Il nome file -wallet specificato è duplicato.</translation>
    </message>
    <message>
        <source>Starting network threads...</source>
        <translation>Inizializzazione dei thread di rete...</translation>
    </message>
    <message>
        <source>The wallet will avoid paying less than the minimum relay fee.</source>
        <translation>Il portafoglio eviterà di pagare meno della tariffa minima di trasmissione.</translation>
    </message>
    <message>
        <source>This is the minimum transaction fee you pay on every transaction.</source>
        <translation>Questo è il costo di transazione minimo che pagherai su ogni transazione.</translation>
    </message>
    <message>
        <source>This is the transaction fee you will pay if you send a transaction.</source>
        <translation>Questo è il costo di transazione che pagherai se invii una transazione.</translation>
    </message>
    <message>
        <source>Transaction amounts must not be negative</source>
        <translation>Gli importi di transazione non devono essere negativi</translation>
    </message>
    <message>
        <source>Transaction has too long of a mempool chain</source>
        <translation>La transazione ha una mempool chain troppo lunga</translation>
    </message>
    <message>
        <source>Transaction must have at least one recipient</source>
        <translation>La transazione deve avere almeno un destinatario</translation>
    </message>
    <message>
        <source>Unknown network specified in -onlynet: '%s'</source>
        <translation>Rete sconosciuta specificata in -onlynet: '%s'</translation>
    </message>
    <message>
        <source>Insufficient funds</source>
        <translation>Fondi insufficienti</translation>
    </message>
    <message>
        <source>Cannot upgrade a non HD split wallet without upgrading to support pre split keypool. Please use -upgradewallet=169900 or -upgradewallet with no version specified.</source>
        <translation>Impossibile aggiornare un portafoglio diviso non HD senza aggiornamento per supportare il keypool pre-split. Si prega di utilizzare -upgradewallet = 169900 o -upgradewallet senza specificare la versione.</translation>
    </message>
    <message>
        <source>Fee estimation failed. Fallbackfee is disabled. Wait a few blocks or enable -fallbackfee.</source>
        <translation>Stima della commissione non riuscita. Fallbackfee è disabilitato. Attendi qualche blocco o abilita -fallbackfee.</translation>
    </message>
    <message>
        <source>Warning: Private keys detected in wallet {%s} with disabled private keys</source>
        <translation>Avviso: chiavi private rilevate nel portafoglio { %s} con chiavi private disabilitate</translation>
    </message>
    <message>
        <source>Cannot write to data directory '%s'; check permissions.</source>
        <translation>Impossibile scrivere nella directory dei dati ' %s'; controlla le autorizzazioni.</translation>
    </message>
    <message>
        <source>Loading block index...</source>
        <translation>Caricamento dell'indice dei blocchi...</translation>
    </message>
    <message>
        <source>Loading wallet...</source>
        <translation>Caricamento portafoglio...</translation>
    </message>
    <message>
        <source>Cannot downgrade wallet</source>
        <translation>Non è possibile effettuare il downgrade del portafoglio</translation>
    </message>
    <message>
        <source>Rescanning...</source>
        <translation>Ripetizione scansione...</translation>
    </message>
    <message>
        <source>Done loading</source>
        <translation>Caricamento completato</translation>
    </message>
</context>
</TS><|MERGE_RESOLUTION|>--- conflicted
+++ resolved
@@ -70,13 +70,8 @@
         <translation>Questi sono i tuoi indirizzi NdovuCoin per l'invio di pagamenti. Controlla sempre l'importo e l'indirizzo del beneficiario prima di inviare bitcoin.</translation>
     </message>
     <message>
-<<<<<<< HEAD
-        <source>These are your NdovuCoin addresses for receiving payments. It is recommended to use a new receiving address for each transaction.</source>
-        <translation>Questi sono i tuoi indirizzi NdovuCoin per la ricezione di pagamenti. Si raccomanda di usare un nuovo indirizzo di ricezione per ogni transazione.</translation>
-=======
         <source>These are your Bitcoin addresses for receiving payments. Use the 'Create new receiving address' button in the receive tab to create new addresses.</source>
         <translation>Questi sono i tuoi indirizzi Bitcoin per ricevere pagamenti. Usa il tasto "Crea nuovo indirizzo ricevente" nella schermata "Ricevi" per creare nuovi indirizzi.</translation>
->>>>>>> a284bbbe
     </message>
     <message>
         <source>&amp;Copy Address</source>
@@ -185,10 +180,6 @@
         <translation>Portafoglio cifrato</translation>
     </message>
     <message>
-<<<<<<< HEAD
-        <source>Your wallet is now encrypted. Remember that encrypting your wallet cannot fully protect your bitcoins from being stolen by malware infecting your computer.</source>
-        <translation>Adesso il tuo portafoglio è criptato. Ricorda che un portafoglio criptato non protegge pienamente contro il furto di bitcoin se il tuo computer viene infetto da malware.</translation>
-=======
         <source>Enter the new passphrase for the wallet.&lt;br/&gt;Please use a passphrase of &lt;b&gt;ten or more random characters&lt;/b&gt;, or &lt;b&gt;eight or more words&lt;/b&gt;.</source>
         <translation>Inserisci la nuova passphrase per il portafoglio. Assicurati di usare una passphrase di dieci o più caratteri casuali, oppure otto o più parole.</translation>
     </message>
@@ -211,7 +202,6 @@
     <message>
         <source>Your wallet is now encrypted. </source>
         <translation>Il tuo portafoglio è ora criptato.</translation>
->>>>>>> a284bbbe
     </message>
     <message>
         <source>IMPORTANT: Any previous backups you have made of your wallet file should be replaced with the newly generated, encrypted wallet file. For security reasons, previous backups of the unencrypted wallet file will become useless as soon as you start using the new, encrypted wallet.</source>
@@ -334,8 +324,6 @@
     <message>
         <source>Open &amp;URI...</source>
         <translation>Apri &amp;URI...</translation>
-<<<<<<< HEAD
-=======
     </message>
     <message>
         <source>Create Wallet...</source>
@@ -344,7 +332,6 @@
     <message>
         <source>Create a new wallet</source>
         <translation>Crea un nuovo portafoglio</translation>
->>>>>>> a284bbbe
     </message>
     <message>
         <source>Wallet:</source>
@@ -399,13 +386,6 @@
         <translation>&amp;Verifica messaggio...</translation>
     </message>
     <message>
-<<<<<<< HEAD
-        <source>NdovuCoin</source>
-        <translation>NdovuCoin</translation>
-    </message>
-    <message>
-=======
->>>>>>> a284bbbe
         <source>&amp;Send</source>
         <translation>&amp;Invia</translation>
     </message>
@@ -514,13 +494,6 @@
         <translation>Aggiornato</translation>
     </message>
     <message>
-<<<<<<< HEAD
-<<<<<<< HEAD
-        <source>Show the %1 help message to get a list with possible NdovuCoin command-line options</source>
-        <translation>Mostra il messaggio di aiuto di %1 per ottenere una lista di opzioni di comando per NdovuCoin </translation>
-=======
-=======
->>>>>>> a284bbbe
         <source>&amp;Sending addresses</source>
         <translation>Indirizzi di &amp;spedizione</translation>
     </message>
@@ -546,29 +519,15 @@
     </message>
     <message>
         <source>Show the %1 help message to get a list with possible Bitcoin command-line options</source>
-<<<<<<< HEAD
-        <translation>Mostra il messaggio di aiuto di %1 per ottenere una lista di opzioni di comando per Bitcoin </translation>
->>>>>>> upstream/0.18
-=======
         <translation>Mostra il messaggio di aiuto di %1 per ottenere una lista di opzioni di comando per Bitcoin</translation>
->>>>>>> a284bbbe
     </message>
     <message>
         <source>default wallet</source>
         <translation>Portafoglio predefinito:</translation>
     </message>
     <message>
-<<<<<<< HEAD
-        <source>Opening Wallet &lt;b&gt;%1&lt;/b&gt;...</source>
-        <translation>Aprendo il Portafoglio&lt;b&gt;%1&lt;/b&gt;...</translation>
-    </message>
-    <message>
-        <source>Open Wallet Failed</source>
-        <translation>Apertura Portafoglio Fallita</translation>
-=======
         <source>No wallets available</source>
         <translation>Nessun portafoglio disponibile</translation>
->>>>>>> a284bbbe
     </message>
     <message>
         <source>&amp;Window</source>
@@ -583,13 +542,6 @@
         <translation>Zoom</translation>
     </message>
     <message>
-<<<<<<< HEAD
-        <source>Restore</source>
-        <translation>Ripristina</translation>
-    </message>
-    <message>
-=======
->>>>>>> a284bbbe
         <source>Main Window</source>
         <translation>Finestra principale</translation>
     </message>
@@ -1447,16 +1399,8 @@
         <translation>Modulo</translation>
     </message>
     <message>
-<<<<<<< HEAD
-        <source>The displayed information may be out of date. Your wallet automatically synchronizes with the NdovuCoin network after a connection is established, but this process has not completed yet.</source>
-        <translation>Le informazioni visualizzate potrebbero non essere aggiornate. Il portamonete si sincronizza automaticamente con la rete NdovuCoin una volta stabilita una connessione, ma questo processo non è ancora stato completato.</translation>
-=======
         <source>The displayed information may be out of date. Your wallet automatically synchronizes with the Bitcoin network after a connection is established, but this process has not completed yet.</source>
         <translation>Le informazioni visualizzate potrebbero non essere aggiornate. Il portafoglio si sincronizza automaticamente con la rete Bitcoin una volta stabilita una connessione, ma questo processo non è ancora stato completato.</translation>
-<<<<<<< HEAD
->>>>>>> upstream/0.18
-=======
->>>>>>> a284bbbe
     </message>
     <message>
         <source>Watch-only:</source>
@@ -1554,8 +1498,6 @@
         <translation>Non posso completare la richiesta di pagamento perché il supporto per BIP70 non è stato incluso in fase di compilazione.</translation>
     </message>
     <message>
-<<<<<<< HEAD
-=======
         <source>Due to widespread security flaws in BIP70 it's strongly recommended that any merchant instructions to switch wallets be ignored.</source>
         <translation>A causa dei diffusi difetti di sicurezza nel BIP70, si raccomanda vivamente di ignorare qualsiasi richiesta del commerciante di cambiare portafoglio.</translation>
     </message>
@@ -1564,7 +1506,6 @@
         <translation>Se stai ricevendo questo errore dovresti richiedere al venditore di fornirti un URI compatibile con BIP21.</translation>
     </message>
     <message>
->>>>>>> a284bbbe
         <source>Invalid payment address %1</source>
         <translation>Indirizzo di pagamento non valido %1</translation>
     </message>
@@ -1747,7 +1688,18 @@
         <translation>%1 GB</translation>
     </message>
     <message>
-<<<<<<< HEAD
+        <source>Error: Specified data directory "%1" does not exist.</source>
+        <translation>Errore: La cartella dati "%1" specificata non esiste.</translation>
+    </message>
+    <message>
+        <source>Error: Cannot parse configuration file: %1.</source>
+        <translation>Errore: impossibile analizzare il file di configurazione: %1.</translation>
+    </message>
+    <message>
+        <source>Error: %1</source>
+        <translation>Errore: %1</translation>
+    </message>
+    <message>
         <source>%1 didn't yet exit safely...</source>
         <translation>%1 non è ancora stato chiuso in modo sicuro</translation>
     </message>
@@ -1757,35 +1709,6 @@
     </message>
 </context>
 <context>
-    <name>QObject::QObject</name>
-    <message>
-        <source>Error parsing command line arguments: %1.</source>
-        <translation>Errore durante l'analisi degli argomenti della riga di comando: %1.</translation>
-    </message>
-    <message>
-=======
->>>>>>> a284bbbe
-        <source>Error: Specified data directory "%1" does not exist.</source>
-        <translation>Errore: La cartella dati "%1" specificata non esiste.</translation>
-    </message>
-    <message>
-        <source>Error: Cannot parse configuration file: %1.</source>
-        <translation>Errore: impossibile analizzare il file di configurazione: %1.</translation>
-    </message>
-    <message>
-        <source>Error: %1</source>
-        <translation>Errore: %1</translation>
-    </message>
-    <message>
-        <source>%1 didn't yet exit safely...</source>
-        <translation>%1 non è ancora stato chiuso in modo sicuro</translation>
-    </message>
-    <message>
-        <source>unknown</source>
-        <translation>sconosciuto</translation>
-    </message>
-</context>
-<context>
     <name>QRImageWidget</name>
     <message>
         <source>&amp;Save Image...</source>
@@ -2088,11 +2011,7 @@
     </message>
     <message>
         <source>WARNING: Scammers have been active, telling users to type commands here, stealing their wallet contents. Do not use this console without fully understanding the ramifications of a command.</source>
-<<<<<<< HEAD
-        <translation>ATTENZIONE: I truffatori sono stati attivi in quest'area, cercando di convincere gli utenti a digitare linee di comando e rubando i contenuti dei loro portafogli. Non usare questa console senza la piena consapevolezza delle conseguenze di un comando.</translation>
-=======
         <translation>ATTENZIONE: I truffatori sono stati attivi in quest'area, cercando di convincere gli utenti a digitare linee di comando rubando i contenuti dei loro portafogli. Non usare questa console senza la piena consapevolezza delle conseguenze di un comando.</translation>
->>>>>>> a284bbbe
     </message>
     <message>
         <source>Network activity disabled</source>
@@ -2517,13 +2436,6 @@
     <message>
         <source>You can increase the fee later (signals Replace-By-Fee, BIP-125).</source>
         <translation>Si puó aumentare la commissione successivamente (segnalando Replace-By-Fee, BIP-125).</translation>
-<<<<<<< HEAD
-    </message>
-    <message>
-        <source>from wallet %1</source>
-        <translation>dal portafoglio %1</translation>
-=======
->>>>>>> a284bbbe
     </message>
     <message>
         <source>Please, review your transaction.</source>
@@ -2681,16 +2593,8 @@
         <translation>Inserisci un'etichetta per questo indirizzo per aggiungerlo alla lista degli indirizzi utilizzati</translation>
     </message>
     <message>
-<<<<<<< HEAD
-        <source>A message that was attached to the bitcoin: URI which will be stored with the transaction for your reference. Note: This message will not be sent over the NdovuCoin network.</source>
-        <translation>Messaggio incluso nel bitcoin URI e che sarà memorizzato con la transazione per vostro riferimento. Nota: Questo messaggio non sarà inviato attraverso la rete NdovuCoin.</translation>
-=======
         <source>A message that was attached to the bitcoin: URI which will be stored with the transaction for your reference. Note: This message will not be sent over the Bitcoin network.</source>
         <translation>Messaggio incluso nel bitcoin URI e che sarà memorizzato con la transazione per tuo riferimento. Nota: Questo messaggio non sarà inviato attraverso la rete Bitcoin.</translation>
-<<<<<<< HEAD
->>>>>>> upstream/0.18
-=======
->>>>>>> a284bbbe
     </message>
     <message>
         <source>Pay To:</source>
@@ -2738,16 +2642,8 @@
         <translation>È possibile firmare messaggi/accordi con i propri indirizzi in modo da dimostrare di poter ricevere bitcoin attraverso di essi. Presta attenzione a non firmare dichiarazioni vaghe o casuali, perché attacchi di phishing potrebbero cercare di indurti ad apporre la firma su di esse. Firma esclusivamente dichiarazioni completamente dettagliate e delle quali condividi in pieno il contenuto.</translation>
     </message>
     <message>
-<<<<<<< HEAD
-        <source>The NdovuCoin address to sign the message with</source>
-        <translation>L'indirizzo NdovuCoin da utilizzare per firmare il messaggio</translation>
-=======
         <source>The Bitcoin address to sign the message with</source>
         <translation>Indirizzo Bitcoin da utilizzare per firmare il messaggio</translation>
-<<<<<<< HEAD
->>>>>>> upstream/0.18
-=======
->>>>>>> a284bbbe
     </message>
     <message>
         <source>Choose previously used address</source>
@@ -3335,11 +3231,7 @@
         <translation>Chiudi il portafoglio</translation>
     </message>
     <message>
-<<<<<<< HEAD
-        <source>Are you sure you wish to close wallet &lt;i&gt;%1&lt;/i&gt;?</source>
-=======
         <source>Are you sure you wish to close the wallet &lt;i&gt;%1&lt;/i&gt;?</source>
->>>>>>> a284bbbe
         <translation>Sei sicuro di voler chiudere il portafoglio &lt;i&gt;%1&lt;/i&gt;?</translation>
     </message>
     <message>
@@ -3471,13 +3363,6 @@
         <translation>Impossibile avviare il server HTTP. Dettagli nel log di debug.</translation>
     </message>
     <message>
-<<<<<<< HEAD
-        <source>NdovuCoin Core</source>
-        <translation>NdovuCoin Core</translation>
-    </message>
-    <message>
-=======
->>>>>>> a284bbbe
         <source>The %s developers</source>
         <translation>Sviluppatori di %s</translation>
     </message>
@@ -3491,11 +3376,7 @@
     </message>
     <message>
         <source>Cannot provide specific connections and have addrman find outgoing connections at the same.</source>
-<<<<<<< HEAD
-        <translation>Non è possibile fornire connessioni specifiche e contemporaneamente usare addrman per trovare connessioni uscenti.  </translation>
-=======
         <translation>Non è possibile fornire connessioni specifiche e contemporaneamente usare addrman per trovare connessioni uscenti.</translation>
->>>>>>> a284bbbe
     </message>
     <message>
         <source>Error reading %s! All keys read correctly, but transaction data or address book entries might be missing or incorrect.</source>
@@ -3646,17 +3527,12 @@
         <translation>La cartella specificata "%s" non esiste.</translation>
     </message>
     <message>
-<<<<<<< HEAD
-        <source>Unable to create the PID file '%s': %s</source>
-        <translation>Impossibile creare il PID file '%s': %s</translation>
-=======
         <source>Unknown address type '%s'</source>
         <translation>Il tipo di indirizzo '%s' è sconosciuto&lt;br data-mce-bogus="1"&gt;</translation>
     </message>
     <message>
         <source>Unknown change type '%s'</source>
         <translation>Tipo di resto sconosciuto '%s'</translation>
->>>>>>> a284bbbe
     </message>
     <message>
         <source>Upgrading txindex database</source>
@@ -3757,13 +3633,6 @@
     <message>
         <source>Error: Disk space is low for %s</source>
         <translation>Errore: lo spazio sul disco è troppo poco per %s</translation>
-<<<<<<< HEAD
-    </message>
-    <message>
-        <source>Information</source>
-        <translation>Informazioni</translation>
-=======
->>>>>>> a284bbbe
     </message>
     <message>
         <source>Invalid -onion address or hostname: '%s'</source>
@@ -3848,13 +3717,8 @@
         <translation>Impossibile generare chiave iniziale</translation>
     </message>
     <message>
-<<<<<<< HEAD
-        <source>Wallet %s resides outside wallet directory %s</source>
-        <translation>Il portafoglio %s è situato fuori dalla directory del portafoglio %s </translation>
-=======
         <source>Unknown -blockfilterindex value %s.</source>
         <translation>Valore -blockfilterindex %s sconosciuto.</translation>
->>>>>>> a284bbbe
     </message>
     <message>
         <source>Verifying wallet(s)...</source>
