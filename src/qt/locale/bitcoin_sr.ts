--- conflicted
+++ resolved
@@ -1,4 +1,4 @@
-<TS language="sr" version="2.1">
+<TS language="sr" version="2.0">
 <context>
     <name>AddressBookPage</name>
     <message>
@@ -93,7 +93,7 @@
     </message>
     <message>
         <source>Warning: If you encrypt your wallet and lose your passphrase, you will &lt;b&gt;LOSE ALL OF YOUR ZETACOINS&lt;/b&gt;!</source>
-        <translation>Упозорење: Ако се ваш новчаник шифрује а потом изгубите лозинкзу, ви ћете &lt;b&gt;ИЗГУБИТИ СВЕ BITCOIN-Е&lt;/b&gt;!</translation>
+        <translation>Упозорење: Ако се ваш новчаник шифрује а потом изгубите лозинкзу, ви ћете &lt;b&gt;ИЗГУБИТИ СВЕ ZETACOIN-Е&lt;/b&gt;!</translation>
     </message>
     <message>
         <source>Are you sure you wish to encrypt your wallet?</source>
@@ -190,13 +190,8 @@
         <translation>Промени &amp;лозинку...</translation>
     </message>
     <message>
-<<<<<<< HEAD
         <source>Send coins to a Zetacoin address</source>
         <translation>Пошаљите новац на zetacoin адресу</translation>
-=======
-        <source>Send coins to a Bitcoin address</source>
-        <translation>Пошаљите новац на bitcoin адресу</translation>
->>>>>>> 188ca9c3
     </message>
     <message>
         <source>Change the passphrase used for wallet encryption</source>
@@ -227,8 +222,8 @@
         <translation>Трака са картицама</translation>
     </message>
     <message>
-        <source>&amp;About Bitcoin Core</source>
-        <translation>O Bitcoin Coru</translation>
+        <source>&amp;About Zetacoin Core</source>
+        <translation>O Zetacoin Coru</translation>
     </message>
     <message>
         <source>Up to date</source>
