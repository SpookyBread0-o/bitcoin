<TS language="ta" version="2.1">
<context>
    <name>AddressBookPage</name>
    <message>
        <source>Right-click to edit address or label</source>
        <translation>முகவரியை மாற்ற ரைட் கிளிக் செய்யவும்</translation>
    </message>
    <message>
        <source>Create a new address</source>
        <translation>புதிய முகவரியை உருவாக்கவும்</translation>
    </message>
    <message>
        <source>&amp;New</source>
        <translation>&amp;புதிய</translation>
    </message>
    <message>
        <source>Copy the currently selected address to the system clipboard</source>
        <translation>தற்போது தேர்ந்தெடுக்கப்பட்ட முகவரியை கணினி கிளிப்போர்டுக்கு நகலெடுக்கவும்.</translation>
    </message>
    <message>
        <source>&amp;Copy</source>
        <translation>&amp;நகல்</translation>
    </message>
    <message>
        <source>C&amp;lose</source>
        <translation>&amp;மூடு</translation>
    </message>
    <message>
        <source>Delete the currently selected address from the list</source>
<<<<<<< HEAD
        <translation>தற்போது தேர்ந்தெடுக்கப்பட்ட முகவரி பட்டியலிலிருந்து நீக்கவும்</translation>
=======
        <translation>பட்டியலிலிருந்து தற்போது தேர்ந்தெடுக்கப்பட்ட முகவரி நீக்கவும்</translation>
>>>>>>> a284bbbe
    </message>
    <message>
        <source>Enter address or label to search</source>
        <translation>தேட முகவரி அல்லது லேபிளை உள்ளிடவும்</translation>
    </message>
    <message>
        <source>Export the data in the current tab to a file</source>
        <translation>தற்போதைய தாவலில் தரவை ஒரு கோப்பிற்கு ஏற்றுமதி செய்க</translation>
    </message>
    <message>
        <source>&amp;Export</source>
        <translation>&amp;ஏற்றுமதி</translation>
    </message>
    <message>
        <source>&amp;Delete</source>
        <translation>&amp;அழி</translation>
    </message>
    <message>
        <source>Choose the address to send coins to</source>
        <translation>நாணயங்களை அனுப்புவதற்கு முகவரியைத் தேர்வு செய்க</translation>
    </message>
    <message>
        <source>Choose the address to receive coins with</source>
        <translation>நாணயங்களைப் பெற முகவரியைத் தேர்வுசெய்யவும்</translation>
    </message>
    <message>
        <source>Sending addresses</source>
        <translation>முகவரிகள் அனுப்பப்படுகின்றன</translation>
    </message>
    <message>
        <source>Receiving addresses</source>
        <translation>முகவரிகள் பெறப்படுகின்றன</translation>
    </message>
    <message>
        <source>These are your Bitcoin addresses for sending payments. Always check the amount and the receiving address before sending coins.</source>
        <translation>இவை பணம் அனுப்புவதற்கு உங்கள் பிட்கின் முகவரிகள். நாணயங்களை அனுப்புவதற்கு முன் எப்பொழுதும் தொகையும் பெறுதலையும் சரிபார்க்கவும்.</translation>
    </message>
    <message>
<<<<<<< HEAD
        <source>These are your Bitcoin addresses for receiving payments. It is recommended to use a new receiving address for each transaction.</source>
        <translation>இவை உங்கள் Bitcoin முகவரிகள் பணம் பெறுவதற்கு. ஒவ்வொரு பரிவர்த்தனைக்கும் புதிய பெறுதல் முகவரியைப் பயன்படுத்த பரிந்துரைக்கப்படுகிறது.</translation>
=======
        <source>These are your Bitcoin addresses for receiving payments. Use the 'Create new receiving address' button in the receive tab to create new addresses.</source>
        <translation>பிட்காயின் பெறுவதற்காக உங்கள் முகவரி இவை. புதிய முகவரிகளை உருவாக்க 'புதிய முகவரியை உருவாக்கு' என்ற பட்டனை கிளிக் செய்யவும்.</translation>
>>>>>>> a284bbbe
    </message>
    <message>
        <source>&amp;Copy Address</source>
        <translation>&amp; நகல் முகவரி</translation>
    </message>
    <message>
        <source>Copy &amp;Label</source>
        <translation>&amp; லேபிள் நகலெடு</translation>
    </message>
    <message>
        <source>&amp;Edit</source>
        <translation>&amp;தொகு</translation>
    </message>
    <message>
        <source>Export Address List</source>
        <translation>முகவரி பட்டியல் ஏற்றுமதி</translation>
    </message>
    <message>
        <source>Comma separated file (*.csv)</source>
        <translation>கமா பிரிக்கப்பட்ட கோப்பு (*.csv)</translation>
    </message>
    <message>
        <source>Exporting Failed</source>
        <translation>ஏற்றுமதி தோல்வியடைந்தது</translation>
    </message>
<<<<<<< HEAD
    </context>
=======
    <message>
        <source>There was an error trying to save the address list to %1. Please try again.</source>
        <translation>முகவரி பட்டியலை %1 க்கு சேமிக்க முயற்சிக்கும் ஒரு பிழை ஏற்பட்டது. தயவுசெய்து மீண்டும் முயற்சி செய்க.</translation>
    </message>
</context>
>>>>>>> a284bbbe
<context>
    <name>AddressTableModel</name>
    <message>
        <source>Label</source>
        <translation>லேபிள்</translation>
    </message>
    <message>
        <source>Address</source>
        <translation>முகவரி</translation>
    </message>
    <message>
        <source>(no label)</source>
        <translation>(லேபிள் இல்லை)</translation>
    </message>
</context>
<context>
    <name>AskPassphraseDialog</name>
    <message>
        <source>Passphrase Dialog</source>
<<<<<<< HEAD
        <translation>கடவுச்சொல் உரையாடல்</translation>
=======
        <translation>கடவுச்சொல் உரையாடல் </translation>
>>>>>>> a284bbbe
    </message>
    <message>
        <source>Enter passphrase</source>
        <translation>கடவுச்சொற்றொடரை உள்ளிடுக</translation>
    </message>
    <message>
        <source>New passphrase</source>
        <translation>புதிய கடவுச்சொல்</translation>
    </message>
    <message>
        <source>Repeat new passphrase</source>
        <translation>புதிய கடவுச்சொற்றொடரைக் கோருக</translation>
    </message>
    <message>
<<<<<<< HEAD
        <source>Show password</source>
        <translation>கடவுச்சொல்லை காட்டவும்</translation>
    </message>
    <message>
        <source>Enter the new passphrase to the wallet.&lt;br/&gt;Please use a passphrase of &lt;b&gt;ten or more random characters&lt;/b&gt;, or &lt;b&gt;eight or more words&lt;/b&gt;.</source>
        <translation>புதிய கடவுச்சொற்றொடரை வாலட்டில் சேர்க்கவும். பத்து அல்லது அதற்கு மேற்பட்ட சீரற்ற எழுத்துகள் அல்லது எட்டு அல்லது அதற்கு மேற்பட்ட சொற்களின் கடவுச்சொற்றொடரைப் பயன்படுத்தவும்.</translation>
    </message>
    <message>
        <source>Encrypt wallet</source>
        <translation>பணப்பையை குறியாக்கு</translation>
=======
        <source>Show passphrase</source>
        <translation>கடவுச்சொல்லை காட்டு</translation>
    </message>
    <message>
        <source>Encrypt wallet</source>
        <translation>குறியாக்க பணப்பையை</translation>
>>>>>>> a284bbbe
    </message>
    <message>
        <source>This operation needs your wallet passphrase to unlock the wallet.</source>
        <translation>பணப்பையை திறக்க, உங்கள் செயல்பாடு உங்கள் பணப்பை கடவுச்சொல்லை தேவை.</translation>
    </message>
    <message>
        <source>Unlock wallet</source>
        <translation>பணப்பை திறக்க</translation>
    </message>
    <message>
        <source>This operation needs your wallet passphrase to decrypt the wallet.</source>
        <translation>இந்தப் பணிக்கான பணப்பையை டிராப் செய்ய உங்கள் பணப்பை கடவுச்சொல் தேவை.</translation>
    </message>
    <message>
        <source>Decrypt wallet</source>
<<<<<<< HEAD
        <translation>குறியாக்க பணப்பை</translation>
    </message>
    <message>
        <source>Change passphrase</source>
        <translation>கடவுச்சொல்லை மாற்றுக</translation>
    </message>
    <message>
        <source>Enter the old passphrase and new passphrase to the wallet.</source>
        <translation>பழைய கடவுச்சொற்றொடரை மற்றும் புதிய கடவுச்சொற்றொடரை பணப்பைக்கு சேர்க்கவும்.</translation>
=======
        <translation>பணப்பை குறியாக்க</translation>
    </message>
    <message>
        <source>Change passphrase</source>
        <translation>கடுவு சொற்றொடரை மாற்று</translation>
>>>>>>> a284bbbe
    </message>
    <message>
        <source>Confirm wallet encryption</source>
        <translation>பணப்பை குறியாக்கத்தை உறுதிப்படுத்துக</translation>
    </message>
    <message>
        <source>Warning: If you encrypt your wallet and lose your passphrase, you will &lt;b&gt;LOSE ALL OF YOUR BITCOINS&lt;/b&gt;!</source>
        <translation>எச்சரிக்கை: உங்கள் பணப்பையை குறியாக்கி உங்கள் கடவுச்சொற்றொடரை இழந்தால், நீங்கள் உங்கள் பைட்கோனை இழக்கலாம்!</translation>
    </message>
    <message>
        <source>Are you sure you wish to encrypt your wallet?</source>
        <translation>உங்கள் பணப்பை மறைக்க விரும்புகிறீர்களா?</translation>
    </message>
    <message>
        <source>Wallet encrypted</source>
        <translation>கைப்பை குறியாக்கம் செய்யப்பட்டது</translation>
    </message>
    <message>
<<<<<<< HEAD
        <source>Your wallet is now encrypted. Remember that encrypting your wallet cannot fully protect your bitcoins from being stolen by malware infecting your computer.</source>
        <translation>உங்கள் பணப்பை இப்போது குறியாக்கப்பட்டுள்ளது. உங்கள் கணினியைப் பாதிக்கும் தீம்பொருளால் திருடப்பட்டதில் இருந்து உங்கள் பணப்பை முழுவதையும் பாதுகாக்க முடியாது என்பதை நினைவில் கொள்க.</translation>
=======
        <source>Enter the new passphrase for the wallet.&lt;br/&gt;Please use a passphrase of &lt;b&gt;ten or more random characters&lt;/b&gt;, or &lt;b&gt;eight or more words&lt;/b&gt;.</source>
        <translation>வாலட்டை பாதுகாக்க புதிய கடவுச்சொல்லை உல்லிடவும். பத்து அல்லது அதற்கு மேற்பட்ட எழுத்துகள் அல்லது எட்டு அல்லது அதற்கு மேற்பட்ட எழுத்துக்களை கடவுச்சொல்லாக பயன்படுத்தவும்.</translation>
>>>>>>> a284bbbe
    </message>
    <message>
        <source>IMPORTANT: Any previous backups you have made of your wallet file should be replaced with the newly generated, encrypted wallet file. For security reasons, previous backups of the unencrypted wallet file will become useless as soon as you start using the new, encrypted wallet.</source>
        <translation>முக்கியமானது: உங்கள் பணப்பரிமாற்றத்தை நீங்கள் உருவாக்கிய முந்தைய காப்புப்பிரதி புதிதாக உருவாக்கப்பட்ட, மறைகுறியாக்கப்பட்ட பணப்பரிமாற்றத்துடன் மாற்றப்பட வேண்டும். பாதுகாப்பு காரணங்களுக்காக, நீங்கள் புதிய, மறைகுறியாக்கப்பட்ட பணப்பையைப் பயன்படுத்த ஆரம்பித்தவுடன், மறைகுறியாக்கப்பட்ட பணப்பல் கோப்பின் முந்தைய காப்புப்பிரதிகள் பயனற்றதாகிவிடும்.</translation>
    </message>
    <message>
        <source>Wallet encryption failed</source>
        <translation>கைப்பை குறியாக்கம் தோல்வியடைந்தது</translation>
    </message>
    <message>
        <source>Wallet encryption failed due to an internal error. Your wallet was not encrypted.</source>
        <translation>உள்ளக பிழை காரணமாக வால்லெட் குறியாக்கம் தோல்வியடைந்தது. உங்கள் பணப்பை மறைகுறியாக்கப்படவில்லை.</translation>
    </message>
    <message>
        <source>The supplied passphrases do not match.</source>
        <translation>வழங்கப்பட்ட கடவுச்சொற்கள் பொருந்தவில்லை.</translation>
    </message>
    <message>
        <source>Wallet unlock failed</source>
        <translation>Wallet திறத்தல் தோல்வி</translation>
    </message>
    <message>
        <source>The passphrase entered for the wallet decryption was incorrect.</source>
        <translation>பணப்பைக் குறியாக்கத்திற்கு அனுப்பப்பட்ட கடவுச்சொல் தவறானது.</translation>
    </message>
    <message>
        <source>Wallet decryption failed</source>
        <translation>Wallet குறியாக்கம் தோல்வியடைந்தது</translation>
    </message>
    <message>
        <source>Wallet passphrase was successfully changed.</source>
        <translation>Wallet குறியாக்கம் தோல்வியடைந்தது</translation>
    </message>
    <message>
        <source>Warning: The Caps Lock key is on!</source>
        <translation>எச்சரிக்கை: Caps Lock விசை இயக்கத்தில் உள்ளது!</translation>
    </message>
</context>
<context>
    <name>BanTableModel</name>
    <message>
        <source>IP/Netmask</source>
        <translation>IP/Netmask</translation>
    </message>
    <message>
        <source>Banned Until</source>
        <translation>வரை தடை செய்யப்பட்டது</translation>
    </message>
</context>
<context>
    <name>BitcoinGUI</name>
    <message>
        <source>Sign &amp;message...</source>
        <translation>கையொப்பம் &amp; செய்தி ...</translation>
    </message>
    <message>
        <source>Synchronizing with network...</source>
        <translation>நெட்வொர்க்குடன் ஒத்திசை ...</translation>
    </message>
    <message>
        <source>&amp;Overview</source>
        <translation>&amp;கண்ணோட்டம்</translation>
    </message>
    <message>
        <source>Show general overview of wallet</source>
        <translation>பணப்பை பொது கண்ணோட்டத்தை காட்டு</translation>
    </message>
    <message>
        <source>&amp;Transactions</source>
        <translation>&amp;பரிவர்த்தனைகள்</translation>
    </message>
    <message>
        <source>Browse transaction history</source>
        <translation>பணப்பை பொது கண்ணோட்டத்தை காட்டு</translation>
    </message>
    <message>
        <source>E&amp;xit</source>
        <translation>&amp;வெளியேறு</translation>
    </message>
    <message>
        <source>Quit application</source>
        <translation>விலகு</translation>
    </message>
    <message>
        <source>&amp;About %1</source>
        <translation>&amp; %1 பற்றி</translation>
    </message>
    <message>
        <source>Show information about %1</source>
        <translation>%1 பற்றிய தகவலைக் காட்டு</translation>
    </message>
    <message>
        <source>About &amp;Qt</source>
        <translation>&amp;Qt-ஐ பற்றி</translation>
    </message>
    <message>
        <source>Show information about Qt</source>
        <translation>Qt பற்றி தகவலைக் காட்டு</translation>
    </message>
    <message>
        <source>&amp;Options...</source>
        <translation>&amp;விருப்பங்கள்...</translation>
    </message>
    <message>
        <source>Modify configuration options for %1</source>
        <translation>%1 க்கான கட்டமைப்பு விருப்பங்களை மாற்றுக</translation>
    </message>
    <message>
        <source>&amp;Encrypt Wallet...</source>
        <translation>&amp;என்க்ரிப்ட் பணப்பை...</translation>
    </message>
    <message>
<<<<<<< HEAD
=======
        <source>&amp;Backup Wallet...</source>
        <translation>&amp;1 இல் கட்டமைப்பு விருப்பங்களை மாற்றுக</translation>
    </message>
    <message>
>>>>>>> a284bbbe
        <source>&amp;Change Passphrase...</source>
        <translation>கடவுச்சொல்லை மாற்று &amp; ...</translation>
    </message>
    <message>
        <source>Open &amp;URI...</source>
        <translation>&amp;URI-ஐ திற</translation>
    </message>
    <message>
        <source>Wallet:</source>
        <translation>கைப்பை:</translation>
    </message>
    <message>
        <source>Click to disable network activity.</source>
        <translation>பிணைய செயல்பாட்டை முடக்க கிளிக் செய்க.</translation>
    </message>
    <message>
        <source>Network activity disabled.</source>
        <translation>நெட்வொர்க் செயல்பாடு முடக்கப்பட்டது.</translation>
    </message>
    <message>
        <source>Click to enable network activity again.</source>
        <translation>நெட்வொர்க் செயல்பாட்டை மீண்டும் இயக்க கிளிக் செய்க.</translation>
    </message>
    <message>
<<<<<<< HEAD
=======
        <source>Syncing Headers (%1%)...</source>
        <translation>தலைப்புகளை ஒத்திசைக்கிறது (%1%)</translation>
    </message>
    <message>
>>>>>>> a284bbbe
        <source>Reindexing blocks on disk...</source>
        <translation>வட்டில் தொகுதிகளை மறுஇயக்குகிறது ...</translation>
    </message>
    <message>
<<<<<<< HEAD
=======
        <source>Proxy is &lt;b&gt;enabled&lt;/b&gt;: %1</source>
        <translation>ப்ராக்ஸி இயக்கப்பட்டது: %1</translation>
    </message>
    <message>
>>>>>>> a284bbbe
        <source>Send coins to a Bitcoin address</source>
        <translation>ஒரு விக்கிபீடியா முகவரிக்கு நாணயங்களை அனுப்பவும்</translation>
    </message>
    <message>
        <source>Backup wallet to another location</source>
        <translation>வேறொரு இடத்திற்கு காப்புப் பெட்டகம்</translation>
    </message>
    <message>
        <source>Change the passphrase used for wallet encryption</source>
        <translation>பணப்பை குறியாக்கத்திற்காக பயன்படுத்தப்படும் கடவுச்சொற்றொடரை மாற்றவும்</translation>
    </message>
    <message>
        <source>&amp;Debug window</source>
        <translation>&amp; பிழைத்திருத்த சாளரம்</translation>
    </message>
    <message>
        <source>Open debugging and diagnostic console</source>
        <translation>பிழைத்திருத்த மற்றும் கண்டறிதல் பணியகம் திறக்க</translation>
    </message>
    <message>
        <source>&amp;Verify message...</source>
        <translation>&amp;செய்தியை சரிசெய்...</translation>
<<<<<<< HEAD
    </message>
    <message>
        <source>NdovuCoin</source>
        <translation>NdovuCoin</translation>
=======
>>>>>>> a284bbbe
    </message>
    <message>
        <source>&amp;Send</source>
        <translation>&amp;அனுப்பு</translation>
    </message>
    <message>
        <source>&amp;Receive</source>
        <translation>&amp;பெறு</translation>
    </message>
    <message>
        <source>&amp;Show / Hide</source>
        <translation>&amp;காட்டு/மறை</translation>
    </message>
    <message>
        <source>Show or hide the main Window</source>
        <translation>முக்கிய சாளரத்தை காட்டு அல்லது மறைக்க</translation>
    </message>
    <message>
        <source>Encrypt the private keys that belong to your wallet</source>
        <translation>உங்கள் பணப்பைச் சேர்ந்த தனிப்பட்ட விசைகளை குறியாக்குக</translation>
    </message>
    <message>
        <source>Sign messages with your Bitcoin addresses to prove you own them</source>
        <translation>உங்கள் பிட்டினின் முகவரியுடன் செய்திகளை உங்களிடம் வைத்திருப்பதை நிரூபிக்க</translation>
    </message>
    <message>
        <source>Verify messages to ensure they were signed with specified Bitcoin addresses</source>
        <translation>குறிப்பிடப்பட்ட விக்கிபீடியா முகவர்களுடன் கையொப்பமிடப்பட்டதை உறுதிப்படுத்த, செய்திகளை சரிபார்க்கவும்</translation>
    </message>
    <message>
        <source>&amp;File</source>
        <translation>&amp;கோப்பு</translation>
    </message>
    <message>
        <source>&amp;Settings</source>
        <translation>&amp;அமைப்பு</translation>
    </message>
    <message>
        <source>&amp;Help</source>
        <translation>&amp;உதவி</translation>
    </message>
    <message>
        <source>Tabs toolbar</source>
        <translation>தாவல்கள் கருவிப்பட்டி</translation>
    </message>
    <message>
        <source>Request payments (generates QR codes and bitcoin: URIs)</source>
        <translation>கொடுப்பனவுகளை கோருதல் (QR குறியீடுகள் மற்றும் bitcoin உருவாக்குகிறது: URI கள்)</translation>
    </message>
    <message>
        <source>Show the list of used sending addresses and labels</source>
        <translation>பயன்படுத்தப்பட்ட அனுப்புதல்கள் மற்றும் லேபிள்களின் பட்டியலைக் காட்டு</translation>
    </message>
    <message>
        <source>Show the list of used receiving addresses and labels</source>
        <translation>பயன்படுத்திய முகவரிகள் மற்றும் லேபிள்களின் பட்டியலைக் காட்டு</translation>
    </message>
    <message>
        <source>Open a bitcoin: URI or payment request</source>
        <translation>ஒரு Bitcoin திறக்க: URI அல்லது பணம் கோரிக்கை</translation>
    </message>
    <message>
        <source>&amp;Command-line options</source>
        <translation>&amp; கட்டளை வரி விருப்பங்கள்</translation>
    </message>
    <message>
        <source>Indexing blocks on disk...</source>
        <translation>வட்டில் தொகுதிகளை குறியாக்குகிறது ...</translation>
    </message>
    <message>
        <source>Processing blocks on disk...</source>
        <translation>வட்டில் தொகுதிகள் செயலாக்கப்படுகின்றன ...</translation>
    </message>
    <message>
        <source>%1 behind</source>
        <translation>%1 பின்னால்</translation>
    </message>
    <message>
<<<<<<< HEAD
=======
        <source>Last received block was generated %1 ago.</source>
        <translation>கடைசியாக கிடைத்த தொகுதி %1 முன்பு உருவாக்கப்பட்டது.</translation>
    </message>
    <message>
>>>>>>> a284bbbe
        <source>Transactions after this will not yet be visible.</source>
        <translation>இதற்குப் பின் பரிமாற்றங்கள் இன்னும் காணப்படாது.</translation>
    </message>
    <message>
        <source>Error</source>
        <translation>பிழை</translation>
    </message>
    <message>
        <source>Warning</source>
        <translation>எச்சரிக்கை</translation>
    </message>
    <message>
        <source>Information</source>
        <translation>தகவல்</translation>
    </message>
    <message>
        <source>Up to date</source>
        <translation>தேதி வரை</translation>
    </message>
    <message>
        <source>&amp;Sending addresses</source>
        <translation>முகவரிகள் அனுப்புகிறது</translation>
    </message>
    <message>
        <source>&amp;Receiving addresses</source>
        <translation>முகவரிகள் பெறுதல்</translation>
    </message>
    <message>
<<<<<<< HEAD
=======
        <source>Show the %1 help message to get a list with possible Bitcoin command-line options</source>
        <translation>சாத்தியமான Bitcoin கட்டளை-வரி விருப்பங்களைக் கொண்ட பட்டியலைப் பெற %1 உதவிச் செய்தியைக் காட்டு</translation>
    </message>
    <message>
>>>>>>> a284bbbe
        <source>&amp;Window</source>
        <translation>&amp;சாளரம்</translation>
    </message>
    <message>
        <source>Minimize</source>
        <translation>குறைத்தல்</translation>
    </message>
    <message>
        <source>Zoom</source>
        <translation>பெரிதாக்கு</translation>
    </message>
    <message>
<<<<<<< HEAD
        <source>Restore</source>
        <translation>மீட்டமை</translation>
    </message>
    <message>
=======
>>>>>>> a284bbbe
        <source>Main Window</source>
        <translation>முதன்மை சாளரம்</translation>
    </message>
    <message>
<<<<<<< HEAD
=======
        <source>%1 client</source>
        <translation>%1 கிளையன்</translation>
    </message>
    <message>
>>>>>>> a284bbbe
        <source>Connecting to peers...</source>
        <translation>சக இணைக்கும்...</translation>
    </message>
    <message>
        <source>Catching up...</source>
        <translation>பிடித்துகொள்...</translation>
    </message>
    <message>
<<<<<<< HEAD
=======
        <source>Error: %1</source>
        <translation>பிழை: %1</translation>
    </message>
    <message>
>>>>>>> a284bbbe
        <source>Date: %1
</source>
        <translation>தேதி: %1
</translation>
    </message>
    <message>
        <source>Amount: %1
</source>
        <translation>தொகை: %1
</translation>
    </message>
    <message>
        <source>Type: %1
</source>
        <translation>வகை: %1
</translation>
    </message>
    <message>
        <source>Address: %1
</source>
        <translation>முகவரி: %1
</translation>
    </message>
    <message>
        <source>Sent transaction</source>
        <translation>அனுப்பிய பரிவர்த்தனை</translation>
    </message>
    <message>
        <source>Incoming transaction</source>
        <translation>உள்வரும் பரிவர்த்தனை</translation>
    </message>
    <message>
        <source>HD key generation is &lt;b&gt;enabled&lt;/b&gt;</source>
        <translation>HD முக்கிய தலைமுறை இயக்கப்பட்டது</translation>
    </message>
    <message>
        <source>HD key generation is &lt;b&gt;disabled&lt;/b&gt;</source>
        <translation>HD முக்கிய தலைமுறை முடக்கப்பட்டுள்ளது</translation>
    </message>
    <message>
        <source>Private key &lt;b&gt;disabled&lt;/b&gt;</source>
        <translation>தனிப்பட்ட விசை முடக்கப்பட்டது</translation>
    </message>
    <message>
        <source>Wallet is &lt;b&gt;encrypted&lt;/b&gt; and currently &lt;b&gt;unlocked&lt;/b&gt;</source>
        <translation>Wallet குறியாக்கப்பட்டு தற்போது திறக்கப்பட்டது</translation>
    </message>
    <message>
        <source>Wallet is &lt;b&gt;encrypted&lt;/b&gt; and currently &lt;b&gt;locked&lt;/b&gt;</source>
        <translation>Wallet குறியாக்கப்பட்டு தற்போது பூட்டப்பட்டுள்ளது</translation>
    </message>
    <message>
        <source>A fatal error occurred. Bitcoin can no longer continue safely and will quit.</source>
        <translation>Wallet குறியாக்கப்பட்டு தற்போது பூட்டப்பட்டுள்ளது</translation>
    </message>
</context>
<context>
    <name>CoinControlDialog</name>
    <message>
        <source>Coin Selection</source>
        <translation>நாணயம் தேர்வு</translation>
    </message>
    <message>
        <source>Quantity:</source>
        <translation>அளவு</translation>
    </message>
    <message>
        <source>Bytes:</source>
        <translation>பைட்டுகள்</translation>
    </message>
    <message>
        <source>Amount:</source>
        <translation>விலை:</translation>
    </message>
    <message>
        <source>Fee:</source>
        <translation>கட்டணம்:</translation>
    </message>
    <message>
        <source>Dust:</source>
        <translation>டஸ்ட்</translation>
    </message>
    <message>
        <source>After Fee:</source>
        <translation>கட்டணத்திறகுப் பின்:</translation>
    </message>
    <message>
        <source>Change:</source>
        <translation>மாற்று:</translation>
    </message>
    <message>
        <source>(un)select all</source>
        <translation>(அனைத்தையும் தேர்வுநீக்கு)</translation>
    </message>
    <message>
        <source>Tree mode</source>
        <translation>மரம் பயன்முறை</translation>
    </message>
    <message>
        <source>List mode</source>
        <translation>பட்டியல் பயன்முறை</translation>
    </message>
    <message>
        <source>Amount</source>
        <translation>விலை</translation>
    </message>
    <message>
        <source>Received with label</source>
        <translation>லேபல் மூலம் பெறப்பட்டது</translation>
    </message>
    <message>
        <source>Received with address</source>
        <translation>முகவரி பெற்றார்</translation>
    </message>
    <message>
        <source>Date</source>
        <translation>தேதி</translation>
    </message>
    <message>
        <source>Confirmations</source>
        <translation>உறுதிப்படுத்தல்கள்</translation>
    </message>
    <message>
        <source>Confirmed</source>
        <translation>உறுதியாக</translation>
    </message>
    <message>
        <source>Copy address</source>
        <translation>முகவரி முகவரியை நகலெடுக்கவும்</translation>
    </message>
    <message>
        <source>Copy label</source>
        <translation>லேபிளை நகலெடு</translation>
    </message>
    <message>
<<<<<<< HEAD
<<<<<<< HEAD
        <source>NdovuCoin</source>
        <translation>NdovuCoin</translation>
=======
        <source>Copy amount</source>
        <translation>நகல் நகல்</translation>
>>>>>>> upstream/0.18
=======
        <source>Copy amount</source>
        <translation>நகல் நகல்</translation>
>>>>>>> a284bbbe
    </message>
    <message>
        <source>Copy transaction ID</source>
        <translation>பரிவர்த்தனை ஐடியை நகலெடு</translation>
    </message>
    <message>
        <source>Lock unspent</source>
        <translation>விலக்கு இல்லை</translation>
    </message>
    <message>
        <source>Unlock unspent</source>
        <translation>விலக்கு திறக்க</translation>
    </message>
<<<<<<< HEAD
=======
    <message>
        <source>Copy quantity</source>
        <translation>அளவு அளவு</translation>
    </message>
    <message>
        <source>Copy fee</source>
        <translation>நகல் கட்டணம்</translation>
    </message>
    <message>
        <source>Copy after fee</source>
        <translation>நகல் கட்டணம்</translation>
    </message>
    <message>
        <source>Copy bytes</source>
        <translation>பைட்டுகள் நகலெடுக்கவும்</translation>
    </message>
    <message>
        <source>Copy dust</source>
        <translation>தூசி நகலெடுக்கவும்</translation>
    </message>
    <message>
        <source>Copy change</source>
        <translation>மாற்றத்தை நகலெடுக்கவும்</translation>
    </message>
    <message>
        <source>(%1 locked)</source>
        <translation>(%1 பூட்டப்பட்டது)</translation>
    </message>
    <message>
        <source>yes</source>
        <translation>ஆம்</translation>
    </message>
    <message>
        <source>no</source>
        <translation>இல்லை</translation>
    </message>
    <message>
        <source>This label turns red if any recipient receives an amount smaller than the current dust threshold.</source>
        <translation>நடப்பு தூசி நிலையை விட குறைவான அளவு பெறுநரை பெறுமானால் இந்த லேபிள் சிவப்பு நிறமாக மாறும்.</translation>
    </message>
    <message>
        <source>Can vary +/- %1 satoshi(s) per input.</source>
        <translation>உள்ளீடு ஒன்றுக்கு +/- %1 சாத்தோஷி (கள்) மாறுபடலாம்</translation>
    </message>
    <message>
        <source>(no label)</source>
        <translation>(லேபிள் இல்லை)</translation>
    </message>
    <message>
        <source>change from %1 (%2)</source>
        <translation>%1 (%2) இலிருந்து மாற்றவும்</translation>
    </message>
    <message>
        <source>(change)</source>
        <translation>(மாற்றம்)</translation>
    </message>
</context>
<context>
    <name>CreateWalletActivity</name>
    </context>
<context>
    <name>CreateWalletDialog</name>
    </context>
<context>
    <name>EditAddressDialog</name>
    <message>
        <source>Edit Address</source>
        <translation>முகவரி திருத்த</translation>
    </message>
    <message>
        <source>&amp;Label</source>
        <translation>&amp; சிட்டை</translation>
    </message>
    <message>
        <source>The label associated with this address list entry</source>
        <translation>இந்த முகவரி பட்டியலுடன் தொடர்புடைய லேபிள்</translation>
    </message>
    <message>
        <source>The address associated with this address list entry. This can only be modified for sending addresses.</source>
        <translation>முகவரி முகவரியுடன் தொடர்புடைய முகவரி முகவரி. முகவரிகள் அனுப்புவதற்கு இது மாற்றியமைக்கப்படலாம்.</translation>
    </message>
    <message>
        <source>&amp;Address</source>
        <translation>&amp;முகவரி</translation>
    </message>
    <message>
        <source>New sending address</source>
        <translation>முகவரி அனுப்பும் புதியது</translation>
    </message>
    <message>
        <source>Edit receiving address</source>
        <translation>முகவரியைப் பெறுதல் திருத்து</translation>
    </message>
    <message>
        <source>Edit sending address</source>
        <translation>முகவரியை அனுப்புவதைத் திருத்து</translation>
    </message>
    <message>
        <source>The entered address "%1" is not a valid Bitcoin address.</source>
        <translation>உள்ளிட்ட முகவரி "%1" என்பது செல்லுபடியாகும் விக்கிபீடியா முகவரி அல்ல.</translation>
    </message>
    <message>
        <source>Address "%1" already exists as a receiving address with label "%2" and so cannot be added as a sending address.</source>
        <translation>முகவரி "%1" ஏற்கனவே லேபிள் "%2" உடன் பெறும் முகவரியாக உள்ளது, எனவே அனுப்பும் முகவரியாக சேர்க்க முடியாது.</translation>
    </message>
    <message>
        <source>The entered address "%1" is already in the address book with label "%2".</source>
        <translation>"%1" உள்ளிடப்பட்ட முகவரி முன்பே "%2" என்ற லேபிளுடன் முகவரி புத்தகத்தில் உள்ளது.</translation>
    </message>
    <message>
        <source>Could not unlock wallet.</source>
        <translation>பணப்பை திறக்க முடியவில்லை.</translation>
    </message>
    <message>
        <source>New key generation failed.</source>
        <translation>புதிய முக்கிய தலைமுறை தோல்வியடைந்தது.</translation>
    </message>
</context>
<context>
    <name>FreespaceChecker</name>
    <message>
        <source>A new data directory will be created.</source>
        <translation>புதிய தரவு அடைவு உருவாக்கப்படும்.</translation>
    </message>
    <message>
        <source>name</source>
        <translation>பெயர்</translation>
    </message>
    <message>
        <source>Directory already exists. Add %1 if you intend to create a new directory here.</source>
        <translation>அடைவு ஏற்கனவே உள்ளது. நீங்கள் ஒரு புதிய கோப்பகத்தை உருவாக்க விரும்பினால், %1 ஐ சேர்க்கவும்</translation>
    </message>
    <message>
        <source>Path already exists, and is not a directory.</source>
        <translation>பாதை ஏற்கனவே உள்ளது, மற்றும் ஒரு அடைவு இல்லை.</translation>
    </message>
    <message>
        <source>Cannot create data directory here.</source>
        <translation>இங்கே தரவு அடைவு உருவாக்க முடியாது.</translation>
    </message>
</context>
<context>
    <name>HelpMessageDialog</name>
    <message>
        <source>version</source>
        <translation>பதிப்பு</translation>
    </message>
    <message>
        <source>(%1-bit)</source>
        <translation>(%1-பிட்)</translation>
    </message>
    <message>
        <source>About %1</source>
        <translation>%1 பற்றி</translation>
    </message>
    <message>
        <source>Command-line options</source>
        <translation>கட்டளை வரி விருப்பங்கள்</translation>
    </message>
</context>
<context>
    <name>Intro</name>
    <message>
        <source>Welcome</source>
        <translation>நல்வரவு</translation>
    </message>
    <message>
        <source>Welcome to %1.</source>
        <translation>%1 க்கு வரவேற்கிறோம்.</translation>
    </message>
    <message>
        <source>As this is the first time the program is launched, you can choose where %1 will store its data.</source>
        <translation>இது முதல் முறையாக துவங்கியது, நீங்கள் %1 அதன் தரவை எங்கு சேமித்து வைக்கும் என்பதை தேர்வு செய்யலாம்.</translation>
    </message>
    <message>
        <source>When you click OK, %1 will begin to download and process the full %4 block chain (%2GB) starting with the earliest transactions in %3 when %4 initially launched.</source>
        <translation>நீங்கள் சரி என்பதைக் கிளிக் செய்தால் %1 ஆரம்பத்தில் %4 இல் ஆரம்பிக்கப்பட்ட %3 இன் ஆரம்ப பரிவர்த்தனைகளைத் தொடங்கும் போது முழு %4 தொகுதி சங்கிலி (%2GB) பதிவிறக்க மற்றும் செயலாக்கத் தொடங்கும்.</translation>
    </message>
    <message>
        <source>This initial synchronisation is very demanding, and may expose hardware problems with your computer that had previously gone unnoticed. Each time you run %1, it will continue downloading where it left off.</source>
        <translation>இந்த ஆரம்ப ஒத்திசைவு மிகவும் கோரி வருகிறது, முன்பு கவனிக்கப்படாத உங்கள் கணினியுடன் வன்பொருள் சிக்கல்களை அம்பலப்படுத்தலாம். ஒவ்வொரு முறையும் நீங்கள் %1 ரன் இயங்கும் போது, ​​அது எங்கிருந்து வெளியேறும் என்பதைத் தொடர்ந்து பதிவிறக்கும்.</translation>
    </message>
    <message>
        <source>If you have chosen to limit block chain storage (pruning), the historical data must still be downloaded and processed, but will be deleted afterward to keep your disk usage low.</source>
        <translation>தடுப்பு சங்கிலி சேமிப்பகத்தை (கத்தரித்து) கட்டுப்படுத்த நீங்கள் தேர்ந்தெடுக்கப்பட்டிருந்தால், வரலாற்றுத் தரவுகள் இன்னும் பதிவிறக்கம் செய்யப்பட்டு, செயல்படுத்தப்பட வேண்டும், ஆனால் உங்கள் வட்டுப் பயன்பாட்டை குறைவாக வைத்திருப்பதற்குப் பிறகு நீக்கப்படும்.</translation>
    </message>
    <message>
        <source>Use the default data directory</source>
        <translation>இயல்புநிலை தரவு கோப்பகத்தைப் பயன்படுத்தவும்</translation>
    </message>
    <message>
        <source>Use a custom data directory:</source>
        <translation>தனிப்பயன் தரவு கோப்பகத்தைப் பயன்படுத்தவும்:</translation>
    </message>
    <message>
        <source>Bitcoin</source>
        <translation>Bitcoin</translation>
    </message>
    <message>
        <source>At least %1 GB of data will be stored in this directory, and it will grow over time.</source>
        <translation>குறைந்தது %1 ஜிபி தரவு இந்த அடைவில் சேமிக்கப்படும், மேலும் காலப்போக்கில் அது வளரும்.</translation>
    </message>
    <message>
        <source>Approximately %1 GB of data will be stored in this directory.</source>
        <translation>இந்த அடைவில் %1 ஜிபி தரவு சேமிக்கப்படும்.</translation>
    </message>
    <message>
        <source>%1 will download and store a copy of the Bitcoin block chain.</source>
        <translation>Bitcoin தொகுதி சங்கிலியின் நகலை %1 பதிவிறக்கம் செய்து சேமித்து வைக்கும்.</translation>
    </message>
    <message>
        <source>The wallet will also be stored in this directory.</source>
        <translation>பணத்தாள் இந்த அடைவில் சேமிக்கப்படும்.</translation>
    </message>
    <message>
        <source>Error: Specified data directory "%1" cannot be created.</source>
        <translation>பிழை: குறிப்பிட்ட தரவு அடைவு "%1" உருவாக்க முடியாது.</translation>
    </message>
    <message>
        <source>Error</source>
        <translation>பிழை</translation>
    </message>
    </context>
<context>
    <name>ModalOverlay</name>
    <message>
        <source>Form</source>
        <translation>படிவம்</translation>
    </message>
    <message>
        <source>Recent transactions may not yet be visible, and therefore your wallet's balance might be incorrect. This information will be correct once your wallet has finished synchronizing with the bitcoin network, as detailed below.</source>
        <translation>சமீபத்திய பரிவர்த்தனைகள் இன்னும் காணப்படாமல் இருக்கலாம், எனவே உங்கள் பணப்பையின் சமநிலை தவறாக இருக்கலாம். கீழே விவரிக்கப்பட்டுள்ளபடி, உங்கள் பணப்பை பிட்ஃபோனை நெட்வொர்க்குடன் ஒத்திசைக்க முடிந்ததும் இந்த தகவல் சரியாக இருக்கும்.</translation>
    </message>
    <message>
        <source>Attempting to spend bitcoins that are affected by not-yet-displayed transactions will not be accepted by the network.</source>
        <translation>இதுவரை காட்டப்படாத பரிவர்த்தனைகளால் பாதிக்கப்படும் பிட்னிக்களை செலவிடுவதற்கு முயற்சி பிணையத்தால் ஏற்கப்படாது.</translation>
    </message>
    <message>
        <source>Number of blocks left</source>
        <translation>மீதமுள்ள தொகுதிகள் உள்ளன</translation>
    </message>
    <message>
        <source>Unknown...</source>
        <translation>தெரியாதது ...</translation>
    </message>
    <message>
        <source>Last block time</source>
        <translation>கடைசி தடுப்பு நேரம்</translation>
    </message>
    <message>
        <source>Progress</source>
        <translation>முன்னேற்றம்</translation>
    </message>
    <message>
        <source>Progress increase per hour</source>
        <translation>மணி நேரத்திற்கு முன்னேற்றம் அதிகரிப்பு</translation>
    </message>
    <message>
        <source>calculating...</source>
        <translation>கணக்கிடுகிறது ...</translation>
    </message>
    <message>
        <source>Estimated time left until synced</source>
        <translation>ஒத்திசைக்கப்படும் வரை மதிப்பிடப்பட்ட நேரங்கள் உள்ளன</translation>
    </message>
    <message>
        <source>Hide</source>
        <translation>மறை</translation>
    </message>
    <message>
        <source>Unknown. Syncing Headers (%1, %2%)...</source>
        <translation>தெரியாத. தலைப்புகளை ஒத்திசைக்கிறது (%1, %2%)</translation>
    </message>
</context>
<context>
    <name>OpenURIDialog</name>
>>>>>>> a284bbbe
    <message>
        <source>Copy quantity</source>
        <translation>அளவு அளவு</translation>
    </message>
    <message>
<<<<<<< HEAD
        <source>Copy fee</source>
        <translation>நகல் கட்டணம்</translation>
    </message>
=======
        <source>Open payment request from URI or file</source>
        <translation>URI அல்லது கோப்பிலிருந்து பணம் செலுத்துவதற்கான கோரிக்கையைத் திறக்கவும்</translation>
    </message>
    <message>
        <source>URI:</source>
        <translation>URI:</translation>
    </message>
    <message>
        <source>Select payment request file</source>
        <translation>பணம் கோரிக்கை கோப்பைத் தேர்ந்தெடுக்கவும்</translation>
    </message>
    <message>
        <source>Select payment request file to open</source>
        <translation>திறக்க கட்டணம் கோரிக்கை கோப்பைத் தேர்ந்தெடுக்கவும்</translation>
    </message>
</context>
<context>
    <name>OpenWalletActivity</name>
    </context>
<context>
    <name>OptionsDialog</name>
>>>>>>> a284bbbe
    <message>
        <source>Copy after fee</source>
        <translation>நகல் கட்டணம்</translation>
    </message>
    <message>
        <source>Copy bytes</source>
        <translation>பைட்டுகள் நகலெடுக்கவும்</translation>
    </message>
    <message>
<<<<<<< HEAD
        <source>Copy dust</source>
        <translation>தூசி நகலெடுக்கவும்</translation>
=======
        <source>Automatically start %1 after logging in to the system.</source>
        <translation>கணினியில் உள்நுழைந்தவுடன் தானாக %1 ஐ துவங்கவும்.</translation>
    </message>
    <message>
        <source>&amp;Start %1 on system login</source>
        <translation>கணினி உள்நுழைவில் %1 ஐத் தொடங்குங்கள்</translation>
    </message>
    <message>
        <source>Size of &amp;database cache</source>
        <translation>&amp; தரவுத்தள தேக்ககத்தின் அளவு</translation>
    </message>
    <message>
        <source>Number of script &amp;verification threads</source>
        <translation>ஸ்கிரிப்ட் &amp; சரிபார்ப்பு நூல்கள் எண்ணிக்கை</translation>
    </message>
    <message>
        <source>IP address of the proxy (e.g. IPv4: 127.0.0.1 / IPv6: ::1)</source>
        <translation>ப்ராக்ஸியின் IP முகவரி (எ.கா. IPv4: 127.0.0.1 / IPv6: :: 1)</translation>
    </message>
    <message>
        <source>Shows if the supplied default SOCKS5 proxy is used to reach peers via this network type.</source>
        <translation>வழங்கப்பட்ட முன்னிருப்பு SOCKS5 ப்ராக்ஸி இந்த நெட்வொர்க் வகையின் மூலம் சகலருக்கும் சென்றால் பயன்படுத்தப்படுகிறது.</translation>
    </message>
    <message>
        <source>Use separate SOCKS&amp;5 proxy to reach peers via Tor hidden services:</source>
        <translation>Tor மறைக்கப்பட்ட சேவைகளை வழியாக சகலரையும் அணுக தனித்த SOCKS &amp; 5 ப்ராக்ஸி பயன்படுத்தவும்</translation>
    </message>
    <message>
        <source>Hide the icon from the system tray.</source>
        <translation>கணினி தட்டில் இருந்து ஐகானை மறைக்கவும்.</translation>
    </message>
    <message>
        <source>&amp;Hide tray icon</source>
        <translation>தட்டில் ஐகானை மறை</translation>
    </message>
    <message>
        <source>Minimize instead of exit the application when the window is closed. When this option is enabled, the application will be closed only after selecting Exit in the menu.</source>
        <translation>சாளரத்தை மூடும்போது பயன்பாட்டை வெளியேற்றுவதற்குப் பதிலாக சிறிதாக்கவும். இந்த விருப்பம் இயக்கப்பட்டால், மெனுவில் வெளியேறு தேர்வு செய்த பின் மட்டுமே பயன்பாடு மூடப்படும்.</translation>
    </message>
    <message>
        <source>Third party URLs (e.g. a block explorer) that appear in the transactions tab as context menu items. %s in the URL is replaced by transaction hash. Multiple URLs are separated by vertical bar |.</source>
        <translation>பரிமாற்ற மெனு உருப்படிகளாக பரிவர்த்தனை தாவலில் தோன்றும் மூன்றாம் தரப்பு URL கள் (எ.கா. பிளாக் எக்ஸ்ப்ளோரர்). URL இல் %s ஆனது பரிவர்த்தனை ஹாஷ் மூலம் மாற்றப்பட்டுள்ளது. பல URL கள் செங்குத்துப் பட்டையால் பிரிக்கப்படுகின்றன.</translation>
    </message>
    <message>
        <source>Open the %1 configuration file from the working directory.</source>
        <translation>பணி அடைவில் இருந்து %1 உள்ளமைவு கோப்பை திறக்கவும்.</translation>
    </message>
    <message>
        <source>Open Configuration File</source>
        <translation>கட்டமைப்பு கோப்பை திற</translation>
    </message>
    <message>
        <source>Reset all client options to default.</source>
        <translation>அனைத்து வாடிக்கையாளர் விருப்பங்களையும் இயல்புநிலைக்கு மீட்டமைக்கவும்.</translation>
    </message>
    <message>
        <source>&amp;Reset Options</source>
        <translation>&amp; மீட்டமை விருப்பங்கள்</translation>
>>>>>>> a284bbbe
    </message>
    <message>
        <source>Copy change</source>
        <translation>மாற்றத்தை நகலெடுக்கவும்</translation>
    </message>
    <message>
<<<<<<< HEAD
        <source>yes</source>
        <translation>ஆம்</translation>
    </message>
    <message>
        <source>no</source>
        <translation>இல்லை</translation>
    </message>
    <message>
        <source>This label turns red if any recipient receives an amount smaller than the current dust threshold.</source>
        <translation>நடப்பு தூசி நிலையை விட குறைவான அளவு பெறுநரை பெறுமானால் இந்த லேபிள் சிவப்பு நிறமாக மாறும்.</translation>
    </message>
    <message>
        <source>(no label)</source>
        <translation>(லேபிள் இல்லை)</translation>
    </message>
    <message>
        <source>(change)</source>
        <translation>(மாற்றம்)</translation>
    </message>
</context>
<context>
    <name>EditAddressDialog</name>
    <message>
        <source>Edit Address</source>
        <translation>முகவரி திருத்த</translation>
    </message>
    <message>
        <source>&amp;Label</source>
        <translation>&amp; சிட்டை</translation>
    </message>
    <message>
        <source>The label associated with this address list entry</source>
        <translation>இந்த முகவரி பட்டியலுடன் தொடர்புடைய லேபிள்</translation>
    </message>
    <message>
        <source>The address associated with this address list entry. This can only be modified for sending addresses.</source>
        <translation>முகவரி முகவரியுடன் தொடர்புடைய முகவரி முகவரி. முகவரிகள் அனுப்புவதற்கு இது மாற்றியமைக்கப்படலாம்.</translation>
    </message>
    <message>
        <source>&amp;Address</source>
        <translation>&amp;முகவரி</translation>
    </message>
    <message>
        <source>New sending address</source>
        <translation>முகவரி அனுப்பும் புதியது</translation>
    </message>
    <message>
        <source>Edit receiving address</source>
        <translation>முகவரியைப் பெறுதல் திருத்து</translation>
    </message>
    <message>
        <source>Edit sending address</source>
        <translation>முகவரியை அனுப்புவதைத் திருத்து</translation>
    </message>
    <message>
        <source>Could not unlock wallet.</source>
        <translation>பணப்பை திறக்க முடியவில்லை.</translation>
    </message>
    <message>
        <source>New key generation failed.</source>
        <translation>புதிய முக்கிய தலைமுறை தோல்வியடைந்தது.</translation>
    </message>
</context>
<context>
    <name>FreespaceChecker</name>
    <message>
        <source>A new data directory will be created.</source>
        <translation>புதிய தரவு அடைவு உருவாக்கப்படும்.</translation>
    </message>
    <message>
        <source>name</source>
        <translation>பெயர்</translation>
    </message>
    <message>
        <source>Path already exists, and is not a directory.</source>
        <translation>பாதை ஏற்கனவே உள்ளது, மற்றும் ஒரு அடைவு இல்லை.</translation>
    </message>
    <message>
        <source>Cannot create data directory here.</source>
        <translation>இங்கே தரவு அடைவு உருவாக்க முடியாது.</translation>
    </message>
</context>
<context>
    <name>HelpMessageDialog</name>
    <message>
        <source>version</source>
        <translation>பதிப்பு</translation>
    </message>
    <message>
        <source>Command-line options</source>
        <translation>கட்டளை வரி விருப்பங்கள்</translation>
    </message>
</context>
<context>
    <name>Intro</name>
    <message>
        <source>Welcome</source>
        <translation>நல்வரவு</translation>
    </message>
    <message>
        <source>If you have chosen to limit block chain storage (pruning), the historical data must still be downloaded and processed, but will be deleted afterward to keep your disk usage low.</source>
        <translation>தடுப்பு சங்கிலி சேமிப்பகத்தை (கத்தரித்து) கட்டுப்படுத்த நீங்கள் தேர்ந்தெடுக்கப்பட்டிருந்தால், வரலாற்றுத் தரவுகள் இன்னும் பதிவிறக்கம் செய்யப்பட்டு, செயல்படுத்தப்பட வேண்டும், ஆனால் உங்கள் வட்டுப் பயன்பாட்டை குறைவாக வைத்திருப்பதற்குப் பிறகு நீக்கப்படும்.</translation>
    </message>
    <message>
        <source>Use the default data directory</source>
        <translation>இயல்புநிலை தரவு கோப்பகத்தைப் பயன்படுத்தவும்</translation>
    </message>
    <message>
        <source>Use a custom data directory:</source>
        <translation>தனிப்பயன் தரவு கோப்பகத்தைப் பயன்படுத்தவும்:</translation>
    </message>
    <message>
        <source>Bitcoin</source>
        <translation>Bitcoin</translation>
    </message>
    <message>
        <source>The wallet will also be stored in this directory.</source>
        <translation>பணத்தாள் இந்த அடைவில் சேமிக்கப்படும்.</translation>
    </message>
    <message>
        <source>Error</source>
        <translation>தவறு</translation>
    </message>
    </context>
<context>
    <name>ModalOverlay</name>
    <message>
        <source>Form</source>
        <translation>படிவம்</translation>
    </message>
    <message>
        <source>Recent transactions may not yet be visible, and therefore your wallet's balance might be incorrect. This information will be correct once your wallet has finished synchronizing with the bitcoin network, as detailed below.</source>
        <translation>சமீபத்திய பரிவர்த்தனைகள் இன்னும் காணப்படாமல் இருக்கலாம், எனவே உங்கள் பணப்பையின் சமநிலை தவறாக இருக்கலாம். கீழே விவரிக்கப்பட்டுள்ளபடி, உங்கள் பணப்பை பிட்ஃபோனை நெட்வொர்க்குடன் ஒத்திசைக்க முடிந்ததும் இந்த தகவல் சரியாக இருக்கும்.</translation>
    </message>
    <message>
        <source>Attempting to spend bitcoins that are affected by not-yet-displayed transactions will not be accepted by the network.</source>
        <translation>இதுவரை காட்டப்படாத பரிவர்த்தனைகளால் பாதிக்கப்படும் பிட்னிக்களை செலவிடுவதற்கு முயற்சி பிணையத்தால் ஏற்கப்படாது.</translation>
    </message>
    <message>
        <source>Number of blocks left</source>
        <translation>மீதமுள்ள தொகுதிகள் உள்ளன</translation>
    </message>
    <message>
        <source>Unknown...</source>
        <translation>தெரியாதது ...</translation>
    </message>
    <message>
        <source>Last block time</source>
        <translation>கடைசி தடுப்பு நேரம்</translation>
    </message>
    <message>
        <source>Progress</source>
        <translation>முன்னேற்றம்</translation>
    </message>
    <message>
        <source>Progress increase per hour</source>
        <translation>மணி நேரத்திற்கு முன்னேற்றம் அதிகரிப்பு</translation>
    </message>
    <message>
        <source>calculating...</source>
        <translation>கணக்கிடுகிறது ...</translation>
    </message>
    <message>
        <source>Estimated time left until synced</source>
        <translation>ஒத்திசைக்கப்படும் வரை மதிப்பிடப்பட்ட நேரங்கள் உள்ளன</translation>
    </message>
    <message>
        <source>Hide</source>
        <translation>மறை</translation>
    </message>
    </context>
<context>
    <name>OpenURIDialog</name>
    <message>
        <source>Open URI</source>
        <translation>URI-ஐ திற</translation>
    </message>
    <message>
        <source>Open payment request from URI or file</source>
        <translation>URI அல்லது கோப்பிலிருந்து பணம் செலுத்துவதற்கான கோரிக்கையைத் திறக்கவும்</translation>
    </message>
    <message>
        <source>URI:</source>
        <translation>URI:</translation>
    </message>
    <message>
        <source>Select payment request file</source>
        <translation>பணம் கோரிக்கை கோப்பைத் தேர்ந்தெடுக்கவும்</translation>
    </message>
    <message>
        <source>Select payment request file to open</source>
        <translation>திறக்க கட்டணம் கோரிக்கை கோப்பைத் தேர்ந்தெடுக்கவும்</translation>
    </message>
</context>
<context>
    <name>OptionsDialog</name>
    <message>
        <source>Options</source>
        <translation>விருப்பத்தேர்வு</translation>
    </message>
    <message>
        <source>&amp;Main</source>
        <translation>&amp;தலைமை</translation>
    </message>
    <message>
        <source>Size of &amp;database cache</source>
        <translation>&amp; தரவுத்தள தேக்ககத்தின் அளவு</translation>
    </message>
    <message>
        <source>Number of script &amp;verification threads</source>
        <translation>ஸ்கிரிப்ட் &amp; சரிபார்ப்பு நூல்கள் எண்ணிக்கை</translation>
    </message>
    <message>
        <source>IP address of the proxy (e.g. IPv4: 127.0.0.1 / IPv6: ::1)</source>
        <translation>ப்ராக்ஸியின் IP முகவரி (எ.கா. IPv4: 127.0.0.1 / IPv6: :: 1)</translation>
    </message>
    <message>
        <source>Shows if the supplied default SOCKS5 proxy is used to reach peers via this network type.</source>
        <translation>வழங்கப்பட்ட முன்னிருப்பு SOCKS5 ப்ராக்ஸி இந்த நெட்வொர்க் வகையின் மூலம் சகலருக்கும் சென்றால் பயன்படுத்தப்படுகிறது.</translation>
    </message>
    <message>
        <source>Use separate SOCKS&amp;5 proxy to reach peers via Tor hidden services:</source>
        <translation>Tor மறைக்கப்பட்ட சேவைகளை வழியாக சகலரையும் அணுக தனித்த SOCKS &amp; 5 ப்ராக்ஸி பயன்படுத்தவும்</translation>
    </message>
    <message>
        <source>Hide the icon from the system tray.</source>
        <translation>கணினி தட்டில் இருந்து ஐகானை மறைக்கவும்.</translation>
    </message>
    <message>
        <source>&amp;Hide tray icon</source>
        <translation>தட்டில் ஐகானை மறை</translation>
    </message>
    <message>
        <source>Minimize instead of exit the application when the window is closed. When this option is enabled, the application will be closed only after selecting Exit in the menu.</source>
        <translation>சாளரத்தை மூடும்போது பயன்பாட்டை வெளியேற்றுவதற்குப் பதிலாக சிறிதாக்கவும். இந்த விருப்பம் இயக்கப்பட்டால், மெனுவில் வெளியேறு தேர்வு செய்த பின் மட்டுமே பயன்பாடு மூடப்படும்.</translation>
    </message>
    <message>
        <source>Open Configuration File</source>
        <translation>கட்டமைப்பு கோப்பை திற</translation>
    </message>
    <message>
        <source>Reset all client options to default.</source>
        <translation>அனைத்து வாடிக்கையாளர் விருப்பங்களையும் இயல்புநிலைக்கு மீட்டமைக்கவும்.</translation>
    </message>
    <message>
        <source>&amp;Reset Options</source>
        <translation>&amp; மீட்டமை விருப்பங்கள்</translation>
    </message>
    <message>
        <source>&amp;Network</source>
        <translation>&amp;பிணையம்</translation>
    </message>
    <message>
=======
>>>>>>> a284bbbe
        <source>Disables some advanced features but all blocks will still be fully validated. Reverting this setting requires re-downloading the entire blockchain. Actual disk usage may be somewhat higher.</source>
        <translation>சில மேம்பட்ட அம்சங்களை முடக்குகிறது ஆனால் அனைத்து தொகுதிகள் இன்னும் முழுமையாக சரிபார்க்கப்படும். இந்த அமைப்பை மறுபரிசீலனை செய்வது முழுமையான blockchain ஐ மீண்டும் பதிவிறக்க வேண்டும். உண்மையான வட்டு பயன்பாடு ஓரளவு அதிகமாக இருக்கலாம்.</translation>
    </message>
    <message>
        <source>Prune &amp;block storage to</source>
        <translation>பிரவுன் &amp; தடுப்பு சேமிப்பு</translation>
    </message>
    <message>
        <source>GB</source>
        <translation>ஜிபி</translation>
    </message>
    <message>
        <source>Reverting this setting requires re-downloading the entire blockchain.</source>
        <translation>இந்த அமைப்பை மறுபரிசீலனை செய்வது முழுமையான blockchain ஐ மீண்டும் பதிவிறக்க வேண்டும்.</translation>
    </message>
    <message>
        <source>MiB</source>
        <translation>மெபி.பை.</translation>
    </message>
    <message>
        <source>(0 = auto, &lt;0 = leave that many cores free)</source>
        <translation>(0 = தானாக, &lt;0 = பல கருக்கள் விடுபடுகின்றன)</translation>
    </message>
    <message>
        <source>W&amp;allet</source>
        <translation>&amp;பணப்பை</translation>
    </message>
    <message>
        <source>Expert</source>
        <translation>வல்லுநர்</translation>
    </message>
    <message>
        <source>Enable coin &amp;control features</source>
        <translation>நாணயம் மற்றும் கட்டுப்பாட்டு அம்சங்களை இயக்கவும்</translation>
    </message>
    <message>
        <source>If you disable the spending of unconfirmed change, the change from a transaction cannot be used until that transaction has at least one confirmation. This also affects how your balance is computed.</source>
        <translation>உறுதிப்படுத்தப்படாத மாற்றத்தின் செலவினத்தை நீங்கள் முடக்கினால், பரிவர்த்தனையில் குறைந்தது ஒரு உறுதிப்படுத்தல் வரை பரிமாற்றத்திலிருந்து வரும் மாற்றம் பயன்படுத்தப்படாது. இது உங்கள் இருப்பு எவ்வாறு கணக்கிடப்படுகிறது என்பதைப் பாதிக்கிறது.</translation>
    </message>
    <message>
        <source>&amp;Spend unconfirmed change</source>
        <translation>&amp; உறுதிப்படுத்தப்படாத மாற்றத்தை செலவழிக்கவும்</translation>
    </message>
    <message>
        <source>Automatically open the Bitcoin client port on the router. This only works when your router supports UPnP and it is enabled.</source>
        <translation>ரூட்டரில் Bitcoin கிளையன்ட் போர்ட் தானாக திறக்க. இது உங்கள் திசைவி UPnP ஐ ஆதரிக்கும் போது மட்டுமே இயங்குகிறது.</translation>
    </message>
    <message>
        <source>Map port using &amp;UPnP</source>
        <translation>&amp; UPnP ஐப் பயன்படுத்தி வரைபடம் துறைமுகம்</translation>
    </message>
    <message>
        <source>Accept connections from outside.</source>
        <translation>வெளியே இருந்து இணைப்புகளை ஏற்கவும்.</translation>
    </message>
    <message>
        <source>Allow incomin&amp;g connections</source>
        <translation>Incomin &amp; g இணைப்புகளை அனுமதிக்கவும்</translation>
    </message>
    <message>
        <source>Connect to the Bitcoin network through a SOCKS5 proxy.</source>
        <translation>Bitcoin பிணையத்துடன் SOCKS5 ப்ராக்ஸி மூலம் இணைக்கவும்.</translation>
    </message>
    <message>
        <source>&amp;Connect through SOCKS5 proxy (default proxy):</source>
        <translation>&amp; SOCKS5 ப்ராக்ஸி மூலம் இணைக்கவும் (இயல்புநிலை ப்ராக்ஸி):</translation>
    </message>
    <message>
        <source>Proxy &amp;IP:</source>
        <translation>ப்ராக்சி ஐ பி:</translation>
    </message>
    <message>
        <source>&amp;Port:</source>
        <translation>&amp; போர்ட்:</translation>
    </message>
    <message>
        <source>Port of the proxy (e.g. 9050)</source>
        <translation>ப்ராக்ஸியின் போர்ட் (எ.கா 9050)</translation>
    </message>
    <message>
        <source>Used for reaching peers via:</source>
        <translation>சகாக்கள் வழியாக வருவதற்குப் பயன்படுத்தப்பட்டது:</translation>
    </message>
    <message>
        <source>IPv4</source>
        <translation>IPv4</translation>
    </message>
    <message>
        <source>IPv6</source>
        <translation>IPv6</translation>
    </message>
    <message>
        <source>Tor</source>
        <translation>Tor</translation>
    </message>
    <message>
        <source>Connect to the Bitcoin network through a separate SOCKS5 proxy for Tor hidden services.</source>
        <translation>டார் மறைக்கப்பட்ட சேவைகளை தனித்த SOCKS5 ப்ராக்ஸி மூலம் பிட்கோடு நெட்வொர்க்குடன் இணைக்கவும்.</translation>
    </message>
    <message>
        <source>&amp;Window</source>
        <translation>&amp;சாளரம்</translation>
    </message>
    <message>
        <source>Show only a tray icon after minimizing the window.</source>
        <translation>சாளரத்தை குறைப்பதன் பின்னர் ஒரு தட்டு ஐகானை மட்டும் காண்பி.</translation>
    </message>
    <message>
        <source>&amp;Minimize to the tray instead of the taskbar</source>
        <translation>&amp; Taskbar க்கு பதிலாக தட்டில் குறைக்கவும்</translation>
    </message>
    <message>
        <source>M&amp;inimize on close</source>
        <translation>எம் &amp; நெருக்கமாக உள்ளமை</translation>
    </message>
    <message>
        <source>&amp;Display</source>
        <translation>&amp;காட்டு</translation>
    </message>
    <message>
        <source>User Interface &amp;language:</source>
        <translation>பயனர் இடைமுகம் &amp; மொழி:</translation>
    </message>
    <message>
<<<<<<< HEAD
=======
        <source>The user interface language can be set here. This setting will take effect after restarting %1.</source>
        <translation>பயனர் இடைமுக மொழி இங்கே அமைக்கப்படலாம். %1 ஐ மறுதொடக்கம் செய்த பிறகு இந்த அமைப்பு செயல்படுத்தப்படும்.</translation>
    </message>
    <message>
>>>>>>> a284bbbe
        <source>&amp;Unit to show amounts in:</source>
        <translation>&amp; அளவு:</translation>
    </message>
    <message>
        <source>Choose the default subdivision unit to show in the interface and when sending coins.</source>
        <translation>இடைமுகத்தில் காண்பிக்க மற்றும் நாணயங்களை அனுப்புகையில் இயல்புநிலை துணைப்பிரிவு யூனிட்டை தேர்வு செய்யவும்.</translation>
    </message>
    <message>
        <source>Whether to show coin control features or not.</source>
        <translation>நாணயக் கட்டுப்பாட்டு அம்சங்களைக் காட்டலாமா அல்லது இல்லையா.</translation>
    </message>
    <message>
        <source>&amp;Third party transaction URLs</source>
        <translation>&amp; மூன்றாம் தரப்பு பரிவர்த்தனை URL கள்</translation>
    </message>
    <message>
        <source>Options set in this dialog are overridden by the command line or in the configuration file:</source>
        <translation>இந்த உரையாடலில் அமைக்கப்பட்டுள்ள விருப்பங்கள் கட்டளை வரியில் அல்லது கட்டமைப்பு கோப்பில் மீளமைக்கப்படும்:</translation>
    </message>
    <message>
        <source>&amp;OK</source>
        <translation>&amp;சரி</translation>
    </message>
    <message>
        <source>&amp;Cancel</source>
        <translation>&amp;ரத்து</translation>
    </message>
    <message>
        <source>default</source>
        <translation>இயல்புநிலை</translation>
    </message>
    <message>
        <source>none</source>
        <translation>none</translation>
    </message>
    <message>
        <source>Confirm options reset</source>
        <translation>விருப்பங்களை மீட்டமைக்கவும்</translation>
    </message>
    <message>
        <source>Client restart required to activate changes.</source>
        <translation>மாற்றங்களைச் செயல்படுத்த கிளையன் மறுதொடக்கம் தேவை.</translation>
    </message>
    <message>
        <source>Client will be shut down. Do you want to proceed?</source>
        <translation>கிளையண்ட் மூடப்படும். நீங்கள் தொடர விரும்புகிறீர்களா?</translation>
    </message>
    <message>
        <source>Configuration options</source>
        <translation>கட்டமைப்பு விருப்பங்கள்</translation>
    </message>
    <message>
        <source>The configuration file is used to specify advanced user options which override GUI settings. Additionally, any command-line options will override this configuration file.</source>
        <translation>GUI அமைப்புகளை மேலெழுதக்கூடிய மேம்பட்ட பயனர் விருப்பங்களைக் குறிப்பிட கட்டமைப்பு கோப்பு பயன்படுத்தப்படுகிறது. கூடுதலாக, எந்த கட்டளை வரி விருப்பங்கள் இந்த கட்டமைப்பு கோப்பு புறக்கணிக்க வேண்டும்.</translation>
    </message>
    <message>
        <source>Error</source>
        <translation>பிழை</translation>
    </message>
    <message>
        <source>The configuration file could not be opened.</source>
        <translation>கட்டமைப்பு கோப்பை திறக்க முடியவில்லை.</translation>
    </message>
    <message>
        <source>This change would require a client restart.</source>
        <translation>இந்த மாற்றம் கிளையன் மறுதொடக்கம் தேவைப்படும்.</translation>
    </message>
    <message>
        <source>The supplied proxy address is invalid.</source>
        <translation>வழங்கப்பட்ட ப்ராக்ஸி முகவரி தவறானது.</translation>
    </message>
</context>
<context>
    <name>OverviewPage</name>
    <message>
        <source>Form</source>
        <translation>படிவம்</translation>
    </message>
    <message>
        <source>The displayed information may be out of date. Your wallet automatically synchronizes with the Bitcoin network after a connection is established, but this process has not completed yet.</source>
        <translation>காட்டப்படும் தகவல் காலாவதியானதாக இருக்கலாம். ஒரு இணைப்பு நிறுவப்பட்ட பிறகு, உங்கள் பணப்பை தானாக பிட்கோடு நெட்வொர்க்குடன் ஒத்திசைக்கிறது, ஆனால் இந்த செயல்முறை இன்னும் முடிவடையவில்லை.</translation>
    </message>
    <message>
        <source>Watch-only:</source>
        <translation>பார்க்க மட்டுமே:</translation>
    </message>
    <message>
        <source>Available:</source>
        <translation>கிடைக்ககூடிய:</translation>
    </message>
    <message>
        <source>Your current spendable balance</source>
        <translation>உங்கள் தற்போதைய செலவிடத்தக்க இருப்பு</translation>
    </message>
    <message>
        <source>Pending:</source>
        <translation>நிலுவையில்:</translation>
    </message>
    <message>
        <source>Total of transactions that have yet to be confirmed, and do not yet count toward the spendable balance</source>
        <translation>இன்னும் உறுதிப்படுத்தப்பட வேண்டிய பரிவர்த்தனைகளின் மொத்த அளவு, இன்னும் செலவழித்த சமநிலையை நோக்கி கணக்கிடவில்லை</translation>
    </message>
    <message>
        <source>Immature:</source>
        <translation>முதிராத:</translation>
    </message>
    <message>
        <source>Mined balance that has not yet matured</source>
        <translation>இன்னும் முதிர்ச்சியடைந்த மின்கல சமநிலை</translation>
    </message>
    <message>
        <source>Balances</source>
        <translation>மீதி</translation>
    </message>
    <message>
        <source>Total:</source>
        <translation>மொத்தம்:</translation>
    </message>
    <message>
        <source>Your current total balance</source>
        <translation>உங்கள் தற்போதைய மொத்தச் சமநிலை</translation>
    </message>
    <message>
        <source>Your current balance in watch-only addresses</source>
        <translation>வாட்ச் மட்டும் முகவரிகள் உள்ள உங்கள் தற்போதைய இருப்பு</translation>
    </message>
    <message>
        <source>Spendable:</source>
        <translation>Spendable:</translation>
    </message>
    <message>
        <source>Recent transactions</source>
        <translation>சமீபத்திய பரிவர்த்தனைகள்</translation>
    </message>
    <message>
        <source>Unconfirmed transactions to watch-only addresses</source>
        <translation>உறுதிப்படுத்தப்படாத பரிவர்த்தனைகள் மட்டுமே பார்க்கும் முகவரிகள்</translation>
    </message>
    <message>
        <source>Mined balance in watch-only addresses that has not yet matured</source>
        <translation>இன்னும் முதிர்ச்சியடையாமல் இருக்கும் கண்காணிப்பு மட்டும் முகவரிகளில் மின்தடப்பு சமநிலை</translation>
    </message>
    <message>
        <source>Current total balance in watch-only addresses</source>
        <translation>தற்போதைய மொத்த சமநிலை வாட்ச் மட்டும் முகவரிகள்</translation>
    </message>
</context>
<context>
    <name>PaymentServer</name>
    <message>
        <source>Payment request error</source>
        <translation>கட்டணம் கோரிக்கை பிழை</translation>
    </message>
    <message>
        <source>Cannot start bitcoin: click-to-pay handler</source>
        <translation>Bitcoin தொடங்க முடியாது: கிளிக் க்கு ஊதியம் கையாளுதல்</translation>
    </message>
    <message>
        <source>URI handling</source>
        <translation>URI கையாளுதல்</translation>
    </message>
    <message>
        <source>'bitcoin://' is not a valid URI. Use 'bitcoin:' instead.</source>
        <translation>'bitcoin: //' சரியான URI அல்ல. அதற்கு பதிலாக 'பிட்கின்:' பயன்படுத்தவும்.</translation>
    </message>
    <message>
        <source>You are using a BIP70 URL which will be unsupported in the future.</source>
        <translation>நீங்கள் எதிர்காலத்தில் ஆதரிக்கப்படாத BIP70 URL ஐப் பயன்படுத்துகிறீர்கள்.</translation>
    </message>
    <message>
<<<<<<< HEAD
=======
        <source>Payment request fetch URL is invalid: %1</source>
        <translation>பணம் செலுத்தும் கோரிக்கை URL ஐ பெறுகிறது: %1</translation>
    </message>
    <message>
>>>>>>> a284bbbe
        <source>Cannot process payment request because BIP70 support was not compiled in.</source>
        <translation>கட்டண கோரிக்கையை செயல்படுத்த முடியவில்லை, ஏனெனில் BIP70 ஆதரவு தொகுக்கப்படவில்லை.</translation>
    </message>
    <message>
<<<<<<< HEAD
=======
        <source>Invalid payment address %1</source>
        <translation>தவறான கட்டண முகவரி %1</translation>
    </message>
    <message>
>>>>>>> a284bbbe
        <source>URI cannot be parsed! This can be caused by an invalid Bitcoin address or malformed URI parameters.</source>
        <translation>URI அலச முடியாது! தவறான பிட்கின் முகவரி அல்லது தவறான URI அளவுருக்கள் காரணமாக இது ஏற்படலாம்.</translation>
    </message>
    <message>
        <source>Payment request file handling</source>
        <translation>பணம் கோரிக்கை கோப்பு கையாளுதல்</translation>
    </message>
    <message>
        <source>Payment request file cannot be read! This can be caused by an invalid payment request file.</source>
        <translation>கட்டண கோரிக்கை கோப்பு படிக்க முடியாது! இது தவறான கட்டண கோரிக்கை கோப்பால் ஏற்படலாம்.</translation>
    </message>
    <message>
        <source>Payment request rejected</source>
        <translation>கட்டணம் கோரிக்கை நிராகரிக்கப்பட்டது</translation>
    </message>
    <message>
        <source>Payment request network doesn't match client network.</source>
        <translation>வாடிக்கையாளர் நெட்வொர்க்குடன் கட்டண கோரிக்கை பிணையம் பொருந்தவில்லை.</translation>
    </message>
    <message>
        <source>Payment request expired.</source>
        <translation>கட்டணம் கோரிக்கை காலாவதியானது.</translation>
    </message>
    <message>
        <source>Payment request is not initialized.</source>
        <translation>கட்டணம் கோரிக்கை ஆரம்பிக்கப்படவில்லை.</translation>
    </message>
    <message>
        <source>Unverified payment requests to custom payment scripts are unsupported.</source>
        <translation>தனிப்பயன் கட்டண ஸ்கிரிப்டுகளுக்கான சரிபார்க்கப்படாத கட்டண கோரிக்கைகள் ஆதரிக்கப்படவில்லை.</translation>
    </message>
    <message>
        <source>Invalid payment request.</source>
        <translation>தவறான கட்டண கோரிக்கை.</translation>
    </message>
    <message>
<<<<<<< HEAD
=======
        <source>Requested payment amount of %1 is too small (considered dust).</source>
        <translation>%1 இன் கோரப்பட்ட கட்டணம் அளவு மிகவும் குறைவாக உள்ளது (தூசி கருதப்படுகிறது).</translation>
    </message>
    <message>
        <source>Refund from %1</source>
        <translation>%1 இலிருந்து திரும்பப்பெறவும்</translation>
    </message>
    <message>
        <source>Payment request %1 is too large (%2 bytes, allowed %3 bytes).</source>
        <translation>கட்டணம் கோரிக்கை %1 மிக அதிகமாக உள்ளது (%2 பைட்டுகள், அனுமதிக்கப்பட்ட %3 பைட்டுகள்).</translation>
    </message>
    <message>
        <source>Error communicating with %1: %2</source>
        <translation>%1: %2 உடன் தொடர்புகொள்வதில் பிழை</translation>
    </message>
    <message>
>>>>>>> a284bbbe
        <source>Payment request cannot be parsed!</source>
        <translation>கட்டண கோரிக்கையை பாகுபடுத்த முடியாது!</translation>
    </message>
    <message>
<<<<<<< HEAD
=======
        <source>Bad response from server %1</source>
        <translation>%1 சேவையகத்திலிருந்து தவறான பதில்</translation>
    </message>
    <message>
>>>>>>> a284bbbe
        <source>Network request error</source>
        <translation>நெட்வொர்க் கோரிக்கை பிழை</translation>
    </message>
    <message>
        <source>Payment acknowledged</source>
        <translation>கட்டணம் ஒப்புக் கொண்டது</translation>
    </message>
</context>
<context>
    <name>PeerTableModel</name>
    <message>
        <source>User Agent</source>
        <translation>பயனர் முகவர்</translation>
    </message>
    <message>
        <source>Node/Service</source>
        <translation>கணு / சேவை</translation>
    </message>
    <message>
        <source>NodeId</source>
        <translation>NodeId</translation>
    </message>
    <message>
        <source>Ping</source>
        <translation>பிங்</translation>
    </message>
    <message>
        <source>Sent</source>
        <translation>அனுப்பிய</translation>
    </message>
    <message>
        <source>Received</source>
        <translation>பெறப்பட்டது</translation>
    </message>
</context>
<context>
    <name>QObject</name>
    <message>
        <source>Amount</source>
        <translation>விலை</translation>
    </message>
    <message>
<<<<<<< HEAD
        <source>%1 d</source>
        <translation>%1 d</translation>
    </message>
    <message>
        <source>%1 h</source>
        <translation>%1 h</translation>
    </message>
    <message>
        <source>%1 m</source>
        <translation>%1 m</translation>
    </message>
    <message>
        <source>%1 s</source>
        <translation>%1 s</translation>
    </message>
    <message>
        <source>None</source>
        <translation>யாரும்</translation>
    </message>
    <message>
        <source>N/A</source>
        <translation>N/A</translation>
    </message>
    <message>
        <source>%1 ms</source>
        <translation>%1 ms</translation>
    </message>
    <message>
        <source>%1 and %2</source>
        <translation>%1 மற்றும் %2</translation>
    </message>
    <message>
        <source>%1 B</source>
        <translation>%1 B</translation>
    </message>
    <message>
        <source>%1 KB</source>
        <translation>%1 KB</translation>
    </message>
    <message>
        <source>%1 MB</source>
        <translation>%1 MB</translation>
    </message>
    <message>
        <source>%1 GB</source>
        <translation>%1 GB</translation>
    </message>
    <message>
        <source>unknown</source>
        <translation>தெரியாத</translation>
    </message>
</context>
<context>
    <name>QObject::QObject</name>
    </context>
<context>
    <name>QRImageWidget</name>
    <message>
        <source>&amp;Save Image...</source>
        <translation>&amp; படத்தை சேமி ...</translation>
    </message>
    <message>
        <source>&amp;Copy Image</source>
        <translation>&amp;படத்தை நகலெடு</translation>
    </message>
    <message>
        <source>Save QR Code</source>
        <translation>QR குறியீடு சேமிக்கவும்</translation>
    </message>
    <message>
        <source>PNG Image (*.png)</source>
        <translation>PNG படம் (* .png)</translation>
    </message>
</context>
<context>
    <name>RPCConsole</name>
    <message>
        <source>N/A</source>
        <translation>N/A</translation>
    </message>
    <message>
        <source>Client version</source>
        <translation>வாடிக்கையாளர் பதிப்பு</translation>
    </message>
    <message>
        <source>&amp;Information</source>
        <translation>&amp;தகவல்</translation>
    </message>
    <message>
        <source>Debug window</source>
        <translation>பிழைத்திருத்த சாளரம்</translation>
    </message>
    <message>
        <source>General</source>
        <translation>பொது</translation>
    </message>
    <message>
        <source>Using BerkeleyDB version</source>
        <translation>BerkeleyDB பதிப்பைப் பயன்படுத்துதல்</translation>
    </message>
    <message>
        <source>Datadir</source>
        <translation>Datadir</translation>
    </message>
    <message>
        <source>Blocksdir</source>
        <translation>Blocksdir</translation>
    </message>
    <message>
        <source>Startup time</source>
        <translation>தொடக்க நேரம்</translation>
    </message>
    <message>
        <source>Network</source>
        <translation>பிணையம்</translation>
    </message>
    <message>
        <source>Name</source>
        <translation>பெயர்</translation>
    </message>
    <message>
        <source>Number of connections</source>
        <translation>இணைப்புகள் எண்ணிக்கை</translation>
    </message>
    <message>
        <source>Block chain</source>
        <translation>தடுப்பு சங்கிலி</translation>
    </message>
    <message>
        <source>Current number of blocks</source>
        <translation>தொகுதிகள் தற்போதைய எண்</translation>
    </message>
    <message>
        <source>Memory Pool</source>
        <translation>நினைவக குளம்</translation>
    </message>
    <message>
        <source>Current number of transactions</source>
        <translation>பரிவர்த்தனைகளின் தற்போதைய எண்</translation>
    </message>
    <message>
        <source>Memory usage</source>
        <translation>நினைவக பயன்பாடு</translation>
    </message>
    <message>
        <source>Wallet: </source>
        <translation>கைப்பை:</translation>
    </message>
    <message>
        <source>(none)</source>
        <translation>(ஏதுமில்லை)</translation>
    </message>
    <message>
        <source>&amp;Reset</source>
        <translation>&amp; மீட்டமை</translation>
    </message>
    <message>
        <source>Received</source>
        <translation>பெறப்பட்டது</translation>
    </message>
    <message>
        <source>Sent</source>
        <translation>அனுப்பிய</translation>
    </message>
    <message>
        <source>&amp;Peers</source>
        <translation>&amp;சக</translation>
    </message>
    <message>
        <source>Banned peers</source>
        <translation>தடைசெய்யப்பட்டவர்கள்</translation>
=======
        <source>Enter a Bitcoin address (e.g. %1)</source>
        <translation>ஒரு விக்கிபீடியா முகவரியை உள்ளிடவும் (எ.கா. %1)</translation>
    </message>
    <message>
        <source>%1 d</source>
        <translation>%1 d</translation>
>>>>>>> a284bbbe
    </message>
    <message>
        <source>Select a peer to view detailed information.</source>
        <translation>விரிவான தகவலைப் பார்வையிட ஒரு சகவரைத் தேர்ந்தெடுக்கவும்.</translation>
    </message>
    <message>
<<<<<<< HEAD
        <source>Whitelisted</source>
        <translation>அனுமதிக்கப்பட்டவை</translation>
    </message>
    <message>
        <source>Direction</source>
        <translation>திசை</translation>
=======
        <source>%1 m</source>
        <translation>%1 m</translation>
    </message>
    <message>
        <source>%1 s</source>
        <translation>%1 s</translation>
    </message>
    <message>
        <source>None</source>
        <translation>யாரும்</translation>
    </message>
    <message>
        <source>N/A</source>
        <translation>N/A</translation>
>>>>>>> a284bbbe
    </message>
    <message>
        <source>Version</source>
        <translation>பதிப்பு</translation>
    </message>
    <message>
        <source>Starting Block</source>
        <translation>பிளாக் தொடங்குகிறது</translation>
    </message>
    <message>
        <source>Synced Headers</source>
        <translation>ஒத்திசைக்கப்பட்ட தலைப்புகள்</translation>
    </message>
    <message>
        <source>Synced Blocks</source>
        <translation>ஒத்திசைக்கப்பட்ட பிளாக்ஸ்</translation>
    </message>
    <message>
        <source>User Agent</source>
        <translation>பயனர் முகவர்</translation>
    </message>
    <message>
        <source>Decrease font size</source>
        <translation>எழுத்துரு அளவைக் குறைக்கவும்</translation>
    </message>
<<<<<<< HEAD
=======
    <message>
        <source>Error: Specified data directory "%1" does not exist.</source>
        <translation>பிழை: குறிப்பிட்ட தரவு அடைவு "%1" இல்லை.</translation>
    </message>
    <message>
        <source>Error: Cannot parse configuration file: %1.</source>
        <translation>பிழை: கட்டமைப்பு கோப்பை அலச முடியவில்லை: %1.</translation>
    </message>
    <message>
        <source>Error: %1</source>
        <translation>பிழை: %1</translation>
    </message>
    <message>
        <source>%1 didn't yet exit safely...</source>
        <translation>%1 இன்னும் பாதுகாப்பாக வெளியேறவில்லை ...</translation>
    </message>
    <message>
        <source>unknown</source>
        <translation>தெரியாத</translation>
    </message>
</context>
<context>
    <name>QRImageWidget</name>
    <message>
        <source>&amp;Save Image...</source>
        <translation>&amp; படத்தை சேமி ...</translation>
    </message>
    <message>
        <source>&amp;Copy Image</source>
        <translation>&amp;படத்தை நகலெடு</translation>
    </message>
    <message>
        <source>Resulting URI too long, try to reduce the text for label / message.</source>
        <translation>யு.ஐ.ஐ. முடிவுக்கு நீண்ட காலம், லேபிள் / செய்திக்கு உரைகளை குறைக்க முயற்சிக்கவும்.</translation>
    </message>
    <message>
        <source>Error encoding URI into QR Code.</source>
        <translation>QR குறியீட்டில் யு.ஆர்.ஐ குறியாக்கப் பிழை.</translation>
    </message>
    <message>
        <source>Save QR Code</source>
        <translation>QR குறியீடு சேமிக்கவும்</translation>
    </message>
    <message>
        <source>PNG Image (*.png)</source>
        <translation>PNG படம் (* .png)</translation>
    </message>
</context>
<context>
    <name>RPCConsole</name>
>>>>>>> a284bbbe
    <message>
        <source>Increase font size</source>
        <translation>எழுத்துரு அளவை அதிகரிக்கவும்</translation>
    </message>
    <message>
<<<<<<< HEAD
=======
        <source>Client version</source>
        <translation>வாடிக்கையாளர் பதிப்பு</translation>
    </message>
    <message>
        <source>&amp;Information</source>
        <translation>&amp;தகவல்</translation>
    </message>
    <message>
        <source>Debug window</source>
        <translation>பிழைத்திருத்த சாளரம்</translation>
    </message>
    <message>
        <source>General</source>
        <translation>பொது</translation>
    </message>
    <message>
        <source>Using BerkeleyDB version</source>
        <translation>BerkeleyDB பதிப்பைப் பயன்படுத்துதல்</translation>
    </message>
    <message>
        <source>Datadir</source>
        <translation>Datadir</translation>
    </message>
    <message>
        <source>To specify a non-default location of the data directory use the '%1' option.</source>
        <translation>தரவு அடைவின் இயல்புநிலை இருப்பிடத்தை குறிப்பிட ' %1' விருப்பத்தை பயன்படுத்தவும்.</translation>
    </message>
    <message>
        <source>Blocksdir</source>
        <translation>Blocksdir</translation>
    </message>
    <message>
        <source>To specify a non-default location of the blocks directory use the '%1' option.</source>
        <translation>தொகுதிகள் அடைவின் இயல்புநிலை இருப்பிடத்தை குறிப்பிட ' %1' விருப்பத்தை பயன்படுத்தவும்.</translation>
    </message>
    <message>
        <source>Startup time</source>
        <translation>தொடக்க நேரம்</translation>
    </message>
    <message>
        <source>Network</source>
        <translation>பிணையம்</translation>
    </message>
    <message>
        <source>Name</source>
        <translation>பெயர்</translation>
    </message>
    <message>
        <source>Number of connections</source>
        <translation>இணைப்புகள் எண்ணிக்கை</translation>
    </message>
    <message>
        <source>Block chain</source>
        <translation>தடுப்பு சங்கிலி</translation>
    </message>
    <message>
        <source>Current number of blocks</source>
        <translation>தொகுதிகள் தற்போதைய எண்</translation>
    </message>
    <message>
        <source>Memory Pool</source>
        <translation>நினைவக குளம்</translation>
    </message>
    <message>
        <source>Current number of transactions</source>
        <translation>பரிவர்த்தனைகளின் தற்போதைய எண்</translation>
    </message>
    <message>
        <source>Memory usage</source>
        <translation>நினைவக பயன்பாடு</translation>
    </message>
    <message>
        <source>Wallet: </source>
        <translation>கைப்பை:</translation>
    </message>
    <message>
        <source>(none)</source>
        <translation>(ஏதுமில்லை)</translation>
    </message>
    <message>
        <source>&amp;Reset</source>
        <translation>&amp; மீட்டமை</translation>
    </message>
    <message>
        <source>Received</source>
        <translation>பெறப்பட்டது</translation>
    </message>
    <message>
        <source>Sent</source>
        <translation>அனுப்பிய</translation>
    </message>
    <message>
        <source>&amp;Peers</source>
        <translation>&amp;சக</translation>
    </message>
    <message>
        <source>Banned peers</source>
        <translation>தடைசெய்யப்பட்டவர்கள்</translation>
    </message>
    <message>
        <source>Select a peer to view detailed information.</source>
        <translation>விரிவான தகவலைப் பார்வையிட ஒரு சகவரைத் தேர்ந்தெடுக்கவும்.</translation>
    </message>
    <message>
        <source>Whitelisted</source>
        <translation>அனுமதிக்கப்பட்டவை</translation>
    </message>
    <message>
        <source>Direction</source>
        <translation>திசை</translation>
    </message>
    <message>
        <source>Version</source>
        <translation>பதிப்பு</translation>
    </message>
    <message>
        <source>Starting Block</source>
        <translation>பிளாக் தொடங்குகிறது</translation>
    </message>
    <message>
        <source>Synced Headers</source>
        <translation>ஒத்திசைக்கப்பட்ட தலைப்புகள்</translation>
    </message>
    <message>
        <source>Synced Blocks</source>
        <translation>ஒத்திசைக்கப்பட்ட பிளாக்ஸ்</translation>
    </message>
    <message>
        <source>User Agent</source>
        <translation>பயனர் முகவர்</translation>
    </message>
    <message>
        <source>Open the %1 debug log file from the current data directory. This can take a few seconds for large log files.</source>
        <translation>தற்போதைய தரவு அடைவில் இருந்து %1 பிழைத்திருத்த பதிவு கோப்பைத் திறக்கவும். இது பெரிய பதிவு கோப்புகளை சில விநாடிகள் எடுக்கலாம்.</translation>
    </message>
    <message>
        <source>Decrease font size</source>
        <translation>எழுத்துரு அளவைக் குறைக்கவும்</translation>
    </message>
    <message>
        <source>Increase font size</source>
        <translation>எழுத்துரு அளவை அதிகரிக்கவும்</translation>
    </message>
    <message>
>>>>>>> a284bbbe
        <source>Services</source>
        <translation>சேவைகள்</translation>
    </message>
    <message>
        <source>Ban Score</source>
        <translation>பான் ஸ்கோர்</translation>
    </message>
    <message>
        <source>Connection Time</source>
        <translation>இணைப்பு நேரம்</translation>
    </message>
    <message>
        <source>Last Send</source>
        <translation>கடைசி அனுப்பவும்</translation>
    </message>
    <message>
        <source>Last Receive</source>
        <translation>கடைசியாக பெறவும்</translation>
    </message>
    <message>
        <source>Ping Time</source>
        <translation>பிங் நேரம்</translation>
    </message>
    <message>
        <source>The duration of a currently outstanding ping.</source>
        <translation>தற்போது நிலுவையில் இருக்கும் பிங் கால.</translation>
    </message>
    <message>
        <source>Ping Wait</source>
        <translation>பிங் காத்திருக்கவும்</translation>
    </message>
    <message>
        <source>Min Ping</source>
        <translation>குறைந்த பிங்</translation>
    </message>
    <message>
        <source>Time Offset</source>
        <translation>நேரம் ஆஃப்செட்</translation>
    </message>
    <message>
        <source>Last block time</source>
        <translation>கடைசி தடுப்பு நேரம்</translation>
    </message>
    <message>
        <source>&amp;Open</source>
        <translation>&amp;திற</translation>
    </message>
    <message>
        <source>&amp;Console</source>
        <translation>&amp;பணியகம்</translation>
    </message>
    <message>
        <source>&amp;Network Traffic</source>
        <translation>&amp; நெட்வொர்க் ட்ராஃபிக்</translation>
    </message>
    <message>
        <source>Totals</source>
        <translation>மொத்தம்</translation>
    </message>
    <message>
        <source>In:</source>
        <translation>உள்ளே:</translation>
    </message>
    <message>
        <source>Out:</source>
        <translation>வெளியே:</translation>
    </message>
    <message>
        <source>Debug log file</source>
        <translation>பதிவுப் பதிவுக் கோப்பு</translation>
    </message>
    <message>
        <source>Clear console</source>
        <translation>பணியகத்தை அழிக்கவும்</translation>
    </message>
    <message>
        <source>1 &amp;hour</source>
        <translation>1 &amp;மணி</translation>
    </message>
    <message>
        <source>1 &amp;day</source>
        <translation>1 &amp;நாள்</translation>
    </message>
    <message>
        <source>1 &amp;week</source>
        <translation>1 &amp;வாரம்</translation>
    </message>
    <message>
        <source>1 &amp;year</source>
        <translation>1 &amp;ஆண்டு</translation>
    </message>
    <message>
        <source>&amp;Disconnect</source>
        <translation>&amp; துண்டி</translation>
    </message>
    <message>
        <source>Ban for</source>
        <translation>தடை செய்</translation>
    </message>
    <message>
        <source>&amp;Unban</source>
        <translation>&amp; நீக்கு</translation>
    </message>
    <message>
<<<<<<< HEAD
=======
        <source>Welcome to the %1 RPC console.</source>
        <translation>%1 RPC பணியகத்திற்கு வரவேற்கிறோம்.</translation>
    </message>
    <message>
        <source>Use up and down arrows to navigate history, and %1 to clear screen.</source>
        <translation>வரலாற்றை நகர்த்த, அம்புக்குறியைப் பயன்படுத்தவும் மற்றும் திரையை அழிக்க %1 ஐப் பயன்படுத்தவும்.</translation>
    </message>
    <message>
        <source>Type %1 for an overview of available commands.</source>
        <translation>கிடைக்கும் கட்டளைகளின் கண்ணோட்டத்திற்கு %1 ஐ தட்டச்சு செய்க.</translation>
    </message>
    <message>
        <source>For more information on using this console type %1.</source>
        <translation>இந்த பணியிட வகை %1 ஐப் பயன்படுத்துவதற்கான மேலும் தகவலுக்கு.</translation>
    </message>
    <message>
>>>>>>> a284bbbe
        <source>WARNING: Scammers have been active, telling users to type commands here, stealing their wallet contents. Do not use this console without fully understanding the ramifications of a command.</source>
        <translation>எச்சரிக்கை: Scammers செயலில் இருந்தன, பயனர்களுக்கு இங்கே கட்டளைகளை தட்டச்சு செய்ய, தங்கள் பணப்பை உள்ளடக்கங்களை திருடி. கட்டளையின் கிளைகளை முழுமையாக புரிந்துகொள்ளாமல் இந்த பணியகத்தை பயன்படுத்த வேண்டாம்.</translation>
    </message>
    <message>
        <source>Network activity disabled</source>
        <translation>நெட்வொர்க் செயல்பாடு முடக்கப்பட்டது</translation>
    </message>
    <message>
        <source>Executing command without any wallet</source>
        <translation>எந்த பணமும் இல்லாமல் கட்டளையை நிறைவேற்றும்</translation>
    </message>
    <message>
<<<<<<< HEAD
=======
        <source>Executing command using "%1" wallet</source>
        <translation>கட்டளையை "%1" பணியகத்தை பயன்படுத்துகிறது</translation>
    </message>
    <message>
        <source>(node id: %1)</source>
        <translation>(கணு ஐடி: %1)</translation>
    </message>
    <message>
>>>>>>> a284bbbe
        <source>via %1</source>
        <translation>via %1</translation>
    </message>
    <message>
        <source>never</source>
        <translation>ஒருபோதும்</translation>
    </message>
    <message>
        <source>Inbound</source>
        <translation>உள்வரும்</translation>
    </message>
    <message>
        <source>Outbound</source>
        <translation>வெளி செல்லும்</translation>
    </message>
    <message>
        <source>Yes</source>
        <translation>ஆம்</translation>
    </message>
    <message>
        <source>No</source>
        <translation>மறு</translation>
    </message>
    <message>
        <source>Unknown</source>
        <translation>அறியப்படாத</translation>
    </message>
</context>
<context>
    <name>ReceiveCoinsDialog</name>
    <message>
        <source>&amp;Amount:</source>
        <translation>&amp;தொகை:</translation>
    </message>
    <message>
        <source>&amp;Label:</source>
        <translation>&amp;சிட்டை:</translation>
    </message>
    <message>
        <source>&amp;Message:</source>
        <translation>&amp;செய்தி:</translation>
    </message>
    <message>
        <source>An optional message to attach to the payment request, which will be displayed when the request is opened. Note: The message will not be sent with the payment over the Bitcoin network.</source>
        <translation>கோரிக்கையை திறக்கும் போது காட்டப்படும் இது பணம் கோரிக்கை இணைக்க ஒரு விருப்ப செய்தி. குறிப்பு: Bitcoin நெட்வொர்க்கில் பணம் செலுத்தியவுடன் செய்தி அனுப்பப்படாது.</translation>
    </message>
    <message>
        <source>An optional label to associate with the new receiving address.</source>
        <translation>புதிய பெறுதல் முகவரியுடன் தொடர்பு கொள்ள ஒரு விருப்ப லேபிள்.</translation>
    </message>
    <message>
        <source>Use this form to request payments. All fields are &lt;b&gt;optional&lt;/b&gt;.</source>
        <translation>பணம் செலுத்த வேண்டுமெனில் இந்த படிவத்தைப் பயன்படுத்தவும். அனைத்து துறைகள் விருப்பமானவை.</translation>
    </message>
    <message>
        <source>An optional amount to request. Leave this empty or zero to not request a specific amount.</source>
        <translation>கோரிக்கைக்கு விருப்பமான தொகை. ஒரு குறிப்பிட்ட தொகையை கோர வேண்டாம் இந்த வெற்று அல்லது பூஜ்ஜியத்தை விடு.</translation>
    </message>
    <message>
        <source>Clear all fields of the form.</source>
        <translation>படிவத்தின் அனைத்து துறையையும் அழி.</translation>
    </message>
    <message>
        <source>Clear</source>
        <translation>நீக்கு</translation>
    </message>
    <message>
        <source>Native segwit addresses (aka Bech32 or BIP-173) reduce your transaction fees later on and offer better protection against typos, but old wallets don't support them. When unchecked, an address compatible with older wallets will be created instead.</source>
        <translation>நேட்டிவ் செக்யூரிட் முகவரிகள் (ach Bech32 அல்லது BIP-173) உங்கள் பரிவர்த்தனைக் கட்டணத்தை பின்னர் குறைக்க மற்றும் எழுத்துப்பிழைகள் எதிராக சிறந்த பாதுகாப்பு வழங்க, ஆனால் பழைய பணப்பைகள் அவர்களுக்கு ஆதரவு இல்லை. Unchecked போது, ​​பழைய பணப்பைகள் இணக்கமான ஒரு முகவரியை பதிலாக உருவாக்கப்படும்.</translation>
    </message>
    <message>
        <source>Generate native segwit (Bech32) address</source>
        <translation>சொந்த segwit (Bech32) முகவரியை உருவாக்குங்கள்</translation>
    </message>
    <message>
        <source>Requested payments history</source>
<<<<<<< HEAD
        <translation>பணம் செலுத்திய வரலாறு</translation>
    </message>
    <message>
        <source>&amp;Request payment</source>
        <translation>கட்டணம் மற்றும் கோரிக்கை கட்டணம்</translation>
=======
        <translation>பணம் செலுத்திய வரலாறு கோரப்பட்டது</translation>
>>>>>>> a284bbbe
    </message>
    <message>
        <source>Show the selected request (does the same as double clicking an entry)</source>
        <translation>தேர்ந்தெடுக்கப்பட்ட கோரிக்கையை காட்டு (இரட்டை இடுகையை இரட்டை கிளிக் செய்தால்)</translation>
    </message>
    <message>
        <source>Show</source>
        <translation>காண்பி</translation>
    </message>
    <message>
        <source>Remove the selected entries from the list</source>
        <translation>பட்டியலில் இருந்து தேர்ந்தெடுக்கப்பட்ட உள்ளீடுகளை நீக்கவும்</translation>
    </message>
    <message>
        <source>Remove</source>
        <translation>நீக்கு</translation>
    </message>
    <message>
        <source>Copy URI</source>
        <translation>URI ஐ நகலெடு</translation>
    </message>
    <message>
        <source>Copy label</source>
        <translation>லேபிளை நகலெடு</translation>
    </message>
    <message>
        <source>Copy message</source>
        <translation>செய்தியை நகலெடுக்கவும்</translation>
    </message>
    <message>
        <source>Copy amount</source>
        <translation>நகல் நகல்</translation>
    </message>
</context>
<context>
    <name>ReceiveRequestDialog</name>
    <message>
        <source>QR Code</source>
        <translation>QR குறியீடு</translation>
    </message>
    <message>
        <source>Copy &amp;URI</source>
        <translation>நகலை &amp;URI</translation>
    </message>
    <message>
        <source>Copy &amp;Address</source>
        <translation>நகலை விலாசம்</translation>
    </message>
    <message>
        <source>&amp;Save Image...</source>
        <translation>&amp;படத்தை சேமி...</translation>
    </message>
    <message>
<<<<<<< HEAD
=======
        <source>Request payment to %1</source>
        <translation>%1 க்கு கட்டணம் கோரவும்</translation>
    </message>
    <message>
>>>>>>> a284bbbe
        <source>Payment information</source>
        <translation>கொடுப்பனவு தகவல்</translation>
    </message>
    <message>
        <source>URI</source>
        <translation>URI</translation>
    </message>
    <message>
        <source>Address</source>
        <translation>முகவரி</translation>
    </message>
    <message>
        <source>Amount</source>
        <translation>தொகை</translation>
    </message>
    <message>
        <source>Label</source>
        <translation>லேபிள்</translation>
    </message>
    <message>
        <source>Message</source>
        <translation>செய்தி</translation>
    </message>
    <message>
        <source>Wallet</source>
        <translation>பணப்பை</translation>
    </message>
<<<<<<< HEAD
    <message>
        <source>Resulting URI too long, try to reduce the text for label / message.</source>
        <translation>யு.ஐ.ஐ. முடிவுக்கு நீண்ட காலம், லேபிள் / செய்திக்கு உரைகளை குறைக்க முயற்சிக்கவும்.</translation>
    </message>
    <message>
        <source>Error encoding URI into QR Code.</source>
        <translation>QR குறியீட்டில் யு.ஆர்.ஐ குறியாக்கப் பிழை.</translation>
    </message>
=======
>>>>>>> a284bbbe
</context>
<context>
    <name>RecentRequestsTableModel</name>
    <message>
        <source>Date</source>
        <translation>தேதி</translation>
    </message>
    <message>
        <source>Label</source>
        <translation>லேபிள்</translation>
    </message>
    <message>
        <source>Message</source>
        <translation>செய்தி</translation>
    </message>
    <message>
        <source>(no label)</source>
        <translation>(லேபிள் இல்லை)</translation>
    </message>
    <message>
        <source>(no message)</source>
        <translation>(எந்த செய்தியும் இல்லை)</translation>
    </message>
    <message>
        <source>(no amount requested)</source>
        <translation>(தொகை கோரப்படவில்லை)</translation>
    </message>
    <message>
        <source>Requested</source>
        <translation>கோரப்பட்டது</translation>
    </message>
</context>
<context>
    <name>SendCoinsDialog</name>
    <message>
        <source>Send Coins</source>
        <translation>நாணயங்களை அனுப்பவும்</translation>
    </message>
    <message>
        <source>Coin Control Features</source>
        <translation>நாணயம் கட்டுப்பாடு அம்சங்கள்</translation>
    </message>
    <message>
        <source>Inputs...</source>
        <translation>உள்ளீடுகள் ...</translation>
    </message>
    <message>
        <source>automatically selected</source>
        <translation>தானாக தேர்ந்தெடுக்கப்பட்டது</translation>
    </message>
    <message>
        <source>Insufficient funds!</source>
        <translation>போதுமான பணம் இல்லை!</translation>
    </message>
    <message>
        <source>Quantity:</source>
        <translation>அளவு</translation>
    </message>
    <message>
        <source>Bytes:</source>
        <translation>பைட்டுகள்</translation>
    </message>
    <message>
        <source>Amount:</source>
        <translation>விலை</translation>
    </message>
    <message>
        <source>Fee:</source>
        <translation>கட்டணம்:</translation>
    </message>
    <message>
        <source>After Fee:</source>
        <translation>கட்டணத்திறகுப் பின்:</translation>
    </message>
    <message>
        <source>Change:</source>
        <translation>மாற்று:</translation>
    </message>
    <message>
        <source>If this is activated, but the change address is empty or invalid, change will be sent to a newly generated address.</source>
        <translation>இது செயல்படுத்தப்பட்டால், ஆனால் மாற்றம் முகவரி காலியாக உள்ளது அல்லது தவறானது, புதிதாக உருவாக்கப்பட்ட முகவரிக்கு மாற்றம் அனுப்பப்படும்.</translation>
    </message>
    <message>
        <source>Custom change address</source>
        <translation>விருப்ப மாற்று முகவரி</translation>
    </message>
    <message>
        <source>Transaction Fee:</source>
        <translation>பரிமாற்ற கட்டணம்:</translation>
    </message>
    <message>
        <source>Choose...</source>
        <translation>தேர்ந்தெடு...</translation>
    </message>
    <message>
        <source>Using the fallbackfee can result in sending a transaction that will take several hours or days (or never) to confirm. Consider choosing your fee manually or wait until you have validated the complete chain.</source>
        <translation>Fallbackfee பயன்படுத்தி ஒரு பரிவர்த்தனை அனுப்புவதன் மூலம் பல மணிநேரங்கள் அல்லது நாட்கள் (அல்லது ஒருபோதும்) உறுதிப்படுத்த முடியாது. உங்கள் கட்டணத்தை கைமுறையாக தேர்வு செய்யுங்கள் அல்லது முழு சங்கிலியை சரிபார்த்து வரும் வரை காத்திருக்கவும்.</translation>
    </message>
    <message>
        <source>Warning: Fee estimation is currently not possible.</source>
        <translation>எச்சரிக்கை: கட்டணம் மதிப்பீடு தற்போது சாத்தியமில்லை.</translation>
    </message>
    <message>
        <source>collapse fee-settings</source>
        <translation>கட்டண சரிவுகளை சரி செய்ய வேண்டும்</translation>
    </message>
    <message>
        <source>Specify a custom fee per kB (1,000 bytes) of the transaction's virtual size.

Note:  Since the fee is calculated on a per-byte basis, a fee of "100 satoshis per kB" for a transaction size of 500 bytes (half of 1 kB) would ultimately yield a fee of only 50 satoshis.</source>
        <translation>பரிமாற்றத்தின் மெய்நிகர் அளவுக்கு kB (1,000 பைட்டுகளுக்கு) ஒரு தனிபயன் கட்டணத்தை குறிப்பிடவும்.

குறிப்பு: கட்டணம் ஒவ்வொரு பைட் அடிப்படையில் கணக்கிடப்பட்டதால், 500 பைட்டுகள் (1 kB இன் பாதி) பரிவர்த்தனை அளவுக்கு "kB க்காக 100 satoshis" என்ற கட்டணம் இறுதியில் 50 சாத்தோஷிகளுக்கு கட்டணம் மட்டுமே கிடைக்கும்.</translation>
    </message>
    <message>
        <source>per kilobyte</source>
        <translation>ஒரு கிலோபைட்</translation>
    </message>
    <message>
        <source>Hide</source>
        <translation>மறை</translation>
    </message>
    <message>
        <source>Recommended:</source>
        <translation>பரிந்துரைக்கப்படுகிறது:</translation>
    </message>
    <message>
        <source>Custom:</source>
        <translation>விருப்ப:</translation>
    </message>
    <message>
        <source>(Smart fee not initialized yet. This usually takes a few blocks...)</source>
        <translation>(ஸ்மார்ட் கட்டணம் இன்னும் துவக்கப்படவில்லை இது பொதுவாக ஒரு சில தொகுதிகள் எடுக்கிறது ...)</translation>
    </message>
    <message>
        <source>Send to multiple recipients at once</source>
        <translation>ஒரே நேரத்தில் பல பெறுநர்களுக்கு அனுப்பவும்</translation>
    </message>
    <message>
        <source>Add &amp;Recipient</source>
        <translation>சேர் &amp; பெறுக</translation>
    </message>
    <message>
        <source>Clear all fields of the form.</source>
        <translation>படிவத்தின் அனைத்து துறையையும் அழி.</translation>
    </message>
    <message>
        <source>Dust:</source>
        <translation>டஸ்ட்</translation>
    </message>
    <message>
        <source>When there is less transaction volume than space in the blocks, miners as well as relaying nodes may enforce a minimum fee. Paying only this minimum fee is just fine, but be aware that this can result in a never confirming transaction once there is more demand for bitcoin transactions than the network can process.</source>
        <translation>தொகுதிகள் உள்ள இடத்தை விட குறைவான பரிவர்த்தனை அளவு இருக்கும் போது, ​​சுரங்க தொழிலாளர்கள் மற்றும் ரிலேடிங் முனைகள் குறைந்தபட்ச கட்டணத்தைச் செயல்படுத்தலாம். இந்த குறைந்தபட்ச கட்டணத்தை மட்டும் செலுத்துவது நன்றாக உள்ளது, ஆனால் நெட்வொர்க்கில் செயல்படுவதை விட bitcoin பரிவர்த்தனைகளுக்கு இன்னும் கோரிக்கை தேவைப்பட்டால் இது ஒருபோதும் உறுதிப்படுத்தாத பரிவர்த்தனைக்கு காரணமாக இருக்கலாம்.</translation>
    </message>
    <message>
        <source>A too low fee might result in a never confirming transaction (read the tooltip)</source>
        <translation>ஒரு மிக குறைந்த கட்டணம் ஒரு உறுதி பரிவர்த்தனை விளைவாக (உதவிக்குறிப்பு வாசிக்க)</translation>
    </message>
    <message>
        <source>Balance:</source>
        <translation>இருப்பு:</translation>
    </message>
    <message>
        <source>S&amp;end</source>
        <translation>&amp;அனுப்பு</translation>
    </message>
    <message>
        <source>Copy quantity</source>
        <translation>அளவு அளவு</translation>
    </message>
    <message>
        <source>Copy amount</source>
        <translation>நகல் நகல்</translation>
    </message>
    <message>
        <source>Copy fee</source>
        <translation>நகல் கட்டணம்</translation>
    </message>
    <message>
        <source>Copy after fee</source>
        <translation>நகல் கட்டணம்</translation>
    </message>
    <message>
        <source>Copy bytes</source>
        <translation>நகல் கட்டணம்</translation>
    </message>
    <message>
        <source>Copy dust</source>
        <translation>தூசி நகலெடுக்கவும்</translation>
    </message>
    <message>
        <source>Copy change</source>
        <translation>மாற்றத்தை நகலெடுக்கவும்</translation>
    </message>
    <message>
        <source>Payment request expired.</source>
        <translation>கட்டணம் கோரிக்கை காலாவதியானது.</translation>
    </message>
    <message>
        <source>(no label)</source>
        <translation>(லேபிள் இல்லை)</translation>
    </message>
</context>
<context>
    <name>SendCoinsEntry</name>
    <message>
        <source>A&amp;mount:</source>
        <translation>&amp;தொகை:</translation>
    </message>
    <message>
        <source>&amp;Label:</source>
        <translation>&amp;சிட்டை:</translation>
    </message>
    <message>
        <source>Alt+A</source>
        <translation>Alt+A</translation>
    </message>
    <message>
        <source>Alt+P</source>
        <translation>Alt+P</translation>
    </message>
    <message>
        <source>Message:</source>
        <translation>செய்தி:</translation>
    </message>
    </context>
<context>
    <name>SendConfirmationDialog</name>
    <message>
        <source>Yes</source>
        <translation>ஆம்</translation>
    </message>
</context>
<context>
    <name>ShutdownWindow</name>
    </context>
<context>
    <name>SignVerifyMessageDialog</name>
    <message>
        <source>Alt+A</source>
        <translation>Alt+A</translation>
    </message>
    <message>
        <source>Alt+P</source>
        <translation>Alt+P</translation>
    </message>
    <message>
        <source>Signature</source>
        <translation>கையொப்பம்</translation>
    </message>
    </context>
<context>
    <name>TrafficGraphWidget</name>
    <message>
        <source>KB/s</source>
        <translation>KB/s</translation>
    </message>
</context>
<context>
    <name>TransactionDesc</name>
    <message>
        <source>Date</source>
        <translation>தேதி</translation>
    </message>
    <message>
        <source>unknown</source>
        <translation>தெரியாத</translation>
    </message>
    <message>
        <source>Message</source>
        <translation>செய்தி</translation>
    </message>
    <message>
        <source>Amount</source>
        <translation>தொகை</translation>
    </message>
    </context>
<context>
    <name>TransactionDescDialog</name>
    </context>
<context>
    <name>TransactionTableModel</name>
    <message>
        <source>Date</source>
        <translation>தேதி</translation>
    </message>
    <message>
        <source>Label</source>
        <translation>லேபிள்</translation>
    </message>
    <message>
        <source>(no label)</source>
        <translation>(லேபிள் இல்லை)</translation>
    </message>
    </context>
<context>
    <name>TransactionView</name>
    <message>
<<<<<<< HEAD
=======
        <source>Today</source>
        <translation>இன்று</translation>
    </message>
    <message>
>>>>>>> a284bbbe
        <source>Copy address</source>
        <translation>முகவரி முகவரியை நகலெடுக்கவும்</translation>
    </message>
    <message>
        <source>Copy label</source>
        <translation>லேபிளை நகலெடு</translation>
    </message>
    <message>
        <source>Copy amount</source>
        <translation>நகல் நகல்</translation>
    </message>
    <message>
        <source>Copy transaction ID</source>
        <translation>பரிவர்த்தனை ஐடியை நகலெடு</translation>
    </message>
    <message>
        <source>Comma separated file (*.csv)</source>
        <translation>கமா பிரிக்கப்பட்ட கோப்பு</translation>
    </message>
    <message>
<<<<<<< HEAD
=======
        <source>Confirmed</source>
        <translation>உறுதியாக</translation>
    </message>
    <message>
>>>>>>> a284bbbe
        <source>Date</source>
        <translation>தேதி</translation>
    </message>
    <message>
        <source>Label</source>
        <translation>லேபிள்</translation>
    </message>
    <message>
        <source>Address</source>
        <translation>முகவரி</translation>
    </message>
    <message>
        <source>Exporting Failed</source>
        <translation>ஏற்றுமதி தோல்வியடைந்தது</translation>
    </message>
    </context>
<context>
    <name>UnitDisplayStatusBarControl</name>
    </context>
<context>
    <name>WalletController</name>
    </context>
<context>
    <name>WalletFrame</name>
    </context>
<context>
    <name>WalletModel</name>
    <message>
        <source>Send Coins</source>
        <translation>நாணயங்களை அனுப்பவும்</translation>
    </message>
    </context>
<context>
    <name>WalletView</name>
<<<<<<< HEAD
    <message>
        <source>Export the data in the current tab to a file</source>
        <translation>தற்போதைய தாவலில் தரவை ஒரு கோப்பிற்கு ஏற்றுமதி செய்க</translation>
    </message>
    </context>
<context>
    <name>bitcoin-core</name>
    <message>
        <source>NdovuCoin Core</source>
        <translation>NdovuCoin மையம்</translation>
    </message>
=======
>>>>>>> a284bbbe
    <message>
        <source>&amp;Export</source>
        <translation>&amp;ஏற்றுமதி</translation>
    </message>
    <message>
        <source>Export the data in the current tab to a file</source>
        <translation>தற்போதைய தாவலில் தரவை ஒரு கோப்பிற்கு ஏற்றுமதி செய்க</translation>
    </message>
    </context>
<context>
    <name>bitcoin-core</name>
    <message>
        <source>Insufficient funds</source>
        <translation>போதுமான பணம் இல்லை</translation>
    </message>
    </context>
</TS><|MERGE_RESOLUTION|>--- conflicted
+++ resolved
@@ -27,11 +27,7 @@
     </message>
     <message>
         <source>Delete the currently selected address from the list</source>
-<<<<<<< HEAD
-        <translation>தற்போது தேர்ந்தெடுக்கப்பட்ட முகவரி பட்டியலிலிருந்து நீக்கவும்</translation>
-=======
         <translation>பட்டியலிலிருந்து தற்போது தேர்ந்தெடுக்கப்பட்ட முகவரி நீக்கவும்</translation>
->>>>>>> a284bbbe
     </message>
     <message>
         <source>Enter address or label to search</source>
@@ -70,13 +66,8 @@
         <translation>இவை பணம் அனுப்புவதற்கு உங்கள் பிட்கின் முகவரிகள். நாணயங்களை அனுப்புவதற்கு முன் எப்பொழுதும் தொகையும் பெறுதலையும் சரிபார்க்கவும்.</translation>
     </message>
     <message>
-<<<<<<< HEAD
-        <source>These are your Bitcoin addresses for receiving payments. It is recommended to use a new receiving address for each transaction.</source>
-        <translation>இவை உங்கள் Bitcoin முகவரிகள் பணம் பெறுவதற்கு. ஒவ்வொரு பரிவர்த்தனைக்கும் புதிய பெறுதல் முகவரியைப் பயன்படுத்த பரிந்துரைக்கப்படுகிறது.</translation>
-=======
         <source>These are your Bitcoin addresses for receiving payments. Use the 'Create new receiving address' button in the receive tab to create new addresses.</source>
         <translation>பிட்காயின் பெறுவதற்காக உங்கள் முகவரி இவை. புதிய முகவரிகளை உருவாக்க 'புதிய முகவரியை உருவாக்கு' என்ற பட்டனை கிளிக் செய்யவும்.</translation>
->>>>>>> a284bbbe
     </message>
     <message>
         <source>&amp;Copy Address</source>
@@ -102,15 +93,11 @@
         <source>Exporting Failed</source>
         <translation>ஏற்றுமதி தோல்வியடைந்தது</translation>
     </message>
-<<<<<<< HEAD
-    </context>
-=======
     <message>
         <source>There was an error trying to save the address list to %1. Please try again.</source>
         <translation>முகவரி பட்டியலை %1 க்கு சேமிக்க முயற்சிக்கும் ஒரு பிழை ஏற்பட்டது. தயவுசெய்து மீண்டும் முயற்சி செய்க.</translation>
     </message>
 </context>
->>>>>>> a284bbbe
 <context>
     <name>AddressTableModel</name>
     <message>
@@ -130,11 +117,7 @@
     <name>AskPassphraseDialog</name>
     <message>
         <source>Passphrase Dialog</source>
-<<<<<<< HEAD
-        <translation>கடவுச்சொல் உரையாடல்</translation>
-=======
         <translation>கடவுச்சொல் உரையாடல் </translation>
->>>>>>> a284bbbe
     </message>
     <message>
         <source>Enter passphrase</source>
@@ -149,25 +132,12 @@
         <translation>புதிய கடவுச்சொற்றொடரைக் கோருக</translation>
     </message>
     <message>
-<<<<<<< HEAD
-        <source>Show password</source>
-        <translation>கடவுச்சொல்லை காட்டவும்</translation>
-    </message>
-    <message>
-        <source>Enter the new passphrase to the wallet.&lt;br/&gt;Please use a passphrase of &lt;b&gt;ten or more random characters&lt;/b&gt;, or &lt;b&gt;eight or more words&lt;/b&gt;.</source>
-        <translation>புதிய கடவுச்சொற்றொடரை வாலட்டில் சேர்க்கவும். பத்து அல்லது அதற்கு மேற்பட்ட சீரற்ற எழுத்துகள் அல்லது எட்டு அல்லது அதற்கு மேற்பட்ட சொற்களின் கடவுச்சொற்றொடரைப் பயன்படுத்தவும்.</translation>
-    </message>
-    <message>
-        <source>Encrypt wallet</source>
-        <translation>பணப்பையை குறியாக்கு</translation>
-=======
         <source>Show passphrase</source>
         <translation>கடவுச்சொல்லை காட்டு</translation>
     </message>
     <message>
         <source>Encrypt wallet</source>
         <translation>குறியாக்க பணப்பையை</translation>
->>>>>>> a284bbbe
     </message>
     <message>
         <source>This operation needs your wallet passphrase to unlock the wallet.</source>
@@ -183,23 +153,11 @@
     </message>
     <message>
         <source>Decrypt wallet</source>
-<<<<<<< HEAD
-        <translation>குறியாக்க பணப்பை</translation>
-    </message>
-    <message>
-        <source>Change passphrase</source>
-        <translation>கடவுச்சொல்லை மாற்றுக</translation>
-    </message>
-    <message>
-        <source>Enter the old passphrase and new passphrase to the wallet.</source>
-        <translation>பழைய கடவுச்சொற்றொடரை மற்றும் புதிய கடவுச்சொற்றொடரை பணப்பைக்கு சேர்க்கவும்.</translation>
-=======
         <translation>பணப்பை குறியாக்க</translation>
     </message>
     <message>
         <source>Change passphrase</source>
         <translation>கடுவு சொற்றொடரை மாற்று</translation>
->>>>>>> a284bbbe
     </message>
     <message>
         <source>Confirm wallet encryption</source>
@@ -218,13 +176,8 @@
         <translation>கைப்பை குறியாக்கம் செய்யப்பட்டது</translation>
     </message>
     <message>
-<<<<<<< HEAD
-        <source>Your wallet is now encrypted. Remember that encrypting your wallet cannot fully protect your bitcoins from being stolen by malware infecting your computer.</source>
-        <translation>உங்கள் பணப்பை இப்போது குறியாக்கப்பட்டுள்ளது. உங்கள் கணினியைப் பாதிக்கும் தீம்பொருளால் திருடப்பட்டதில் இருந்து உங்கள் பணப்பை முழுவதையும் பாதுகாக்க முடியாது என்பதை நினைவில் கொள்க.</translation>
-=======
         <source>Enter the new passphrase for the wallet.&lt;br/&gt;Please use a passphrase of &lt;b&gt;ten or more random characters&lt;/b&gt;, or &lt;b&gt;eight or more words&lt;/b&gt;.</source>
         <translation>வாலட்டை பாதுகாக்க புதிய கடவுச்சொல்லை உல்லிடவும். பத்து அல்லது அதற்கு மேற்பட்ட எழுத்துகள் அல்லது எட்டு அல்லது அதற்கு மேற்பட்ட எழுத்துக்களை கடவுச்சொல்லாக பயன்படுத்தவும்.</translation>
->>>>>>> a284bbbe
     </message>
     <message>
         <source>IMPORTANT: Any previous backups you have made of your wallet file should be replaced with the newly generated, encrypted wallet file. For security reasons, previous backups of the unencrypted wallet file will become useless as soon as you start using the new, encrypted wallet.</source>
@@ -337,13 +290,10 @@
         <translation>&amp;என்க்ரிப்ட் பணப்பை...</translation>
     </message>
     <message>
-<<<<<<< HEAD
-=======
         <source>&amp;Backup Wallet...</source>
         <translation>&amp;1 இல் கட்டமைப்பு விருப்பங்களை மாற்றுக</translation>
     </message>
     <message>
->>>>>>> a284bbbe
         <source>&amp;Change Passphrase...</source>
         <translation>கடவுச்சொல்லை மாற்று &amp; ...</translation>
     </message>
@@ -368,24 +318,18 @@
         <translation>நெட்வொர்க் செயல்பாட்டை மீண்டும் இயக்க கிளிக் செய்க.</translation>
     </message>
     <message>
-<<<<<<< HEAD
-=======
         <source>Syncing Headers (%1%)...</source>
         <translation>தலைப்புகளை ஒத்திசைக்கிறது (%1%)</translation>
     </message>
     <message>
->>>>>>> a284bbbe
         <source>Reindexing blocks on disk...</source>
         <translation>வட்டில் தொகுதிகளை மறுஇயக்குகிறது ...</translation>
     </message>
     <message>
-<<<<<<< HEAD
-=======
         <source>Proxy is &lt;b&gt;enabled&lt;/b&gt;: %1</source>
         <translation>ப்ராக்ஸி இயக்கப்பட்டது: %1</translation>
     </message>
     <message>
->>>>>>> a284bbbe
         <source>Send coins to a Bitcoin address</source>
         <translation>ஒரு விக்கிபீடியா முகவரிக்கு நாணயங்களை அனுப்பவும்</translation>
     </message>
@@ -408,13 +352,6 @@
     <message>
         <source>&amp;Verify message...</source>
         <translation>&amp;செய்தியை சரிசெய்...</translation>
-<<<<<<< HEAD
-    </message>
-    <message>
-        <source>NdovuCoin</source>
-        <translation>NdovuCoin</translation>
-=======
->>>>>>> a284bbbe
     </message>
     <message>
         <source>&amp;Send</source>
@@ -493,13 +430,10 @@
         <translation>%1 பின்னால்</translation>
     </message>
     <message>
-<<<<<<< HEAD
-=======
         <source>Last received block was generated %1 ago.</source>
         <translation>கடைசியாக கிடைத்த தொகுதி %1 முன்பு உருவாக்கப்பட்டது.</translation>
     </message>
     <message>
->>>>>>> a284bbbe
         <source>Transactions after this will not yet be visible.</source>
         <translation>இதற்குப் பின் பரிமாற்றங்கள் இன்னும் காணப்படாது.</translation>
     </message>
@@ -528,13 +462,10 @@
         <translation>முகவரிகள் பெறுதல்</translation>
     </message>
     <message>
-<<<<<<< HEAD
-=======
         <source>Show the %1 help message to get a list with possible Bitcoin command-line options</source>
         <translation>சாத்தியமான Bitcoin கட்டளை-வரி விருப்பங்களைக் கொண்ட பட்டியலைப் பெற %1 உதவிச் செய்தியைக் காட்டு</translation>
     </message>
     <message>
->>>>>>> a284bbbe
         <source>&amp;Window</source>
         <translation>&amp;சாளரம்</translation>
     </message>
@@ -547,24 +478,14 @@
         <translation>பெரிதாக்கு</translation>
     </message>
     <message>
-<<<<<<< HEAD
-        <source>Restore</source>
-        <translation>மீட்டமை</translation>
-    </message>
-    <message>
-=======
->>>>>>> a284bbbe
         <source>Main Window</source>
         <translation>முதன்மை சாளரம்</translation>
     </message>
     <message>
-<<<<<<< HEAD
-=======
         <source>%1 client</source>
         <translation>%1 கிளையன்</translation>
     </message>
     <message>
->>>>>>> a284bbbe
         <source>Connecting to peers...</source>
         <translation>சக இணைக்கும்...</translation>
     </message>
@@ -573,13 +494,10 @@
         <translation>பிடித்துகொள்...</translation>
     </message>
     <message>
-<<<<<<< HEAD
-=======
         <source>Error: %1</source>
         <translation>பிழை: %1</translation>
     </message>
     <message>
->>>>>>> a284bbbe
         <source>Date: %1
 </source>
         <translation>தேதி: %1
@@ -715,1805 +633,1307 @@
         <translation>லேபிளை நகலெடு</translation>
     </message>
     <message>
-<<<<<<< HEAD
-<<<<<<< HEAD
-        <source>NdovuCoin</source>
-        <translation>NdovuCoin</translation>
-=======
         <source>Copy amount</source>
         <translation>நகல் நகல்</translation>
->>>>>>> upstream/0.18
-=======
+    </message>
+    <message>
+        <source>Copy transaction ID</source>
+        <translation>பரிவர்த்தனை ஐடியை நகலெடு</translation>
+    </message>
+    <message>
+        <source>Lock unspent</source>
+        <translation>விலக்கு இல்லை</translation>
+    </message>
+    <message>
+        <source>Unlock unspent</source>
+        <translation>விலக்கு திறக்க</translation>
+    </message>
+    <message>
+        <source>Copy quantity</source>
+        <translation>அளவு அளவு</translation>
+    </message>
+    <message>
+        <source>Copy fee</source>
+        <translation>நகல் கட்டணம்</translation>
+    </message>
+    <message>
+        <source>Copy after fee</source>
+        <translation>நகல் கட்டணம்</translation>
+    </message>
+    <message>
+        <source>Copy bytes</source>
+        <translation>பைட்டுகள் நகலெடுக்கவும்</translation>
+    </message>
+    <message>
+        <source>Copy dust</source>
+        <translation>தூசி நகலெடுக்கவும்</translation>
+    </message>
+    <message>
+        <source>Copy change</source>
+        <translation>மாற்றத்தை நகலெடுக்கவும்</translation>
+    </message>
+    <message>
+        <source>(%1 locked)</source>
+        <translation>(%1 பூட்டப்பட்டது)</translation>
+    </message>
+    <message>
+        <source>yes</source>
+        <translation>ஆம்</translation>
+    </message>
+    <message>
+        <source>no</source>
+        <translation>இல்லை</translation>
+    </message>
+    <message>
+        <source>This label turns red if any recipient receives an amount smaller than the current dust threshold.</source>
+        <translation>நடப்பு தூசி நிலையை விட குறைவான அளவு பெறுநரை பெறுமானால் இந்த லேபிள் சிவப்பு நிறமாக மாறும்.</translation>
+    </message>
+    <message>
+        <source>Can vary +/- %1 satoshi(s) per input.</source>
+        <translation>உள்ளீடு ஒன்றுக்கு +/- %1 சாத்தோஷி (கள்) மாறுபடலாம்</translation>
+    </message>
+    <message>
+        <source>(no label)</source>
+        <translation>(லேபிள் இல்லை)</translation>
+    </message>
+    <message>
+        <source>change from %1 (%2)</source>
+        <translation>%1 (%2) இலிருந்து மாற்றவும்</translation>
+    </message>
+    <message>
+        <source>(change)</source>
+        <translation>(மாற்றம்)</translation>
+    </message>
+</context>
+<context>
+    <name>CreateWalletActivity</name>
+    </context>
+<context>
+    <name>CreateWalletDialog</name>
+    </context>
+<context>
+    <name>EditAddressDialog</name>
+    <message>
+        <source>Edit Address</source>
+        <translation>முகவரி திருத்த</translation>
+    </message>
+    <message>
+        <source>&amp;Label</source>
+        <translation>&amp; சிட்டை</translation>
+    </message>
+    <message>
+        <source>The label associated with this address list entry</source>
+        <translation>இந்த முகவரி பட்டியலுடன் தொடர்புடைய லேபிள்</translation>
+    </message>
+    <message>
+        <source>The address associated with this address list entry. This can only be modified for sending addresses.</source>
+        <translation>முகவரி முகவரியுடன் தொடர்புடைய முகவரி முகவரி. முகவரிகள் அனுப்புவதற்கு இது மாற்றியமைக்கப்படலாம்.</translation>
+    </message>
+    <message>
+        <source>&amp;Address</source>
+        <translation>&amp;முகவரி</translation>
+    </message>
+    <message>
+        <source>New sending address</source>
+        <translation>முகவரி அனுப்பும் புதியது</translation>
+    </message>
+    <message>
+        <source>Edit receiving address</source>
+        <translation>முகவரியைப் பெறுதல் திருத்து</translation>
+    </message>
+    <message>
+        <source>Edit sending address</source>
+        <translation>முகவரியை அனுப்புவதைத் திருத்து</translation>
+    </message>
+    <message>
+        <source>The entered address "%1" is not a valid Bitcoin address.</source>
+        <translation>உள்ளிட்ட முகவரி "%1" என்பது செல்லுபடியாகும் விக்கிபீடியா முகவரி அல்ல.</translation>
+    </message>
+    <message>
+        <source>Address "%1" already exists as a receiving address with label "%2" and so cannot be added as a sending address.</source>
+        <translation>முகவரி "%1" ஏற்கனவே லேபிள் "%2" உடன் பெறும் முகவரியாக உள்ளது, எனவே அனுப்பும் முகவரியாக சேர்க்க முடியாது.</translation>
+    </message>
+    <message>
+        <source>The entered address "%1" is already in the address book with label "%2".</source>
+        <translation>"%1" உள்ளிடப்பட்ட முகவரி முன்பே "%2" என்ற லேபிளுடன் முகவரி புத்தகத்தில் உள்ளது.</translation>
+    </message>
+    <message>
+        <source>Could not unlock wallet.</source>
+        <translation>பணப்பை திறக்க முடியவில்லை.</translation>
+    </message>
+    <message>
+        <source>New key generation failed.</source>
+        <translation>புதிய முக்கிய தலைமுறை தோல்வியடைந்தது.</translation>
+    </message>
+</context>
+<context>
+    <name>FreespaceChecker</name>
+    <message>
+        <source>A new data directory will be created.</source>
+        <translation>புதிய தரவு அடைவு உருவாக்கப்படும்.</translation>
+    </message>
+    <message>
+        <source>name</source>
+        <translation>பெயர்</translation>
+    </message>
+    <message>
+        <source>Directory already exists. Add %1 if you intend to create a new directory here.</source>
+        <translation>அடைவு ஏற்கனவே உள்ளது. நீங்கள் ஒரு புதிய கோப்பகத்தை உருவாக்க விரும்பினால், %1 ஐ சேர்க்கவும்</translation>
+    </message>
+    <message>
+        <source>Path already exists, and is not a directory.</source>
+        <translation>பாதை ஏற்கனவே உள்ளது, மற்றும் ஒரு அடைவு இல்லை.</translation>
+    </message>
+    <message>
+        <source>Cannot create data directory here.</source>
+        <translation>இங்கே தரவு அடைவு உருவாக்க முடியாது.</translation>
+    </message>
+</context>
+<context>
+    <name>HelpMessageDialog</name>
+    <message>
+        <source>version</source>
+        <translation>பதிப்பு</translation>
+    </message>
+    <message>
+        <source>(%1-bit)</source>
+        <translation>(%1-பிட்)</translation>
+    </message>
+    <message>
+        <source>About %1</source>
+        <translation>%1 பற்றி</translation>
+    </message>
+    <message>
+        <source>Command-line options</source>
+        <translation>கட்டளை வரி விருப்பங்கள்</translation>
+    </message>
+</context>
+<context>
+    <name>Intro</name>
+    <message>
+        <source>Welcome</source>
+        <translation>நல்வரவு</translation>
+    </message>
+    <message>
+        <source>Welcome to %1.</source>
+        <translation>%1 க்கு வரவேற்கிறோம்.</translation>
+    </message>
+    <message>
+        <source>As this is the first time the program is launched, you can choose where %1 will store its data.</source>
+        <translation>இது முதல் முறையாக துவங்கியது, நீங்கள் %1 அதன் தரவை எங்கு சேமித்து வைக்கும் என்பதை தேர்வு செய்யலாம்.</translation>
+    </message>
+    <message>
+        <source>When you click OK, %1 will begin to download and process the full %4 block chain (%2GB) starting with the earliest transactions in %3 when %4 initially launched.</source>
+        <translation>நீங்கள் சரி என்பதைக் கிளிக் செய்தால் %1 ஆரம்பத்தில் %4 இல் ஆரம்பிக்கப்பட்ட %3 இன் ஆரம்ப பரிவர்த்தனைகளைத் தொடங்கும் போது முழு %4 தொகுதி சங்கிலி (%2GB) பதிவிறக்க மற்றும் செயலாக்கத் தொடங்கும்.</translation>
+    </message>
+    <message>
+        <source>This initial synchronisation is very demanding, and may expose hardware problems with your computer that had previously gone unnoticed. Each time you run %1, it will continue downloading where it left off.</source>
+        <translation>இந்த ஆரம்ப ஒத்திசைவு மிகவும் கோரி வருகிறது, முன்பு கவனிக்கப்படாத உங்கள் கணினியுடன் வன்பொருள் சிக்கல்களை அம்பலப்படுத்தலாம். ஒவ்வொரு முறையும் நீங்கள் %1 ரன் இயங்கும் போது, ​​அது எங்கிருந்து வெளியேறும் என்பதைத் தொடர்ந்து பதிவிறக்கும்.</translation>
+    </message>
+    <message>
+        <source>If you have chosen to limit block chain storage (pruning), the historical data must still be downloaded and processed, but will be deleted afterward to keep your disk usage low.</source>
+        <translation>தடுப்பு சங்கிலி சேமிப்பகத்தை (கத்தரித்து) கட்டுப்படுத்த நீங்கள் தேர்ந்தெடுக்கப்பட்டிருந்தால், வரலாற்றுத் தரவுகள் இன்னும் பதிவிறக்கம் செய்யப்பட்டு, செயல்படுத்தப்பட வேண்டும், ஆனால் உங்கள் வட்டுப் பயன்பாட்டை குறைவாக வைத்திருப்பதற்குப் பிறகு நீக்கப்படும்.</translation>
+    </message>
+    <message>
+        <source>Use the default data directory</source>
+        <translation>இயல்புநிலை தரவு கோப்பகத்தைப் பயன்படுத்தவும்</translation>
+    </message>
+    <message>
+        <source>Use a custom data directory:</source>
+        <translation>தனிப்பயன் தரவு கோப்பகத்தைப் பயன்படுத்தவும்:</translation>
+    </message>
+    <message>
+        <source>Bitcoin</source>
+        <translation>Bitcoin</translation>
+    </message>
+    <message>
+        <source>At least %1 GB of data will be stored in this directory, and it will grow over time.</source>
+        <translation>குறைந்தது %1 ஜிபி தரவு இந்த அடைவில் சேமிக்கப்படும், மேலும் காலப்போக்கில் அது வளரும்.</translation>
+    </message>
+    <message>
+        <source>Approximately %1 GB of data will be stored in this directory.</source>
+        <translation>இந்த அடைவில் %1 ஜிபி தரவு சேமிக்கப்படும்.</translation>
+    </message>
+    <message>
+        <source>%1 will download and store a copy of the Bitcoin block chain.</source>
+        <translation>Bitcoin தொகுதி சங்கிலியின் நகலை %1 பதிவிறக்கம் செய்து சேமித்து வைக்கும்.</translation>
+    </message>
+    <message>
+        <source>The wallet will also be stored in this directory.</source>
+        <translation>பணத்தாள் இந்த அடைவில் சேமிக்கப்படும்.</translation>
+    </message>
+    <message>
+        <source>Error: Specified data directory "%1" cannot be created.</source>
+        <translation>பிழை: குறிப்பிட்ட தரவு அடைவு "%1" உருவாக்க முடியாது.</translation>
+    </message>
+    <message>
+        <source>Error</source>
+        <translation>பிழை</translation>
+    </message>
+    </context>
+<context>
+    <name>ModalOverlay</name>
+    <message>
+        <source>Form</source>
+        <translation>படிவம்</translation>
+    </message>
+    <message>
+        <source>Recent transactions may not yet be visible, and therefore your wallet's balance might be incorrect. This information will be correct once your wallet has finished synchronizing with the bitcoin network, as detailed below.</source>
+        <translation>சமீபத்திய பரிவர்த்தனைகள் இன்னும் காணப்படாமல் இருக்கலாம், எனவே உங்கள் பணப்பையின் சமநிலை தவறாக இருக்கலாம். கீழே விவரிக்கப்பட்டுள்ளபடி, உங்கள் பணப்பை பிட்ஃபோனை நெட்வொர்க்குடன் ஒத்திசைக்க முடிந்ததும் இந்த தகவல் சரியாக இருக்கும்.</translation>
+    </message>
+    <message>
+        <source>Attempting to spend bitcoins that are affected by not-yet-displayed transactions will not be accepted by the network.</source>
+        <translation>இதுவரை காட்டப்படாத பரிவர்த்தனைகளால் பாதிக்கப்படும் பிட்னிக்களை செலவிடுவதற்கு முயற்சி பிணையத்தால் ஏற்கப்படாது.</translation>
+    </message>
+    <message>
+        <source>Number of blocks left</source>
+        <translation>மீதமுள்ள தொகுதிகள் உள்ளன</translation>
+    </message>
+    <message>
+        <source>Unknown...</source>
+        <translation>தெரியாதது ...</translation>
+    </message>
+    <message>
+        <source>Last block time</source>
+        <translation>கடைசி தடுப்பு நேரம்</translation>
+    </message>
+    <message>
+        <source>Progress</source>
+        <translation>முன்னேற்றம்</translation>
+    </message>
+    <message>
+        <source>Progress increase per hour</source>
+        <translation>மணி நேரத்திற்கு முன்னேற்றம் அதிகரிப்பு</translation>
+    </message>
+    <message>
+        <source>calculating...</source>
+        <translation>கணக்கிடுகிறது ...</translation>
+    </message>
+    <message>
+        <source>Estimated time left until synced</source>
+        <translation>ஒத்திசைக்கப்படும் வரை மதிப்பிடப்பட்ட நேரங்கள் உள்ளன</translation>
+    </message>
+    <message>
+        <source>Hide</source>
+        <translation>மறை</translation>
+    </message>
+    <message>
+        <source>Unknown. Syncing Headers (%1, %2%)...</source>
+        <translation>தெரியாத. தலைப்புகளை ஒத்திசைக்கிறது (%1, %2%)</translation>
+    </message>
+</context>
+<context>
+    <name>OpenURIDialog</name>
+    <message>
+        <source>Copy quantity</source>
+        <translation>அளவு அளவு</translation>
+    </message>
+    <message>
+        <source>Open payment request from URI or file</source>
+        <translation>URI அல்லது கோப்பிலிருந்து பணம் செலுத்துவதற்கான கோரிக்கையைத் திறக்கவும்</translation>
+    </message>
+    <message>
+        <source>URI:</source>
+        <translation>URI:</translation>
+    </message>
+    <message>
+        <source>Select payment request file</source>
+        <translation>பணம் கோரிக்கை கோப்பைத் தேர்ந்தெடுக்கவும்</translation>
+    </message>
+    <message>
+        <source>Select payment request file to open</source>
+        <translation>திறக்க கட்டணம் கோரிக்கை கோப்பைத் தேர்ந்தெடுக்கவும்</translation>
+    </message>
+</context>
+<context>
+    <name>OpenWalletActivity</name>
+    </context>
+<context>
+    <name>OptionsDialog</name>
+    <message>
+        <source>Copy after fee</source>
+        <translation>நகல் கட்டணம்</translation>
+    </message>
+    <message>
+        <source>Copy bytes</source>
+        <translation>பைட்டுகள் நகலெடுக்கவும்</translation>
+    </message>
+    <message>
+        <source>Automatically start %1 after logging in to the system.</source>
+        <translation>கணினியில் உள்நுழைந்தவுடன் தானாக %1 ஐ துவங்கவும்.</translation>
+    </message>
+    <message>
+        <source>&amp;Start %1 on system login</source>
+        <translation>கணினி உள்நுழைவில் %1 ஐத் தொடங்குங்கள்</translation>
+    </message>
+    <message>
+        <source>Size of &amp;database cache</source>
+        <translation>&amp; தரவுத்தள தேக்ககத்தின் அளவு</translation>
+    </message>
+    <message>
+        <source>Number of script &amp;verification threads</source>
+        <translation>ஸ்கிரிப்ட் &amp; சரிபார்ப்பு நூல்கள் எண்ணிக்கை</translation>
+    </message>
+    <message>
+        <source>IP address of the proxy (e.g. IPv4: 127.0.0.1 / IPv6: ::1)</source>
+        <translation>ப்ராக்ஸியின் IP முகவரி (எ.கா. IPv4: 127.0.0.1 / IPv6: :: 1)</translation>
+    </message>
+    <message>
+        <source>Shows if the supplied default SOCKS5 proxy is used to reach peers via this network type.</source>
+        <translation>வழங்கப்பட்ட முன்னிருப்பு SOCKS5 ப்ராக்ஸி இந்த நெட்வொர்க் வகையின் மூலம் சகலருக்கும் சென்றால் பயன்படுத்தப்படுகிறது.</translation>
+    </message>
+    <message>
+        <source>Use separate SOCKS&amp;5 proxy to reach peers via Tor hidden services:</source>
+        <translation>Tor மறைக்கப்பட்ட சேவைகளை வழியாக சகலரையும் அணுக தனித்த SOCKS &amp; 5 ப்ராக்ஸி பயன்படுத்தவும்</translation>
+    </message>
+    <message>
+        <source>Hide the icon from the system tray.</source>
+        <translation>கணினி தட்டில் இருந்து ஐகானை மறைக்கவும்.</translation>
+    </message>
+    <message>
+        <source>&amp;Hide tray icon</source>
+        <translation>தட்டில் ஐகானை மறை</translation>
+    </message>
+    <message>
+        <source>Minimize instead of exit the application when the window is closed. When this option is enabled, the application will be closed only after selecting Exit in the menu.</source>
+        <translation>சாளரத்தை மூடும்போது பயன்பாட்டை வெளியேற்றுவதற்குப் பதிலாக சிறிதாக்கவும். இந்த விருப்பம் இயக்கப்பட்டால், மெனுவில் வெளியேறு தேர்வு செய்த பின் மட்டுமே பயன்பாடு மூடப்படும்.</translation>
+    </message>
+    <message>
+        <source>Third party URLs (e.g. a block explorer) that appear in the transactions tab as context menu items. %s in the URL is replaced by transaction hash. Multiple URLs are separated by vertical bar |.</source>
+        <translation>பரிமாற்ற மெனு உருப்படிகளாக பரிவர்த்தனை தாவலில் தோன்றும் மூன்றாம் தரப்பு URL கள் (எ.கா. பிளாக் எக்ஸ்ப்ளோரர்). URL இல் %s ஆனது பரிவர்த்தனை ஹாஷ் மூலம் மாற்றப்பட்டுள்ளது. பல URL கள் செங்குத்துப் பட்டையால் பிரிக்கப்படுகின்றன.</translation>
+    </message>
+    <message>
+        <source>Open the %1 configuration file from the working directory.</source>
+        <translation>பணி அடைவில் இருந்து %1 உள்ளமைவு கோப்பை திறக்கவும்.</translation>
+    </message>
+    <message>
+        <source>Open Configuration File</source>
+        <translation>கட்டமைப்பு கோப்பை திற</translation>
+    </message>
+    <message>
+        <source>Reset all client options to default.</source>
+        <translation>அனைத்து வாடிக்கையாளர் விருப்பங்களையும் இயல்புநிலைக்கு மீட்டமைக்கவும்.</translation>
+    </message>
+    <message>
+        <source>&amp;Reset Options</source>
+        <translation>&amp; மீட்டமை விருப்பங்கள்</translation>
+    </message>
+    <message>
+        <source>Copy change</source>
+        <translation>மாற்றத்தை நகலெடுக்கவும்</translation>
+    </message>
+    <message>
+        <source>Disables some advanced features but all blocks will still be fully validated. Reverting this setting requires re-downloading the entire blockchain. Actual disk usage may be somewhat higher.</source>
+        <translation>சில மேம்பட்ட அம்சங்களை முடக்குகிறது ஆனால் அனைத்து தொகுதிகள் இன்னும் முழுமையாக சரிபார்க்கப்படும். இந்த அமைப்பை மறுபரிசீலனை செய்வது முழுமையான blockchain ஐ மீண்டும் பதிவிறக்க வேண்டும். உண்மையான வட்டு பயன்பாடு ஓரளவு அதிகமாக இருக்கலாம்.</translation>
+    </message>
+    <message>
+        <source>Prune &amp;block storage to</source>
+        <translation>பிரவுன் &amp; தடுப்பு சேமிப்பு</translation>
+    </message>
+    <message>
+        <source>GB</source>
+        <translation>ஜிபி</translation>
+    </message>
+    <message>
+        <source>Reverting this setting requires re-downloading the entire blockchain.</source>
+        <translation>இந்த அமைப்பை மறுபரிசீலனை செய்வது முழுமையான blockchain ஐ மீண்டும் பதிவிறக்க வேண்டும்.</translation>
+    </message>
+    <message>
+        <source>MiB</source>
+        <translation>மெபி.பை.</translation>
+    </message>
+    <message>
+        <source>(0 = auto, &lt;0 = leave that many cores free)</source>
+        <translation>(0 = தானாக, &lt;0 = பல கருக்கள் விடுபடுகின்றன)</translation>
+    </message>
+    <message>
+        <source>W&amp;allet</source>
+        <translation>&amp;பணப்பை</translation>
+    </message>
+    <message>
+        <source>Expert</source>
+        <translation>வல்லுநர்</translation>
+    </message>
+    <message>
+        <source>Enable coin &amp;control features</source>
+        <translation>நாணயம் மற்றும் கட்டுப்பாட்டு அம்சங்களை இயக்கவும்</translation>
+    </message>
+    <message>
+        <source>If you disable the spending of unconfirmed change, the change from a transaction cannot be used until that transaction has at least one confirmation. This also affects how your balance is computed.</source>
+        <translation>உறுதிப்படுத்தப்படாத மாற்றத்தின் செலவினத்தை நீங்கள் முடக்கினால், பரிவர்த்தனையில் குறைந்தது ஒரு உறுதிப்படுத்தல் வரை பரிமாற்றத்திலிருந்து வரும் மாற்றம் பயன்படுத்தப்படாது. இது உங்கள் இருப்பு எவ்வாறு கணக்கிடப்படுகிறது என்பதைப் பாதிக்கிறது.</translation>
+    </message>
+    <message>
+        <source>&amp;Spend unconfirmed change</source>
+        <translation>&amp; உறுதிப்படுத்தப்படாத மாற்றத்தை செலவழிக்கவும்</translation>
+    </message>
+    <message>
+        <source>Automatically open the Bitcoin client port on the router. This only works when your router supports UPnP and it is enabled.</source>
+        <translation>ரூட்டரில் Bitcoin கிளையன்ட் போர்ட் தானாக திறக்க. இது உங்கள் திசைவி UPnP ஐ ஆதரிக்கும் போது மட்டுமே இயங்குகிறது.</translation>
+    </message>
+    <message>
+        <source>Map port using &amp;UPnP</source>
+        <translation>&amp; UPnP ஐப் பயன்படுத்தி வரைபடம் துறைமுகம்</translation>
+    </message>
+    <message>
+        <source>Accept connections from outside.</source>
+        <translation>வெளியே இருந்து இணைப்புகளை ஏற்கவும்.</translation>
+    </message>
+    <message>
+        <source>Allow incomin&amp;g connections</source>
+        <translation>Incomin &amp; g இணைப்புகளை அனுமதிக்கவும்</translation>
+    </message>
+    <message>
+        <source>Connect to the Bitcoin network through a SOCKS5 proxy.</source>
+        <translation>Bitcoin பிணையத்துடன் SOCKS5 ப்ராக்ஸி மூலம் இணைக்கவும்.</translation>
+    </message>
+    <message>
+        <source>&amp;Connect through SOCKS5 proxy (default proxy):</source>
+        <translation>&amp; SOCKS5 ப்ராக்ஸி மூலம் இணைக்கவும் (இயல்புநிலை ப்ராக்ஸி):</translation>
+    </message>
+    <message>
+        <source>Proxy &amp;IP:</source>
+        <translation>ப்ராக்சி ஐ பி:</translation>
+    </message>
+    <message>
+        <source>&amp;Port:</source>
+        <translation>&amp; போர்ட்:</translation>
+    </message>
+    <message>
+        <source>Port of the proxy (e.g. 9050)</source>
+        <translation>ப்ராக்ஸியின் போர்ட் (எ.கா 9050)</translation>
+    </message>
+    <message>
+        <source>Used for reaching peers via:</source>
+        <translation>சகாக்கள் வழியாக வருவதற்குப் பயன்படுத்தப்பட்டது:</translation>
+    </message>
+    <message>
+        <source>IPv4</source>
+        <translation>IPv4</translation>
+    </message>
+    <message>
+        <source>IPv6</source>
+        <translation>IPv6</translation>
+    </message>
+    <message>
+        <source>Tor</source>
+        <translation>Tor</translation>
+    </message>
+    <message>
+        <source>Connect to the Bitcoin network through a separate SOCKS5 proxy for Tor hidden services.</source>
+        <translation>டார் மறைக்கப்பட்ட சேவைகளை தனித்த SOCKS5 ப்ராக்ஸி மூலம் பிட்கோடு நெட்வொர்க்குடன் இணைக்கவும்.</translation>
+    </message>
+    <message>
+        <source>&amp;Window</source>
+        <translation>&amp;சாளரம்</translation>
+    </message>
+    <message>
+        <source>Show only a tray icon after minimizing the window.</source>
+        <translation>சாளரத்தை குறைப்பதன் பின்னர் ஒரு தட்டு ஐகானை மட்டும் காண்பி.</translation>
+    </message>
+    <message>
+        <source>&amp;Minimize to the tray instead of the taskbar</source>
+        <translation>&amp; Taskbar க்கு பதிலாக தட்டில் குறைக்கவும்</translation>
+    </message>
+    <message>
+        <source>M&amp;inimize on close</source>
+        <translation>எம் &amp; நெருக்கமாக உள்ளமை</translation>
+    </message>
+    <message>
+        <source>&amp;Display</source>
+        <translation>&amp;காட்டு</translation>
+    </message>
+    <message>
+        <source>User Interface &amp;language:</source>
+        <translation>பயனர் இடைமுகம் &amp; மொழி:</translation>
+    </message>
+    <message>
+        <source>The user interface language can be set here. This setting will take effect after restarting %1.</source>
+        <translation>பயனர் இடைமுக மொழி இங்கே அமைக்கப்படலாம். %1 ஐ மறுதொடக்கம் செய்த பிறகு இந்த அமைப்பு செயல்படுத்தப்படும்.</translation>
+    </message>
+    <message>
+        <source>&amp;Unit to show amounts in:</source>
+        <translation>&amp; அளவு:</translation>
+    </message>
+    <message>
+        <source>Choose the default subdivision unit to show in the interface and when sending coins.</source>
+        <translation>இடைமுகத்தில் காண்பிக்க மற்றும் நாணயங்களை அனுப்புகையில் இயல்புநிலை துணைப்பிரிவு யூனிட்டை தேர்வு செய்யவும்.</translation>
+    </message>
+    <message>
+        <source>Whether to show coin control features or not.</source>
+        <translation>நாணயக் கட்டுப்பாட்டு அம்சங்களைக் காட்டலாமா அல்லது இல்லையா.</translation>
+    </message>
+    <message>
+        <source>&amp;Third party transaction URLs</source>
+        <translation>&amp; மூன்றாம் தரப்பு பரிவர்த்தனை URL கள்</translation>
+    </message>
+    <message>
+        <source>Options set in this dialog are overridden by the command line or in the configuration file:</source>
+        <translation>இந்த உரையாடலில் அமைக்கப்பட்டுள்ள விருப்பங்கள் கட்டளை வரியில் அல்லது கட்டமைப்பு கோப்பில் மீளமைக்கப்படும்:</translation>
+    </message>
+    <message>
+        <source>&amp;OK</source>
+        <translation>&amp;சரி</translation>
+    </message>
+    <message>
+        <source>&amp;Cancel</source>
+        <translation>&amp;ரத்து</translation>
+    </message>
+    <message>
+        <source>default</source>
+        <translation>இயல்புநிலை</translation>
+    </message>
+    <message>
+        <source>none</source>
+        <translation>none</translation>
+    </message>
+    <message>
+        <source>Confirm options reset</source>
+        <translation>விருப்பங்களை மீட்டமைக்கவும்</translation>
+    </message>
+    <message>
+        <source>Client restart required to activate changes.</source>
+        <translation>மாற்றங்களைச் செயல்படுத்த கிளையன் மறுதொடக்கம் தேவை.</translation>
+    </message>
+    <message>
+        <source>Client will be shut down. Do you want to proceed?</source>
+        <translation>கிளையண்ட் மூடப்படும். நீங்கள் தொடர விரும்புகிறீர்களா?</translation>
+    </message>
+    <message>
+        <source>Configuration options</source>
+        <translation>கட்டமைப்பு விருப்பங்கள்</translation>
+    </message>
+    <message>
+        <source>The configuration file is used to specify advanced user options which override GUI settings. Additionally, any command-line options will override this configuration file.</source>
+        <translation>GUI அமைப்புகளை மேலெழுதக்கூடிய மேம்பட்ட பயனர் விருப்பங்களைக் குறிப்பிட கட்டமைப்பு கோப்பு பயன்படுத்தப்படுகிறது. கூடுதலாக, எந்த கட்டளை வரி விருப்பங்கள் இந்த கட்டமைப்பு கோப்பு புறக்கணிக்க வேண்டும்.</translation>
+    </message>
+    <message>
+        <source>Error</source>
+        <translation>பிழை</translation>
+    </message>
+    <message>
+        <source>The configuration file could not be opened.</source>
+        <translation>கட்டமைப்பு கோப்பை திறக்க முடியவில்லை.</translation>
+    </message>
+    <message>
+        <source>This change would require a client restart.</source>
+        <translation>இந்த மாற்றம் கிளையன் மறுதொடக்கம் தேவைப்படும்.</translation>
+    </message>
+    <message>
+        <source>The supplied proxy address is invalid.</source>
+        <translation>வழங்கப்பட்ட ப்ராக்ஸி முகவரி தவறானது.</translation>
+    </message>
+</context>
+<context>
+    <name>OverviewPage</name>
+    <message>
+        <source>Form</source>
+        <translation>படிவம்</translation>
+    </message>
+    <message>
+        <source>The displayed information may be out of date. Your wallet automatically synchronizes with the Bitcoin network after a connection is established, but this process has not completed yet.</source>
+        <translation>காட்டப்படும் தகவல் காலாவதியானதாக இருக்கலாம். ஒரு இணைப்பு நிறுவப்பட்ட பிறகு, உங்கள் பணப்பை தானாக பிட்கோடு நெட்வொர்க்குடன் ஒத்திசைக்கிறது, ஆனால் இந்த செயல்முறை இன்னும் முடிவடையவில்லை.</translation>
+    </message>
+    <message>
+        <source>Watch-only:</source>
+        <translation>பார்க்க மட்டுமே:</translation>
+    </message>
+    <message>
+        <source>Available:</source>
+        <translation>கிடைக்ககூடிய:</translation>
+    </message>
+    <message>
+        <source>Your current spendable balance</source>
+        <translation>உங்கள் தற்போதைய செலவிடத்தக்க இருப்பு</translation>
+    </message>
+    <message>
+        <source>Pending:</source>
+        <translation>நிலுவையில்:</translation>
+    </message>
+    <message>
+        <source>Total of transactions that have yet to be confirmed, and do not yet count toward the spendable balance</source>
+        <translation>இன்னும் உறுதிப்படுத்தப்பட வேண்டிய பரிவர்த்தனைகளின் மொத்த அளவு, இன்னும் செலவழித்த சமநிலையை நோக்கி கணக்கிடவில்லை</translation>
+    </message>
+    <message>
+        <source>Immature:</source>
+        <translation>முதிராத:</translation>
+    </message>
+    <message>
+        <source>Mined balance that has not yet matured</source>
+        <translation>இன்னும் முதிர்ச்சியடைந்த மின்கல சமநிலை</translation>
+    </message>
+    <message>
+        <source>Balances</source>
+        <translation>மீதி</translation>
+    </message>
+    <message>
+        <source>Total:</source>
+        <translation>மொத்தம்:</translation>
+    </message>
+    <message>
+        <source>Your current total balance</source>
+        <translation>உங்கள் தற்போதைய மொத்தச் சமநிலை</translation>
+    </message>
+    <message>
+        <source>Your current balance in watch-only addresses</source>
+        <translation>வாட்ச் மட்டும் முகவரிகள் உள்ள உங்கள் தற்போதைய இருப்பு</translation>
+    </message>
+    <message>
+        <source>Spendable:</source>
+        <translation>Spendable:</translation>
+    </message>
+    <message>
+        <source>Recent transactions</source>
+        <translation>சமீபத்திய பரிவர்த்தனைகள்</translation>
+    </message>
+    <message>
+        <source>Unconfirmed transactions to watch-only addresses</source>
+        <translation>உறுதிப்படுத்தப்படாத பரிவர்த்தனைகள் மட்டுமே பார்க்கும் முகவரிகள்</translation>
+    </message>
+    <message>
+        <source>Mined balance in watch-only addresses that has not yet matured</source>
+        <translation>இன்னும் முதிர்ச்சியடையாமல் இருக்கும் கண்காணிப்பு மட்டும் முகவரிகளில் மின்தடப்பு சமநிலை</translation>
+    </message>
+    <message>
+        <source>Current total balance in watch-only addresses</source>
+        <translation>தற்போதைய மொத்த சமநிலை வாட்ச் மட்டும் முகவரிகள்</translation>
+    </message>
+</context>
+<context>
+    <name>PaymentServer</name>
+    <message>
+        <source>Payment request error</source>
+        <translation>கட்டணம் கோரிக்கை பிழை</translation>
+    </message>
+    <message>
+        <source>Cannot start bitcoin: click-to-pay handler</source>
+        <translation>Bitcoin தொடங்க முடியாது: கிளிக் க்கு ஊதியம் கையாளுதல்</translation>
+    </message>
+    <message>
+        <source>URI handling</source>
+        <translation>URI கையாளுதல்</translation>
+    </message>
+    <message>
+        <source>'bitcoin://' is not a valid URI. Use 'bitcoin:' instead.</source>
+        <translation>'bitcoin: //' சரியான URI அல்ல. அதற்கு பதிலாக 'பிட்கின்:' பயன்படுத்தவும்.</translation>
+    </message>
+    <message>
+        <source>You are using a BIP70 URL which will be unsupported in the future.</source>
+        <translation>நீங்கள் எதிர்காலத்தில் ஆதரிக்கப்படாத BIP70 URL ஐப் பயன்படுத்துகிறீர்கள்.</translation>
+    </message>
+    <message>
+        <source>Payment request fetch URL is invalid: %1</source>
+        <translation>பணம் செலுத்தும் கோரிக்கை URL ஐ பெறுகிறது: %1</translation>
+    </message>
+    <message>
+        <source>Cannot process payment request because BIP70 support was not compiled in.</source>
+        <translation>கட்டண கோரிக்கையை செயல்படுத்த முடியவில்லை, ஏனெனில் BIP70 ஆதரவு தொகுக்கப்படவில்லை.</translation>
+    </message>
+    <message>
+        <source>Invalid payment address %1</source>
+        <translation>தவறான கட்டண முகவரி %1</translation>
+    </message>
+    <message>
+        <source>URI cannot be parsed! This can be caused by an invalid Bitcoin address or malformed URI parameters.</source>
+        <translation>URI அலச முடியாது! தவறான பிட்கின் முகவரி அல்லது தவறான URI அளவுருக்கள் காரணமாக இது ஏற்படலாம்.</translation>
+    </message>
+    <message>
+        <source>Payment request file handling</source>
+        <translation>பணம் கோரிக்கை கோப்பு கையாளுதல்</translation>
+    </message>
+    <message>
+        <source>Payment request file cannot be read! This can be caused by an invalid payment request file.</source>
+        <translation>கட்டண கோரிக்கை கோப்பு படிக்க முடியாது! இது தவறான கட்டண கோரிக்கை கோப்பால் ஏற்படலாம்.</translation>
+    </message>
+    <message>
+        <source>Payment request rejected</source>
+        <translation>கட்டணம் கோரிக்கை நிராகரிக்கப்பட்டது</translation>
+    </message>
+    <message>
+        <source>Payment request network doesn't match client network.</source>
+        <translation>வாடிக்கையாளர் நெட்வொர்க்குடன் கட்டண கோரிக்கை பிணையம் பொருந்தவில்லை.</translation>
+    </message>
+    <message>
+        <source>Payment request expired.</source>
+        <translation>கட்டணம் கோரிக்கை காலாவதியானது.</translation>
+    </message>
+    <message>
+        <source>Payment request is not initialized.</source>
+        <translation>கட்டணம் கோரிக்கை ஆரம்பிக்கப்படவில்லை.</translation>
+    </message>
+    <message>
+        <source>Unverified payment requests to custom payment scripts are unsupported.</source>
+        <translation>தனிப்பயன் கட்டண ஸ்கிரிப்டுகளுக்கான சரிபார்க்கப்படாத கட்டண கோரிக்கைகள் ஆதரிக்கப்படவில்லை.</translation>
+    </message>
+    <message>
+        <source>Invalid payment request.</source>
+        <translation>தவறான கட்டண கோரிக்கை.</translation>
+    </message>
+    <message>
+        <source>Requested payment amount of %1 is too small (considered dust).</source>
+        <translation>%1 இன் கோரப்பட்ட கட்டணம் அளவு மிகவும் குறைவாக உள்ளது (தூசி கருதப்படுகிறது).</translation>
+    </message>
+    <message>
+        <source>Refund from %1</source>
+        <translation>%1 இலிருந்து திரும்பப்பெறவும்</translation>
+    </message>
+    <message>
+        <source>Payment request %1 is too large (%2 bytes, allowed %3 bytes).</source>
+        <translation>கட்டணம் கோரிக்கை %1 மிக அதிகமாக உள்ளது (%2 பைட்டுகள், அனுமதிக்கப்பட்ட %3 பைட்டுகள்).</translation>
+    </message>
+    <message>
+        <source>Error communicating with %1: %2</source>
+        <translation>%1: %2 உடன் தொடர்புகொள்வதில் பிழை</translation>
+    </message>
+    <message>
+        <source>Payment request cannot be parsed!</source>
+        <translation>கட்டண கோரிக்கையை பாகுபடுத்த முடியாது!</translation>
+    </message>
+    <message>
+        <source>Bad response from server %1</source>
+        <translation>%1 சேவையகத்திலிருந்து தவறான பதில்</translation>
+    </message>
+    <message>
+        <source>Network request error</source>
+        <translation>நெட்வொர்க் கோரிக்கை பிழை</translation>
+    </message>
+    <message>
+        <source>Payment acknowledged</source>
+        <translation>கட்டணம் ஒப்புக் கொண்டது</translation>
+    </message>
+</context>
+<context>
+    <name>PeerTableModel</name>
+    <message>
+        <source>User Agent</source>
+        <translation>பயனர் முகவர்</translation>
+    </message>
+    <message>
+        <source>Node/Service</source>
+        <translation>கணு / சேவை</translation>
+    </message>
+    <message>
+        <source>NodeId</source>
+        <translation>NodeId</translation>
+    </message>
+    <message>
+        <source>Ping</source>
+        <translation>பிங்</translation>
+    </message>
+    <message>
+        <source>Sent</source>
+        <translation>அனுப்பிய</translation>
+    </message>
+    <message>
+        <source>Received</source>
+        <translation>பெறப்பட்டது</translation>
+    </message>
+</context>
+<context>
+    <name>QObject</name>
+    <message>
+        <source>Amount</source>
+        <translation>விலை</translation>
+    </message>
+    <message>
+        <source>Enter a Bitcoin address (e.g. %1)</source>
+        <translation>ஒரு விக்கிபீடியா முகவரியை உள்ளிடவும் (எ.கா. %1)</translation>
+    </message>
+    <message>
+        <source>%1 d</source>
+        <translation>%1 d</translation>
+    </message>
+    <message>
+        <source>Select a peer to view detailed information.</source>
+        <translation>விரிவான தகவலைப் பார்வையிட ஒரு சகவரைத் தேர்ந்தெடுக்கவும்.</translation>
+    </message>
+    <message>
+        <source>%1 m</source>
+        <translation>%1 m</translation>
+    </message>
+    <message>
+        <source>%1 s</source>
+        <translation>%1 s</translation>
+    </message>
+    <message>
+        <source>None</source>
+        <translation>யாரும்</translation>
+    </message>
+    <message>
+        <source>N/A</source>
+        <translation>N/A</translation>
+    </message>
+    <message>
+        <source>Version</source>
+        <translation>பதிப்பு</translation>
+    </message>
+    <message>
+        <source>Starting Block</source>
+        <translation>பிளாக் தொடங்குகிறது</translation>
+    </message>
+    <message>
+        <source>Synced Headers</source>
+        <translation>ஒத்திசைக்கப்பட்ட தலைப்புகள்</translation>
+    </message>
+    <message>
+        <source>Synced Blocks</source>
+        <translation>ஒத்திசைக்கப்பட்ட பிளாக்ஸ்</translation>
+    </message>
+    <message>
+        <source>User Agent</source>
+        <translation>பயனர் முகவர்</translation>
+    </message>
+    <message>
+        <source>Decrease font size</source>
+        <translation>எழுத்துரு அளவைக் குறைக்கவும்</translation>
+    </message>
+    <message>
+        <source>Error: Specified data directory "%1" does not exist.</source>
+        <translation>பிழை: குறிப்பிட்ட தரவு அடைவு "%1" இல்லை.</translation>
+    </message>
+    <message>
+        <source>Error: Cannot parse configuration file: %1.</source>
+        <translation>பிழை: கட்டமைப்பு கோப்பை அலச முடியவில்லை: %1.</translation>
+    </message>
+    <message>
+        <source>Error: %1</source>
+        <translation>பிழை: %1</translation>
+    </message>
+    <message>
+        <source>%1 didn't yet exit safely...</source>
+        <translation>%1 இன்னும் பாதுகாப்பாக வெளியேறவில்லை ...</translation>
+    </message>
+    <message>
+        <source>unknown</source>
+        <translation>தெரியாத</translation>
+    </message>
+</context>
+<context>
+    <name>QRImageWidget</name>
+    <message>
+        <source>&amp;Save Image...</source>
+        <translation>&amp; படத்தை சேமி ...</translation>
+    </message>
+    <message>
+        <source>&amp;Copy Image</source>
+        <translation>&amp;படத்தை நகலெடு</translation>
+    </message>
+    <message>
+        <source>Resulting URI too long, try to reduce the text for label / message.</source>
+        <translation>யு.ஐ.ஐ. முடிவுக்கு நீண்ட காலம், லேபிள் / செய்திக்கு உரைகளை குறைக்க முயற்சிக்கவும்.</translation>
+    </message>
+    <message>
+        <source>Error encoding URI into QR Code.</source>
+        <translation>QR குறியீட்டில் யு.ஆர்.ஐ குறியாக்கப் பிழை.</translation>
+    </message>
+    <message>
+        <source>Save QR Code</source>
+        <translation>QR குறியீடு சேமிக்கவும்</translation>
+    </message>
+    <message>
+        <source>PNG Image (*.png)</source>
+        <translation>PNG படம் (* .png)</translation>
+    </message>
+</context>
+<context>
+    <name>RPCConsole</name>
+    <message>
+        <source>Increase font size</source>
+        <translation>எழுத்துரு அளவை அதிகரிக்கவும்</translation>
+    </message>
+    <message>
+        <source>Client version</source>
+        <translation>வாடிக்கையாளர் பதிப்பு</translation>
+    </message>
+    <message>
+        <source>&amp;Information</source>
+        <translation>&amp;தகவல்</translation>
+    </message>
+    <message>
+        <source>Debug window</source>
+        <translation>பிழைத்திருத்த சாளரம்</translation>
+    </message>
+    <message>
+        <source>General</source>
+        <translation>பொது</translation>
+    </message>
+    <message>
+        <source>Using BerkeleyDB version</source>
+        <translation>BerkeleyDB பதிப்பைப் பயன்படுத்துதல்</translation>
+    </message>
+    <message>
+        <source>Datadir</source>
+        <translation>Datadir</translation>
+    </message>
+    <message>
+        <source>To specify a non-default location of the data directory use the '%1' option.</source>
+        <translation>தரவு அடைவின் இயல்புநிலை இருப்பிடத்தை குறிப்பிட ' %1' விருப்பத்தை பயன்படுத்தவும்.</translation>
+    </message>
+    <message>
+        <source>Blocksdir</source>
+        <translation>Blocksdir</translation>
+    </message>
+    <message>
+        <source>To specify a non-default location of the blocks directory use the '%1' option.</source>
+        <translation>தொகுதிகள் அடைவின் இயல்புநிலை இருப்பிடத்தை குறிப்பிட ' %1' விருப்பத்தை பயன்படுத்தவும்.</translation>
+    </message>
+    <message>
+        <source>Startup time</source>
+        <translation>தொடக்க நேரம்</translation>
+    </message>
+    <message>
+        <source>Network</source>
+        <translation>பிணையம்</translation>
+    </message>
+    <message>
+        <source>Name</source>
+        <translation>பெயர்</translation>
+    </message>
+    <message>
+        <source>Number of connections</source>
+        <translation>இணைப்புகள் எண்ணிக்கை</translation>
+    </message>
+    <message>
+        <source>Block chain</source>
+        <translation>தடுப்பு சங்கிலி</translation>
+    </message>
+    <message>
+        <source>Current number of blocks</source>
+        <translation>தொகுதிகள் தற்போதைய எண்</translation>
+    </message>
+    <message>
+        <source>Memory Pool</source>
+        <translation>நினைவக குளம்</translation>
+    </message>
+    <message>
+        <source>Current number of transactions</source>
+        <translation>பரிவர்த்தனைகளின் தற்போதைய எண்</translation>
+    </message>
+    <message>
+        <source>Memory usage</source>
+        <translation>நினைவக பயன்பாடு</translation>
+    </message>
+    <message>
+        <source>Wallet: </source>
+        <translation>கைப்பை:</translation>
+    </message>
+    <message>
+        <source>(none)</source>
+        <translation>(ஏதுமில்லை)</translation>
+    </message>
+    <message>
+        <source>&amp;Reset</source>
+        <translation>&amp; மீட்டமை</translation>
+    </message>
+    <message>
+        <source>Received</source>
+        <translation>பெறப்பட்டது</translation>
+    </message>
+    <message>
+        <source>Sent</source>
+        <translation>அனுப்பிய</translation>
+    </message>
+    <message>
+        <source>&amp;Peers</source>
+        <translation>&amp;சக</translation>
+    </message>
+    <message>
+        <source>Banned peers</source>
+        <translation>தடைசெய்யப்பட்டவர்கள்</translation>
+    </message>
+    <message>
+        <source>Select a peer to view detailed information.</source>
+        <translation>விரிவான தகவலைப் பார்வையிட ஒரு சகவரைத் தேர்ந்தெடுக்கவும்.</translation>
+    </message>
+    <message>
+        <source>Whitelisted</source>
+        <translation>அனுமதிக்கப்பட்டவை</translation>
+    </message>
+    <message>
+        <source>Direction</source>
+        <translation>திசை</translation>
+    </message>
+    <message>
+        <source>Version</source>
+        <translation>பதிப்பு</translation>
+    </message>
+    <message>
+        <source>Starting Block</source>
+        <translation>பிளாக் தொடங்குகிறது</translation>
+    </message>
+    <message>
+        <source>Synced Headers</source>
+        <translation>ஒத்திசைக்கப்பட்ட தலைப்புகள்</translation>
+    </message>
+    <message>
+        <source>Synced Blocks</source>
+        <translation>ஒத்திசைக்கப்பட்ட பிளாக்ஸ்</translation>
+    </message>
+    <message>
+        <source>User Agent</source>
+        <translation>பயனர் முகவர்</translation>
+    </message>
+    <message>
+        <source>Open the %1 debug log file from the current data directory. This can take a few seconds for large log files.</source>
+        <translation>தற்போதைய தரவு அடைவில் இருந்து %1 பிழைத்திருத்த பதிவு கோப்பைத் திறக்கவும். இது பெரிய பதிவு கோப்புகளை சில விநாடிகள் எடுக்கலாம்.</translation>
+    </message>
+    <message>
+        <source>Decrease font size</source>
+        <translation>எழுத்துரு அளவைக் குறைக்கவும்</translation>
+    </message>
+    <message>
+        <source>Increase font size</source>
+        <translation>எழுத்துரு அளவை அதிகரிக்கவும்</translation>
+    </message>
+    <message>
+        <source>Services</source>
+        <translation>சேவைகள்</translation>
+    </message>
+    <message>
+        <source>Ban Score</source>
+        <translation>பான் ஸ்கோர்</translation>
+    </message>
+    <message>
+        <source>Connection Time</source>
+        <translation>இணைப்பு நேரம்</translation>
+    </message>
+    <message>
+        <source>Last Send</source>
+        <translation>கடைசி அனுப்பவும்</translation>
+    </message>
+    <message>
+        <source>Last Receive</source>
+        <translation>கடைசியாக பெறவும்</translation>
+    </message>
+    <message>
+        <source>Ping Time</source>
+        <translation>பிங் நேரம்</translation>
+    </message>
+    <message>
+        <source>The duration of a currently outstanding ping.</source>
+        <translation>தற்போது நிலுவையில் இருக்கும் பிங் கால.</translation>
+    </message>
+    <message>
+        <source>Ping Wait</source>
+        <translation>பிங் காத்திருக்கவும்</translation>
+    </message>
+    <message>
+        <source>Min Ping</source>
+        <translation>குறைந்த பிங்</translation>
+    </message>
+    <message>
+        <source>Time Offset</source>
+        <translation>நேரம் ஆஃப்செட்</translation>
+    </message>
+    <message>
+        <source>Last block time</source>
+        <translation>கடைசி தடுப்பு நேரம்</translation>
+    </message>
+    <message>
+        <source>&amp;Open</source>
+        <translation>&amp;திற</translation>
+    </message>
+    <message>
+        <source>&amp;Console</source>
+        <translation>&amp;பணியகம்</translation>
+    </message>
+    <message>
+        <source>&amp;Network Traffic</source>
+        <translation>&amp; நெட்வொர்க் ட்ராஃபிக்</translation>
+    </message>
+    <message>
+        <source>Totals</source>
+        <translation>மொத்தம்</translation>
+    </message>
+    <message>
+        <source>In:</source>
+        <translation>உள்ளே:</translation>
+    </message>
+    <message>
+        <source>Out:</source>
+        <translation>வெளியே:</translation>
+    </message>
+    <message>
+        <source>Debug log file</source>
+        <translation>பதிவுப் பதிவுக் கோப்பு</translation>
+    </message>
+    <message>
+        <source>Clear console</source>
+        <translation>பணியகத்தை அழிக்கவும்</translation>
+    </message>
+    <message>
+        <source>1 &amp;hour</source>
+        <translation>1 &amp;மணி</translation>
+    </message>
+    <message>
+        <source>1 &amp;day</source>
+        <translation>1 &amp;நாள்</translation>
+    </message>
+    <message>
+        <source>1 &amp;week</source>
+        <translation>1 &amp;வாரம்</translation>
+    </message>
+    <message>
+        <source>1 &amp;year</source>
+        <translation>1 &amp;ஆண்டு</translation>
+    </message>
+    <message>
+        <source>&amp;Disconnect</source>
+        <translation>&amp; துண்டி</translation>
+    </message>
+    <message>
+        <source>Ban for</source>
+        <translation>தடை செய்</translation>
+    </message>
+    <message>
+        <source>&amp;Unban</source>
+        <translation>&amp; நீக்கு</translation>
+    </message>
+    <message>
+        <source>Welcome to the %1 RPC console.</source>
+        <translation>%1 RPC பணியகத்திற்கு வரவேற்கிறோம்.</translation>
+    </message>
+    <message>
+        <source>Use up and down arrows to navigate history, and %1 to clear screen.</source>
+        <translation>வரலாற்றை நகர்த்த, அம்புக்குறியைப் பயன்படுத்தவும் மற்றும் திரையை அழிக்க %1 ஐப் பயன்படுத்தவும்.</translation>
+    </message>
+    <message>
+        <source>Type %1 for an overview of available commands.</source>
+        <translation>கிடைக்கும் கட்டளைகளின் கண்ணோட்டத்திற்கு %1 ஐ தட்டச்சு செய்க.</translation>
+    </message>
+    <message>
+        <source>For more information on using this console type %1.</source>
+        <translation>இந்த பணியிட வகை %1 ஐப் பயன்படுத்துவதற்கான மேலும் தகவலுக்கு.</translation>
+    </message>
+    <message>
+        <source>WARNING: Scammers have been active, telling users to type commands here, stealing their wallet contents. Do not use this console without fully understanding the ramifications of a command.</source>
+        <translation>எச்சரிக்கை: Scammers செயலில் இருந்தன, பயனர்களுக்கு இங்கே கட்டளைகளை தட்டச்சு செய்ய, தங்கள் பணப்பை உள்ளடக்கங்களை திருடி. கட்டளையின் கிளைகளை முழுமையாக புரிந்துகொள்ளாமல் இந்த பணியகத்தை பயன்படுத்த வேண்டாம்.</translation>
+    </message>
+    <message>
+        <source>Network activity disabled</source>
+        <translation>நெட்வொர்க் செயல்பாடு முடக்கப்பட்டது</translation>
+    </message>
+    <message>
+        <source>Executing command without any wallet</source>
+        <translation>எந்த பணமும் இல்லாமல் கட்டளையை நிறைவேற்றும்</translation>
+    </message>
+    <message>
+        <source>Executing command using "%1" wallet</source>
+        <translation>கட்டளையை "%1" பணியகத்தை பயன்படுத்துகிறது</translation>
+    </message>
+    <message>
+        <source>(node id: %1)</source>
+        <translation>(கணு ஐடி: %1)</translation>
+    </message>
+    <message>
+        <source>via %1</source>
+        <translation>via %1</translation>
+    </message>
+    <message>
+        <source>never</source>
+        <translation>ஒருபோதும்</translation>
+    </message>
+    <message>
+        <source>Inbound</source>
+        <translation>உள்வரும்</translation>
+    </message>
+    <message>
+        <source>Outbound</source>
+        <translation>வெளி செல்லும்</translation>
+    </message>
+    <message>
+        <source>Yes</source>
+        <translation>ஆம்</translation>
+    </message>
+    <message>
+        <source>No</source>
+        <translation>மறு</translation>
+    </message>
+    <message>
+        <source>Unknown</source>
+        <translation>அறியப்படாத</translation>
+    </message>
+</context>
+<context>
+    <name>ReceiveCoinsDialog</name>
+    <message>
+        <source>&amp;Amount:</source>
+        <translation>&amp;தொகை:</translation>
+    </message>
+    <message>
+        <source>&amp;Label:</source>
+        <translation>&amp;சிட்டை:</translation>
+    </message>
+    <message>
+        <source>&amp;Message:</source>
+        <translation>&amp;செய்தி:</translation>
+    </message>
+    <message>
+        <source>An optional message to attach to the payment request, which will be displayed when the request is opened. Note: The message will not be sent with the payment over the Bitcoin network.</source>
+        <translation>கோரிக்கையை திறக்கும் போது காட்டப்படும் இது பணம் கோரிக்கை இணைக்க ஒரு விருப்ப செய்தி. குறிப்பு: Bitcoin நெட்வொர்க்கில் பணம் செலுத்தியவுடன் செய்தி அனுப்பப்படாது.</translation>
+    </message>
+    <message>
+        <source>An optional label to associate with the new receiving address.</source>
+        <translation>புதிய பெறுதல் முகவரியுடன் தொடர்பு கொள்ள ஒரு விருப்ப லேபிள்.</translation>
+    </message>
+    <message>
+        <source>Use this form to request payments. All fields are &lt;b&gt;optional&lt;/b&gt;.</source>
+        <translation>பணம் செலுத்த வேண்டுமெனில் இந்த படிவத்தைப் பயன்படுத்தவும். அனைத்து துறைகள் விருப்பமானவை.</translation>
+    </message>
+    <message>
+        <source>An optional amount to request. Leave this empty or zero to not request a specific amount.</source>
+        <translation>கோரிக்கைக்கு விருப்பமான தொகை. ஒரு குறிப்பிட்ட தொகையை கோர வேண்டாம் இந்த வெற்று அல்லது பூஜ்ஜியத்தை விடு.</translation>
+    </message>
+    <message>
+        <source>Clear all fields of the form.</source>
+        <translation>படிவத்தின் அனைத்து துறையையும் அழி.</translation>
+    </message>
+    <message>
+        <source>Clear</source>
+        <translation>நீக்கு</translation>
+    </message>
+    <message>
+        <source>Native segwit addresses (aka Bech32 or BIP-173) reduce your transaction fees later on and offer better protection against typos, but old wallets don't support them. When unchecked, an address compatible with older wallets will be created instead.</source>
+        <translation>நேட்டிவ் செக்யூரிட் முகவரிகள் (ach Bech32 அல்லது BIP-173) உங்கள் பரிவர்த்தனைக் கட்டணத்தை பின்னர் குறைக்க மற்றும் எழுத்துப்பிழைகள் எதிராக சிறந்த பாதுகாப்பு வழங்க, ஆனால் பழைய பணப்பைகள் அவர்களுக்கு ஆதரவு இல்லை. Unchecked போது, ​​பழைய பணப்பைகள் இணக்கமான ஒரு முகவரியை பதிலாக உருவாக்கப்படும்.</translation>
+    </message>
+    <message>
+        <source>Generate native segwit (Bech32) address</source>
+        <translation>சொந்த segwit (Bech32) முகவரியை உருவாக்குங்கள்</translation>
+    </message>
+    <message>
+        <source>Requested payments history</source>
+        <translation>பணம் செலுத்திய வரலாறு கோரப்பட்டது</translation>
+    </message>
+    <message>
+        <source>Show the selected request (does the same as double clicking an entry)</source>
+        <translation>தேர்ந்தெடுக்கப்பட்ட கோரிக்கையை காட்டு (இரட்டை இடுகையை இரட்டை கிளிக் செய்தால்)</translation>
+    </message>
+    <message>
+        <source>Show</source>
+        <translation>காண்பி</translation>
+    </message>
+    <message>
+        <source>Remove the selected entries from the list</source>
+        <translation>பட்டியலில் இருந்து தேர்ந்தெடுக்கப்பட்ட உள்ளீடுகளை நீக்கவும்</translation>
+    </message>
+    <message>
+        <source>Remove</source>
+        <translation>நீக்கு</translation>
+    </message>
+    <message>
+        <source>Copy URI</source>
+        <translation>URI ஐ நகலெடு</translation>
+    </message>
+    <message>
+        <source>Copy label</source>
+        <translation>லேபிளை நகலெடு</translation>
+    </message>
+    <message>
+        <source>Copy message</source>
+        <translation>செய்தியை நகலெடுக்கவும்</translation>
+    </message>
+    <message>
         <source>Copy amount</source>
         <translation>நகல் நகல்</translation>
->>>>>>> a284bbbe
-    </message>
-    <message>
-        <source>Copy transaction ID</source>
-        <translation>பரிவர்த்தனை ஐடியை நகலெடு</translation>
-    </message>
-    <message>
-        <source>Lock unspent</source>
-        <translation>விலக்கு இல்லை</translation>
-    </message>
-    <message>
-        <source>Unlock unspent</source>
-        <translation>விலக்கு திறக்க</translation>
-    </message>
-<<<<<<< HEAD
-=======
-    <message>
-        <source>Copy quantity</source>
-        <translation>அளவு அளவு</translation>
-    </message>
-    <message>
-        <source>Copy fee</source>
-        <translation>நகல் கட்டணம்</translation>
-    </message>
-    <message>
-        <source>Copy after fee</source>
-        <translation>நகல் கட்டணம்</translation>
-    </message>
-    <message>
-        <source>Copy bytes</source>
-        <translation>பைட்டுகள் நகலெடுக்கவும்</translation>
-    </message>
-    <message>
-        <source>Copy dust</source>
-        <translation>தூசி நகலெடுக்கவும்</translation>
-    </message>
-    <message>
-        <source>Copy change</source>
-        <translation>மாற்றத்தை நகலெடுக்கவும்</translation>
-    </message>
-    <message>
-        <source>(%1 locked)</source>
-        <translation>(%1 பூட்டப்பட்டது)</translation>
-    </message>
-    <message>
-        <source>yes</source>
-        <translation>ஆம்</translation>
-    </message>
-    <message>
-        <source>no</source>
-        <translation>இல்லை</translation>
-    </message>
-    <message>
-        <source>This label turns red if any recipient receives an amount smaller than the current dust threshold.</source>
-        <translation>நடப்பு தூசி நிலையை விட குறைவான அளவு பெறுநரை பெறுமானால் இந்த லேபிள் சிவப்பு நிறமாக மாறும்.</translation>
-    </message>
-    <message>
-        <source>Can vary +/- %1 satoshi(s) per input.</source>
-        <translation>உள்ளீடு ஒன்றுக்கு +/- %1 சாத்தோஷி (கள்) மாறுபடலாம்</translation>
-    </message>
-    <message>
-        <source>(no label)</source>
-        <translation>(லேபிள் இல்லை)</translation>
-    </message>
-    <message>
-        <source>change from %1 (%2)</source>
-        <translation>%1 (%2) இலிருந்து மாற்றவும்</translation>
-    </message>
-    <message>
-        <source>(change)</source>
-        <translation>(மாற்றம்)</translation>
-    </message>
-</context>
-<context>
-    <name>CreateWalletActivity</name>
-    </context>
-<context>
-    <name>CreateWalletDialog</name>
-    </context>
-<context>
-    <name>EditAddressDialog</name>
-    <message>
-        <source>Edit Address</source>
-        <translation>முகவரி திருத்த</translation>
-    </message>
-    <message>
-        <source>&amp;Label</source>
-        <translation>&amp; சிட்டை</translation>
-    </message>
-    <message>
-        <source>The label associated with this address list entry</source>
-        <translation>இந்த முகவரி பட்டியலுடன் தொடர்புடைய லேபிள்</translation>
-    </message>
-    <message>
-        <source>The address associated with this address list entry. This can only be modified for sending addresses.</source>
-        <translation>முகவரி முகவரியுடன் தொடர்புடைய முகவரி முகவரி. முகவரிகள் அனுப்புவதற்கு இது மாற்றியமைக்கப்படலாம்.</translation>
-    </message>
-    <message>
-        <source>&amp;Address</source>
-        <translation>&amp;முகவரி</translation>
-    </message>
-    <message>
-        <source>New sending address</source>
-        <translation>முகவரி அனுப்பும் புதியது</translation>
-    </message>
-    <message>
-        <source>Edit receiving address</source>
-        <translation>முகவரியைப் பெறுதல் திருத்து</translation>
-    </message>
-    <message>
-        <source>Edit sending address</source>
-        <translation>முகவரியை அனுப்புவதைத் திருத்து</translation>
-    </message>
-    <message>
-        <source>The entered address "%1" is not a valid Bitcoin address.</source>
-        <translation>உள்ளிட்ட முகவரி "%1" என்பது செல்லுபடியாகும் விக்கிபீடியா முகவரி அல்ல.</translation>
-    </message>
-    <message>
-        <source>Address "%1" already exists as a receiving address with label "%2" and so cannot be added as a sending address.</source>
-        <translation>முகவரி "%1" ஏற்கனவே லேபிள் "%2" உடன் பெறும் முகவரியாக உள்ளது, எனவே அனுப்பும் முகவரியாக சேர்க்க முடியாது.</translation>
-    </message>
-    <message>
-        <source>The entered address "%1" is already in the address book with label "%2".</source>
-        <translation>"%1" உள்ளிடப்பட்ட முகவரி முன்பே "%2" என்ற லேபிளுடன் முகவரி புத்தகத்தில் உள்ளது.</translation>
-    </message>
-    <message>
-        <source>Could not unlock wallet.</source>
-        <translation>பணப்பை திறக்க முடியவில்லை.</translation>
-    </message>
-    <message>
-        <source>New key generation failed.</source>
-        <translation>புதிய முக்கிய தலைமுறை தோல்வியடைந்தது.</translation>
-    </message>
-</context>
-<context>
-    <name>FreespaceChecker</name>
-    <message>
-        <source>A new data directory will be created.</source>
-        <translation>புதிய தரவு அடைவு உருவாக்கப்படும்.</translation>
-    </message>
-    <message>
-        <source>name</source>
-        <translation>பெயர்</translation>
-    </message>
-    <message>
-        <source>Directory already exists. Add %1 if you intend to create a new directory here.</source>
-        <translation>அடைவு ஏற்கனவே உள்ளது. நீங்கள் ஒரு புதிய கோப்பகத்தை உருவாக்க விரும்பினால், %1 ஐ சேர்க்கவும்</translation>
-    </message>
-    <message>
-        <source>Path already exists, and is not a directory.</source>
-        <translation>பாதை ஏற்கனவே உள்ளது, மற்றும் ஒரு அடைவு இல்லை.</translation>
-    </message>
-    <message>
-        <source>Cannot create data directory here.</source>
-        <translation>இங்கே தரவு அடைவு உருவாக்க முடியாது.</translation>
-    </message>
-</context>
-<context>
-    <name>HelpMessageDialog</name>
-    <message>
-        <source>version</source>
-        <translation>பதிப்பு</translation>
-    </message>
-    <message>
-        <source>(%1-bit)</source>
-        <translation>(%1-பிட்)</translation>
-    </message>
-    <message>
-        <source>About %1</source>
-        <translation>%1 பற்றி</translation>
-    </message>
-    <message>
-        <source>Command-line options</source>
-        <translation>கட்டளை வரி விருப்பங்கள்</translation>
-    </message>
-</context>
-<context>
-    <name>Intro</name>
-    <message>
-        <source>Welcome</source>
-        <translation>நல்வரவு</translation>
-    </message>
-    <message>
-        <source>Welcome to %1.</source>
-        <translation>%1 க்கு வரவேற்கிறோம்.</translation>
-    </message>
-    <message>
-        <source>As this is the first time the program is launched, you can choose where %1 will store its data.</source>
-        <translation>இது முதல் முறையாக துவங்கியது, நீங்கள் %1 அதன் தரவை எங்கு சேமித்து வைக்கும் என்பதை தேர்வு செய்யலாம்.</translation>
-    </message>
-    <message>
-        <source>When you click OK, %1 will begin to download and process the full %4 block chain (%2GB) starting with the earliest transactions in %3 when %4 initially launched.</source>
-        <translation>நீங்கள் சரி என்பதைக் கிளிக் செய்தால் %1 ஆரம்பத்தில் %4 இல் ஆரம்பிக்கப்பட்ட %3 இன் ஆரம்ப பரிவர்த்தனைகளைத் தொடங்கும் போது முழு %4 தொகுதி சங்கிலி (%2GB) பதிவிறக்க மற்றும் செயலாக்கத் தொடங்கும்.</translation>
-    </message>
-    <message>
-        <source>This initial synchronisation is very demanding, and may expose hardware problems with your computer that had previously gone unnoticed. Each time you run %1, it will continue downloading where it left off.</source>
-        <translation>இந்த ஆரம்ப ஒத்திசைவு மிகவும் கோரி வருகிறது, முன்பு கவனிக்கப்படாத உங்கள் கணினியுடன் வன்பொருள் சிக்கல்களை அம்பலப்படுத்தலாம். ஒவ்வொரு முறையும் நீங்கள் %1 ரன் இயங்கும் போது, ​​அது எங்கிருந்து வெளியேறும் என்பதைத் தொடர்ந்து பதிவிறக்கும்.</translation>
-    </message>
-    <message>
-        <source>If you have chosen to limit block chain storage (pruning), the historical data must still be downloaded and processed, but will be deleted afterward to keep your disk usage low.</source>
-        <translation>தடுப்பு சங்கிலி சேமிப்பகத்தை (கத்தரித்து) கட்டுப்படுத்த நீங்கள் தேர்ந்தெடுக்கப்பட்டிருந்தால், வரலாற்றுத் தரவுகள் இன்னும் பதிவிறக்கம் செய்யப்பட்டு, செயல்படுத்தப்பட வேண்டும், ஆனால் உங்கள் வட்டுப் பயன்பாட்டை குறைவாக வைத்திருப்பதற்குப் பிறகு நீக்கப்படும்.</translation>
-    </message>
-    <message>
-        <source>Use the default data directory</source>
-        <translation>இயல்புநிலை தரவு கோப்பகத்தைப் பயன்படுத்தவும்</translation>
-    </message>
-    <message>
-        <source>Use a custom data directory:</source>
-        <translation>தனிப்பயன் தரவு கோப்பகத்தைப் பயன்படுத்தவும்:</translation>
-    </message>
-    <message>
-        <source>Bitcoin</source>
-        <translation>Bitcoin</translation>
-    </message>
-    <message>
-        <source>At least %1 GB of data will be stored in this directory, and it will grow over time.</source>
-        <translation>குறைந்தது %1 ஜிபி தரவு இந்த அடைவில் சேமிக்கப்படும், மேலும் காலப்போக்கில் அது வளரும்.</translation>
-    </message>
-    <message>
-        <source>Approximately %1 GB of data will be stored in this directory.</source>
-        <translation>இந்த அடைவில் %1 ஜிபி தரவு சேமிக்கப்படும்.</translation>
-    </message>
-    <message>
-        <source>%1 will download and store a copy of the Bitcoin block chain.</source>
-        <translation>Bitcoin தொகுதி சங்கிலியின் நகலை %1 பதிவிறக்கம் செய்து சேமித்து வைக்கும்.</translation>
-    </message>
-    <message>
-        <source>The wallet will also be stored in this directory.</source>
-        <translation>பணத்தாள் இந்த அடைவில் சேமிக்கப்படும்.</translation>
-    </message>
-    <message>
-        <source>Error: Specified data directory "%1" cannot be created.</source>
-        <translation>பிழை: குறிப்பிட்ட தரவு அடைவு "%1" உருவாக்க முடியாது.</translation>
-    </message>
-    <message>
-        <source>Error</source>
-        <translation>பிழை</translation>
-    </message>
-    </context>
-<context>
-    <name>ModalOverlay</name>
-    <message>
-        <source>Form</source>
-        <translation>படிவம்</translation>
-    </message>
-    <message>
-        <source>Recent transactions may not yet be visible, and therefore your wallet's balance might be incorrect. This information will be correct once your wallet has finished synchronizing with the bitcoin network, as detailed below.</source>
-        <translation>சமீபத்திய பரிவர்த்தனைகள் இன்னும் காணப்படாமல் இருக்கலாம், எனவே உங்கள் பணப்பையின் சமநிலை தவறாக இருக்கலாம். கீழே விவரிக்கப்பட்டுள்ளபடி, உங்கள் பணப்பை பிட்ஃபோனை நெட்வொர்க்குடன் ஒத்திசைக்க முடிந்ததும் இந்த தகவல் சரியாக இருக்கும்.</translation>
-    </message>
-    <message>
-        <source>Attempting to spend bitcoins that are affected by not-yet-displayed transactions will not be accepted by the network.</source>
-        <translation>இதுவரை காட்டப்படாத பரிவர்த்தனைகளால் பாதிக்கப்படும் பிட்னிக்களை செலவிடுவதற்கு முயற்சி பிணையத்தால் ஏற்கப்படாது.</translation>
-    </message>
-    <message>
-        <source>Number of blocks left</source>
-        <translation>மீதமுள்ள தொகுதிகள் உள்ளன</translation>
-    </message>
-    <message>
-        <source>Unknown...</source>
-        <translation>தெரியாதது ...</translation>
-    </message>
-    <message>
-        <source>Last block time</source>
-        <translation>கடைசி தடுப்பு நேரம்</translation>
-    </message>
-    <message>
-        <source>Progress</source>
-        <translation>முன்னேற்றம்</translation>
-    </message>
-    <message>
-        <source>Progress increase per hour</source>
-        <translation>மணி நேரத்திற்கு முன்னேற்றம் அதிகரிப்பு</translation>
-    </message>
-    <message>
-        <source>calculating...</source>
-        <translation>கணக்கிடுகிறது ...</translation>
-    </message>
-    <message>
-        <source>Estimated time left until synced</source>
-        <translation>ஒத்திசைக்கப்படும் வரை மதிப்பிடப்பட்ட நேரங்கள் உள்ளன</translation>
-    </message>
-    <message>
-        <source>Hide</source>
-        <translation>மறை</translation>
-    </message>
-    <message>
-        <source>Unknown. Syncing Headers (%1, %2%)...</source>
-        <translation>தெரியாத. தலைப்புகளை ஒத்திசைக்கிறது (%1, %2%)</translation>
-    </message>
-</context>
-<context>
-    <name>OpenURIDialog</name>
->>>>>>> a284bbbe
-    <message>
-        <source>Copy quantity</source>
-        <translation>அளவு அளவு</translation>
-    </message>
-    <message>
-<<<<<<< HEAD
-        <source>Copy fee</source>
-        <translation>நகல் கட்டணம்</translation>
-    </message>
-=======
-        <source>Open payment request from URI or file</source>
-        <translation>URI அல்லது கோப்பிலிருந்து பணம் செலுத்துவதற்கான கோரிக்கையைத் திறக்கவும்</translation>
-    </message>
-    <message>
-        <source>URI:</source>
-        <translation>URI:</translation>
-    </message>
-    <message>
-        <source>Select payment request file</source>
-        <translation>பணம் கோரிக்கை கோப்பைத் தேர்ந்தெடுக்கவும்</translation>
-    </message>
-    <message>
-        <source>Select payment request file to open</source>
-        <translation>திறக்க கட்டணம் கோரிக்கை கோப்பைத் தேர்ந்தெடுக்கவும்</translation>
-    </message>
-</context>
-<context>
-    <name>OpenWalletActivity</name>
-    </context>
-<context>
-    <name>OptionsDialog</name>
->>>>>>> a284bbbe
-    <message>
-        <source>Copy after fee</source>
-        <translation>நகல் கட்டணம்</translation>
-    </message>
-    <message>
-        <source>Copy bytes</source>
-        <translation>பைட்டுகள் நகலெடுக்கவும்</translation>
-    </message>
-    <message>
-<<<<<<< HEAD
-        <source>Copy dust</source>
-        <translation>தூசி நகலெடுக்கவும்</translation>
-=======
-        <source>Automatically start %1 after logging in to the system.</source>
-        <translation>கணினியில் உள்நுழைந்தவுடன் தானாக %1 ஐ துவங்கவும்.</translation>
-    </message>
-    <message>
-        <source>&amp;Start %1 on system login</source>
-        <translation>கணினி உள்நுழைவில் %1 ஐத் தொடங்குங்கள்</translation>
-    </message>
-    <message>
-        <source>Size of &amp;database cache</source>
-        <translation>&amp; தரவுத்தள தேக்ககத்தின் அளவு</translation>
-    </message>
-    <message>
-        <source>Number of script &amp;verification threads</source>
-        <translation>ஸ்கிரிப்ட் &amp; சரிபார்ப்பு நூல்கள் எண்ணிக்கை</translation>
-    </message>
-    <message>
-        <source>IP address of the proxy (e.g. IPv4: 127.0.0.1 / IPv6: ::1)</source>
-        <translation>ப்ராக்ஸியின் IP முகவரி (எ.கா. IPv4: 127.0.0.1 / IPv6: :: 1)</translation>
-    </message>
-    <message>
-        <source>Shows if the supplied default SOCKS5 proxy is used to reach peers via this network type.</source>
-        <translation>வழங்கப்பட்ட முன்னிருப்பு SOCKS5 ப்ராக்ஸி இந்த நெட்வொர்க் வகையின் மூலம் சகலருக்கும் சென்றால் பயன்படுத்தப்படுகிறது.</translation>
-    </message>
-    <message>
-        <source>Use separate SOCKS&amp;5 proxy to reach peers via Tor hidden services:</source>
-        <translation>Tor மறைக்கப்பட்ட சேவைகளை வழியாக சகலரையும் அணுக தனித்த SOCKS &amp; 5 ப்ராக்ஸி பயன்படுத்தவும்</translation>
-    </message>
-    <message>
-        <source>Hide the icon from the system tray.</source>
-        <translation>கணினி தட்டில் இருந்து ஐகானை மறைக்கவும்.</translation>
-    </message>
-    <message>
-        <source>&amp;Hide tray icon</source>
-        <translation>தட்டில் ஐகானை மறை</translation>
-    </message>
-    <message>
-        <source>Minimize instead of exit the application when the window is closed. When this option is enabled, the application will be closed only after selecting Exit in the menu.</source>
-        <translation>சாளரத்தை மூடும்போது பயன்பாட்டை வெளியேற்றுவதற்குப் பதிலாக சிறிதாக்கவும். இந்த விருப்பம் இயக்கப்பட்டால், மெனுவில் வெளியேறு தேர்வு செய்த பின் மட்டுமே பயன்பாடு மூடப்படும்.</translation>
-    </message>
-    <message>
-        <source>Third party URLs (e.g. a block explorer) that appear in the transactions tab as context menu items. %s in the URL is replaced by transaction hash. Multiple URLs are separated by vertical bar |.</source>
-        <translation>பரிமாற்ற மெனு உருப்படிகளாக பரிவர்த்தனை தாவலில் தோன்றும் மூன்றாம் தரப்பு URL கள் (எ.கா. பிளாக் எக்ஸ்ப்ளோரர்). URL இல் %s ஆனது பரிவர்த்தனை ஹாஷ் மூலம் மாற்றப்பட்டுள்ளது. பல URL கள் செங்குத்துப் பட்டையால் பிரிக்கப்படுகின்றன.</translation>
-    </message>
-    <message>
-        <source>Open the %1 configuration file from the working directory.</source>
-        <translation>பணி அடைவில் இருந்து %1 உள்ளமைவு கோப்பை திறக்கவும்.</translation>
-    </message>
-    <message>
-        <source>Open Configuration File</source>
-        <translation>கட்டமைப்பு கோப்பை திற</translation>
-    </message>
-    <message>
-        <source>Reset all client options to default.</source>
-        <translation>அனைத்து வாடிக்கையாளர் விருப்பங்களையும் இயல்புநிலைக்கு மீட்டமைக்கவும்.</translation>
-    </message>
-    <message>
-        <source>&amp;Reset Options</source>
-        <translation>&amp; மீட்டமை விருப்பங்கள்</translation>
->>>>>>> a284bbbe
-    </message>
-    <message>
-        <source>Copy change</source>
-        <translation>மாற்றத்தை நகலெடுக்கவும்</translation>
-    </message>
-    <message>
-<<<<<<< HEAD
-        <source>yes</source>
-        <translation>ஆம்</translation>
-    </message>
-    <message>
-        <source>no</source>
-        <translation>இல்லை</translation>
-    </message>
-    <message>
-        <source>This label turns red if any recipient receives an amount smaller than the current dust threshold.</source>
-        <translation>நடப்பு தூசி நிலையை விட குறைவான அளவு பெறுநரை பெறுமானால் இந்த லேபிள் சிவப்பு நிறமாக மாறும்.</translation>
-    </message>
-    <message>
-        <source>(no label)</source>
-        <translation>(லேபிள் இல்லை)</translation>
-    </message>
-    <message>
-        <source>(change)</source>
-        <translation>(மாற்றம்)</translation>
-    </message>
-</context>
-<context>
-    <name>EditAddressDialog</name>
-    <message>
-        <source>Edit Address</source>
-        <translation>முகவரி திருத்த</translation>
-    </message>
-    <message>
-        <source>&amp;Label</source>
-        <translation>&amp; சிட்டை</translation>
-    </message>
-    <message>
-        <source>The label associated with this address list entry</source>
-        <translation>இந்த முகவரி பட்டியலுடன் தொடர்புடைய லேபிள்</translation>
-    </message>
-    <message>
-        <source>The address associated with this address list entry. This can only be modified for sending addresses.</source>
-        <translation>முகவரி முகவரியுடன் தொடர்புடைய முகவரி முகவரி. முகவரிகள் அனுப்புவதற்கு இது மாற்றியமைக்கப்படலாம்.</translation>
-    </message>
-    <message>
-        <source>&amp;Address</source>
-        <translation>&amp;முகவரி</translation>
-    </message>
-    <message>
-        <source>New sending address</source>
-        <translation>முகவரி அனுப்பும் புதியது</translation>
-    </message>
-    <message>
-        <source>Edit receiving address</source>
-        <translation>முகவரியைப் பெறுதல் திருத்து</translation>
-    </message>
-    <message>
-        <source>Edit sending address</source>
-        <translation>முகவரியை அனுப்புவதைத் திருத்து</translation>
-    </message>
-    <message>
-        <source>Could not unlock wallet.</source>
-        <translation>பணப்பை திறக்க முடியவில்லை.</translation>
-    </message>
-    <message>
-        <source>New key generation failed.</source>
-        <translation>புதிய முக்கிய தலைமுறை தோல்வியடைந்தது.</translation>
-    </message>
-</context>
-<context>
-    <name>FreespaceChecker</name>
-    <message>
-        <source>A new data directory will be created.</source>
-        <translation>புதிய தரவு அடைவு உருவாக்கப்படும்.</translation>
-    </message>
-    <message>
-        <source>name</source>
-        <translation>பெயர்</translation>
-    </message>
-    <message>
-        <source>Path already exists, and is not a directory.</source>
-        <translation>பாதை ஏற்கனவே உள்ளது, மற்றும் ஒரு அடைவு இல்லை.</translation>
-    </message>
-    <message>
-        <source>Cannot create data directory here.</source>
-        <translation>இங்கே தரவு அடைவு உருவாக்க முடியாது.</translation>
-    </message>
-</context>
-<context>
-    <name>HelpMessageDialog</name>
-    <message>
-        <source>version</source>
-        <translation>பதிப்பு</translation>
-    </message>
-    <message>
-        <source>Command-line options</source>
-        <translation>கட்டளை வரி விருப்பங்கள்</translation>
-    </message>
-</context>
-<context>
-    <name>Intro</name>
-    <message>
-        <source>Welcome</source>
-        <translation>நல்வரவு</translation>
-    </message>
-    <message>
-        <source>If you have chosen to limit block chain storage (pruning), the historical data must still be downloaded and processed, but will be deleted afterward to keep your disk usage low.</source>
-        <translation>தடுப்பு சங்கிலி சேமிப்பகத்தை (கத்தரித்து) கட்டுப்படுத்த நீங்கள் தேர்ந்தெடுக்கப்பட்டிருந்தால், வரலாற்றுத் தரவுகள் இன்னும் பதிவிறக்கம் செய்யப்பட்டு, செயல்படுத்தப்பட வேண்டும், ஆனால் உங்கள் வட்டுப் பயன்பாட்டை குறைவாக வைத்திருப்பதற்குப் பிறகு நீக்கப்படும்.</translation>
-    </message>
-    <message>
-        <source>Use the default data directory</source>
-        <translation>இயல்புநிலை தரவு கோப்பகத்தைப் பயன்படுத்தவும்</translation>
-    </message>
-    <message>
-        <source>Use a custom data directory:</source>
-        <translation>தனிப்பயன் தரவு கோப்பகத்தைப் பயன்படுத்தவும்:</translation>
-    </message>
-    <message>
-        <source>Bitcoin</source>
-        <translation>Bitcoin</translation>
-    </message>
-    <message>
-        <source>The wallet will also be stored in this directory.</source>
-        <translation>பணத்தாள் இந்த அடைவில் சேமிக்கப்படும்.</translation>
-    </message>
-    <message>
-        <source>Error</source>
-        <translation>தவறு</translation>
-    </message>
-    </context>
-<context>
-    <name>ModalOverlay</name>
-    <message>
-        <source>Form</source>
-        <translation>படிவம்</translation>
-    </message>
-    <message>
-        <source>Recent transactions may not yet be visible, and therefore your wallet's balance might be incorrect. This information will be correct once your wallet has finished synchronizing with the bitcoin network, as detailed below.</source>
-        <translation>சமீபத்திய பரிவர்த்தனைகள் இன்னும் காணப்படாமல் இருக்கலாம், எனவே உங்கள் பணப்பையின் சமநிலை தவறாக இருக்கலாம். கீழே விவரிக்கப்பட்டுள்ளபடி, உங்கள் பணப்பை பிட்ஃபோனை நெட்வொர்க்குடன் ஒத்திசைக்க முடிந்ததும் இந்த தகவல் சரியாக இருக்கும்.</translation>
-    </message>
-    <message>
-        <source>Attempting to spend bitcoins that are affected by not-yet-displayed transactions will not be accepted by the network.</source>
-        <translation>இதுவரை காட்டப்படாத பரிவர்த்தனைகளால் பாதிக்கப்படும் பிட்னிக்களை செலவிடுவதற்கு முயற்சி பிணையத்தால் ஏற்கப்படாது.</translation>
-    </message>
-    <message>
-        <source>Number of blocks left</source>
-        <translation>மீதமுள்ள தொகுதிகள் உள்ளன</translation>
-    </message>
-    <message>
-        <source>Unknown...</source>
-        <translation>தெரியாதது ...</translation>
-    </message>
-    <message>
-        <source>Last block time</source>
-        <translation>கடைசி தடுப்பு நேரம்</translation>
-    </message>
-    <message>
-        <source>Progress</source>
-        <translation>முன்னேற்றம்</translation>
-    </message>
-    <message>
-        <source>Progress increase per hour</source>
-        <translation>மணி நேரத்திற்கு முன்னேற்றம் அதிகரிப்பு</translation>
-    </message>
-    <message>
-        <source>calculating...</source>
-        <translation>கணக்கிடுகிறது ...</translation>
-    </message>
-    <message>
-        <source>Estimated time left until synced</source>
-        <translation>ஒத்திசைக்கப்படும் வரை மதிப்பிடப்பட்ட நேரங்கள் உள்ளன</translation>
-    </message>
-    <message>
-        <source>Hide</source>
-        <translation>மறை</translation>
-    </message>
-    </context>
-<context>
-    <name>OpenURIDialog</name>
-    <message>
-        <source>Open URI</source>
-        <translation>URI-ஐ திற</translation>
-    </message>
-    <message>
-        <source>Open payment request from URI or file</source>
-        <translation>URI அல்லது கோப்பிலிருந்து பணம் செலுத்துவதற்கான கோரிக்கையைத் திறக்கவும்</translation>
-    </message>
-    <message>
-        <source>URI:</source>
-        <translation>URI:</translation>
-    </message>
-    <message>
-        <source>Select payment request file</source>
-        <translation>பணம் கோரிக்கை கோப்பைத் தேர்ந்தெடுக்கவும்</translation>
-    </message>
-    <message>
-        <source>Select payment request file to open</source>
-        <translation>திறக்க கட்டணம் கோரிக்கை கோப்பைத் தேர்ந்தெடுக்கவும்</translation>
-    </message>
-</context>
-<context>
-    <name>OptionsDialog</name>
-    <message>
-        <source>Options</source>
-        <translation>விருப்பத்தேர்வு</translation>
-    </message>
-    <message>
-        <source>&amp;Main</source>
-        <translation>&amp;தலைமை</translation>
-    </message>
-    <message>
-        <source>Size of &amp;database cache</source>
-        <translation>&amp; தரவுத்தள தேக்ககத்தின் அளவு</translation>
-    </message>
-    <message>
-        <source>Number of script &amp;verification threads</source>
-        <translation>ஸ்கிரிப்ட் &amp; சரிபார்ப்பு நூல்கள் எண்ணிக்கை</translation>
-    </message>
-    <message>
-        <source>IP address of the proxy (e.g. IPv4: 127.0.0.1 / IPv6: ::1)</source>
-        <translation>ப்ராக்ஸியின் IP முகவரி (எ.கா. IPv4: 127.0.0.1 / IPv6: :: 1)</translation>
-    </message>
-    <message>
-        <source>Shows if the supplied default SOCKS5 proxy is used to reach peers via this network type.</source>
-        <translation>வழங்கப்பட்ட முன்னிருப்பு SOCKS5 ப்ராக்ஸி இந்த நெட்வொர்க் வகையின் மூலம் சகலருக்கும் சென்றால் பயன்படுத்தப்படுகிறது.</translation>
-    </message>
-    <message>
-        <source>Use separate SOCKS&amp;5 proxy to reach peers via Tor hidden services:</source>
-        <translation>Tor மறைக்கப்பட்ட சேவைகளை வழியாக சகலரையும் அணுக தனித்த SOCKS &amp; 5 ப்ராக்ஸி பயன்படுத்தவும்</translation>
-    </message>
-    <message>
-        <source>Hide the icon from the system tray.</source>
-        <translation>கணினி தட்டில் இருந்து ஐகானை மறைக்கவும்.</translation>
-    </message>
-    <message>
-        <source>&amp;Hide tray icon</source>
-        <translation>தட்டில் ஐகானை மறை</translation>
-    </message>
-    <message>
-        <source>Minimize instead of exit the application when the window is closed. When this option is enabled, the application will be closed only after selecting Exit in the menu.</source>
-        <translation>சாளரத்தை மூடும்போது பயன்பாட்டை வெளியேற்றுவதற்குப் பதிலாக சிறிதாக்கவும். இந்த விருப்பம் இயக்கப்பட்டால், மெனுவில் வெளியேறு தேர்வு செய்த பின் மட்டுமே பயன்பாடு மூடப்படும்.</translation>
-    </message>
-    <message>
-        <source>Open Configuration File</source>
-        <translation>கட்டமைப்பு கோப்பை திற</translation>
-    </message>
-    <message>
-        <source>Reset all client options to default.</source>
-        <translation>அனைத்து வாடிக்கையாளர் விருப்பங்களையும் இயல்புநிலைக்கு மீட்டமைக்கவும்.</translation>
-    </message>
-    <message>
-        <source>&amp;Reset Options</source>
-        <translation>&amp; மீட்டமை விருப்பங்கள்</translation>
-    </message>
-    <message>
-        <source>&amp;Network</source>
-        <translation>&amp;பிணையம்</translation>
-    </message>
-    <message>
-=======
->>>>>>> a284bbbe
-        <source>Disables some advanced features but all blocks will still be fully validated. Reverting this setting requires re-downloading the entire blockchain. Actual disk usage may be somewhat higher.</source>
-        <translation>சில மேம்பட்ட அம்சங்களை முடக்குகிறது ஆனால் அனைத்து தொகுதிகள் இன்னும் முழுமையாக சரிபார்க்கப்படும். இந்த அமைப்பை மறுபரிசீலனை செய்வது முழுமையான blockchain ஐ மீண்டும் பதிவிறக்க வேண்டும். உண்மையான வட்டு பயன்பாடு ஓரளவு அதிகமாக இருக்கலாம்.</translation>
-    </message>
-    <message>
-        <source>Prune &amp;block storage to</source>
-        <translation>பிரவுன் &amp; தடுப்பு சேமிப்பு</translation>
-    </message>
-    <message>
-        <source>GB</source>
-        <translation>ஜிபி</translation>
-    </message>
-    <message>
-        <source>Reverting this setting requires re-downloading the entire blockchain.</source>
-        <translation>இந்த அமைப்பை மறுபரிசீலனை செய்வது முழுமையான blockchain ஐ மீண்டும் பதிவிறக்க வேண்டும்.</translation>
-    </message>
-    <message>
-        <source>MiB</source>
-        <translation>மெபி.பை.</translation>
-    </message>
-    <message>
-        <source>(0 = auto, &lt;0 = leave that many cores free)</source>
-        <translation>(0 = தானாக, &lt;0 = பல கருக்கள் விடுபடுகின்றன)</translation>
-    </message>
-    <message>
-        <source>W&amp;allet</source>
-        <translation>&amp;பணப்பை</translation>
-    </message>
-    <message>
-        <source>Expert</source>
-        <translation>வல்லுநர்</translation>
-    </message>
-    <message>
-        <source>Enable coin &amp;control features</source>
-        <translation>நாணயம் மற்றும் கட்டுப்பாட்டு அம்சங்களை இயக்கவும்</translation>
-    </message>
-    <message>
-        <source>If you disable the spending of unconfirmed change, the change from a transaction cannot be used until that transaction has at least one confirmation. This also affects how your balance is computed.</source>
-        <translation>உறுதிப்படுத்தப்படாத மாற்றத்தின் செலவினத்தை நீங்கள் முடக்கினால், பரிவர்த்தனையில் குறைந்தது ஒரு உறுதிப்படுத்தல் வரை பரிமாற்றத்திலிருந்து வரும் மாற்றம் பயன்படுத்தப்படாது. இது உங்கள் இருப்பு எவ்வாறு கணக்கிடப்படுகிறது என்பதைப் பாதிக்கிறது.</translation>
-    </message>
-    <message>
-        <source>&amp;Spend unconfirmed change</source>
-        <translation>&amp; உறுதிப்படுத்தப்படாத மாற்றத்தை செலவழிக்கவும்</translation>
-    </message>
-    <message>
-        <source>Automatically open the Bitcoin client port on the router. This only works when your router supports UPnP and it is enabled.</source>
-        <translation>ரூட்டரில் Bitcoin கிளையன்ட் போர்ட் தானாக திறக்க. இது உங்கள் திசைவி UPnP ஐ ஆதரிக்கும் போது மட்டுமே இயங்குகிறது.</translation>
-    </message>
-    <message>
-        <source>Map port using &amp;UPnP</source>
-        <translation>&amp; UPnP ஐப் பயன்படுத்தி வரைபடம் துறைமுகம்</translation>
-    </message>
-    <message>
-        <source>Accept connections from outside.</source>
-        <translation>வெளியே இருந்து இணைப்புகளை ஏற்கவும்.</translation>
-    </message>
-    <message>
-        <source>Allow incomin&amp;g connections</source>
-        <translation>Incomin &amp; g இணைப்புகளை அனுமதிக்கவும்</translation>
-    </message>
-    <message>
-        <source>Connect to the Bitcoin network through a SOCKS5 proxy.</source>
-        <translation>Bitcoin பிணையத்துடன் SOCKS5 ப்ராக்ஸி மூலம் இணைக்கவும்.</translation>
-    </message>
-    <message>
-        <source>&amp;Connect through SOCKS5 proxy (default proxy):</source>
-        <translation>&amp; SOCKS5 ப்ராக்ஸி மூலம் இணைக்கவும் (இயல்புநிலை ப்ராக்ஸி):</translation>
-    </message>
-    <message>
-        <source>Proxy &amp;IP:</source>
-        <translation>ப்ராக்சி ஐ பி:</translation>
-    </message>
-    <message>
-        <source>&amp;Port:</source>
-        <translation>&amp; போர்ட்:</translation>
-    </message>
-    <message>
-        <source>Port of the proxy (e.g. 9050)</source>
-        <translation>ப்ராக்ஸியின் போர்ட் (எ.கா 9050)</translation>
-    </message>
-    <message>
-        <source>Used for reaching peers via:</source>
-        <translation>சகாக்கள் வழியாக வருவதற்குப் பயன்படுத்தப்பட்டது:</translation>
-    </message>
-    <message>
-        <source>IPv4</source>
-        <translation>IPv4</translation>
-    </message>
-    <message>
-        <source>IPv6</source>
-        <translation>IPv6</translation>
-    </message>
-    <message>
-        <source>Tor</source>
-        <translation>Tor</translation>
-    </message>
-    <message>
-        <source>Connect to the Bitcoin network through a separate SOCKS5 proxy for Tor hidden services.</source>
-        <translation>டார் மறைக்கப்பட்ட சேவைகளை தனித்த SOCKS5 ப்ராக்ஸி மூலம் பிட்கோடு நெட்வொர்க்குடன் இணைக்கவும்.</translation>
-    </message>
-    <message>
-        <source>&amp;Window</source>
-        <translation>&amp;சாளரம்</translation>
-    </message>
-    <message>
-        <source>Show only a tray icon after minimizing the window.</source>
-        <translation>சாளரத்தை குறைப்பதன் பின்னர் ஒரு தட்டு ஐகானை மட்டும் காண்பி.</translation>
-    </message>
-    <message>
-        <source>&amp;Minimize to the tray instead of the taskbar</source>
-        <translation>&amp; Taskbar க்கு பதிலாக தட்டில் குறைக்கவும்</translation>
-    </message>
-    <message>
-        <source>M&amp;inimize on close</source>
-        <translation>எம் &amp; நெருக்கமாக உள்ளமை</translation>
-    </message>
-    <message>
-        <source>&amp;Display</source>
-        <translation>&amp;காட்டு</translation>
-    </message>
-    <message>
-        <source>User Interface &amp;language:</source>
-        <translation>பயனர் இடைமுகம் &amp; மொழி:</translation>
-    </message>
-    <message>
-<<<<<<< HEAD
-=======
-        <source>The user interface language can be set here. This setting will take effect after restarting %1.</source>
-        <translation>பயனர் இடைமுக மொழி இங்கே அமைக்கப்படலாம். %1 ஐ மறுதொடக்கம் செய்த பிறகு இந்த அமைப்பு செயல்படுத்தப்படும்.</translation>
-    </message>
-    <message>
->>>>>>> a284bbbe
-        <source>&amp;Unit to show amounts in:</source>
-        <translation>&amp; அளவு:</translation>
-    </message>
-    <message>
-        <source>Choose the default subdivision unit to show in the interface and when sending coins.</source>
-        <translation>இடைமுகத்தில் காண்பிக்க மற்றும் நாணயங்களை அனுப்புகையில் இயல்புநிலை துணைப்பிரிவு யூனிட்டை தேர்வு செய்யவும்.</translation>
-    </message>
-    <message>
-        <source>Whether to show coin control features or not.</source>
-        <translation>நாணயக் கட்டுப்பாட்டு அம்சங்களைக் காட்டலாமா அல்லது இல்லையா.</translation>
-    </message>
-    <message>
-        <source>&amp;Third party transaction URLs</source>
-        <translation>&amp; மூன்றாம் தரப்பு பரிவர்த்தனை URL கள்</translation>
-    </message>
-    <message>
-        <source>Options set in this dialog are overridden by the command line or in the configuration file:</source>
-        <translation>இந்த உரையாடலில் அமைக்கப்பட்டுள்ள விருப்பங்கள் கட்டளை வரியில் அல்லது கட்டமைப்பு கோப்பில் மீளமைக்கப்படும்:</translation>
-    </message>
-    <message>
-        <source>&amp;OK</source>
-        <translation>&amp;சரி</translation>
-    </message>
-    <message>
-        <source>&amp;Cancel</source>
-        <translation>&amp;ரத்து</translation>
-    </message>
-    <message>
-        <source>default</source>
-        <translation>இயல்புநிலை</translation>
-    </message>
-    <message>
-        <source>none</source>
-        <translation>none</translation>
-    </message>
-    <message>
-        <source>Confirm options reset</source>
-        <translation>விருப்பங்களை மீட்டமைக்கவும்</translation>
-    </message>
-    <message>
-        <source>Client restart required to activate changes.</source>
-        <translation>மாற்றங்களைச் செயல்படுத்த கிளையன் மறுதொடக்கம் தேவை.</translation>
-    </message>
-    <message>
-        <source>Client will be shut down. Do you want to proceed?</source>
-        <translation>கிளையண்ட் மூடப்படும். நீங்கள் தொடர விரும்புகிறீர்களா?</translation>
-    </message>
-    <message>
-        <source>Configuration options</source>
-        <translation>கட்டமைப்பு விருப்பங்கள்</translation>
-    </message>
-    <message>
-        <source>The configuration file is used to specify advanced user options which override GUI settings. Additionally, any command-line options will override this configuration file.</source>
-        <translation>GUI அமைப்புகளை மேலெழுதக்கூடிய மேம்பட்ட பயனர் விருப்பங்களைக் குறிப்பிட கட்டமைப்பு கோப்பு பயன்படுத்தப்படுகிறது. கூடுதலாக, எந்த கட்டளை வரி விருப்பங்கள் இந்த கட்டமைப்பு கோப்பு புறக்கணிக்க வேண்டும்.</translation>
-    </message>
-    <message>
-        <source>Error</source>
-        <translation>பிழை</translation>
-    </message>
-    <message>
-        <source>The configuration file could not be opened.</source>
-        <translation>கட்டமைப்பு கோப்பை திறக்க முடியவில்லை.</translation>
-    </message>
-    <message>
-        <source>This change would require a client restart.</source>
-        <translation>இந்த மாற்றம் கிளையன் மறுதொடக்கம் தேவைப்படும்.</translation>
-    </message>
-    <message>
-        <source>The supplied proxy address is invalid.</source>
-        <translation>வழங்கப்பட்ட ப்ராக்ஸி முகவரி தவறானது.</translation>
-    </message>
-</context>
-<context>
-    <name>OverviewPage</name>
-    <message>
-        <source>Form</source>
-        <translation>படிவம்</translation>
-    </message>
-    <message>
-        <source>The displayed information may be out of date. Your wallet automatically synchronizes with the Bitcoin network after a connection is established, but this process has not completed yet.</source>
-        <translation>காட்டப்படும் தகவல் காலாவதியானதாக இருக்கலாம். ஒரு இணைப்பு நிறுவப்பட்ட பிறகு, உங்கள் பணப்பை தானாக பிட்கோடு நெட்வொர்க்குடன் ஒத்திசைக்கிறது, ஆனால் இந்த செயல்முறை இன்னும் முடிவடையவில்லை.</translation>
-    </message>
-    <message>
-        <source>Watch-only:</source>
-        <translation>பார்க்க மட்டுமே:</translation>
-    </message>
-    <message>
-        <source>Available:</source>
-        <translation>கிடைக்ககூடிய:</translation>
-    </message>
-    <message>
-        <source>Your current spendable balance</source>
-        <translation>உங்கள் தற்போதைய செலவிடத்தக்க இருப்பு</translation>
-    </message>
-    <message>
-        <source>Pending:</source>
-        <translation>நிலுவையில்:</translation>
-    </message>
-    <message>
-        <source>Total of transactions that have yet to be confirmed, and do not yet count toward the spendable balance</source>
-        <translation>இன்னும் உறுதிப்படுத்தப்பட வேண்டிய பரிவர்த்தனைகளின் மொத்த அளவு, இன்னும் செலவழித்த சமநிலையை நோக்கி கணக்கிடவில்லை</translation>
-    </message>
-    <message>
-        <source>Immature:</source>
-        <translation>முதிராத:</translation>
-    </message>
-    <message>
-        <source>Mined balance that has not yet matured</source>
-        <translation>இன்னும் முதிர்ச்சியடைந்த மின்கல சமநிலை</translation>
-    </message>
-    <message>
-        <source>Balances</source>
-        <translation>மீதி</translation>
-    </message>
-    <message>
-        <source>Total:</source>
-        <translation>மொத்தம்:</translation>
-    </message>
-    <message>
-        <source>Your current total balance</source>
-        <translation>உங்கள் தற்போதைய மொத்தச் சமநிலை</translation>
-    </message>
-    <message>
-        <source>Your current balance in watch-only addresses</source>
-        <translation>வாட்ச் மட்டும் முகவரிகள் உள்ள உங்கள் தற்போதைய இருப்பு</translation>
-    </message>
-    <message>
-        <source>Spendable:</source>
-        <translation>Spendable:</translation>
-    </message>
-    <message>
-        <source>Recent transactions</source>
-        <translation>சமீபத்திய பரிவர்த்தனைகள்</translation>
-    </message>
-    <message>
-        <source>Unconfirmed transactions to watch-only addresses</source>
-        <translation>உறுதிப்படுத்தப்படாத பரிவர்த்தனைகள் மட்டுமே பார்க்கும் முகவரிகள்</translation>
-    </message>
-    <message>
-        <source>Mined balance in watch-only addresses that has not yet matured</source>
-        <translation>இன்னும் முதிர்ச்சியடையாமல் இருக்கும் கண்காணிப்பு மட்டும் முகவரிகளில் மின்தடப்பு சமநிலை</translation>
-    </message>
-    <message>
-        <source>Current total balance in watch-only addresses</source>
-        <translation>தற்போதைய மொத்த சமநிலை வாட்ச் மட்டும் முகவரிகள்</translation>
-    </message>
-</context>
-<context>
-    <name>PaymentServer</name>
-    <message>
-        <source>Payment request error</source>
-        <translation>கட்டணம் கோரிக்கை பிழை</translation>
-    </message>
-    <message>
-        <source>Cannot start bitcoin: click-to-pay handler</source>
-        <translation>Bitcoin தொடங்க முடியாது: கிளிக் க்கு ஊதியம் கையாளுதல்</translation>
-    </message>
-    <message>
-        <source>URI handling</source>
-        <translation>URI கையாளுதல்</translation>
-    </message>
-    <message>
-        <source>'bitcoin://' is not a valid URI. Use 'bitcoin:' instead.</source>
-        <translation>'bitcoin: //' சரியான URI அல்ல. அதற்கு பதிலாக 'பிட்கின்:' பயன்படுத்தவும்.</translation>
-    </message>
-    <message>
-        <source>You are using a BIP70 URL which will be unsupported in the future.</source>
-        <translation>நீங்கள் எதிர்காலத்தில் ஆதரிக்கப்படாத BIP70 URL ஐப் பயன்படுத்துகிறீர்கள்.</translation>
-    </message>
-    <message>
-<<<<<<< HEAD
-=======
-        <source>Payment request fetch URL is invalid: %1</source>
-        <translation>பணம் செலுத்தும் கோரிக்கை URL ஐ பெறுகிறது: %1</translation>
-    </message>
-    <message>
->>>>>>> a284bbbe
-        <source>Cannot process payment request because BIP70 support was not compiled in.</source>
-        <translation>கட்டண கோரிக்கையை செயல்படுத்த முடியவில்லை, ஏனெனில் BIP70 ஆதரவு தொகுக்கப்படவில்லை.</translation>
-    </message>
-    <message>
-<<<<<<< HEAD
-=======
-        <source>Invalid payment address %1</source>
-        <translation>தவறான கட்டண முகவரி %1</translation>
-    </message>
-    <message>
->>>>>>> a284bbbe
-        <source>URI cannot be parsed! This can be caused by an invalid Bitcoin address or malformed URI parameters.</source>
-        <translation>URI அலச முடியாது! தவறான பிட்கின் முகவரி அல்லது தவறான URI அளவுருக்கள் காரணமாக இது ஏற்படலாம்.</translation>
-    </message>
-    <message>
-        <source>Payment request file handling</source>
-        <translation>பணம் கோரிக்கை கோப்பு கையாளுதல்</translation>
-    </message>
-    <message>
-        <source>Payment request file cannot be read! This can be caused by an invalid payment request file.</source>
-        <translation>கட்டண கோரிக்கை கோப்பு படிக்க முடியாது! இது தவறான கட்டண கோரிக்கை கோப்பால் ஏற்படலாம்.</translation>
-    </message>
-    <message>
-        <source>Payment request rejected</source>
-        <translation>கட்டணம் கோரிக்கை நிராகரிக்கப்பட்டது</translation>
-    </message>
-    <message>
-        <source>Payment request network doesn't match client network.</source>
-        <translation>வாடிக்கையாளர் நெட்வொர்க்குடன் கட்டண கோரிக்கை பிணையம் பொருந்தவில்லை.</translation>
-    </message>
-    <message>
-        <source>Payment request expired.</source>
-        <translation>கட்டணம் கோரிக்கை காலாவதியானது.</translation>
-    </message>
-    <message>
-        <source>Payment request is not initialized.</source>
-        <translation>கட்டணம் கோரிக்கை ஆரம்பிக்கப்படவில்லை.</translation>
-    </message>
-    <message>
-        <source>Unverified payment requests to custom payment scripts are unsupported.</source>
-        <translation>தனிப்பயன் கட்டண ஸ்கிரிப்டுகளுக்கான சரிபார்க்கப்படாத கட்டண கோரிக்கைகள் ஆதரிக்கப்படவில்லை.</translation>
-    </message>
-    <message>
-        <source>Invalid payment request.</source>
-        <translation>தவறான கட்டண கோரிக்கை.</translation>
-    </message>
-    <message>
-<<<<<<< HEAD
-=======
-        <source>Requested payment amount of %1 is too small (considered dust).</source>
-        <translation>%1 இன் கோரப்பட்ட கட்டணம் அளவு மிகவும் குறைவாக உள்ளது (தூசி கருதப்படுகிறது).</translation>
-    </message>
-    <message>
-        <source>Refund from %1</source>
-        <translation>%1 இலிருந்து திரும்பப்பெறவும்</translation>
-    </message>
-    <message>
-        <source>Payment request %1 is too large (%2 bytes, allowed %3 bytes).</source>
-        <translation>கட்டணம் கோரிக்கை %1 மிக அதிகமாக உள்ளது (%2 பைட்டுகள், அனுமதிக்கப்பட்ட %3 பைட்டுகள்).</translation>
-    </message>
-    <message>
-        <source>Error communicating with %1: %2</source>
-        <translation>%1: %2 உடன் தொடர்புகொள்வதில் பிழை</translation>
-    </message>
-    <message>
->>>>>>> a284bbbe
-        <source>Payment request cannot be parsed!</source>
-        <translation>கட்டண கோரிக்கையை பாகுபடுத்த முடியாது!</translation>
-    </message>
-    <message>
-<<<<<<< HEAD
-=======
-        <source>Bad response from server %1</source>
-        <translation>%1 சேவையகத்திலிருந்து தவறான பதில்</translation>
-    </message>
-    <message>
->>>>>>> a284bbbe
-        <source>Network request error</source>
-        <translation>நெட்வொர்க் கோரிக்கை பிழை</translation>
-    </message>
-    <message>
-        <source>Payment acknowledged</source>
-        <translation>கட்டணம் ஒப்புக் கொண்டது</translation>
-    </message>
-</context>
-<context>
-    <name>PeerTableModel</name>
-    <message>
-        <source>User Agent</source>
-        <translation>பயனர் முகவர்</translation>
-    </message>
-    <message>
-        <source>Node/Service</source>
-        <translation>கணு / சேவை</translation>
-    </message>
-    <message>
-        <source>NodeId</source>
-        <translation>NodeId</translation>
-    </message>
-    <message>
-        <source>Ping</source>
-        <translation>பிங்</translation>
-    </message>
-    <message>
-        <source>Sent</source>
-        <translation>அனுப்பிய</translation>
-    </message>
-    <message>
-        <source>Received</source>
-        <translation>பெறப்பட்டது</translation>
-    </message>
-</context>
-<context>
-    <name>QObject</name>
-    <message>
-        <source>Amount</source>
-        <translation>விலை</translation>
-    </message>
-    <message>
-<<<<<<< HEAD
-        <source>%1 d</source>
-        <translation>%1 d</translation>
-    </message>
-    <message>
-        <source>%1 h</source>
-        <translation>%1 h</translation>
-    </message>
-    <message>
-        <source>%1 m</source>
-        <translation>%1 m</translation>
-    </message>
-    <message>
-        <source>%1 s</source>
-        <translation>%1 s</translation>
-    </message>
-    <message>
-        <source>None</source>
-        <translation>யாரும்</translation>
-    </message>
-    <message>
-        <source>N/A</source>
-        <translation>N/A</translation>
-    </message>
-    <message>
-        <source>%1 ms</source>
-        <translation>%1 ms</translation>
-    </message>
-    <message>
-        <source>%1 and %2</source>
-        <translation>%1 மற்றும் %2</translation>
-    </message>
-    <message>
-        <source>%1 B</source>
-        <translation>%1 B</translation>
-    </message>
-    <message>
-        <source>%1 KB</source>
-        <translation>%1 KB</translation>
-    </message>
-    <message>
-        <source>%1 MB</source>
-        <translation>%1 MB</translation>
-    </message>
-    <message>
-        <source>%1 GB</source>
-        <translation>%1 GB</translation>
-    </message>
-    <message>
-        <source>unknown</source>
-        <translation>தெரியாத</translation>
-    </message>
-</context>
-<context>
-    <name>QObject::QObject</name>
-    </context>
-<context>
-    <name>QRImageWidget</name>
-    <message>
-        <source>&amp;Save Image...</source>
-        <translation>&amp; படத்தை சேமி ...</translation>
-    </message>
-    <message>
-        <source>&amp;Copy Image</source>
-        <translation>&amp;படத்தை நகலெடு</translation>
-    </message>
-    <message>
-        <source>Save QR Code</source>
-        <translation>QR குறியீடு சேமிக்கவும்</translation>
-    </message>
-    <message>
-        <source>PNG Image (*.png)</source>
-        <translation>PNG படம் (* .png)</translation>
-    </message>
-</context>
-<context>
-    <name>RPCConsole</name>
-    <message>
-        <source>N/A</source>
-        <translation>N/A</translation>
-    </message>
-    <message>
-        <source>Client version</source>
-        <translation>வாடிக்கையாளர் பதிப்பு</translation>
-    </message>
-    <message>
-        <source>&amp;Information</source>
-        <translation>&amp;தகவல்</translation>
-    </message>
-    <message>
-        <source>Debug window</source>
-        <translation>பிழைத்திருத்த சாளரம்</translation>
-    </message>
-    <message>
-        <source>General</source>
-        <translation>பொது</translation>
-    </message>
-    <message>
-        <source>Using BerkeleyDB version</source>
-        <translation>BerkeleyDB பதிப்பைப் பயன்படுத்துதல்</translation>
-    </message>
-    <message>
-        <source>Datadir</source>
-        <translation>Datadir</translation>
-    </message>
-    <message>
-        <source>Blocksdir</source>
-        <translation>Blocksdir</translation>
-    </message>
-    <message>
-        <source>Startup time</source>
-        <translation>தொடக்க நேரம்</translation>
-    </message>
-    <message>
-        <source>Network</source>
-        <translation>பிணையம்</translation>
-    </message>
-    <message>
-        <source>Name</source>
-        <translation>பெயர்</translation>
-    </message>
-    <message>
-        <source>Number of connections</source>
-        <translation>இணைப்புகள் எண்ணிக்கை</translation>
-    </message>
-    <message>
-        <source>Block chain</source>
-        <translation>தடுப்பு சங்கிலி</translation>
-    </message>
-    <message>
-        <source>Current number of blocks</source>
-        <translation>தொகுதிகள் தற்போதைய எண்</translation>
-    </message>
-    <message>
-        <source>Memory Pool</source>
-        <translation>நினைவக குளம்</translation>
-    </message>
-    <message>
-        <source>Current number of transactions</source>
-        <translation>பரிவர்த்தனைகளின் தற்போதைய எண்</translation>
-    </message>
-    <message>
-        <source>Memory usage</source>
-        <translation>நினைவக பயன்பாடு</translation>
-    </message>
-    <message>
-        <source>Wallet: </source>
-        <translation>கைப்பை:</translation>
-    </message>
-    <message>
-        <source>(none)</source>
-        <translation>(ஏதுமில்லை)</translation>
-    </message>
-    <message>
-        <source>&amp;Reset</source>
-        <translation>&amp; மீட்டமை</translation>
-    </message>
-    <message>
-        <source>Received</source>
-        <translation>பெறப்பட்டது</translation>
-    </message>
-    <message>
-        <source>Sent</source>
-        <translation>அனுப்பிய</translation>
-    </message>
-    <message>
-        <source>&amp;Peers</source>
-        <translation>&amp;சக</translation>
-    </message>
-    <message>
-        <source>Banned peers</source>
-        <translation>தடைசெய்யப்பட்டவர்கள்</translation>
-=======
-        <source>Enter a Bitcoin address (e.g. %1)</source>
-        <translation>ஒரு விக்கிபீடியா முகவரியை உள்ளிடவும் (எ.கா. %1)</translation>
-    </message>
-    <message>
-        <source>%1 d</source>
-        <translation>%1 d</translation>
->>>>>>> a284bbbe
-    </message>
-    <message>
-        <source>Select a peer to view detailed information.</source>
-        <translation>விரிவான தகவலைப் பார்வையிட ஒரு சகவரைத் தேர்ந்தெடுக்கவும்.</translation>
-    </message>
-    <message>
-<<<<<<< HEAD
-        <source>Whitelisted</source>
-        <translation>அனுமதிக்கப்பட்டவை</translation>
-    </message>
-    <message>
-        <source>Direction</source>
-        <translation>திசை</translation>
-=======
-        <source>%1 m</source>
-        <translation>%1 m</translation>
-    </message>
-    <message>
-        <source>%1 s</source>
-        <translation>%1 s</translation>
-    </message>
-    <message>
-        <source>None</source>
-        <translation>யாரும்</translation>
-    </message>
-    <message>
-        <source>N/A</source>
-        <translation>N/A</translation>
->>>>>>> a284bbbe
-    </message>
-    <message>
-        <source>Version</source>
-        <translation>பதிப்பு</translation>
-    </message>
-    <message>
-        <source>Starting Block</source>
-        <translation>பிளாக் தொடங்குகிறது</translation>
-    </message>
-    <message>
-        <source>Synced Headers</source>
-        <translation>ஒத்திசைக்கப்பட்ட தலைப்புகள்</translation>
-    </message>
-    <message>
-        <source>Synced Blocks</source>
-        <translation>ஒத்திசைக்கப்பட்ட பிளாக்ஸ்</translation>
-    </message>
-    <message>
-        <source>User Agent</source>
-        <translation>பயனர் முகவர்</translation>
-    </message>
-    <message>
-        <source>Decrease font size</source>
-        <translation>எழுத்துரு அளவைக் குறைக்கவும்</translation>
-    </message>
-<<<<<<< HEAD
-=======
-    <message>
-        <source>Error: Specified data directory "%1" does not exist.</source>
-        <translation>பிழை: குறிப்பிட்ட தரவு அடைவு "%1" இல்லை.</translation>
-    </message>
-    <message>
-        <source>Error: Cannot parse configuration file: %1.</source>
-        <translation>பிழை: கட்டமைப்பு கோப்பை அலச முடியவில்லை: %1.</translation>
-    </message>
-    <message>
-        <source>Error: %1</source>
-        <translation>பிழை: %1</translation>
-    </message>
-    <message>
-        <source>%1 didn't yet exit safely...</source>
-        <translation>%1 இன்னும் பாதுகாப்பாக வெளியேறவில்லை ...</translation>
-    </message>
-    <message>
-        <source>unknown</source>
-        <translation>தெரியாத</translation>
-    </message>
-</context>
-<context>
-    <name>QRImageWidget</name>
-    <message>
-        <source>&amp;Save Image...</source>
-        <translation>&amp; படத்தை சேமி ...</translation>
-    </message>
-    <message>
-        <source>&amp;Copy Image</source>
-        <translation>&amp;படத்தை நகலெடு</translation>
-    </message>
-    <message>
-        <source>Resulting URI too long, try to reduce the text for label / message.</source>
-        <translation>யு.ஐ.ஐ. முடிவுக்கு நீண்ட காலம், லேபிள் / செய்திக்கு உரைகளை குறைக்க முயற்சிக்கவும்.</translation>
-    </message>
-    <message>
-        <source>Error encoding URI into QR Code.</source>
-        <translation>QR குறியீட்டில் யு.ஆர்.ஐ குறியாக்கப் பிழை.</translation>
-    </message>
-    <message>
-        <source>Save QR Code</source>
-        <translation>QR குறியீடு சேமிக்கவும்</translation>
-    </message>
-    <message>
-        <source>PNG Image (*.png)</source>
-        <translation>PNG படம் (* .png)</translation>
-    </message>
-</context>
-<context>
-    <name>RPCConsole</name>
->>>>>>> a284bbbe
-    <message>
-        <source>Increase font size</source>
-        <translation>எழுத்துரு அளவை அதிகரிக்கவும்</translation>
-    </message>
-    <message>
-<<<<<<< HEAD
-=======
-        <source>Client version</source>
-        <translation>வாடிக்கையாளர் பதிப்பு</translation>
-    </message>
-    <message>
-        <source>&amp;Information</source>
-        <translation>&amp;தகவல்</translation>
-    </message>
-    <message>
-        <source>Debug window</source>
-        <translation>பிழைத்திருத்த சாளரம்</translation>
-    </message>
-    <message>
-        <source>General</source>
-        <translation>பொது</translation>
-    </message>
-    <message>
-        <source>Using BerkeleyDB version</source>
-        <translation>BerkeleyDB பதிப்பைப் பயன்படுத்துதல்</translation>
-    </message>
-    <message>
-        <source>Datadir</source>
-        <translation>Datadir</translation>
-    </message>
-    <message>
-        <source>To specify a non-default location of the data directory use the '%1' option.</source>
-        <translation>தரவு அடைவின் இயல்புநிலை இருப்பிடத்தை குறிப்பிட ' %1' விருப்பத்தை பயன்படுத்தவும்.</translation>
-    </message>
-    <message>
-        <source>Blocksdir</source>
-        <translation>Blocksdir</translation>
-    </message>
-    <message>
-        <source>To specify a non-default location of the blocks directory use the '%1' option.</source>
-        <translation>தொகுதிகள் அடைவின் இயல்புநிலை இருப்பிடத்தை குறிப்பிட ' %1' விருப்பத்தை பயன்படுத்தவும்.</translation>
-    </message>
-    <message>
-        <source>Startup time</source>
-        <translation>தொடக்க நேரம்</translation>
-    </message>
-    <message>
-        <source>Network</source>
-        <translation>பிணையம்</translation>
-    </message>
-    <message>
-        <source>Name</source>
-        <translation>பெயர்</translation>
-    </message>
-    <message>
-        <source>Number of connections</source>
-        <translation>இணைப்புகள் எண்ணிக்கை</translation>
-    </message>
-    <message>
-        <source>Block chain</source>
-        <translation>தடுப்பு சங்கிலி</translation>
-    </message>
-    <message>
-        <source>Current number of blocks</source>
-        <translation>தொகுதிகள் தற்போதைய எண்</translation>
-    </message>
-    <message>
-        <source>Memory Pool</source>
-        <translation>நினைவக குளம்</translation>
-    </message>
-    <message>
-        <source>Current number of transactions</source>
-        <translation>பரிவர்த்தனைகளின் தற்போதைய எண்</translation>
-    </message>
-    <message>
-        <source>Memory usage</source>
-        <translation>நினைவக பயன்பாடு</translation>
-    </message>
-    <message>
-        <source>Wallet: </source>
-        <translation>கைப்பை:</translation>
-    </message>
-    <message>
-        <source>(none)</source>
-        <translation>(ஏதுமில்லை)</translation>
-    </message>
-    <message>
-        <source>&amp;Reset</source>
-        <translation>&amp; மீட்டமை</translation>
-    </message>
-    <message>
-        <source>Received</source>
-        <translation>பெறப்பட்டது</translation>
-    </message>
-    <message>
-        <source>Sent</source>
-        <translation>அனுப்பிய</translation>
-    </message>
-    <message>
-        <source>&amp;Peers</source>
-        <translation>&amp;சக</translation>
-    </message>
-    <message>
-        <source>Banned peers</source>
-        <translation>தடைசெய்யப்பட்டவர்கள்</translation>
-    </message>
-    <message>
-        <source>Select a peer to view detailed information.</source>
-        <translation>விரிவான தகவலைப் பார்வையிட ஒரு சகவரைத் தேர்ந்தெடுக்கவும்.</translation>
-    </message>
-    <message>
-        <source>Whitelisted</source>
-        <translation>அனுமதிக்கப்பட்டவை</translation>
-    </message>
-    <message>
-        <source>Direction</source>
-        <translation>திசை</translation>
-    </message>
-    <message>
-        <source>Version</source>
-        <translation>பதிப்பு</translation>
-    </message>
-    <message>
-        <source>Starting Block</source>
-        <translation>பிளாக் தொடங்குகிறது</translation>
-    </message>
-    <message>
-        <source>Synced Headers</source>
-        <translation>ஒத்திசைக்கப்பட்ட தலைப்புகள்</translation>
-    </message>
-    <message>
-        <source>Synced Blocks</source>
-        <translation>ஒத்திசைக்கப்பட்ட பிளாக்ஸ்</translation>
-    </message>
-    <message>
-        <source>User Agent</source>
-        <translation>பயனர் முகவர்</translation>
-    </message>
-    <message>
-        <source>Open the %1 debug log file from the current data directory. This can take a few seconds for large log files.</source>
-        <translation>தற்போதைய தரவு அடைவில் இருந்து %1 பிழைத்திருத்த பதிவு கோப்பைத் திறக்கவும். இது பெரிய பதிவு கோப்புகளை சில விநாடிகள் எடுக்கலாம்.</translation>
-    </message>
-    <message>
-        <source>Decrease font size</source>
-        <translation>எழுத்துரு அளவைக் குறைக்கவும்</translation>
-    </message>
-    <message>
-        <source>Increase font size</source>
-        <translation>எழுத்துரு அளவை அதிகரிக்கவும்</translation>
-    </message>
-    <message>
->>>>>>> a284bbbe
-        <source>Services</source>
-        <translation>சேவைகள்</translation>
-    </message>
-    <message>
-        <source>Ban Score</source>
-        <translation>பான் ஸ்கோர்</translation>
-    </message>
-    <message>
-        <source>Connection Time</source>
-        <translation>இணைப்பு நேரம்</translation>
-    </message>
-    <message>
-        <source>Last Send</source>
-        <translation>கடைசி அனுப்பவும்</translation>
-    </message>
-    <message>
-        <source>Last Receive</source>
-        <translation>கடைசியாக பெறவும்</translation>
-    </message>
-    <message>
-        <source>Ping Time</source>
-        <translation>பிங் நேரம்</translation>
-    </message>
-    <message>
-        <source>The duration of a currently outstanding ping.</source>
-        <translation>தற்போது நிலுவையில் இருக்கும் பிங் கால.</translation>
-    </message>
-    <message>
-        <source>Ping Wait</source>
-        <translation>பிங் காத்திருக்கவும்</translation>
-    </message>
-    <message>
-        <source>Min Ping</source>
-        <translation>குறைந்த பிங்</translation>
-    </message>
-    <message>
-        <source>Time Offset</source>
-        <translation>நேரம் ஆஃப்செட்</translation>
-    </message>
-    <message>
-        <source>Last block time</source>
-        <translation>கடைசி தடுப்பு நேரம்</translation>
-    </message>
-    <message>
-        <source>&amp;Open</source>
-        <translation>&amp;திற</translation>
-    </message>
-    <message>
-        <source>&amp;Console</source>
-        <translation>&amp;பணியகம்</translation>
-    </message>
-    <message>
-        <source>&amp;Network Traffic</source>
-        <translation>&amp; நெட்வொர்க் ட்ராஃபிக்</translation>
-    </message>
-    <message>
-        <source>Totals</source>
-        <translation>மொத்தம்</translation>
-    </message>
-    <message>
-        <source>In:</source>
-        <translation>உள்ளே:</translation>
-    </message>
-    <message>
-        <source>Out:</source>
-        <translation>வெளியே:</translation>
-    </message>
-    <message>
-        <source>Debug log file</source>
-        <translation>பதிவுப் பதிவுக் கோப்பு</translation>
-    </message>
-    <message>
-        <source>Clear console</source>
-        <translation>பணியகத்தை அழிக்கவும்</translation>
-    </message>
-    <message>
-        <source>1 &amp;hour</source>
-        <translation>1 &amp;மணி</translation>
-    </message>
-    <message>
-        <source>1 &amp;day</source>
-        <translation>1 &amp;நாள்</translation>
-    </message>
-    <message>
-        <source>1 &amp;week</source>
-        <translation>1 &amp;வாரம்</translation>
-    </message>
-    <message>
-        <source>1 &amp;year</source>
-        <translation>1 &amp;ஆண்டு</translation>
-    </message>
-    <message>
-        <source>&amp;Disconnect</source>
-        <translation>&amp; துண்டி</translation>
-    </message>
-    <message>
-        <source>Ban for</source>
-        <translation>தடை செய்</translation>
-    </message>
-    <message>
-        <source>&amp;Unban</source>
-        <translation>&amp; நீக்கு</translation>
-    </message>
-    <message>
-<<<<<<< HEAD
-=======
-        <source>Welcome to the %1 RPC console.</source>
-        <translation>%1 RPC பணியகத்திற்கு வரவேற்கிறோம்.</translation>
-    </message>
-    <message>
-        <source>Use up and down arrows to navigate history, and %1 to clear screen.</source>
-        <translation>வரலாற்றை நகர்த்த, அம்புக்குறியைப் பயன்படுத்தவும் மற்றும் திரையை அழிக்க %1 ஐப் பயன்படுத்தவும்.</translation>
-    </message>
-    <message>
-        <source>Type %1 for an overview of available commands.</source>
-        <translation>கிடைக்கும் கட்டளைகளின் கண்ணோட்டத்திற்கு %1 ஐ தட்டச்சு செய்க.</translation>
-    </message>
-    <message>
-        <source>For more information on using this console type %1.</source>
-        <translation>இந்த பணியிட வகை %1 ஐப் பயன்படுத்துவதற்கான மேலும் தகவலுக்கு.</translation>
-    </message>
-    <message>
->>>>>>> a284bbbe
-        <source>WARNING: Scammers have been active, telling users to type commands here, stealing their wallet contents. Do not use this console without fully understanding the ramifications of a command.</source>
-        <translation>எச்சரிக்கை: Scammers செயலில் இருந்தன, பயனர்களுக்கு இங்கே கட்டளைகளை தட்டச்சு செய்ய, தங்கள் பணப்பை உள்ளடக்கங்களை திருடி. கட்டளையின் கிளைகளை முழுமையாக புரிந்துகொள்ளாமல் இந்த பணியகத்தை பயன்படுத்த வேண்டாம்.</translation>
-    </message>
-    <message>
-        <source>Network activity disabled</source>
-        <translation>நெட்வொர்க் செயல்பாடு முடக்கப்பட்டது</translation>
-    </message>
-    <message>
-        <source>Executing command without any wallet</source>
-        <translation>எந்த பணமும் இல்லாமல் கட்டளையை நிறைவேற்றும்</translation>
-    </message>
-    <message>
-<<<<<<< HEAD
-=======
-        <source>Executing command using "%1" wallet</source>
-        <translation>கட்டளையை "%1" பணியகத்தை பயன்படுத்துகிறது</translation>
-    </message>
-    <message>
-        <source>(node id: %1)</source>
-        <translation>(கணு ஐடி: %1)</translation>
-    </message>
-    <message>
->>>>>>> a284bbbe
-        <source>via %1</source>
-        <translation>via %1</translation>
-    </message>
-    <message>
-        <source>never</source>
-        <translation>ஒருபோதும்</translation>
-    </message>
-    <message>
-        <source>Inbound</source>
-        <translation>உள்வரும்</translation>
-    </message>
-    <message>
-        <source>Outbound</source>
-        <translation>வெளி செல்லும்</translation>
-    </message>
-    <message>
-        <source>Yes</source>
-        <translation>ஆம்</translation>
-    </message>
-    <message>
-        <source>No</source>
-        <translation>மறு</translation>
-    </message>
-    <message>
-        <source>Unknown</source>
-        <translation>அறியப்படாத</translation>
-    </message>
-</context>
-<context>
-    <name>ReceiveCoinsDialog</name>
-    <message>
-        <source>&amp;Amount:</source>
-        <translation>&amp;தொகை:</translation>
-    </message>
-    <message>
-        <source>&amp;Label:</source>
-        <translation>&amp;சிட்டை:</translation>
-    </message>
-    <message>
-        <source>&amp;Message:</source>
-        <translation>&amp;செய்தி:</translation>
-    </message>
-    <message>
-        <source>An optional message to attach to the payment request, which will be displayed when the request is opened. Note: The message will not be sent with the payment over the Bitcoin network.</source>
-        <translation>கோரிக்கையை திறக்கும் போது காட்டப்படும் இது பணம் கோரிக்கை இணைக்க ஒரு விருப்ப செய்தி. குறிப்பு: Bitcoin நெட்வொர்க்கில் பணம் செலுத்தியவுடன் செய்தி அனுப்பப்படாது.</translation>
-    </message>
-    <message>
-        <source>An optional label to associate with the new receiving address.</source>
-        <translation>புதிய பெறுதல் முகவரியுடன் தொடர்பு கொள்ள ஒரு விருப்ப லேபிள்.</translation>
-    </message>
-    <message>
-        <source>Use this form to request payments. All fields are &lt;b&gt;optional&lt;/b&gt;.</source>
-        <translation>பணம் செலுத்த வேண்டுமெனில் இந்த படிவத்தைப் பயன்படுத்தவும். அனைத்து துறைகள் விருப்பமானவை.</translation>
-    </message>
-    <message>
-        <source>An optional amount to request. Leave this empty or zero to not request a specific amount.</source>
-        <translation>கோரிக்கைக்கு விருப்பமான தொகை. ஒரு குறிப்பிட்ட தொகையை கோர வேண்டாம் இந்த வெற்று அல்லது பூஜ்ஜியத்தை விடு.</translation>
-    </message>
-    <message>
-        <source>Clear all fields of the form.</source>
-        <translation>படிவத்தின் அனைத்து துறையையும் அழி.</translation>
-    </message>
-    <message>
-        <source>Clear</source>
-        <translation>நீக்கு</translation>
-    </message>
-    <message>
-        <source>Native segwit addresses (aka Bech32 or BIP-173) reduce your transaction fees later on and offer better protection against typos, but old wallets don't support them. When unchecked, an address compatible with older wallets will be created instead.</source>
-        <translation>நேட்டிவ் செக்யூரிட் முகவரிகள் (ach Bech32 அல்லது BIP-173) உங்கள் பரிவர்த்தனைக் கட்டணத்தை பின்னர் குறைக்க மற்றும் எழுத்துப்பிழைகள் எதிராக சிறந்த பாதுகாப்பு வழங்க, ஆனால் பழைய பணப்பைகள் அவர்களுக்கு ஆதரவு இல்லை. Unchecked போது, ​​பழைய பணப்பைகள் இணக்கமான ஒரு முகவரியை பதிலாக உருவாக்கப்படும்.</translation>
-    </message>
-    <message>
-        <source>Generate native segwit (Bech32) address</source>
-        <translation>சொந்த segwit (Bech32) முகவரியை உருவாக்குங்கள்</translation>
-    </message>
-    <message>
-        <source>Requested payments history</source>
-<<<<<<< HEAD
-        <translation>பணம் செலுத்திய வரலாறு</translation>
-    </message>
-    <message>
-        <source>&amp;Request payment</source>
-        <translation>கட்டணம் மற்றும் கோரிக்கை கட்டணம்</translation>
-=======
-        <translation>பணம் செலுத்திய வரலாறு கோரப்பட்டது</translation>
->>>>>>> a284bbbe
-    </message>
-    <message>
-        <source>Show the selected request (does the same as double clicking an entry)</source>
-        <translation>தேர்ந்தெடுக்கப்பட்ட கோரிக்கையை காட்டு (இரட்டை இடுகையை இரட்டை கிளிக் செய்தால்)</translation>
-    </message>
-    <message>
-        <source>Show</source>
-        <translation>காண்பி</translation>
-    </message>
-    <message>
-        <source>Remove the selected entries from the list</source>
-        <translation>பட்டியலில் இருந்து தேர்ந்தெடுக்கப்பட்ட உள்ளீடுகளை நீக்கவும்</translation>
-    </message>
-    <message>
-        <source>Remove</source>
-        <translation>நீக்கு</translation>
-    </message>
-    <message>
-        <source>Copy URI</source>
-        <translation>URI ஐ நகலெடு</translation>
-    </message>
-    <message>
-        <source>Copy label</source>
-        <translation>லேபிளை நகலெடு</translation>
-    </message>
-    <message>
-        <source>Copy message</source>
-        <translation>செய்தியை நகலெடுக்கவும்</translation>
-    </message>
-    <message>
-        <source>Copy amount</source>
-        <translation>நகல் நகல்</translation>
     </message>
 </context>
 <context>
@@ -2535,13 +1955,10 @@
         <translation>&amp;படத்தை சேமி...</translation>
     </message>
     <message>
-<<<<<<< HEAD
-=======
         <source>Request payment to %1</source>
         <translation>%1 க்கு கட்டணம் கோரவும்</translation>
     </message>
     <message>
->>>>>>> a284bbbe
         <source>Payment information</source>
         <translation>கொடுப்பனவு தகவல்</translation>
     </message>
@@ -2569,17 +1986,6 @@
         <source>Wallet</source>
         <translation>பணப்பை</translation>
     </message>
-<<<<<<< HEAD
-    <message>
-        <source>Resulting URI too long, try to reduce the text for label / message.</source>
-        <translation>யு.ஐ.ஐ. முடிவுக்கு நீண்ட காலம், லேபிள் / செய்திக்கு உரைகளை குறைக்க முயற்சிக்கவும்.</translation>
-    </message>
-    <message>
-        <source>Error encoding URI into QR Code.</source>
-        <translation>QR குறியீட்டில் யு.ஆர்.ஐ குறியாக்கப் பிழை.</translation>
-    </message>
-=======
->>>>>>> a284bbbe
 </context>
 <context>
     <name>RecentRequestsTableModel</name>
@@ -2878,13 +2284,10 @@
 <context>
     <name>TransactionView</name>
     <message>
-<<<<<<< HEAD
-=======
         <source>Today</source>
         <translation>இன்று</translation>
     </message>
     <message>
->>>>>>> a284bbbe
         <source>Copy address</source>
         <translation>முகவரி முகவரியை நகலெடுக்கவும்</translation>
     </message>
@@ -2905,13 +2308,10 @@
         <translation>கமா பிரிக்கப்பட்ட கோப்பு</translation>
     </message>
     <message>
-<<<<<<< HEAD
-=======
         <source>Confirmed</source>
         <translation>உறுதியாக</translation>
     </message>
     <message>
->>>>>>> a284bbbe
         <source>Date</source>
         <translation>தேதி</translation>
     </message>
@@ -2946,7 +2346,10 @@
     </context>
 <context>
     <name>WalletView</name>
-<<<<<<< HEAD
+    <message>
+        <source>&amp;Export</source>
+        <translation>&amp;ஏற்றுமதி</translation>
+    </message>
     <message>
         <source>Export the data in the current tab to a file</source>
         <translation>தற்போதைய தாவலில் தரவை ஒரு கோப்பிற்கு ஏற்றுமதி செய்க</translation>
@@ -2955,23 +2358,6 @@
 <context>
     <name>bitcoin-core</name>
     <message>
-        <source>NdovuCoin Core</source>
-        <translation>NdovuCoin மையம்</translation>
-    </message>
-=======
->>>>>>> a284bbbe
-    <message>
-        <source>&amp;Export</source>
-        <translation>&amp;ஏற்றுமதி</translation>
-    </message>
-    <message>
-        <source>Export the data in the current tab to a file</source>
-        <translation>தற்போதைய தாவலில் தரவை ஒரு கோப்பிற்கு ஏற்றுமதி செய்க</translation>
-    </message>
-    </context>
-<context>
-    <name>bitcoin-core</name>
-    <message>
         <source>Insufficient funds</source>
         <translation>போதுமான பணம் இல்லை</translation>
     </message>
