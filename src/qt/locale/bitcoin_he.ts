<TS language="he" version="2.1">
<context>
    <name>AddressBookPage</name>
    <message>
        <source>Right-click to edit address or label</source>
<<<<<<< HEAD
        <translation>לחץ משק ימני כדי לערוך כתובת או חברה</translation>
=======
        <translation>לחץ מקש ימני כדי לערוך כתובת או תווית</translation>
>>>>>>> 0d719145
    </message>
    <message>
        <source>Create a new address</source>
        <translation>יצירת כתובת חדשה</translation>
    </message>
    <message>
        <source>&amp;New</source>
        <translation>&amp;חדש</translation>
    </message>
    <message>
        <source>Copy the currently selected address to the system clipboard</source>
        <translation>העתקת הכתובת המסומנת ללוח הגזירים</translation>
    </message>
    <message>
        <source>&amp;Copy</source>
        <translation>ה&amp;עתקה</translation>
    </message>
    <message>
        <source>C&amp;lose</source>
        <translation>סגירה</translation>
    </message>
    <message>
        <source>Delete the currently selected address from the list</source>
        <translation>מחיקת הכתובת שנבחרה מהרשימה</translation>
    </message>
    <message>
        <source>Export the data in the current tab to a file</source>
        <translation>יצוא הנתונים מהלשונית הנוכחית לקובץ</translation>
    </message>
    <message>
        <source>&amp;Export</source>
        <translation>י&amp;צוא</translation>
    </message>
    <message>
        <source>&amp;Delete</source>
        <translation>מ&amp;חיקה</translation>
    </message>
    <message>
        <source>Choose the address to send coins to</source>
        <translation>בחר את הכתובת אליה תרצה לשלוח את המטבעות</translation>
    </message>
    <message>
        <source>Choose the address to receive coins with</source>
        <translation>בחר את הכתובת בה תקבל את המטבעות</translation>
    </message>
    <message>
        <source>C&amp;hoose</source>
        <translation>בחר</translation>
    </message>
    <message>
        <source>Sending addresses</source>
        <translation>כתובת לשליחה</translation>
    </message>
    <message>
        <source>Receiving addresses</source>
        <translation>מקבל כתובות</translation>
    </message>
    <message>
<<<<<<< HEAD
        <source>These are your Zetacoin addresses for sending payments. Always check the amount and the receiving address before sending coins.</source>
        <translation>אלה כתובת הביטקוין שלך לצורך שליחת תשלומים. תמיד יש לבדוק את הכמות ואת כתובות מקבלי התשלומים לפני שליחת מטבעות.</translation>
    </message>
    <message>
        <source>These are your Zetacoin addresses for receiving payments. It is recommended to use a new receiving address for each transaction.</source>
        <translation>אלה כתובות הביטקוין שלך לצורך קבלת תשלומים. מומלץ להשתמש בכתובת קבלה חדשה לכל העברה.</translation>
    </message>
    <message>
        <source>Copy &amp;Label</source>
        <translation>העתקת &amp;תווית</translation>
=======
        <source>These are your Bitcoin addresses for sending payments. Always check the amount and the receiving address before sending coins.</source>
        <translation>אלה הם כתובות הביטקוין שלך לשליחת תשלומים. חשוב לבדוק את הכמות של הכתובות המקבלות לפני שליחת מטבעות</translation>
    </message>
    <message>
        <source>These are your Bitcoin addresses for receiving payments. It is recommended to use a new receiving address for each transaction.</source>
        <translation>אלה הן כתובות הביטקוין שלך לקבלת תשלומים. מומלץ להשתמש בכתובת חדשה לכל העברה.</translation>
>>>>>>> 0d719145
    </message>
    <message>
        <source>&amp;Copy Address</source>
        <translation>&amp;העתק כתובת</translation>
    </message>
    <message>
        <source>Copy &amp;Label</source>
        <translation>העתק &amp;תוית</translation>
    </message>
    <message>
        <source>&amp;Edit</source>
        <translation>&amp;ערוך</translation>
    </message>
    <message>
        <source>Exporting Failed</source>
        <translation>יצוא נכשל</translation>
    </message>
    <message>
        <source>There was an error trying to save the address list to %1. Please try again.</source>
        <translation>אירעה שגיאה בעת הניסיון לשמור את רשימת הכתובת אל %1. נא לנסות שוב.</translation>
    </message>
</context>
<context>
    <name>AddressTableModel</name>
    <message>
        <source>Label</source>
        <translation>תוית</translation>
    </message>
    <message>
        <source>Address</source>
        <translation>כתובת</translation>
    </message>
    <message>
        <source>(no label)</source>
        <translation>(ללא תוית)</translation>
    </message>
</context>
<context>
    <name>AskPassphraseDialog</name>
    <message>
        <source>Passphrase Dialog</source>
        <translation>דו־שיח מילת צופן</translation>
    </message>
    <message>
        <source>Enter passphrase</source>
        <translation>נא להזין מילת צופן</translation>
    </message>
    <message>
        <source>New passphrase</source>
        <translation>מילת צופן חדשה</translation>
    </message>
    <message>
        <source>Repeat new passphrase</source>
        <translation>נא לחזור על מילת הצופן החדשה</translation>
    </message>
    </context>
<context>
    <name>BanTableModel</name>
    <message>
<<<<<<< HEAD
        <source>Encrypt wallet</source>
        <translation>הצפנת הארנק</translation>
    </message>
    <message>
        <source>This operation needs your wallet passphrase to unlock the wallet.</source>
        <translation>פעולה זו דורשת את מילת הצופן של הארנק שלך כדי לפתוח את הארנק.</translation>
    </message>
    <message>
        <source>Unlock wallet</source>
        <translation>פתיחת ארנק</translation>
    </message>
    <message>
        <source>This operation needs your wallet passphrase to decrypt the wallet.</source>
        <translation>פעולה זו דורשת את מילת הצופן של הארנק שלך כדי לפענח את הארנק.</translation>
    </message>
    <message>
        <source>Decrypt wallet</source>
        <translation>פענוח ארנק</translation>
    </message>
    <message>
        <source>Change passphrase</source>
        <translation>שינוי מילת צופן</translation>
    </message>
    <message>
        <source>Confirm wallet encryption</source>
        <translation>אישור הצפנת הארנק</translation>
    </message>
    <message>
        <source>Warning: If you encrypt your wallet and lose your passphrase, you will &lt;b&gt;LOSE ALL OF YOUR ZETACOINS&lt;/b&gt;!</source>
        <translation>אזהרה: הצפנת הארנק ואיבוד מילת הצופן עשויה להוביל &lt;b&gt;לאיבוד כל הביטקוינים שלך&lt;/b&gt;!</translation>
    </message>
    <message>
        <source>Are you sure you wish to encrypt your wallet?</source>
        <translation>האם אכן להצפין את הארנק?</translation>
    </message>
    <message>
        <source>Zetacoin Core will close now to finish the encryption process. Remember that encrypting your wallet cannot fully protect your zetacoins from being stolen by malware infecting your computer.</source>
        <translation>ליבת ביטקוין תיסגר עכשיו כדי לסיים את תליך ההצפנה. זכור כי הצפנה אינה יכולה להגן עלייך באופן מלא מגניבה שמקורה בתוכנות זדוניות המצויות במחשב שלך.</translation>
    </message>
    <message>
        <source>IMPORTANT: Any previous backups you have made of your wallet file should be replaced with the newly generated, encrypted wallet file. For security reasons, previous backups of the unencrypted wallet file will become useless as soon as you start using the new, encrypted wallet.</source>
        <translation>לתשומת לבך: כל גיבוי קודם שביצעת לארנק שלך יש להחליף בקובץ הארנק המוצפן שזה עתה נוצר. מטעמי אבטחה, גיבויים קודמים של קובץ הארנק הבלתי-מוצפן יהפכו לחסרי תועלת עם התחלת השימוש בארנק החדש המוצפן.</translation>
    </message>
    <message>
        <source>Warning: The Caps Lock key is on!</source>
        <translation>זהירות: מקש Caps Lock פעיל!</translation>
    </message>
    <message>
        <source>Wallet encrypted</source>
        <translation>הארנק הוצפן</translation>
    </message>
    <message>
        <source>Enter the new passphrase to the wallet.&lt;br/&gt;Please use a passphrase of &lt;b&gt;ten or more random characters&lt;/b&gt;, or &lt;b&gt;eight or more words&lt;/b&gt;.</source>
        <translation>נא להזין את מילת הצופן החדשה לארנק.&lt;br/&gt;כדאי להשתמש במילת צופן המורכבת מ&lt;b&gt;עשרה תווים אקראיים ומעלה&lt;/b&gt;, או &lt;b&gt;שמונה מילים ומעלה&lt;/b&gt;.</translation>
    </message>
    <message>
        <source>Enter the old passphrase and new passphrase to the wallet.</source>
        <translation>הכנס את מילת הצופן הישנה ומילת צופן חדשה לארנק שלך.</translation>
    </message>
    <message>
        <source>Wallet encryption failed</source>
        <translation>הצפנת הארנק נכשלה</translation>
    </message>
    <message>
        <source>Wallet encryption failed due to an internal error. Your wallet was not encrypted.</source>
        <translation>הצפנת הארנק נכשלה עקב שגיאה פנימית. הארנק שלך לא הוצפן.</translation>
    </message>
    <message>
        <source>The supplied passphrases do not match.</source>
        <translation>מילות הצופן שסופקו אינן תואמות.</translation>
    </message>
    <message>
        <source>Wallet unlock failed</source>
        <translation>פתיחת הארנק נכשלה</translation>
    </message>
    <message>
        <source>The passphrase entered for the wallet decryption was incorrect.</source>
        <translation>מילת הצופן שהוכנסה לפענוח הארנק שגויה.</translation>
    </message>
    <message>
        <source>Wallet decryption failed</source>
        <translation>פענוח הארנק נכשל</translation>
    </message>
    <message>
        <source>Wallet passphrase was successfully changed.</source>
        <translation>מילת הצופן של הארנק שונתה בהצלחה.</translation>
=======
        <source>Banned Until</source>
        <translation>חסום עד</translation>
>>>>>>> 0d719145
    </message>
</context>
<context>
    <name>BitcoinGUI</name>
    <message>
        <source>Sign &amp;message...</source>
        <translation>&amp;חתימה על הודעה…</translation>
    </message>
    <message>
        <source>Synchronizing with network...</source>
        <translation>בסנכרון עם הרשת…</translation>
    </message>
    <message>
        <source>&amp;Overview</source>
        <translation>&amp;סקירה</translation>
    </message>
    <message>
        <source>Node</source>
        <translation>מפרק</translation>
    </message>
    <message>
        <source>Show general overview of wallet</source>
        <translation>הצגת סקירה כללית של הארנק</translation>
    </message>
    <message>
        <source>&amp;Transactions</source>
        <translation>ה&amp;עברות</translation>
    </message>
    <message>
        <source>Browse transaction history</source>
        <translation>עיון בהיסטוריית ההעברות</translation>
    </message>
    <message>
        <source>E&amp;xit</source>
        <translation>י&amp;ציאה</translation>
    </message>
    <message>
        <source>Quit application</source>
        <translation>יציאה מהתכנית</translation>
    </message>
    <message>
        <source>&amp;About %1</source>
        <translation>&amp;אודות %1</translation>
    </message>
    <message>
        <source>Show information about %1</source>
        <translation>הצג מידע על %1</translation>
    </message>
    <message>
        <source>About &amp;Qt</source>
        <translation>על אודות Qt</translation>
    </message>
    <message>
        <source>Show information about Qt</source>
        <translation>הצגת מידע על Qt</translation>
    </message>
    <message>
        <source>&amp;Options...</source>
        <translation>&amp;אפשרויות…</translation>
    </message>
    <message>
        <source>&amp;Encrypt Wallet...</source>
        <translation>ה&amp;צפנת הארנק…</translation>
    </message>
    <message>
        <source>&amp;Backup Wallet...</source>
        <translation>&amp;גיבוי הארנק…</translation>
    </message>
    <message>
        <source>&amp;Change Passphrase...</source>
        <translation>ה&amp;חלפת מילת הצופן…</translation>
    </message>
    <message>
        <source>&amp;Sending addresses...</source>
        <translation>כתובת ה&amp;שליחה…</translation>
    </message>
    <message>
        <source>&amp;Receiving addresses...</source>
        <translation>כתובות ה&amp;קבלה…</translation>
    </message>
    <message>
        <source>Open &amp;URI...</source>
        <translation>פתיחת &amp;כתובת משאב…</translation>
    </message>
    <message>
<<<<<<< HEAD
        <source>Zetacoin Core client</source>
        <translation>לקוח ליבה של ביטקוין</translation>
    </message>
    <message>
        <source>Importing blocks from disk...</source>
        <translation>מקטעים מיובאים מהכונן…</translation>
    </message>
    <message>
=======
>>>>>>> 0d719145
        <source>Reindexing blocks on disk...</source>
        <translation>המקטעים נוספים למפתח בכונן…</translation>
    </message>
    <message>
        <source>Send coins to a Zetacoin address</source>
        <translation>שליחת מטבעות לכתובת ביטקוין</translation>
    </message>
    <message>
        <source>Backup wallet to another location</source>
        <translation>גיבוי הארנק למיקום אחר</translation>
    </message>
    <message>
        <source>Change the passphrase used for wallet encryption</source>
        <translation>החלפת מילת הצופן להצפנת הארנק</translation>
    </message>
    <message>
        <source>&amp;Debug window</source>
        <translation>חלון &amp;ניפוי</translation>
    </message>
    <message>
        <source>Open debugging and diagnostic console</source>
        <translation>פתיחת לוח הבקרה לאבחון ולניפוי</translation>
    </message>
    <message>
        <source>&amp;Verify message...</source>
        <translation>&amp;אימות הודעה…</translation>
    </message>
    <message>
        <source>Zetacoin</source>
        <translation>ביטקוין</translation>
    </message>
    <message>
        <source>Wallet</source>
        <translation>ארנק</translation>
    </message>
    <message>
        <source>&amp;Send</source>
        <translation>&amp;שליחה</translation>
    </message>
    <message>
        <source>&amp;Receive</source>
        <translation>&amp;קבלה</translation>
    </message>
    <message>
<<<<<<< HEAD
        <source>Show information about Zetacoin Core</source>
        <translation>הצגת מידע על ליבת ביטקוין</translation>
    </message>
    <message>
=======
>>>>>>> 0d719145
        <source>&amp;Show / Hide</source>
        <translation>ה&amp;צגה / הסתרה</translation>
    </message>
    <message>
        <source>Show or hide the main Window</source>
        <translation>הצגה או הסתרה של החלון הראשי</translation>
    </message>
    <message>
        <source>Encrypt the private keys that belong to your wallet</source>
        <translation>הצפנת המפתחות הפרטיים ששייכים לארנק שלך</translation>
    </message>
    <message>
        <source>Sign messages with your Zetacoin addresses to prove you own them</source>
        <translation>חתום על הודעות עם כתובות הביטקוין שלך כדי להוכיח שהן בבעלותך</translation>
    </message>
    <message>
        <source>Verify messages to ensure they were signed with specified Zetacoin addresses</source>
        <translation>אמת הודעות כדי להבטיח שהן נחתמו עם כתובת ביטקוין מסוימות</translation>
    </message>
    <message>
        <source>&amp;File</source>
        <translation>&amp;קובץ</translation>
    </message>
    <message>
        <source>&amp;Settings</source>
        <translation>ה&amp;גדרות</translation>
    </message>
    <message>
        <source>&amp;Help</source>
        <translation>ע&amp;זרה</translation>
    </message>
    <message>
        <source>Tabs toolbar</source>
        <translation>סרגל כלים לשוניות</translation>
    </message>
    <message>
<<<<<<< HEAD
        <source>Zetacoin Core</source>
        <translation>ליבת ביטקוין</translation>
    </message>
    <message>
        <source>Request payments (generates QR codes and zetacoin: URIs)</source>
        <translation>בקשת תשלומים (יצירה של קודים מסוג QR וסכימות כתובות משאב של :zetacoin)</translation>
    </message>
    <message>
        <source>&amp;About Zetacoin Core</source>
        <translation>על &amp;אודות ליבת ביטקוין</translation>
    </message>
    <message>
=======
        <source>Request payments (generates QR codes and bitcoin: URIs)</source>
        <translation>בקשת תשלומים (יצירה של קודים מסוג QR וסכימות כתובות משאב של :bitcoin)</translation>
    </message>
    <message>
>>>>>>> 0d719145
        <source>Show the list of used sending addresses and labels</source>
        <translation>הצג את רשימת הכתובות לשליחה שהיו בשימוש לרבות התוויות</translation>
    </message>
    <message>
        <source>Show the list of used receiving addresses and labels</source>
        <translation>הצגת רשימת הכתובות והתוויות הנמצאות בשימוש</translation>
    </message>
    <message>
        <source>Open a zetacoin: URI or payment request</source>
        <translation>פתיחת ביטקוין: כתובת משאב או בקשת תשלום</translation>
    </message>
    <message>
        <source>&amp;Command-line options</source>
        <translation>אפשרויות &amp;שורת הפקודה</translation>
    </message>
    <message>
<<<<<<< HEAD
        <source>Show the Zetacoin Core help message to get a list with possible Zetacoin command-line options</source>
        <translation>הצגת הודעות העזרה של ליבת ביטקוין כדי לקבל רשימה עם אפשרויות שורת הפקודה האפשריות של ביטקוין</translation>
=======
        <source>Processing blocks on disk...</source>
        <translation>מעבד בלוקים על הדיסק...</translation>
>>>>>>> 0d719145
    </message>
    <message>
        <source>No block source available...</source>
        <translation>אין מקור מקטעים זמין…</translation>
    </message>
    <message>
        <source>%1 and %2</source>
        <translation>%1 ו%2</translation>
    </message>
    <message>
        <source>%1 behind</source>
        <translation>%1 מאחור</translation>
    </message>
    <message>
        <source>Last received block was generated %1 ago.</source>
        <translation>המקטע האחרון שהתקבל נוצר לפני %1.</translation>
    </message>
    <message>
        <source>Transactions after this will not yet be visible.</source>
        <translation>ההעברות שבוצעו לאחר העברה זו לא יופיעו.</translation>
    </message>
    <message>
        <source>Error</source>
        <translation>שגיאה</translation>
    </message>
    <message>
        <source>Warning</source>
        <translation>אזהרה</translation>
    </message>
    <message>
        <source>Information</source>
        <translation>מידע</translation>
    </message>
    <message>
        <source>Up to date</source>
        <translation>עדכני</translation>
    </message>
    <message>
        <source>Catching up...</source>
        <translation>מתבצע עדכון…</translation>
    </message>
    <message>
        <source>Sent transaction</source>
        <translation>העברת שליחה</translation>
    </message>
    <message>
        <source>Incoming transaction</source>
        <translation>העברת קבלה</translation>
    </message>
    <message>
        <source>Wallet is &lt;b&gt;encrypted&lt;/b&gt; and currently &lt;b&gt;unlocked&lt;/b&gt;</source>
        <translation>הארנק &lt;b&gt;מוצפן&lt;/b&gt; ו&lt;b&gt;פתוח&lt;/b&gt; כרגע</translation>
    </message>
    <message>
        <source>Wallet is &lt;b&gt;encrypted&lt;/b&gt; and currently &lt;b&gt;locked&lt;/b&gt;</source>
        <translation>הארנק &lt;b&gt;מוצפן&lt;/b&gt; ו&lt;b&gt;נעול&lt;/b&gt; כרגע</translation>
    </message>
</context>
<context>
    <name>CoinControlDialog</name>
    <message>
        <source>Coin Selection</source>
        <translation>בחירת מטבע</translation>
    </message>
    <message>
        <source>Quantity:</source>
        <translation>כמות:</translation>
    </message>
    <message>
        <source>Bytes:</source>
        <translation>בתים:</translation>
    </message>
    <message>
        <source>Amount:</source>
        <translation>סכום:</translation>
    </message>
    <message>
        <source>Priority:</source>
        <translation>עדיפות:</translation>
    </message>
    <message>
        <source>Fee:</source>
        <translation>עמלה:</translation>
    </message>
    <message>
        <source>Dust:</source>
        <translation>אבק:</translation>
    </message>
    <message>
        <source>After Fee:</source>
        <translation>לאחר עמלה:</translation>
    </message>
    <message>
        <source>Change:</source>
        <translation>עודף:</translation>
    </message>
    <message>
        <source>(un)select all</source>
        <translation>ביטול/אישור הבחירה</translation>
    </message>
    <message>
        <source>Tree mode</source>
        <translation>מצב עץ</translation>
    </message>
    <message>
        <source>List mode</source>
        <translation>מצב רשימה</translation>
    </message>
    <message>
        <source>Amount</source>
        <translation>כמות</translation>
    </message>
    <message>
        <source>Received with label</source>
        <translation>התקבל עם תווית</translation>
    </message>
    <message>
        <source>Received with address</source>
        <translation>התקבל עם כתובת</translation>
    </message>
    <message>
        <source>Date</source>
        <translation>תאריך</translation>
    </message>
    <message>
        <source>Confirmations</source>
        <translation>אישורים</translation>
    </message>
    <message>
        <source>Confirmed</source>
        <translation>מאושר</translation>
    </message>
    <message>
        <source>Priority</source>
        <translation>עדיפות</translation>
    </message>
    <message>
<<<<<<< HEAD
        <source>Copy address</source>
        <translation>העתקת כתובת</translation>
    </message>
    <message>
        <source>Copy label</source>
        <translation>העתקת תווית</translation>
    </message>
    <message>
        <source>Copy amount</source>
        <translation>העתקת כמות</translation>
    </message>
    <message>
        <source>Copy transaction ID</source>
        <translation>העתקת מזהה העברה</translation>
    </message>
    <message>
        <source>Lock unspent</source>
        <translation>נעילת יתרה</translation>
    </message>
    <message>
        <source>Unlock unspent</source>
        <translation>פתיחת יתרה</translation>
    </message>
    <message>
        <source>Copy quantity</source>
        <translation>העתקת כמות</translation>
    </message>
    <message>
        <source>Copy fee</source>
        <translation>העתקת עמלה</translation>
    </message>
    <message>
        <source>Copy after fee</source>
        <translation>העתקת אחרי עמלה</translation>
    </message>
    <message>
        <source>Copy bytes</source>
        <translation>העתקת בתים</translation>
    </message>
    <message>
        <source>Copy priority</source>
        <translation>העתקת עדיפות</translation>
    </message>
    <message>
        <source>Copy dust</source>
        <translation>העתקת אבק</translation>
    </message>
    <message>
        <source>Copy change</source>
        <translation>העתקת עודף</translation>
    </message>
    <message>
        <source>highest</source>
        <translation>הגבוה ביותר</translation>
    </message>
    <message>
        <source>higher</source>
        <translation>גבוה יותר</translation>
    </message>
    <message>
        <source>high</source>
        <translation>גבוה</translation>
    </message>
    <message>
        <source>medium-high</source>
        <translation>בינוני - גבוה</translation>
    </message>
    <message>
        <source>medium</source>
        <translation>בינוני</translation>
    </message>
    <message>
        <source>low-medium</source>
        <translation>בינוני - נמוך</translation>
    </message>
    <message>
        <source>low</source>
        <translation>נמוך</translation>
    </message>
    <message>
        <source>lower</source>
        <translation>נמוך יותר</translation>
    </message>
    <message>
        <source>lowest</source>
        <translation>הנמוך ביותר</translation>
    </message>
    <message>
        <source>(%1 locked)</source>
        <translation>(%1 נעול)</translation>
    </message>
    <message>
        <source>none</source>
        <translation>ללא</translation>
    </message>
    <message>
        <source>Can vary +/- %1 satoshi(s) per input.</source>
        <translation>יכולה להשתנות ב+/- %1 סטושי לקלט.</translation>
    </message>
    <message>
        <source>yes</source>
        <translation>כן</translation>
    </message>
    <message>
        <source>no</source>
        <translation>לא</translation>
    </message>
    <message>
        <source>This means a fee of at least %1 per kB is required.</source>
        <translation>זאת אומרת שנחוצה עמלה של לא פחות מ־%1 לכל קילו בית.</translation>
    </message>
    <message>
        <source>Can vary +/- 1 byte per input.</source>
        <translation>הערך יכול להיות +/- בית אחד לכל קלט.</translation>
    </message>
    <message>
        <source>Transactions with higher priority are more likely to get included into a block.</source>
        <translation>העברות עם עדיפות גבוהה, יותר סיכוי שיכנסו לתוך המקטע.</translation>
    </message>
    <message>
=======
>>>>>>> 0d719145
        <source>(no label)</source>
        <translation>(ללא תוית)</translation>
    </message>
    </context>
<context>
    <name>EditAddressDialog</name>
    <message>
        <source>Edit Address</source>
        <translation>עריכת כתובת</translation>
    </message>
    <message>
        <source>&amp;Label</source>
        <translation>ת&amp;ווית</translation>
    </message>
    <message>
        <source>The label associated with this address list entry</source>
        <translation>התווית המשויכת לרשומה הזו ברשימת הכתובות</translation>
    </message>
    <message>
        <source>The address associated with this address list entry. This can only be modified for sending addresses.</source>
        <translation>הכתובת המשויכת עם רשומה זו ברשימת הכתובות. ניתן לשנות זאת רק עבור כתובות לשליחה.</translation>
    </message>
    <message>
        <source>&amp;Address</source>
        <translation>&amp;כתובת</translation>
    </message>
<<<<<<< HEAD
    <message>
        <source>New receiving address</source>
        <translation>כתובת חדשה לקבלה</translation>
    </message>
    <message>
        <source>New sending address</source>
        <translation>כתובת חדשה לשליחה</translation>
    </message>
    <message>
        <source>Edit receiving address</source>
        <translation>עריכת כתובת לקבלה</translation>
    </message>
    <message>
        <source>Edit sending address</source>
        <translation>עריכת כתובת לשליחה</translation>
    </message>
    <message>
        <source>The entered address "%1" is already in the address book.</source>
        <translation>הכתובת שהוכנסה „%1“ כבר נמצאת בפנקס הכתובות.</translation>
    </message>
    <message>
        <source>The entered address "%1" is not a valid Zetacoin address.</source>
        <translation>הכתובת שהוכנסה „%1“ אינה כתובת ביטקוין תקנית.</translation>
    </message>
    <message>
        <source>Could not unlock wallet.</source>
        <translation>פתיחת הארנק נכשלה.</translation>
    </message>
    <message>
        <source>New key generation failed.</source>
        <translation>יצירת מפתח חדש נכשלה.</translation>
    </message>
</context>
=======
    </context>
>>>>>>> 0d719145
<context>
    <name>FreespaceChecker</name>
    <message>
        <source>A new data directory will be created.</source>
        <translation>תיקיית נתונים חדשה תיווצר.</translation>
    </message>
    <message>
        <source>name</source>
        <translation>שם</translation>
    </message>
    <message>
        <source>Directory already exists. Add %1 if you intend to create a new directory here.</source>
        <translation>התיקייה כבר קיימת. ניתן להוסיף %1 אם יש ליצור תיקייה חדשה כאן.</translation>
    </message>
    <message>
        <source>Path already exists, and is not a directory.</source>
        <translation>הנתיב כבר קיים ואינו מצביע על תיקייה.</translation>
    </message>
    <message>
        <source>Cannot create data directory here.</source>
        <translation>לא ניתן ליצור כאן תיקיית נתונים.</translation>
    </message>
</context>
<context>
    <name>HelpMessageDialog</name>
    <message>
<<<<<<< HEAD
        <source>Zetacoin Core</source>
        <translation>ליבת ביטקוין</translation>
    </message>
    <message>
=======
>>>>>>> 0d719145
        <source>version</source>
        <translation>גרסה</translation>
    </message>
    <message>
        <source>(%1-bit)</source>
        <translation>(%1-סיביות)</translation>
    </message>
    <message>
<<<<<<< HEAD
        <source>About Zetacoin Core</source>
        <translation>על אודות ליבת ביטקוין</translation>
    </message>
    <message>
=======
>>>>>>> 0d719145
        <source>Command-line options</source>
        <translation>אפשרויות שורת פקודה</translation>
    </message>
    <message>
        <source>Usage:</source>
        <translation>שימוש:</translation>
    </message>
    <message>
        <source>command-line options</source>
        <translation>אפשרויות שורת פקודה</translation>
    </message>
<<<<<<< HEAD
    </context>
=======
    <message>
        <source>UI Options:</source>
        <translation>אפשרויות ממשק</translation>
    </message>
    <message>
        <source>Start minimized</source>
        <translation>התחל ממוזער</translation>
    </message>
    <message>
        <source>Reset all settings changed in the GUI</source>
        <translation>איפוס כל שינויי הגדרות התצוגה</translation>
    </message>
</context>
>>>>>>> 0d719145
<context>
    <name>Intro</name>
    <message>
        <source>Welcome</source>
        <translation>ברוך בואך</translation>
    </message>
    <message>
<<<<<<< HEAD
        <source>Welcome to Zetacoin Core.</source>
        <translation>ברוך בואך לליבת ביטקוין</translation>
    </message>
    <message>
        <source>As this is the first time the program is launched, you can choose where Zetacoin Core will store its data.</source>
        <translation>מכיוון שזאת הפעם הראשונה שהתכנית פועלת ניתן לבחור איפה ליבת ביטקוין תאחסן את הנתונים שלה.</translation>
    </message>
    <message>
        <source>Zetacoin Core will download and store a copy of the Zetacoin block chain. At least %1GB of data will be stored in this directory, and it will grow over time. The wallet will also be stored in this directory.</source>
        <translation>לקוח ביטקוין יוריד וישמור העתק של שרשרת המקטעים של ביטקוין. לפחות %1 ג״ב מהנתונים יאוחסנו בתיקייה זו, והיא תגדל עם הזמן. הארנק גם יאוחסן בתיקייה הזו.</translation>
=======
        <source>Welcome to %1.</source>
        <translation>ברוך הבא ל %1.</translation>
>>>>>>> 0d719145
    </message>
    <message>
        <source>Use the default data directory</source>
        <translation>שימוש בבררת המחדל של תיקיית הנתונים.</translation>
    </message>
    <message>
        <source>Use a custom data directory:</source>
        <translation>שימוש בתיקיית נתונים מותאמת אישית:</translation>
    </message>
    <message>
<<<<<<< HEAD
        <source>Zetacoin Core</source>
        <translation>ליבת ביטקוין</translation>
    </message>
    <message>
=======
>>>>>>> 0d719145
        <source>Error: Specified data directory "%1" cannot be created.</source>
        <translation>שגיאה: לא ניתן ליצור את תיקיית הנתונים שצוינה „%1“.</translation>
    </message>
    <message>
        <source>Error</source>
        <translation>שגיאה</translation>
    </message>
    </context>
<context>
    <name>OpenURIDialog</name>
    <message>
        <source>Open URI</source>
        <translation>פתיחת כתובת משאב</translation>
    </message>
    <message>
        <source>Open payment request from URI or file</source>
        <translation>פתיחת בקשת תשלום מכתובת משאב או מקובץ</translation>
    </message>
    <message>
        <source>URI:</source>
        <translation>כתובת משאב:</translation>
    </message>
    <message>
        <source>Select payment request file</source>
        <translation>בחירת קובץ בקשת תשלום</translation>
    </message>
    </context>
<context>
    <name>OptionsDialog</name>
    <message>
        <source>Options</source>
        <translation>אפשרויות</translation>
    </message>
    <message>
        <source>&amp;Main</source>
        <translation>&amp;ראשי</translation>
    </message>
    <message>
        <source>Size of &amp;database cache</source>
        <translation>גודל מ&amp;טמון מסד הנתונים</translation>
    </message>
    <message>
        <source>MB</source>
        <translation>מ״ב</translation>
    </message>
    <message>
        <source>Number of script &amp;verification threads</source>
        <translation>מספר תהליכי ה&amp;אימות של הסקריפט</translation>
    </message>
    <message>
        <source>Accept connections from outside</source>
        <translation>קבלת חיבורים מבחוץ</translation>
    </message>
    <message>
        <source>Allow incoming connections</source>
        <translation>לאפשר חיבורים נכנסים</translation>
    </message>
    <message>
        <source>IP address of the proxy (e.g. IPv4: 127.0.0.1 / IPv6: ::1)</source>
        <translation>כתובת ה־IP של המתווך (לדוגמה IPv4: 127.0.0.1‏ / IPv6: ::1)</translation>
    </message>
    <message>
        <source>Third party URLs (e.g. a block explorer) that appear in the transactions tab as context menu items. %s in the URL is replaced by transaction hash. Multiple URLs are separated by vertical bar |.</source>
        <translation>כתובות צד־שלישי (כגון: סייר מקטעים) שמופיעים בלשונית ההעברות בתור פריטים בתפריט ההקשר. %s בכתובת מוחלף בגיבוב ההעברה. מספר כתובות יופרדו בפס אנכי |.</translation>
    </message>
    <message>
        <source>Third party transaction URLs</source>
        <translation>כתובות העברה צד־שלישי</translation>
    </message>
    <message>
        <source>Active command-line options that override above options:</source>
        <translation>אפשרויות פעילות בשורת הפקודה שדורסות את האפשרויות שלהלן:</translation>
    </message>
    <message>
        <source>Reset all client options to default.</source>
        <translation>איפוס כל אפשרויות התכנית לבררת המחדל.</translation>
    </message>
    <message>
        <source>&amp;Reset Options</source>
        <translation>&amp;איפוס אפשרויות</translation>
    </message>
    <message>
        <source>&amp;Network</source>
        <translation>&amp;רשת</translation>
    </message>
    <message>
        <source>(0 = auto, &lt;0 = leave that many cores free)</source>
        <translation>(0 = אוטומטי, &lt;0 = להשאיר כזאת כמות של ליבות חופשיות)</translation>
    </message>
    <message>
        <source>W&amp;allet</source>
        <translation>&amp;ארנק</translation>
    </message>
    <message>
        <source>Expert</source>
        <translation>מומחה</translation>
    </message>
    <message>
        <source>Enable coin &amp;control features</source>
        <translation>הפעלת תכונות &amp;בקרת מטבעות</translation>
    </message>
    <message>
        <source>If you disable the spending of unconfirmed change, the change from a transaction cannot be used until that transaction has at least one confirmation. This also affects how your balance is computed.</source>
        <translation>אם אפשרות ההשקעה של עודף בלתי מאושר תנוטרל, לא ניתן יהיה להשתמש בעודף מההעברה עד שלהעברה יהיה לפחות אישור אחד. פעולה זו גם משפיעה על חישוב המאזן שלך.</translation>
    </message>
    <message>
        <source>&amp;Spend unconfirmed change</source>
        <translation>עודף &amp;בלתי מאושר מההשקעה</translation>
    </message>
    <message>
        <source>Automatically open the Zetacoin client port on the router. This only works when your router supports UPnP and it is enabled.</source>
        <translation>פתיחת הפתחה של ביטקוין בנתב באופן אוטומטי. עובד רק אם UPnP מופעל ונתמך בנתב.</translation>
    </message>
    <message>
        <source>Map port using &amp;UPnP</source>
        <translation>מיפוי פתחה באמצעות UPnP</translation>
    </message>
    <message>
        <source>Proxy &amp;IP:</source>
        <translation>כתובת ה־IP של המ&amp;תווך:</translation>
    </message>
    <message>
        <source>&amp;Port:</source>
        <translation>&amp;פתחה:</translation>
    </message>
    <message>
        <source>Port of the proxy (e.g. 9050)</source>
        <translation>הפתחה של המתווך (למשל 9050)</translation>
    </message>
    <message>
        <source>IPv4</source>
        <translation>IPv4</translation>
    </message>
    <message>
        <source>IPv6</source>
        <translation>IPv6</translation>
    </message>
    <message>
        <source>Tor</source>
        <translation>Tor</translation>
    </message>
    <message>
        <source>&amp;Window</source>
        <translation>&amp;חלון</translation>
    </message>
    <message>
        <source>Show only a tray icon after minimizing the window.</source>
        <translation>הצג סמל מגש בלבד לאחר מזעור החלון.</translation>
    </message>
    <message>
        <source>&amp;Minimize to the tray instead of the taskbar</source>
        <translation>מ&amp;זעור למגש במקום לשורת המשימות</translation>
    </message>
    <message>
        <source>M&amp;inimize on close</source>
        <translation>מ&amp;זעור עם סגירה</translation>
    </message>
    <message>
        <source>&amp;Display</source>
        <translation>ת&amp;צוגה</translation>
    </message>
    <message>
        <source>User Interface &amp;language:</source>
        <translation>&amp;שפת מנשק המשתמש:</translation>
    </message>
    <message>
        <source>&amp;Unit to show amounts in:</source>
        <translation>י&amp;חידת מידה להצגת כמויות:</translation>
    </message>
    <message>
        <source>Choose the default subdivision unit to show in the interface and when sending coins.</source>
        <translation>ניתן לבחור את בררת המחדל ליחידת החלוקה שתוצג במנשק ובעת שליחת מטבעות.</translation>
    </message>
    <message>
        <source>Whether to show coin control features or not.</source>
        <translation>האם להציג תכונות שליטת מטבע או לא.</translation>
    </message>
    <message>
        <source>&amp;OK</source>
        <translation>&amp;אישור</translation>
    </message>
    <message>
        <source>&amp;Cancel</source>
        <translation>&amp;ביטול</translation>
    </message>
    <message>
        <source>default</source>
        <translation>בררת מחדל</translation>
    </message>
    <message>
        <source>none</source>
        <translation>ללא</translation>
    </message>
    <message>
        <source>Confirm options reset</source>
        <translation>אישור איפוס האפשרויות</translation>
    </message>
    <message>
        <source>Client restart required to activate changes.</source>
        <translation>נדרשת הפעלה מחדש של הלקוח כדי להפעיל את השינויים.</translation>
    </message>
    <message>
        <source>This change would require a client restart.</source>
        <translation>שינוי זה ידרוש הפעלה מחדש של תכנית הלקוח.</translation>
    </message>
    <message>
        <source>The supplied proxy address is invalid.</source>
        <translation>כתובת המתווך שסופקה אינה תקינה.</translation>
    </message>
</context>
<context>
    <name>OverviewPage</name>
    <message>
        <source>Form</source>
        <translation>טופס</translation>
    </message>
    <message>
        <source>The displayed information may be out of date. Your wallet automatically synchronizes with the Zetacoin network after a connection is established, but this process has not completed yet.</source>
        <translation>המידע המוצג עשוי להיות מיושן. הארנק שלך מסתנכרן באופן אוטומטי עם רשת הביטקוין לאחר יצירת החיבור, אך התהליך טרם הסתיים.</translation>
    </message>
    <message>
        <source>Watch-only:</source>
        <translation>צפייה בלבד:</translation>
    </message>
    <message>
        <source>Available:</source>
        <translation>זמין:</translation>
    </message>
    <message>
        <source>Your current spendable balance</source>
        <translation>היתרה הזמינה הנוכחית</translation>
    </message>
    <message>
        <source>Pending:</source>
        <translation>בהמתנה:</translation>
    </message>
    <message>
        <source>Total of transactions that have yet to be confirmed, and do not yet count toward the spendable balance</source>
        <translation>הסכום הכולל של העברות שטרם אושרו ועדיין אינן נספרות בחישוב היתרה הזמינה</translation>
    </message>
    <message>
        <source>Immature:</source>
        <translation>לא בשל:</translation>
    </message>
    <message>
        <source>Mined balance that has not yet matured</source>
        <translation>מאזן שנכרה וטרם הבשיל</translation>
    </message>
    <message>
        <source>Balances</source>
        <translation>מאזנים</translation>
    </message>
    <message>
        <source>Total:</source>
        <translation>סך הכול:</translation>
    </message>
    <message>
        <source>Your current total balance</source>
        <translation>סך כל היתרה הנוכחית שלך</translation>
    </message>
    <message>
        <source>Your current balance in watch-only addresses</source>
        <translation>המאזן הנוכחי שלך בכתובות לקריאה בלבד</translation>
    </message>
    <message>
        <source>Spendable:</source>
        <translation>ניתנים לבזבוז</translation>
    </message>
    <message>
        <source>Recent transactions</source>
        <translation>העברות אחרונות</translation>
    </message>
    <message>
        <source>Unconfirmed transactions to watch-only addresses</source>
        <translation>העברות בלתי מאושרות לכתובות לצפייה בלבד</translation>
    </message>
    <message>
        <source>Mined balance in watch-only addresses that has not yet matured</source>
        <translation>מאזן לאחר כרייה בכתובות לצפייה בלבד שעדיין לא הבשילו</translation>
    </message>
    <message>
        <source>Current total balance in watch-only addresses</source>
        <translation>המאזן הכולל הנוכחי בכתובות לצפייה בלבד</translation>
    </message>
</context>
<context>
    <name>PaymentServer</name>
<<<<<<< HEAD
    <message>
        <source>URI handling</source>
        <translation>תפעול כתובות משאב</translation>
    </message>
    <message>
        <source>Invalid payment address %1</source>
        <translation>כתובת תשלום שגויה %1</translation>
    </message>
    <message>
        <source>Payment request rejected</source>
        <translation>בקשת התשלום נדחתה</translation>
    </message>
    <message>
        <source>Payment request network doesn't match client network.</source>
        <translation>רשת בקשת התשלום אינה תואמת לרשת הלקוח.</translation>
    </message>
    <message>
        <source>Payment request is not initialized.</source>
        <translation>בקשת התשלום לא החלה.</translation>
    </message>
    <message>
        <source>Requested payment amount of %1 is too small (considered dust).</source>
        <translation>הסכום על סך %1 הנדרש לתשלום קטן מדי (נחשב לאבק)</translation>
    </message>
    <message>
        <source>Payment request error</source>
        <translation>שגיאה בבקשת תשלום</translation>
    </message>
    <message>
        <source>Cannot start zetacoin: click-to-pay handler</source>
        <translation>לא ניתן להתחיל את ביטקוין: טיפול בלחיצה–לתשלום </translation>
    </message>
    <message>
        <source>Payment request fetch URL is invalid: %1</source>
        <translation>כתובת אחזור בקשת התשלום שגויה: %1</translation>
    </message>
    <message>
        <source>URI cannot be parsed! This can be caused by an invalid Zetacoin address or malformed URI parameters.</source>
        <translation>לא ניתן לנתח את כתובת המשאב! מצב זה יכול לקרות עקב כתובת ביטקוין שגויה או פרמטרים שגויים בכתובת המשאב.</translation>
    </message>
    <message>
        <source>Payment request file handling</source>
        <translation>טיפול בקובצי בקשות תשלום</translation>
    </message>
    <message>
        <source>Payment request file cannot be read! This can be caused by an invalid payment request file.</source>
        <translation>לא ניתן לקרוא את קובץ בקשת התשלום! מצב כזה יכול לקרות בעקבות קובץ בקשת תשלום פגום.</translation>
    </message>
    <message>
        <source>Unverified payment requests to custom payment scripts are unsupported.</source>
        <translation>בקשות תשלום בלתי מאומתות לסקריפטים לתשלום מותאמים אישית אינן נתמכות.</translation>
    </message>
    <message>
        <source>Refund from %1</source>
        <translation>החזר מ־%1</translation>
    </message>
    <message>
        <source>Error communicating with %1: %2</source>
        <translation>שגיאה בתקשורת עם %1: %2</translation>
    </message>
    <message>
        <source>Payment request cannot be parsed!</source>
        <translation>לא ניתן לפענח את בקשת התשלום!</translation>
    </message>
    <message>
        <source>Bad response from server %1</source>
        <translation>מענה שגוי משרת %1</translation>
    </message>
    <message>
        <source>Payment acknowledged</source>
        <translation>התשלום התקבל</translation>
    </message>
    <message>
        <source>Network request error</source>
        <translation>שגיאת בקשת שרת</translation>
    </message>
</context>
=======
    </context>
>>>>>>> 0d719145
<context>
    <name>PeerTableModel</name>
    <message>
        <source>User Agent</source>
        <translation>סוכן משתמש</translation>
    </message>
    <message>
        <source>Ping Time</source>
        <translation>זמן המענה</translation>
    </message>
</context>
<context>
    <name>QObject</name>
    <message>
        <source>Amount</source>
        <translation>כמות</translation>
    </message>
    <message>
        <source>Enter a Zetacoin address (e.g. %1)</source>
        <translation>נא להזין כתובת ביטקוין (למשל: %1)</translation>
    </message>
    <message>
        <source>%1 d</source>
        <translation>%1 ימים</translation>
    </message>
    <message>
        <source>%1 h</source>
        <translation>%1 שעות</translation>
    </message>
    <message>
        <source>%1 m</source>
        <translation>%1 דקות</translation>
    </message>
    <message>
        <source>%1 s</source>
        <translation>%1 שניות</translation>
    </message>
    <message>
        <source>None</source>
        <translation>ללא</translation>
    </message>
    <message>
        <source>N/A</source>
        <translation>לא זמין</translation>
    </message>
    <message>
        <source>%1 ms</source>
        <translation>%1 מילישניות</translation>
    </message>
</context>
<context>
    <name>QRImageWidget</name>
    </context>
<context>
    <name>RPCConsole</name>
    <message>
        <source>N/A</source>
        <translation>לא זמין</translation>
    </message>
    <message>
        <source>Client version</source>
        <translation>גרסת מנשק</translation>
    </message>
    <message>
        <source>&amp;Information</source>
        <translation>מי&amp;דע</translation>
    </message>
    <message>
        <source>Debug window</source>
        <translation>חלון ניפוי</translation>
    </message>
    <message>
        <source>General</source>
        <translation>כללי</translation>
    </message>
    <message>
        <source>Using BerkeleyDB version</source>
        <translation>שימוש ב־BerkeleyDB גרסה</translation>
    </message>
    <message>
        <source>Datadir</source>
        <translation>Datadir</translation>
    </message>
    <message>
        <source>Startup time</source>
        <translation>זמן עלייה</translation>
    </message>
    <message>
        <source>Network</source>
        <translation>רשת</translation>
    </message>
    <message>
        <source>Name</source>
        <translation>שם</translation>
    </message>
    <message>
        <source>Number of connections</source>
        <translation>מספר חיבורים</translation>
    </message>
    <message>
        <source>Block chain</source>
        <translation>שרשרת מקטעים</translation>
    </message>
    <message>
        <source>Current number of blocks</source>
        <translation>מספר המקטעים הנוכחי</translation>
    </message>
    <message>
        <source>Memory Pool</source>
        <translation>מאגר זכרון</translation>
    </message>
    <message>
        <source>Current number of transactions</source>
        <translation>מספר הפעולה הנוכחי</translation>
    </message>
    <message>
        <source>Memory usage</source>
        <translation>שימוש בזכרון</translation>
    </message>
    <message>
        <source>Received</source>
        <translation>התקבלו</translation>
    </message>
    <message>
        <source>Sent</source>
        <translation>נשלחו</translation>
    </message>
    <message>
        <source>&amp;Peers</source>
        <translation>&amp;עמיתים</translation>
    </message>
    <message>
        <source>Banned peers</source>
        <translation>משתמשים חסומים</translation>
    </message>
    <message>
        <source>Select a peer to view detailed information.</source>
        <translation>נא לבחור בעמית כדי להציג מידע מפורט.</translation>
    </message>
    <message>
        <source>Whitelisted</source>
        <translation>ברשימה הלבנה</translation>
    </message>
    <message>
        <source>Direction</source>
        <translation>כיוון</translation>
    </message>
    <message>
        <source>Version</source>
        <translation>גרסה</translation>
    </message>
    <message>
        <source>Starting Block</source>
        <translation>בלוק התחלה</translation>
    </message>
    <message>
        <source>Synced Blocks</source>
        <translation>בלוקים מסונכרנים</translation>
    </message>
    <message>
        <source>User Agent</source>
        <translation>סוכן משתמש</translation>
    </message>
    <message>
        <source>Decrease font size</source>
        <translation>הקטן גודל גופן</translation>
    </message>
    <message>
        <source>Increase font size</source>
        <translation>הגדל גודל גופן</translation>
    </message>
    <message>
        <source>Services</source>
        <translation>שירותים</translation>
    </message>
    <message>
        <source>Ban Score</source>
        <translation>דירוג חסימה</translation>
    </message>
    <message>
        <source>Connection Time</source>
        <translation>זמן החיבור</translation>
    </message>
    <message>
        <source>Last Send</source>
        <translation>שליחה אחרונה</translation>
    </message>
    <message>
        <source>Last Receive</source>
        <translation>קבלה אחרונה</translation>
    </message>
    <message>
        <source>Ping Time</source>
        <translation>זמן המענה</translation>
    </message>
    <message>
        <source>Time Offset</source>
        <translation>הפרש זמן</translation>
    </message>
    <message>
        <source>Last block time</source>
        <translation>זמן המקטע האחרון</translation>
    </message>
    <message>
        <source>&amp;Open</source>
        <translation>&amp;פתיחה</translation>
    </message>
    <message>
        <source>&amp;Console</source>
        <translation>מ&amp;סוף בקרה</translation>
    </message>
    <message>
        <source>&amp;Network Traffic</source>
        <translation>&amp;תעבורת רשת</translation>
    </message>
    <message>
        <source>&amp;Clear</source>
        <translation>&amp;ניקוי</translation>
    </message>
    <message>
        <source>Totals</source>
        <translation>סכומים</translation>
    </message>
    <message>
        <source>In:</source>
        <translation>נכנס:</translation>
    </message>
    <message>
        <source>Out:</source>
        <translation>יוצא:</translation>
    </message>
    <message>
        <source>Debug log file</source>
        <translation>קובץ יומן ניפוי</translation>
    </message>
    <message>
        <source>Clear console</source>
        <translation>ניקוי מסוף הבקרה</translation>
    </message>
    <message>
        <source>Ban Node for</source>
        <translation>חסום משתמש ל</translation>
    </message>
    <message>
        <source>1 &amp;day</source>
        <translation>1&amp; יום</translation>
    </message>
    <message>
        <source>1 &amp;week</source>
        <translation>1 &amp; שבוע</translation>
    </message>
    <message>
        <source>1 &amp;year</source>
        <translation>1 &amp; שנה</translation>
    </message>
    <message>
        <source>Use up and down arrows to navigate history, and &lt;b&gt;Ctrl-L&lt;/b&gt; to clear screen.</source>
        <translation>יש להשתמש בחצים למעלה ולמטה כדי לנווט בהיסטוריה, וב־&lt;b&gt;Ctrl-L&lt;/b&gt; כדי לנקות את המסך.</translation>
    </message>
    <message>
        <source>Type &lt;b&gt;help&lt;/b&gt; for an overview of available commands.</source>
        <translation>ניתן להקליד &lt;b&gt;help&lt;/b&gt; לקבלת סקירה של הפקודות הזמינות.</translation>
    </message>
    <message>
        <source>%1 B</source>
        <translation>%1 ב׳</translation>
    </message>
    <message>
        <source>%1 KB</source>
        <translation>%1 ק״ב</translation>
    </message>
    <message>
        <source>%1 MB</source>
        <translation>%1 מ״ב</translation>
    </message>
    <message>
        <source>%1 GB</source>
        <translation>%1 ג״ב</translation>
    </message>
    <message>
        <source>via %1</source>
        <translation>דרך %1</translation>
    </message>
    <message>
        <source>never</source>
        <translation>לעולם לא</translation>
    </message>
    <message>
        <source>Inbound</source>
        <translation>תעבורה נכנסת</translation>
    </message>
    <message>
        <source>Outbound</source>
        <translation>תעבורה יוצאת</translation>
    </message>
    <message>
        <source>Yes</source>
        <translation>כן</translation>
    </message>
    <message>
        <source>No</source>
        <translation>לא</translation>
    </message>
    <message>
        <source>Unknown</source>
        <translation>לא ידוע</translation>
    </message>
</context>
<context>
    <name>ReceiveCoinsDialog</name>
    <message>
        <source>&amp;Amount:</source>
        <translation>&amp;סכום:</translation>
    </message>
    <message>
        <source>&amp;Label:</source>
        <translation>ת&amp;ווית:</translation>
    </message>
    <message>
        <source>&amp;Message:</source>
        <translation>הו&amp;דעה:</translation>
    </message>
    <message>
        <source>Reuse one of the previously used receiving addresses. Reusing addresses has security and privacy issues. Do not use this unless re-generating a payment request made before.</source>
        <translation>ניתן להשתמש שוב באחת מכתובות הקבלה שכבר נעשה בהן שימוש. לשימוש חוזר בכתובות ישנן השלכות אבטחה ופרטיות. מומלץ שלא להשתמש באפשרות זו למעט יצירה מחדש של בקשת תשלום שנוצרה בעבר.</translation>
    </message>
    <message>
        <source>R&amp;euse an existing receiving address (not recommended)</source>
        <translation>ש&amp;ימוש &amp;חוזר בכתובת קבלה קיימת (לא מומלץ)</translation>
    </message>
    <message>
        <source>An optional message to attach to the payment request, which will be displayed when the request is opened. Note: The message will not be sent with the payment over the Zetacoin network.</source>
        <translation>הודעת רשות לצירוף לבקשת התשלום שתוצג בעת פתיחת הבקשה. לתשומת לבך: ההודעה לא תישלח עם התשלום ברשת ביטקוין.</translation>
    </message>
    <message>
        <source>An optional label to associate with the new receiving address.</source>
        <translation>תווית רשות לשיוך עם כתובת הקבלה החדשה.</translation>
    </message>
    <message>
        <source>Use this form to request payments. All fields are &lt;b&gt;optional&lt;/b&gt;.</source>
        <translation>יש להשתמש בטופס זה כדי לבקש תשלומים. כל השדות הם בגדר &lt;b&gt;רשות&lt;/b&gt;.</translation>
    </message>
    <message>
        <source>An optional amount to request. Leave this empty or zero to not request a specific amount.</source>
        <translation>סכום כרשות לבקשה. ניתן להשאיר זאת ריק כדי לא לבקש סכום מסוים.</translation>
    </message>
    <message>
        <source>Clear all fields of the form.</source>
        <translation>ניקוי של כל השדות בטופס.</translation>
    </message>
    <message>
        <source>Clear</source>
        <translation>ניקוי</translation>
    </message>
    <message>
        <source>Requested payments history</source>
        <translation>היסטוריית בקשות תשלום</translation>
    </message>
    <message>
        <source>&amp;Request payment</source>
        <translation>&amp;בקשת תשלום</translation>
    </message>
    <message>
        <source>Show the selected request (does the same as double clicking an entry)</source>
        <translation>הצגת בקשות נבחרות (דומה ללחיצה כפולה על רשומה)</translation>
    </message>
    <message>
        <source>Show</source>
        <translation>הצגה</translation>
    </message>
    <message>
        <source>Remove the selected entries from the list</source>
        <translation>הסרת הרשומות הנבחרות מהרשימה</translation>
    </message>
    <message>
        <source>Remove</source>
        <translation>הסרה</translation>
    </message>
    </context>
<context>
    <name>ReceiveRequestDialog</name>
    <message>
        <source>QR Code</source>
        <translation>קוד QR</translation>
    </message>
    <message>
        <source>Copy &amp;URI</source>
        <translation>העתקת &amp;כתובת משאב</translation>
    </message>
    <message>
        <source>Copy &amp;Address</source>
        <translation>העתקת &amp;כתובת</translation>
    </message>
    <message>
        <source>&amp;Save Image...</source>
        <translation>&amp;שמירת תמונה…</translation>
    </message>
    <message>
        <source>Address</source>
        <translation>כתובת</translation>
    </message>
    <message>
        <source>Label</source>
        <translation>תוית</translation>
    </message>
    </context>
<context>
    <name>RecentRequestsTableModel</name>
    <message>
        <source>Label</source>
        <translation>תוית</translation>
    </message>
    <message>
        <source>(no label)</source>
        <translation>(ללא תוית)</translation>
    </message>
    </context>
<context>
    <name>SendCoinsDialog</name>
    <message>
        <source>Send Coins</source>
        <translation>שליחת מטבעות</translation>
    </message>
    <message>
        <source>Coin Control Features</source>
        <translation>תכונות בקרת מטבעות</translation>
    </message>
    <message>
        <source>Inputs...</source>
        <translation>קלטים…</translation>
    </message>
    <message>
        <source>automatically selected</source>
        <translation>בבחירה אוטומטית</translation>
    </message>
    <message>
        <source>Insufficient funds!</source>
        <translation>אין מספיק כספים!</translation>
    </message>
    <message>
        <source>Quantity:</source>
        <translation>כמות:</translation>
    </message>
    <message>
        <source>Bytes:</source>
        <translation>בתים:</translation>
    </message>
    <message>
        <source>Amount:</source>
        <translation>סכום:</translation>
    </message>
    <message>
        <source>Priority:</source>
        <translation>עדיפות:</translation>
    </message>
    <message>
        <source>Fee:</source>
        <translation>עמלה:</translation>
    </message>
    <message>
        <source>After Fee:</source>
        <translation>לאחר עמלה:</translation>
    </message>
    <message>
        <source>Change:</source>
        <translation>עודף:</translation>
    </message>
    <message>
        <source>If this is activated, but the change address is empty or invalid, change will be sent to a newly generated address.</source>
        <translation>אם אפשרות זו מופעלת אך כתובת העודף ריקה או שגויה, העודף יישלח לכתובת חדשה שתיווצר.</translation>
    </message>
    <message>
        <source>Custom change address</source>
        <translation>כתובת לעודף מותאמת אישית</translation>
    </message>
    <message>
        <source>Transaction Fee:</source>
        <translation>עמלת העברה:</translation>
<<<<<<< HEAD
    </message>
    <message>
        <source>Send to multiple recipients at once</source>
        <translation>שליחה למספר מוטבים בו־זמנית</translation>
=======
>>>>>>> 0d719145
    </message>
    <message>
        <source>Choose...</source>
        <translation>בחר...</translation>
    </message>
    <message>
        <source>per kilobyte</source>
        <translation>עבור קילו-בית</translation>
    </message>
    <message>
        <source>Hide</source>
        <translation>הסתר</translation>
    </message>
    <message>
        <source>total at least</source>
        <translation>סה''כ לפחות</translation>
    </message>
    <message>
        <source>Recommended:</source>
        <translation>מומלץ:</translation>
    </message>
    <message>
        <source>Custom:</source>
        <translation>מותאם אישית:</translation>
    </message>
    <message>
        <source>Confirmation time:</source>
        <translation>זמן האישור:</translation>
    </message>
    <message>
        <source>normal</source>
        <translation>רגיל</translation>
    </message>
    <message>
        <source>fast</source>
        <translation>מהיר</translation>
    </message>
    <message>
        <source>Send to multiple recipients at once</source>
        <translation>שליחה למספר מוטבים בו־זמנית</translation>
    </message>
    <message>
        <source>Add &amp;Recipient</source>
        <translation>הוספת &amp;מוטב</translation>
    </message>
    <message>
        <source>Clear all fields of the form.</source>
        <translation>ניקוי של כל השדות בטופס.</translation>
    </message>
    <message>
        <source>Dust:</source>
        <translation>אבק:</translation>
    </message>
    <message>
        <source>Clear &amp;All</source>
        <translation>&amp;ניקוי הכול</translation>
    </message>
    <message>
        <source>Balance:</source>
        <translation>מאזן:</translation>
    </message>
    <message>
        <source>Confirm the send action</source>
        <translation>אישור פעולת השליחה</translation>
    </message>
    <message>
<<<<<<< HEAD
        <source>Warning: Invalid Zetacoin address</source>
        <translation>אזהרה: כתובת ביטקוין שגויה</translation>
=======
        <source>S&amp;end</source>
        <translation>&amp;שליחה</translation>
>>>>>>> 0d719145
    </message>
    <message>
        <source>(no label)</source>
        <translation>(ללא תוית)</translation>
    </message>
</context>
<context>
    <name>SendCoinsEntry</name>
    <message>
        <source>A&amp;mount:</source>
        <translation>&amp;כמות:</translation>
    </message>
    <message>
        <source>Pay &amp;To:</source>
        <translation>לשלם ל&amp;טובת:</translation>
    </message>
    <message>
        <source>&amp;Label:</source>
        <translation>ת&amp;ווית:</translation>
    </message>
    <message>
        <source>Choose previously used address</source>
        <translation>בחירת כתובת שהייתה בשימוש</translation>
    </message>
    <message>
        <source>This is a normal payment.</source>
        <translation>זהו תשלום רגיל.</translation>
    </message>
    <message>
        <source>The Zetacoin address to send the payment to</source>
        <translation>כתובת הביטקוין של המוטב</translation>
    </message>
    <message>
        <source>Alt+A</source>
        <translation>Alt+A</translation>
    </message>
    <message>
        <source>Paste address from clipboard</source>
        <translation>הדבקת כתובת מלוח הגזירים</translation>
    </message>
    <message>
        <source>Alt+P</source>
        <translation>Alt+P</translation>
    </message>
    <message>
        <source>Remove this entry</source>
        <translation>הסרת רשומה זו</translation>
    </message>
    <message>
        <source>Message:</source>
        <translation>הודעה:</translation>
    </message>
    <message>
        <source>This is an authenticated payment request.</source>
        <translation>זוהי בקשה מאומתת לתשלום.</translation>
    </message>
    <message>
        <source>Enter a label for this address to add it to the list of used addresses</source>
        <translation>יש להזין תווית עבור כתובת זו כדי להוסיף אותה לרשימת הכתובות בשימוש</translation>
    </message>
    <message>
        <source>A message that was attached to the zetacoin: URI which will be stored with the transaction for your reference. Note: This message will not be sent over the Zetacoin network.</source>
        <translation>הודעה שצורפה לביטקוין: כתובת שתאוחסן בהעברה לצורך מעקב מצדך. לתשומת לבך: הודעה זו לא תישלח ברשת הביטקוין.</translation>
    </message>
    <message>
        <source>Pay To:</source>
        <translation>תשלום לטובת:</translation>
    </message>
    <message>
        <source>Memo:</source>
        <translation>תזכורת:</translation>
    </message>
    </context>
<context>
    <name>SendConfirmationDialog</name>
    </context>
<context>
    <name>ShutdownWindow</name>
    <message>
<<<<<<< HEAD
        <source>Zetacoin Core is shutting down...</source>
        <translation>ליבת ביטקוין נסגרת…</translation>
    </message>
    <message>
=======
>>>>>>> 0d719145
        <source>Do not shut down the computer until this window disappears.</source>
        <translation>אין לכבות את המחשב עד שחלון זה נעלם.</translation>
    </message>
</context>
<context>
    <name>SignVerifyMessageDialog</name>
    <message>
        <source>Signatures - Sign / Verify a Message</source>
        <translation>חתימות - חתימה או אימות של הודעה</translation>
    </message>
    <message>
        <source>&amp;Sign Message</source>
        <translation>חתימה על הו&amp;דעה</translation>
    </message>
    <message>
        <source>The Zetacoin address to sign the message with</source>
        <translation>כתובת הביטקוין אתה לחתום אתה את ההודעה</translation>
    </message>
    <message>
        <source>Choose previously used address</source>
        <translation>בחירת כתובת שהייתה בשימוש</translation>
    </message>
    <message>
        <source>Alt+A</source>
        <translation>Alt+A</translation>
    </message>
    <message>
        <source>Paste address from clipboard</source>
        <translation>הדבקת כתובת מלוח הגזירים</translation>
    </message>
    <message>
        <source>Alt+P</source>
        <translation>Alt+P</translation>
    </message>
    <message>
        <source>Enter the message you want to sign here</source>
        <translation>יש להוסיף כאן את ההודעה עליה לחתום</translation>
    </message>
    <message>
        <source>Signature</source>
        <translation>חתימה</translation>
    </message>
    <message>
        <source>Copy the current signature to the system clipboard</source>
        <translation>העתקת החתימה הנוכחית ללוח הגזירים</translation>
    </message>
    <message>
        <source>Sign the message to prove you own this Zetacoin address</source>
        <translation>ניתן לחתום על ההודעה כדי להוכיח שכתובת הביטקוין הזו בבעלותך.</translation>
    </message>
    <message>
        <source>Sign &amp;Message</source>
        <translation>&amp;חתימה על הודעה</translation>
    </message>
    <message>
        <source>Reset all sign message fields</source>
        <translation>איפוס כל שדות החתימה על הודעה</translation>
    </message>
    <message>
        <source>Clear &amp;All</source>
        <translation>&amp;ניקוי הכול</translation>
    </message>
    <message>
        <source>&amp;Verify Message</source>
        <translation>&amp;אימות הודעה</translation>
    </message>
    <message>
        <source>The Zetacoin address the message was signed with</source>
        <translation>כתובת הביטקוין שאתה נחתמה ההודעה</translation>
    </message>
    <message>
        <source>Verify the message to ensure it was signed with the specified Zetacoin address</source>
        <translation>ניתן לאמת את ההודעה כדי להבטיח שהיא נחתמה עם כתובת הביטקוין הנתונה</translation>
    </message>
    <message>
        <source>Verify &amp;Message</source>
        <translation>&amp;אימות הודעה</translation>
    </message>
    <message>
        <source>Reset all verify message fields</source>
        <translation>איפוס כל שדות אימות ההודעה</translation>
    </message>
    </context>
<context>
    <name>SplashScreen</name>
    <message>
<<<<<<< HEAD
        <source>Zetacoin Core</source>
        <translation>ליבת ביטקוין</translation>
    </message>
    <message>
        <source>The Zetacoin Core developers</source>
        <translation>מתכנתי ליבת ביטקוין</translation>
    </message>
    <message>
=======
>>>>>>> 0d719145
        <source>[testnet]</source>
        <translation>[רשת-בדיקה]</translation>
    </message>
</context>
<context>
    <name>TrafficGraphWidget</name>
    <message>
        <source>KB/s</source>
        <translation>ק״ב/ש׳</translation>
    </message>
</context>
<context>
    <name>TransactionDesc</name>
    </context>
<context>
    <name>TransactionDescDialog</name>
    <message>
        <source>This pane shows a detailed description of the transaction</source>
        <translation>חלונית זו מציגה תיאור מפורט של ההעברה</translation>
    </message>
    </context>
<context>
    <name>TransactionTableModel</name>
    <message>
        <source>Label</source>
        <translation>תוית</translation>
    </message>
    <message>
        <source>(no label)</source>
        <translation>(ללא תוית)</translation>
    </message>
    </context>
<context>
    <name>TransactionView</name>
    <message>
        <source>Label</source>
        <translation>תוית</translation>
    </message>
    <message>
        <source>Address</source>
        <translation>כתובת</translation>
    </message>
    <message>
        <source>Exporting Failed</source>
        <translation>יצוא נכשל</translation>
    </message>
    </context>
<context>
    <name>UnitDisplayStatusBarControl</name>
    <message>
        <source>Unit to show amounts in. Click to select another unit.</source>
        <translation>יחידת המידה להצגת הסכומים. יש ללחוץ כדי לבחור ביחידת מידה אחרת.</translation>
    </message>
</context>
<context>
    <name>WalletFrame</name>
    </context>
<context>
    <name>WalletModel</name>
    </context>
<context>
    <name>WalletView</name>
    </context>
<context>
    <name>bitcoin-core</name>
    <message>
        <source>Options:</source>
        <translation>אפשרויות:</translation>
    </message>
    <message>
        <source>Specify data directory</source>
        <translation>ציון תיקיית נתונים</translation>
    </message>
    <message>
        <source>Connect to a node to retrieve peer addresses, and disconnect</source>
        <translation>יש להתחבר למפרק כדי לדלות כתובות עמיתים ואז להתנתק</translation>
    </message>
    <message>
        <source>Specify your own public address</source>
        <translation>נא לציין את הכתובת הפומבית שלך</translation>
    </message>
    <message>
        <source>Accept command line and JSON-RPC commands</source>
        <translation>קבלת פקודות משורת הפקודה ומ־JSON-RPC</translation>
    </message>
    <message>
        <source>Error: A fatal internal error occurred, see debug.log for details</source>
        <translation>שגיאה: סניה קלמה קריטית פנימית קרטה, פנה ל debug.log לפרטים</translation>
    </message>
    <message>
        <source>Run in the background as a daemon and accept commands</source>
        <translation>ריצה כסוכן ברקע וקבלת פקודות</translation>
    </message>
    <message>
        <source>Accept connections from outside (default: 1 if no -proxy or -connect)</source>
        <translation>קבלת חיבורים מבחוץ (בררת מחדל: 1 ללא ‎-proxy או ‎-connect)</translation>
    </message>
    <message>
        <source>Bitcoin Core</source>
        <translation>ליבת ביטקוין</translation>
    </message>
    <message>
        <source>The %s developers</source>
        <translation>ה %s מפתחים</translation>
    </message>
    <message>
        <source>Bind to given address and always listen on it. Use [host]:port notation for IPv6</source>
        <translation>להתאגד לכתובת נתונה להאזין לה תמיד. יש להשתמש בצורה ‎[host]:port עבור IPv6.</translation>
    </message>
    <message>
        <source>Delete all wallet transactions and only recover those parts of the blockchain through -rescan on startup</source>
        <translation>מחיקת כל העברות הארנק ולשחזר רק את החלקים המסוימים בשרשרת המקטעים באמצעות ‎-rescan עם ההפעלה</translation>
    </message>
    <message>
        <source>Execute command when a wallet transaction changes (%s in cmd is replaced by TxID)</source>
        <translation>ביצוע פקודה כאשר העברה בארנק משתנה (%s ב־cmd יוחלף ב־TxID)</translation>
    </message>
    <message>
        <source>This is a pre-release test build - use at your own risk - do not use for mining or merchant applications</source>
        <translation>זוהי בניית ניסיון טרום-שחרור - השימוש בה על אחריותך - אין להשתמש לצורך כריה או יישומי מסחר</translation>
    </message>
    <message>
<<<<<<< HEAD
        <source>Unable to bind to %s on this computer. Zetacoin Core is probably already running.</source>
        <translation>לא ניתן להתאגד אל %s במחשב זה. כנראה שליבת ביטקוין כבר פועלת.</translation>
    </message>
    <message>
=======
>>>>>>> 0d719145
        <source>Warning: The network does not appear to fully agree! Some miners appear to be experiencing issues.</source>
        <translation>אזהרה: נראה שלא כל הרשת מסכימה! נראה שישנם כורים שנתקלים בבעיות.</translation>
    </message>
    <message>
        <source>Warning: We do not appear to fully agree with our peers! You may need to upgrade, or other nodes may need to upgrade.</source>
        <translation>אזהרה: נראה שישנה אי־הסכמה בינינו לבין שאר העמיתים שלנו! יתכן שעדיף לשדרג או שכל שאר העמיתים צריכים לשדרג.</translation>
    </message>
    <message>
        <source>&lt;category&gt; can be:</source>
        <translation>&lt;קטגוריה&gt; יכולה להיות:</translation>
    </message>
    <message>
        <source>Block creation options:</source>
        <translation>אפשרויות יצירת מקטע:</translation>
    </message>
    <message>
        <source>Change index out of range</source>
        <translation>אינדקס העודף מחוץ לתחום</translation>
    </message>
    <message>
        <source>Connect only to the specified node(s)</source>
        <translation>התחבר רק לצמתים המצוינים</translation>
    </message>
    <message>
        <source>Connection options:</source>
        <translation>הגדרות חיבור:</translation>
    </message>
    <message>
        <source>Corrupted block database detected</source>
        <translation>התגלה מסד נתוני מקטעים לא תקין</translation>
    </message>
    <message>
        <source>Debugging/Testing options:</source>
        <translation>אפשרויות ניפוי/בדיקה:</translation>
    </message>
    <message>
        <source>Do not load the wallet and disable wallet RPC calls</source>
        <translation>לא לטעון את הארנק ולנטרל קריאות RPC</translation>
    </message>
    <message>
        <source>Do you want to rebuild the block database now?</source>
        <translation>האם לבנות מחדש את מסד נתוני המקטעים?</translation>
    </message>
    <message>
        <source>Error initializing block database</source>
        <translation>שגיאה באתחול מסד נתוני המקטעים</translation>
    </message>
    <message>
        <source>Error initializing wallet database environment %s!</source>
        <translation>שגיאה באתחול סביבת מסד נתוני הארנקים %s!</translation>
    </message>
    <message>
        <source>Error loading %s</source>
        <translation>שגיאה בטעינת %s</translation>
    </message>
    <message>
        <source>Error loading block database</source>
        <translation>שגיאה בטעינת מסד נתוני המקטעים</translation>
    </message>
    <message>
        <source>Error opening block database</source>
        <translation>שגיאה בטעינת מסד נתוני המקטעים</translation>
    </message>
    <message>
        <source>Error: Disk space is low!</source>
        <translation>שגיאה: מעט מקום פנוי בכונן!</translation>
    </message>
    <message>
        <source>Failed to listen on any port. Use -listen=0 if you want this.</source>
        <translation>האזנה נכשלה בכל פורט. השתמש ב- -listen=0 אם ברצונך בכך.</translation>
    </message>
    <message>
        <source>Importing...</source>
        <translation>מתבצע יבוא…</translation>
    </message>
    <message>
        <source>Incorrect or no genesis block found. Wrong datadir for network?</source>
        <translation>מקטע הפתיח הוא שגוי או לא נמצא. תיקיית נתונים שגויה עבור הרשת?</translation>
    </message>
    <message>
        <source>Invalid -onion address: '%s'</source>
        <translation>כתובת onion- שגויה: '%s'</translation>
    </message>
    <message>
        <source>Loading banlist...</source>
        <translation>טוען רשימת חסומים...</translation>
    </message>
    <message>
        <source>Not enough file descriptors available.</source>
        <translation>אין מספיק מידע על הקובץ</translation>
    </message>
    <message>
        <source>Only connect to nodes in network &lt;net&gt; (ipv4, ipv6 or onion)</source>
        <translation>תמיד להתחבר למפרקים ברשת &lt;net&gt;‏ (ipv4,‏ ipv6 או onion)</translation>
    </message>
    <message>
        <source>Print version and exit</source>
        <translation>הדפס גירסא וצא</translation>
    </message>
    <message>
        <source>Set database cache size in megabytes (%d to %d, default: %d)</source>
        <translation>הגדרת גודל מטמון מסדי הנתונים במגה בתים (%d עד %d, בררת מחדל: %d)</translation>
    </message>
    <message>
        <source>Set maximum block size in bytes (default: %d)</source>
        <translation>הגדרת קובץ מקטע מרבי בבתים (בררת מחדל: %d)</translation>
    </message>
    <message>
        <source>Specify wallet file (within data directory)</source>
        <translation>ציון קובץ ארנק (בתוך תיקיית הנתונים)</translation>
    </message>
    <message>
        <source>Verifying blocks...</source>
        <translation>המקטעים מאומתים…</translation>
    </message>
    <message>
        <source>Verifying wallet...</source>
        <translation>הארנק מאומת…</translation>
    </message>
    <message>
        <source>Wallet %s resides outside data directory %s</source>
        <translation>הארנק %s יושב מחוץ לתיקיית הנתונים %s</translation>
    </message>
    <message>
        <source>Wallet debugging/testing options:</source>
        <translation>אפשרות דיבוג/בדיקת ארנק:</translation>
    </message>
    <message>
        <source>Wallet options:</source>
        <translation>אפשרויות הארנק:</translation>
    </message>
    <message>
        <source>Execute command when a relevant alert is received or we see a really long fork (%s in cmd is replaced by message)</source>
        <translation>הרץ פקודה כאשר ההתראה הרלוונטית מתקבלת או כשאנחנו עדים לפיצול ארוך מאוד (%s בשורת הפקודה יוחלף ע"י ההודעה)</translation>
    </message>
    <message>
        <source>The transaction amount is too small to send after the fee has been deducted</source>
        <translation>סכום העברה נמוך מדי לשליחה אחרי גביית העמלה</translation>
    </message>
    <message>
        <source>Connect through SOCKS5 proxy</source>
        <translation>התחברות דרך מתווך SOCKS5</translation>
    </message>
    <message>
<<<<<<< HEAD
        <source>Copyright (C) 2009-%i The Zetacoin Core Developers</source>
        <translation>כל הזכויות שמורות (C)‏ 2009‏-%i מתכנתי ליבת ביטקוין</translation>
    </message>
    <message>
        <source>Error loading wallet.dat: Wallet requires newer version of Zetacoin Core</source>
        <translation>אירעה שגיאה בטעינת wallet.dat: הארנק דורש גרסה חדשה יותר של ליבת ביטקוין</translation>
    </message>
    <message>
=======
>>>>>>> 0d719145
        <source>Information</source>
        <translation>מידע</translation>
    </message>
    <message>
<<<<<<< HEAD
        <source>Initialization sanity check failed. Zetacoin Core is shutting down.</source>
        <translation>בדיקת התקינות ההתחלתית נכשלה. ליבת ביטקוין תיסגר כעת.</translation>
    </message>
    <message>
        <source>Invalid amount for -maxtxfee=&lt;amount&gt;: '%s'</source>
        <translation>כמות לא תקינה עבור -maxtxfee=&lt;amount&gt;: '%s'</translation>
    </message>
    <message>
        <source>Invalid amount for -minrelaytxfee=&lt;amount&gt;: '%s'</source>
        <translation>כמות לא תקינה עבור -paytxfee=&lt;amount&gt;: '%s'</translation>
    </message>
    <message>
        <source>Invalid amount for -mintxfee=&lt;amount&gt;: '%s'</source>
        <translation>כמות לא תקינה עבור ‎-mintxfee=&lt;amount&gt;‎:‏ '%s'</translation>
    </message>
    <message>
=======
>>>>>>> 0d719145
        <source>Invalid amount for -paytxfee=&lt;amount&gt;: '%s' (must be at least %s)</source>
        <translation>כמות לא תקינה עבור ‎-paytxfee=&lt;amount&gt;‎:‏ '%s' (חייבת להיות לפחות %s)</translation>
    </message>
    <message>
        <source>Invalid netmask specified in -whitelist: '%s'</source>
        <translation>מסכת הרשת שצוינה עם ‎-whitelist שגויה: '%s'</translation>
    </message>
    <message>
        <source>Need to specify a port with -whitebind: '%s'</source>
        <translation>עליך לציין פתחה עם ‎-whitebind:‏ '%s'</translation>
    </message>
    <message>
        <source>Node relay options:</source>
        <translation>אפשרויות ממסר מפרק:</translation>
    </message>
    <message>
        <source>RPC server options:</source>
        <translation>הגדרות שרת RPC</translation>
    </message>
    <message>
        <source>Send trace/debug info to console instead of debug.log file</source>
        <translation>שלח מידע דיבאג ועקבה לקונסולה במקום לקובץ debug.log</translation>
    </message>
    <message>
        <source>Show all debugging options (usage: --help -help-debug)</source>
        <translation>הצגת כל אפשרויות הניפוי (שימוש: ‎--help -help-debug)</translation>
    </message>
    <message>
        <source>Shrink debug.log file on client startup (default: 1 when no -debug)</source>
        <translation>כיווץ הקובץ debug.log בהפעלת הלקוח (בררת מחדל: 1 ללא ‎-debug)</translation>
    </message>
    <message>
        <source>Signing transaction failed</source>
        <translation>החתימה על ההעברה נכשלה</translation>
    </message>
    <message>
        <source>The transaction amount is too small to pay the fee</source>
        <translation>סכום ההעברה נמוך מכדי לשלם את העמלה</translation>
    </message>
    <message>
        <source>This is experimental software.</source>
        <translation>זוהי תכנית נסיונית.</translation>
    </message>
    <message>
        <source>Transaction amount too small</source>
        <translation>סכום ההעברה קטן מדי</translation>
    </message>
    <message>
        <source>Transaction amounts must be positive</source>
        <translation>סכומי ההעברות חייבים להיות חיוביים</translation>
    </message>
    <message>
        <source>Transaction too large for fee policy</source>
        <translation>ההעברה גבוהה מדי עבור מדיניות העמלות</translation>
    </message>
    <message>
        <source>Transaction too large</source>
        <translation>סכום ההעברה גדול מדי</translation>
    </message>
    <message>
        <source>Unable to bind to %s on this computer (bind returned error %s)</source>
        <translation>לא ניתן להתאגד עם הפתחה %s במחשב זה (פעולת האיגוד החזירה את השגיאה %s)</translation>
    </message>
    <message>
        <source>Upgrade wallet to latest format on startup</source>
        <translation>עדכן ארק לפורמט העדכני בהפעלה</translation>
    </message>
    <message>
<<<<<<< HEAD
        <source>Wallet needed to be rewritten: restart Zetacoin Core to complete</source>
        <translation>יש לכתוב את הארנק מחדש: נא להפעיל את ליבת ביטקוין מחדש כדי להשלים את הפעולה</translation>
=======
        <source>Username for JSON-RPC connections</source>
        <translation>שם משתמש לחיבורי JSON-RPC</translation>
>>>>>>> 0d719145
    </message>
    <message>
        <source>Warning</source>
        <translation>אזהרה</translation>
    </message>
    <message>
        <source>Password for JSON-RPC connections</source>
        <translation>ססמה לחיבורי JSON-RPC</translation>
    </message>
    <message>
        <source>Execute command when the best block changes (%s in cmd is replaced by block hash)</source>
        <translation>יש לבצע פקודה זו כשהמקטע הטוב ביותר משתנה (%s בפקודה יוחלף בגיבוב המקטע)</translation>
    </message>
    <message>
        <source>Allow DNS lookups for -addnode, -seednode and -connect</source>
        <translation>הפעלת בדיקת DNS עבור ‎-addnode,‏ ‎-seednode ו־‎-connect</translation>
    </message>
    <message>
        <source>Loading addresses...</source>
        <translation>הכתובות בטעינה…</translation>
    </message>
    <message>
        <source>(default: %s)</source>
        <translation>(ברירת מחדל: %s)</translation>
    </message>
    <message>
        <source>Invalid -proxy address: '%s'</source>
        <translation>כתובת ‎-proxy לא תקינה: '%s'</translation>
    </message>
    <message>
        <source>Unknown network specified in -onlynet: '%s'</source>
        <translation>רשת לא ידועה צוינה דרך ‎-onlynet:‏ '%s'</translation>
    </message>
    <message>
        <source>Insufficient funds</source>
        <translation>אין מספיק כספים</translation>
    </message>
    <message>
        <source>Loading block index...</source>
        <translation>מפתח המקטעים נטען…</translation>
    </message>
    <message>
        <source>Add a node to connect to and attempt to keep the connection open</source>
        <translation>הוספת מפרק להתחברות ולנסות לשמור על החיבור פתוח</translation>
    </message>
    <message>
        <source>Loading wallet...</source>
        <translation>הארנק בטעינה…</translation>
    </message>
    <message>
        <source>Cannot downgrade wallet</source>
        <translation>לא ניתן להחזיר את גרסת הארנק</translation>
    </message>
    <message>
        <source>Cannot write default address</source>
        <translation>לא ניתן לכתוב את כתובת בררת המחדל</translation>
    </message>
    <message>
        <source>Rescanning...</source>
        <translation>סריקה מחדש…</translation>
    </message>
    <message>
        <source>Done loading</source>
        <translation>טעינה הושלמה</translation>
    </message>
    <message>
        <source>Error</source>
        <translation>שגיאה</translation>
    </message>
</context>
</TS><|MERGE_RESOLUTION|>--- conflicted
+++ resolved
@@ -3,11 +3,7 @@
     <name>AddressBookPage</name>
     <message>
         <source>Right-click to edit address or label</source>
-<<<<<<< HEAD
-        <translation>לחץ משק ימני כדי לערוך כתובת או חברה</translation>
-=======
         <translation>לחץ מקש ימני כדי לערוך כתובת או תווית</translation>
->>>>>>> 0d719145
     </message>
     <message>
         <source>Create a new address</source>
@@ -66,25 +62,12 @@
         <translation>מקבל כתובות</translation>
     </message>
     <message>
-<<<<<<< HEAD
         <source>These are your Zetacoin addresses for sending payments. Always check the amount and the receiving address before sending coins.</source>
-        <translation>אלה כתובת הביטקוין שלך לצורך שליחת תשלומים. תמיד יש לבדוק את הכמות ואת כתובות מקבלי התשלומים לפני שליחת מטבעות.</translation>
+        <translation>אלה הם כתובות הביטקוין שלך לשליחת תשלומים. חשוב לבדוק את הכמות של הכתובות המקבלות לפני שליחת מטבעות</translation>
     </message>
     <message>
         <source>These are your Zetacoin addresses for receiving payments. It is recommended to use a new receiving address for each transaction.</source>
-        <translation>אלה כתובות הביטקוין שלך לצורך קבלת תשלומים. מומלץ להשתמש בכתובת קבלה חדשה לכל העברה.</translation>
-    </message>
-    <message>
-        <source>Copy &amp;Label</source>
-        <translation>העתקת &amp;תווית</translation>
-=======
-        <source>These are your Bitcoin addresses for sending payments. Always check the amount and the receiving address before sending coins.</source>
-        <translation>אלה הם כתובות הביטקוין שלך לשליחת תשלומים. חשוב לבדוק את הכמות של הכתובות המקבלות לפני שליחת מטבעות</translation>
-    </message>
-    <message>
-        <source>These are your Bitcoin addresses for receiving payments. It is recommended to use a new receiving address for each transaction.</source>
         <translation>אלה הן כתובות הביטקוין שלך לקבלת תשלומים. מומלץ להשתמש בכתובת חדשה לכל העברה.</translation>
->>>>>>> 0d719145
     </message>
     <message>
         <source>&amp;Copy Address</source>
@@ -144,97 +127,8 @@
 <context>
     <name>BanTableModel</name>
     <message>
-<<<<<<< HEAD
-        <source>Encrypt wallet</source>
-        <translation>הצפנת הארנק</translation>
-    </message>
-    <message>
-        <source>This operation needs your wallet passphrase to unlock the wallet.</source>
-        <translation>פעולה זו דורשת את מילת הצופן של הארנק שלך כדי לפתוח את הארנק.</translation>
-    </message>
-    <message>
-        <source>Unlock wallet</source>
-        <translation>פתיחת ארנק</translation>
-    </message>
-    <message>
-        <source>This operation needs your wallet passphrase to decrypt the wallet.</source>
-        <translation>פעולה זו דורשת את מילת הצופן של הארנק שלך כדי לפענח את הארנק.</translation>
-    </message>
-    <message>
-        <source>Decrypt wallet</source>
-        <translation>פענוח ארנק</translation>
-    </message>
-    <message>
-        <source>Change passphrase</source>
-        <translation>שינוי מילת צופן</translation>
-    </message>
-    <message>
-        <source>Confirm wallet encryption</source>
-        <translation>אישור הצפנת הארנק</translation>
-    </message>
-    <message>
-        <source>Warning: If you encrypt your wallet and lose your passphrase, you will &lt;b&gt;LOSE ALL OF YOUR ZETACOINS&lt;/b&gt;!</source>
-        <translation>אזהרה: הצפנת הארנק ואיבוד מילת הצופן עשויה להוביל &lt;b&gt;לאיבוד כל הביטקוינים שלך&lt;/b&gt;!</translation>
-    </message>
-    <message>
-        <source>Are you sure you wish to encrypt your wallet?</source>
-        <translation>האם אכן להצפין את הארנק?</translation>
-    </message>
-    <message>
-        <source>Zetacoin Core will close now to finish the encryption process. Remember that encrypting your wallet cannot fully protect your zetacoins from being stolen by malware infecting your computer.</source>
-        <translation>ליבת ביטקוין תיסגר עכשיו כדי לסיים את תליך ההצפנה. זכור כי הצפנה אינה יכולה להגן עלייך באופן מלא מגניבה שמקורה בתוכנות זדוניות המצויות במחשב שלך.</translation>
-    </message>
-    <message>
-        <source>IMPORTANT: Any previous backups you have made of your wallet file should be replaced with the newly generated, encrypted wallet file. For security reasons, previous backups of the unencrypted wallet file will become useless as soon as you start using the new, encrypted wallet.</source>
-        <translation>לתשומת לבך: כל גיבוי קודם שביצעת לארנק שלך יש להחליף בקובץ הארנק המוצפן שזה עתה נוצר. מטעמי אבטחה, גיבויים קודמים של קובץ הארנק הבלתי-מוצפן יהפכו לחסרי תועלת עם התחלת השימוש בארנק החדש המוצפן.</translation>
-    </message>
-    <message>
-        <source>Warning: The Caps Lock key is on!</source>
-        <translation>זהירות: מקש Caps Lock פעיל!</translation>
-    </message>
-    <message>
-        <source>Wallet encrypted</source>
-        <translation>הארנק הוצפן</translation>
-    </message>
-    <message>
-        <source>Enter the new passphrase to the wallet.&lt;br/&gt;Please use a passphrase of &lt;b&gt;ten or more random characters&lt;/b&gt;, or &lt;b&gt;eight or more words&lt;/b&gt;.</source>
-        <translation>נא להזין את מילת הצופן החדשה לארנק.&lt;br/&gt;כדאי להשתמש במילת צופן המורכבת מ&lt;b&gt;עשרה תווים אקראיים ומעלה&lt;/b&gt;, או &lt;b&gt;שמונה מילים ומעלה&lt;/b&gt;.</translation>
-    </message>
-    <message>
-        <source>Enter the old passphrase and new passphrase to the wallet.</source>
-        <translation>הכנס את מילת הצופן הישנה ומילת צופן חדשה לארנק שלך.</translation>
-    </message>
-    <message>
-        <source>Wallet encryption failed</source>
-        <translation>הצפנת הארנק נכשלה</translation>
-    </message>
-    <message>
-        <source>Wallet encryption failed due to an internal error. Your wallet was not encrypted.</source>
-        <translation>הצפנת הארנק נכשלה עקב שגיאה פנימית. הארנק שלך לא הוצפן.</translation>
-    </message>
-    <message>
-        <source>The supplied passphrases do not match.</source>
-        <translation>מילות הצופן שסופקו אינן תואמות.</translation>
-    </message>
-    <message>
-        <source>Wallet unlock failed</source>
-        <translation>פתיחת הארנק נכשלה</translation>
-    </message>
-    <message>
-        <source>The passphrase entered for the wallet decryption was incorrect.</source>
-        <translation>מילת הצופן שהוכנסה לפענוח הארנק שגויה.</translation>
-    </message>
-    <message>
-        <source>Wallet decryption failed</source>
-        <translation>פענוח הארנק נכשל</translation>
-    </message>
-    <message>
-        <source>Wallet passphrase was successfully changed.</source>
-        <translation>מילת הצופן של הארנק שונתה בהצלחה.</translation>
-=======
         <source>Banned Until</source>
         <translation>חסום עד</translation>
->>>>>>> 0d719145
     </message>
 </context>
 <context>
@@ -320,17 +214,6 @@
         <translation>פתיחת &amp;כתובת משאב…</translation>
     </message>
     <message>
-<<<<<<< HEAD
-        <source>Zetacoin Core client</source>
-        <translation>לקוח ליבה של ביטקוין</translation>
-    </message>
-    <message>
-        <source>Importing blocks from disk...</source>
-        <translation>מקטעים מיובאים מהכונן…</translation>
-    </message>
-    <message>
-=======
->>>>>>> 0d719145
         <source>Reindexing blocks on disk...</source>
         <translation>המקטעים נוספים למפתח בכונן…</translation>
     </message>
@@ -375,13 +258,6 @@
         <translation>&amp;קבלה</translation>
     </message>
     <message>
-<<<<<<< HEAD
-        <source>Show information about Zetacoin Core</source>
-        <translation>הצגת מידע על ליבת ביטקוין</translation>
-    </message>
-    <message>
-=======
->>>>>>> 0d719145
         <source>&amp;Show / Hide</source>
         <translation>ה&amp;צגה / הסתרה</translation>
     </message>
@@ -418,2045 +294,1676 @@
         <translation>סרגל כלים לשוניות</translation>
     </message>
     <message>
-<<<<<<< HEAD
+        <source>Request payments (generates QR codes and zetacoin: URIs)</source>
+        <translation>בקשת תשלומים (יצירה של קודים מסוג QR וסכימות כתובות משאב של :bitcoin)</translation>
+    </message>
+    <message>
+        <source>Show the list of used sending addresses and labels</source>
+        <translation>הצג את רשימת הכתובות לשליחה שהיו בשימוש לרבות התוויות</translation>
+    </message>
+    <message>
+        <source>Show the list of used receiving addresses and labels</source>
+        <translation>הצגת רשימת הכתובות והתוויות הנמצאות בשימוש</translation>
+    </message>
+    <message>
+        <source>Open a zetacoin: URI or payment request</source>
+        <translation>פתיחת ביטקוין: כתובת משאב או בקשת תשלום</translation>
+    </message>
+    <message>
+        <source>&amp;Command-line options</source>
+        <translation>אפשרויות &amp;שורת הפקודה</translation>
+    </message>
+    <message>
+        <source>Processing blocks on disk...</source>
+        <translation>מעבד בלוקים על הדיסק...</translation>
+    </message>
+    <message>
+        <source>No block source available...</source>
+        <translation>אין מקור מקטעים זמין…</translation>
+    </message>
+    <message>
+        <source>%1 and %2</source>
+        <translation>%1 ו%2</translation>
+    </message>
+    <message>
+        <source>%1 behind</source>
+        <translation>%1 מאחור</translation>
+    </message>
+    <message>
+        <source>Last received block was generated %1 ago.</source>
+        <translation>המקטע האחרון שהתקבל נוצר לפני %1.</translation>
+    </message>
+    <message>
+        <source>Transactions after this will not yet be visible.</source>
+        <translation>ההעברות שבוצעו לאחר העברה זו לא יופיעו.</translation>
+    </message>
+    <message>
+        <source>Error</source>
+        <translation>שגיאה</translation>
+    </message>
+    <message>
+        <source>Warning</source>
+        <translation>אזהרה</translation>
+    </message>
+    <message>
+        <source>Information</source>
+        <translation>מידע</translation>
+    </message>
+    <message>
+        <source>Up to date</source>
+        <translation>עדכני</translation>
+    </message>
+    <message>
+        <source>Catching up...</source>
+        <translation>מתבצע עדכון…</translation>
+    </message>
+    <message>
+        <source>Sent transaction</source>
+        <translation>העברת שליחה</translation>
+    </message>
+    <message>
+        <source>Incoming transaction</source>
+        <translation>העברת קבלה</translation>
+    </message>
+    <message>
+        <source>Wallet is &lt;b&gt;encrypted&lt;/b&gt; and currently &lt;b&gt;unlocked&lt;/b&gt;</source>
+        <translation>הארנק &lt;b&gt;מוצפן&lt;/b&gt; ו&lt;b&gt;פתוח&lt;/b&gt; כרגע</translation>
+    </message>
+    <message>
+        <source>Wallet is &lt;b&gt;encrypted&lt;/b&gt; and currently &lt;b&gt;locked&lt;/b&gt;</source>
+        <translation>הארנק &lt;b&gt;מוצפן&lt;/b&gt; ו&lt;b&gt;נעול&lt;/b&gt; כרגע</translation>
+    </message>
+</context>
+<context>
+    <name>CoinControlDialog</name>
+    <message>
+        <source>Coin Selection</source>
+        <translation>בחירת מטבע</translation>
+    </message>
+    <message>
+        <source>Quantity:</source>
+        <translation>כמות:</translation>
+    </message>
+    <message>
+        <source>Bytes:</source>
+        <translation>בתים:</translation>
+    </message>
+    <message>
+        <source>Amount:</source>
+        <translation>סכום:</translation>
+    </message>
+    <message>
+        <source>Priority:</source>
+        <translation>עדיפות:</translation>
+    </message>
+    <message>
+        <source>Fee:</source>
+        <translation>עמלה:</translation>
+    </message>
+    <message>
+        <source>Dust:</source>
+        <translation>אבק:</translation>
+    </message>
+    <message>
+        <source>After Fee:</source>
+        <translation>לאחר עמלה:</translation>
+    </message>
+    <message>
+        <source>Change:</source>
+        <translation>עודף:</translation>
+    </message>
+    <message>
+        <source>(un)select all</source>
+        <translation>ביטול/אישור הבחירה</translation>
+    </message>
+    <message>
+        <source>Tree mode</source>
+        <translation>מצב עץ</translation>
+    </message>
+    <message>
+        <source>List mode</source>
+        <translation>מצב רשימה</translation>
+    </message>
+    <message>
+        <source>Amount</source>
+        <translation>כמות</translation>
+    </message>
+    <message>
+        <source>Received with label</source>
+        <translation>התקבל עם תווית</translation>
+    </message>
+    <message>
+        <source>Received with address</source>
+        <translation>התקבל עם כתובת</translation>
+    </message>
+    <message>
+        <source>Date</source>
+        <translation>תאריך</translation>
+    </message>
+    <message>
+        <source>Confirmations</source>
+        <translation>אישורים</translation>
+    </message>
+    <message>
+        <source>Confirmed</source>
+        <translation>מאושר</translation>
+    </message>
+    <message>
+        <source>Priority</source>
+        <translation>עדיפות</translation>
+    </message>
+    <message>
+        <source>(no label)</source>
+        <translation>(ללא תוית)</translation>
+    </message>
+    </context>
+<context>
+    <name>EditAddressDialog</name>
+    <message>
+        <source>Edit Address</source>
+        <translation>עריכת כתובת</translation>
+    </message>
+    <message>
+        <source>&amp;Label</source>
+        <translation>ת&amp;ווית</translation>
+    </message>
+    <message>
+        <source>The label associated with this address list entry</source>
+        <translation>התווית המשויכת לרשומה הזו ברשימת הכתובות</translation>
+    </message>
+    <message>
+        <source>The address associated with this address list entry. This can only be modified for sending addresses.</source>
+        <translation>הכתובת המשויכת עם רשומה זו ברשימת הכתובות. ניתן לשנות זאת רק עבור כתובות לשליחה.</translation>
+    </message>
+    <message>
+        <source>&amp;Address</source>
+        <translation>&amp;כתובת</translation>
+    </message>
+    </context>
+<context>
+    <name>FreespaceChecker</name>
+    <message>
+        <source>A new data directory will be created.</source>
+        <translation>תיקיית נתונים חדשה תיווצר.</translation>
+    </message>
+    <message>
+        <source>name</source>
+        <translation>שם</translation>
+    </message>
+    <message>
+        <source>Directory already exists. Add %1 if you intend to create a new directory here.</source>
+        <translation>התיקייה כבר קיימת. ניתן להוסיף %1 אם יש ליצור תיקייה חדשה כאן.</translation>
+    </message>
+    <message>
+        <source>Path already exists, and is not a directory.</source>
+        <translation>הנתיב כבר קיים ואינו מצביע על תיקייה.</translation>
+    </message>
+    <message>
+        <source>Cannot create data directory here.</source>
+        <translation>לא ניתן ליצור כאן תיקיית נתונים.</translation>
+    </message>
+</context>
+<context>
+    <name>HelpMessageDialog</name>
+    <message>
+        <source>version</source>
+        <translation>גרסה</translation>
+    </message>
+    <message>
+        <source>(%1-bit)</source>
+        <translation>(%1-סיביות)</translation>
+    </message>
+    <message>
+        <source>Command-line options</source>
+        <translation>אפשרויות שורת פקודה</translation>
+    </message>
+    <message>
+        <source>Usage:</source>
+        <translation>שימוש:</translation>
+    </message>
+    <message>
+        <source>command-line options</source>
+        <translation>אפשרויות שורת פקודה</translation>
+    </message>
+    <message>
+        <source>UI Options:</source>
+        <translation>אפשרויות ממשק</translation>
+    </message>
+    <message>
+        <source>Start minimized</source>
+        <translation>התחל ממוזער</translation>
+    </message>
+    <message>
+        <source>Reset all settings changed in the GUI</source>
+        <translation>איפוס כל שינויי הגדרות התצוגה</translation>
+    </message>
+</context>
+<context>
+    <name>Intro</name>
+    <message>
+        <source>Welcome</source>
+        <translation>ברוך בואך</translation>
+    </message>
+    <message>
+        <source>Welcome to %1.</source>
+        <translation>ברוך הבא ל %1.</translation>
+    </message>
+    <message>
+        <source>Use the default data directory</source>
+        <translation>שימוש בבררת המחדל של תיקיית הנתונים.</translation>
+    </message>
+    <message>
+        <source>Use a custom data directory:</source>
+        <translation>שימוש בתיקיית נתונים מותאמת אישית:</translation>
+    </message>
+    <message>
+        <source>Error: Specified data directory "%1" cannot be created.</source>
+        <translation>שגיאה: לא ניתן ליצור את תיקיית הנתונים שצוינה „%1“.</translation>
+    </message>
+    <message>
+        <source>Error</source>
+        <translation>שגיאה</translation>
+    </message>
+    </context>
+<context>
+    <name>OpenURIDialog</name>
+    <message>
+        <source>Open URI</source>
+        <translation>פתיחת כתובת משאב</translation>
+    </message>
+    <message>
+        <source>Open payment request from URI or file</source>
+        <translation>פתיחת בקשת תשלום מכתובת משאב או מקובץ</translation>
+    </message>
+    <message>
+        <source>URI:</source>
+        <translation>כתובת משאב:</translation>
+    </message>
+    <message>
+        <source>Select payment request file</source>
+        <translation>בחירת קובץ בקשת תשלום</translation>
+    </message>
+    </context>
+<context>
+    <name>OptionsDialog</name>
+    <message>
+        <source>Options</source>
+        <translation>אפשרויות</translation>
+    </message>
+    <message>
+        <source>&amp;Main</source>
+        <translation>&amp;ראשי</translation>
+    </message>
+    <message>
+        <source>Size of &amp;database cache</source>
+        <translation>גודל מ&amp;טמון מסד הנתונים</translation>
+    </message>
+    <message>
+        <source>MB</source>
+        <translation>מ״ב</translation>
+    </message>
+    <message>
+        <source>Number of script &amp;verification threads</source>
+        <translation>מספר תהליכי ה&amp;אימות של הסקריפט</translation>
+    </message>
+    <message>
+        <source>Accept connections from outside</source>
+        <translation>קבלת חיבורים מבחוץ</translation>
+    </message>
+    <message>
+        <source>Allow incoming connections</source>
+        <translation>לאפשר חיבורים נכנסים</translation>
+    </message>
+    <message>
+        <source>IP address of the proxy (e.g. IPv4: 127.0.0.1 / IPv6: ::1)</source>
+        <translation>כתובת ה־IP של המתווך (לדוגמה IPv4: 127.0.0.1‏ / IPv6: ::1)</translation>
+    </message>
+    <message>
+        <source>Third party URLs (e.g. a block explorer) that appear in the transactions tab as context menu items. %s in the URL is replaced by transaction hash. Multiple URLs are separated by vertical bar |.</source>
+        <translation>כתובות צד־שלישי (כגון: סייר מקטעים) שמופיעים בלשונית ההעברות בתור פריטים בתפריט ההקשר. %s בכתובת מוחלף בגיבוב ההעברה. מספר כתובות יופרדו בפס אנכי |.</translation>
+    </message>
+    <message>
+        <source>Third party transaction URLs</source>
+        <translation>כתובות העברה צד־שלישי</translation>
+    </message>
+    <message>
+        <source>Active command-line options that override above options:</source>
+        <translation>אפשרויות פעילות בשורת הפקודה שדורסות את האפשרויות שלהלן:</translation>
+    </message>
+    <message>
+        <source>Reset all client options to default.</source>
+        <translation>איפוס כל אפשרויות התכנית לבררת המחדל.</translation>
+    </message>
+    <message>
+        <source>&amp;Reset Options</source>
+        <translation>&amp;איפוס אפשרויות</translation>
+    </message>
+    <message>
+        <source>&amp;Network</source>
+        <translation>&amp;רשת</translation>
+    </message>
+    <message>
+        <source>(0 = auto, &lt;0 = leave that many cores free)</source>
+        <translation>(0 = אוטומטי, &lt;0 = להשאיר כזאת כמות של ליבות חופשיות)</translation>
+    </message>
+    <message>
+        <source>W&amp;allet</source>
+        <translation>&amp;ארנק</translation>
+    </message>
+    <message>
+        <source>Expert</source>
+        <translation>מומחה</translation>
+    </message>
+    <message>
+        <source>Enable coin &amp;control features</source>
+        <translation>הפעלת תכונות &amp;בקרת מטבעות</translation>
+    </message>
+    <message>
+        <source>If you disable the spending of unconfirmed change, the change from a transaction cannot be used until that transaction has at least one confirmation. This also affects how your balance is computed.</source>
+        <translation>אם אפשרות ההשקעה של עודף בלתי מאושר תנוטרל, לא ניתן יהיה להשתמש בעודף מההעברה עד שלהעברה יהיה לפחות אישור אחד. פעולה זו גם משפיעה על חישוב המאזן שלך.</translation>
+    </message>
+    <message>
+        <source>&amp;Spend unconfirmed change</source>
+        <translation>עודף &amp;בלתי מאושר מההשקעה</translation>
+    </message>
+    <message>
+        <source>Automatically open the Zetacoin client port on the router. This only works when your router supports UPnP and it is enabled.</source>
+        <translation>פתיחת הפתחה של ביטקוין בנתב באופן אוטומטי. עובד רק אם UPnP מופעל ונתמך בנתב.</translation>
+    </message>
+    <message>
+        <source>Map port using &amp;UPnP</source>
+        <translation>מיפוי פתחה באמצעות UPnP</translation>
+    </message>
+    <message>
+        <source>Proxy &amp;IP:</source>
+        <translation>כתובת ה־IP של המ&amp;תווך:</translation>
+    </message>
+    <message>
+        <source>&amp;Port:</source>
+        <translation>&amp;פתחה:</translation>
+    </message>
+    <message>
+        <source>Port of the proxy (e.g. 9050)</source>
+        <translation>הפתחה של המתווך (למשל 9050)</translation>
+    </message>
+    <message>
+        <source>IPv4</source>
+        <translation>IPv4</translation>
+    </message>
+    <message>
+        <source>IPv6</source>
+        <translation>IPv6</translation>
+    </message>
+    <message>
+        <source>Tor</source>
+        <translation>Tor</translation>
+    </message>
+    <message>
+        <source>&amp;Window</source>
+        <translation>&amp;חלון</translation>
+    </message>
+    <message>
+        <source>Show only a tray icon after minimizing the window.</source>
+        <translation>הצג סמל מגש בלבד לאחר מזעור החלון.</translation>
+    </message>
+    <message>
+        <source>&amp;Minimize to the tray instead of the taskbar</source>
+        <translation>מ&amp;זעור למגש במקום לשורת המשימות</translation>
+    </message>
+    <message>
+        <source>M&amp;inimize on close</source>
+        <translation>מ&amp;זעור עם סגירה</translation>
+    </message>
+    <message>
+        <source>&amp;Display</source>
+        <translation>ת&amp;צוגה</translation>
+    </message>
+    <message>
+        <source>User Interface &amp;language:</source>
+        <translation>&amp;שפת מנשק המשתמש:</translation>
+    </message>
+    <message>
+        <source>&amp;Unit to show amounts in:</source>
+        <translation>י&amp;חידת מידה להצגת כמויות:</translation>
+    </message>
+    <message>
+        <source>Choose the default subdivision unit to show in the interface and when sending coins.</source>
+        <translation>ניתן לבחור את בררת המחדל ליחידת החלוקה שתוצג במנשק ובעת שליחת מטבעות.</translation>
+    </message>
+    <message>
+        <source>Whether to show coin control features or not.</source>
+        <translation>האם להציג תכונות שליטת מטבע או לא.</translation>
+    </message>
+    <message>
+        <source>&amp;OK</source>
+        <translation>&amp;אישור</translation>
+    </message>
+    <message>
+        <source>&amp;Cancel</source>
+        <translation>&amp;ביטול</translation>
+    </message>
+    <message>
+        <source>default</source>
+        <translation>בררת מחדל</translation>
+    </message>
+    <message>
+        <source>none</source>
+        <translation>ללא</translation>
+    </message>
+    <message>
+        <source>Confirm options reset</source>
+        <translation>אישור איפוס האפשרויות</translation>
+    </message>
+    <message>
+        <source>Client restart required to activate changes.</source>
+        <translation>נדרשת הפעלה מחדש של הלקוח כדי להפעיל את השינויים.</translation>
+    </message>
+    <message>
+        <source>This change would require a client restart.</source>
+        <translation>שינוי זה ידרוש הפעלה מחדש של תכנית הלקוח.</translation>
+    </message>
+    <message>
+        <source>The supplied proxy address is invalid.</source>
+        <translation>כתובת המתווך שסופקה אינה תקינה.</translation>
+    </message>
+</context>
+<context>
+    <name>OverviewPage</name>
+    <message>
+        <source>Form</source>
+        <translation>טופס</translation>
+    </message>
+    <message>
+        <source>The displayed information may be out of date. Your wallet automatically synchronizes with the Zetacoin network after a connection is established, but this process has not completed yet.</source>
+        <translation>המידע המוצג עשוי להיות מיושן. הארנק שלך מסתנכרן באופן אוטומטי עם רשת הביטקוין לאחר יצירת החיבור, אך התהליך טרם הסתיים.</translation>
+    </message>
+    <message>
+        <source>Watch-only:</source>
+        <translation>צפייה בלבד:</translation>
+    </message>
+    <message>
+        <source>Available:</source>
+        <translation>זמין:</translation>
+    </message>
+    <message>
+        <source>Your current spendable balance</source>
+        <translation>היתרה הזמינה הנוכחית</translation>
+    </message>
+    <message>
+        <source>Pending:</source>
+        <translation>בהמתנה:</translation>
+    </message>
+    <message>
+        <source>Total of transactions that have yet to be confirmed, and do not yet count toward the spendable balance</source>
+        <translation>הסכום הכולל של העברות שטרם אושרו ועדיין אינן נספרות בחישוב היתרה הזמינה</translation>
+    </message>
+    <message>
+        <source>Immature:</source>
+        <translation>לא בשל:</translation>
+    </message>
+    <message>
+        <source>Mined balance that has not yet matured</source>
+        <translation>מאזן שנכרה וטרם הבשיל</translation>
+    </message>
+    <message>
+        <source>Balances</source>
+        <translation>מאזנים</translation>
+    </message>
+    <message>
+        <source>Total:</source>
+        <translation>סך הכול:</translation>
+    </message>
+    <message>
+        <source>Your current total balance</source>
+        <translation>סך כל היתרה הנוכחית שלך</translation>
+    </message>
+    <message>
+        <source>Your current balance in watch-only addresses</source>
+        <translation>המאזן הנוכחי שלך בכתובות לקריאה בלבד</translation>
+    </message>
+    <message>
+        <source>Spendable:</source>
+        <translation>ניתנים לבזבוז</translation>
+    </message>
+    <message>
+        <source>Recent transactions</source>
+        <translation>העברות אחרונות</translation>
+    </message>
+    <message>
+        <source>Unconfirmed transactions to watch-only addresses</source>
+        <translation>העברות בלתי מאושרות לכתובות לצפייה בלבד</translation>
+    </message>
+    <message>
+        <source>Mined balance in watch-only addresses that has not yet matured</source>
+        <translation>מאזן לאחר כרייה בכתובות לצפייה בלבד שעדיין לא הבשילו</translation>
+    </message>
+    <message>
+        <source>Current total balance in watch-only addresses</source>
+        <translation>המאזן הכולל הנוכחי בכתובות לצפייה בלבד</translation>
+    </message>
+</context>
+<context>
+    <name>PaymentServer</name>
+    </context>
+<context>
+    <name>PeerTableModel</name>
+    <message>
+        <source>User Agent</source>
+        <translation>סוכן משתמש</translation>
+    </message>
+    <message>
+        <source>Ping Time</source>
+        <translation>זמן המענה</translation>
+    </message>
+</context>
+<context>
+    <name>QObject</name>
+    <message>
+        <source>Amount</source>
+        <translation>כמות</translation>
+    </message>
+    <message>
+        <source>Enter a Zetacoin address (e.g. %1)</source>
+        <translation>נא להזין כתובת ביטקוין (למשל: %1)</translation>
+    </message>
+    <message>
+        <source>%1 d</source>
+        <translation>%1 ימים</translation>
+    </message>
+    <message>
+        <source>%1 h</source>
+        <translation>%1 שעות</translation>
+    </message>
+    <message>
+        <source>%1 m</source>
+        <translation>%1 דקות</translation>
+    </message>
+    <message>
+        <source>%1 s</source>
+        <translation>%1 שניות</translation>
+    </message>
+    <message>
+        <source>None</source>
+        <translation>ללא</translation>
+    </message>
+    <message>
+        <source>N/A</source>
+        <translation>לא זמין</translation>
+    </message>
+    <message>
+        <source>%1 ms</source>
+        <translation>%1 מילישניות</translation>
+    </message>
+</context>
+<context>
+    <name>QRImageWidget</name>
+    </context>
+<context>
+    <name>RPCConsole</name>
+    <message>
+        <source>N/A</source>
+        <translation>לא זמין</translation>
+    </message>
+    <message>
+        <source>Client version</source>
+        <translation>גרסת מנשק</translation>
+    </message>
+    <message>
+        <source>&amp;Information</source>
+        <translation>מי&amp;דע</translation>
+    </message>
+    <message>
+        <source>Debug window</source>
+        <translation>חלון ניפוי</translation>
+    </message>
+    <message>
+        <source>General</source>
+        <translation>כללי</translation>
+    </message>
+    <message>
+        <source>Using BerkeleyDB version</source>
+        <translation>שימוש ב־BerkeleyDB גרסה</translation>
+    </message>
+    <message>
+        <source>Datadir</source>
+        <translation>Datadir</translation>
+    </message>
+    <message>
+        <source>Startup time</source>
+        <translation>זמן עלייה</translation>
+    </message>
+    <message>
+        <source>Network</source>
+        <translation>רשת</translation>
+    </message>
+    <message>
+        <source>Name</source>
+        <translation>שם</translation>
+    </message>
+    <message>
+        <source>Number of connections</source>
+        <translation>מספר חיבורים</translation>
+    </message>
+    <message>
+        <source>Block chain</source>
+        <translation>שרשרת מקטעים</translation>
+    </message>
+    <message>
+        <source>Current number of blocks</source>
+        <translation>מספר המקטעים הנוכחי</translation>
+    </message>
+    <message>
+        <source>Memory Pool</source>
+        <translation>מאגר זכרון</translation>
+    </message>
+    <message>
+        <source>Current number of transactions</source>
+        <translation>מספר הפעולה הנוכחי</translation>
+    </message>
+    <message>
+        <source>Memory usage</source>
+        <translation>שימוש בזכרון</translation>
+    </message>
+    <message>
+        <source>Received</source>
+        <translation>התקבלו</translation>
+    </message>
+    <message>
+        <source>Sent</source>
+        <translation>נשלחו</translation>
+    </message>
+    <message>
+        <source>&amp;Peers</source>
+        <translation>&amp;עמיתים</translation>
+    </message>
+    <message>
+        <source>Banned peers</source>
+        <translation>משתמשים חסומים</translation>
+    </message>
+    <message>
+        <source>Select a peer to view detailed information.</source>
+        <translation>נא לבחור בעמית כדי להציג מידע מפורט.</translation>
+    </message>
+    <message>
+        <source>Whitelisted</source>
+        <translation>ברשימה הלבנה</translation>
+    </message>
+    <message>
+        <source>Direction</source>
+        <translation>כיוון</translation>
+    </message>
+    <message>
+        <source>Version</source>
+        <translation>גרסה</translation>
+    </message>
+    <message>
+        <source>Starting Block</source>
+        <translation>בלוק התחלה</translation>
+    </message>
+    <message>
+        <source>Synced Blocks</source>
+        <translation>בלוקים מסונכרנים</translation>
+    </message>
+    <message>
+        <source>User Agent</source>
+        <translation>סוכן משתמש</translation>
+    </message>
+    <message>
+        <source>Decrease font size</source>
+        <translation>הקטן גודל גופן</translation>
+    </message>
+    <message>
+        <source>Increase font size</source>
+        <translation>הגדל גודל גופן</translation>
+    </message>
+    <message>
+        <source>Services</source>
+        <translation>שירותים</translation>
+    </message>
+    <message>
+        <source>Ban Score</source>
+        <translation>דירוג חסימה</translation>
+    </message>
+    <message>
+        <source>Connection Time</source>
+        <translation>זמן החיבור</translation>
+    </message>
+    <message>
+        <source>Last Send</source>
+        <translation>שליחה אחרונה</translation>
+    </message>
+    <message>
+        <source>Last Receive</source>
+        <translation>קבלה אחרונה</translation>
+    </message>
+    <message>
+        <source>Ping Time</source>
+        <translation>זמן המענה</translation>
+    </message>
+    <message>
+        <source>Time Offset</source>
+        <translation>הפרש זמן</translation>
+    </message>
+    <message>
+        <source>Last block time</source>
+        <translation>זמן המקטע האחרון</translation>
+    </message>
+    <message>
+        <source>&amp;Open</source>
+        <translation>&amp;פתיחה</translation>
+    </message>
+    <message>
+        <source>&amp;Console</source>
+        <translation>מ&amp;סוף בקרה</translation>
+    </message>
+    <message>
+        <source>&amp;Network Traffic</source>
+        <translation>&amp;תעבורת רשת</translation>
+    </message>
+    <message>
+        <source>&amp;Clear</source>
+        <translation>&amp;ניקוי</translation>
+    </message>
+    <message>
+        <source>Totals</source>
+        <translation>סכומים</translation>
+    </message>
+    <message>
+        <source>In:</source>
+        <translation>נכנס:</translation>
+    </message>
+    <message>
+        <source>Out:</source>
+        <translation>יוצא:</translation>
+    </message>
+    <message>
+        <source>Debug log file</source>
+        <translation>קובץ יומן ניפוי</translation>
+    </message>
+    <message>
+        <source>Clear console</source>
+        <translation>ניקוי מסוף הבקרה</translation>
+    </message>
+    <message>
+        <source>Ban Node for</source>
+        <translation>חסום משתמש ל</translation>
+    </message>
+    <message>
+        <source>1 &amp;day</source>
+        <translation>1&amp; יום</translation>
+    </message>
+    <message>
+        <source>1 &amp;week</source>
+        <translation>1 &amp; שבוע</translation>
+    </message>
+    <message>
+        <source>1 &amp;year</source>
+        <translation>1 &amp; שנה</translation>
+    </message>
+    <message>
+        <source>Use up and down arrows to navigate history, and &lt;b&gt;Ctrl-L&lt;/b&gt; to clear screen.</source>
+        <translation>יש להשתמש בחצים למעלה ולמטה כדי לנווט בהיסטוריה, וב־&lt;b&gt;Ctrl-L&lt;/b&gt; כדי לנקות את המסך.</translation>
+    </message>
+    <message>
+        <source>Type &lt;b&gt;help&lt;/b&gt; for an overview of available commands.</source>
+        <translation>ניתן להקליד &lt;b&gt;help&lt;/b&gt; לקבלת סקירה של הפקודות הזמינות.</translation>
+    </message>
+    <message>
+        <source>%1 B</source>
+        <translation>%1 ב׳</translation>
+    </message>
+    <message>
+        <source>%1 KB</source>
+        <translation>%1 ק״ב</translation>
+    </message>
+    <message>
+        <source>%1 MB</source>
+        <translation>%1 מ״ב</translation>
+    </message>
+    <message>
+        <source>%1 GB</source>
+        <translation>%1 ג״ב</translation>
+    </message>
+    <message>
+        <source>via %1</source>
+        <translation>דרך %1</translation>
+    </message>
+    <message>
+        <source>never</source>
+        <translation>לעולם לא</translation>
+    </message>
+    <message>
+        <source>Inbound</source>
+        <translation>תעבורה נכנסת</translation>
+    </message>
+    <message>
+        <source>Outbound</source>
+        <translation>תעבורה יוצאת</translation>
+    </message>
+    <message>
+        <source>Yes</source>
+        <translation>כן</translation>
+    </message>
+    <message>
+        <source>No</source>
+        <translation>לא</translation>
+    </message>
+    <message>
+        <source>Unknown</source>
+        <translation>לא ידוע</translation>
+    </message>
+</context>
+<context>
+    <name>ReceiveCoinsDialog</name>
+    <message>
+        <source>&amp;Amount:</source>
+        <translation>&amp;סכום:</translation>
+    </message>
+    <message>
+        <source>&amp;Label:</source>
+        <translation>ת&amp;ווית:</translation>
+    </message>
+    <message>
+        <source>&amp;Message:</source>
+        <translation>הו&amp;דעה:</translation>
+    </message>
+    <message>
+        <source>Reuse one of the previously used receiving addresses. Reusing addresses has security and privacy issues. Do not use this unless re-generating a payment request made before.</source>
+        <translation>ניתן להשתמש שוב באחת מכתובות הקבלה שכבר נעשה בהן שימוש. לשימוש חוזר בכתובות ישנן השלכות אבטחה ופרטיות. מומלץ שלא להשתמש באפשרות זו למעט יצירה מחדש של בקשת תשלום שנוצרה בעבר.</translation>
+    </message>
+    <message>
+        <source>R&amp;euse an existing receiving address (not recommended)</source>
+        <translation>ש&amp;ימוש &amp;חוזר בכתובת קבלה קיימת (לא מומלץ)</translation>
+    </message>
+    <message>
+        <source>An optional message to attach to the payment request, which will be displayed when the request is opened. Note: The message will not be sent with the payment over the Zetacoin network.</source>
+        <translation>הודעת רשות לצירוף לבקשת התשלום שתוצג בעת פתיחת הבקשה. לתשומת לבך: ההודעה לא תישלח עם התשלום ברשת ביטקוין.</translation>
+    </message>
+    <message>
+        <source>An optional label to associate with the new receiving address.</source>
+        <translation>תווית רשות לשיוך עם כתובת הקבלה החדשה.</translation>
+    </message>
+    <message>
+        <source>Use this form to request payments. All fields are &lt;b&gt;optional&lt;/b&gt;.</source>
+        <translation>יש להשתמש בטופס זה כדי לבקש תשלומים. כל השדות הם בגדר &lt;b&gt;רשות&lt;/b&gt;.</translation>
+    </message>
+    <message>
+        <source>An optional amount to request. Leave this empty or zero to not request a specific amount.</source>
+        <translation>סכום כרשות לבקשה. ניתן להשאיר זאת ריק כדי לא לבקש סכום מסוים.</translation>
+    </message>
+    <message>
+        <source>Clear all fields of the form.</source>
+        <translation>ניקוי של כל השדות בטופס.</translation>
+    </message>
+    <message>
+        <source>Clear</source>
+        <translation>ניקוי</translation>
+    </message>
+    <message>
+        <source>Requested payments history</source>
+        <translation>היסטוריית בקשות תשלום</translation>
+    </message>
+    <message>
+        <source>&amp;Request payment</source>
+        <translation>&amp;בקשת תשלום</translation>
+    </message>
+    <message>
+        <source>Show the selected request (does the same as double clicking an entry)</source>
+        <translation>הצגת בקשות נבחרות (דומה ללחיצה כפולה על רשומה)</translation>
+    </message>
+    <message>
+        <source>Show</source>
+        <translation>הצגה</translation>
+    </message>
+    <message>
+        <source>Remove the selected entries from the list</source>
+        <translation>הסרת הרשומות הנבחרות מהרשימה</translation>
+    </message>
+    <message>
+        <source>Remove</source>
+        <translation>הסרה</translation>
+    </message>
+    </context>
+<context>
+    <name>ReceiveRequestDialog</name>
+    <message>
+        <source>QR Code</source>
+        <translation>קוד QR</translation>
+    </message>
+    <message>
+        <source>Copy &amp;URI</source>
+        <translation>העתקת &amp;כתובת משאב</translation>
+    </message>
+    <message>
+        <source>Copy &amp;Address</source>
+        <translation>העתקת &amp;כתובת</translation>
+    </message>
+    <message>
+        <source>&amp;Save Image...</source>
+        <translation>&amp;שמירת תמונה…</translation>
+    </message>
+    <message>
+        <source>Address</source>
+        <translation>כתובת</translation>
+    </message>
+    <message>
+        <source>Label</source>
+        <translation>תוית</translation>
+    </message>
+    </context>
+<context>
+    <name>RecentRequestsTableModel</name>
+    <message>
+        <source>Label</source>
+        <translation>תוית</translation>
+    </message>
+    <message>
+        <source>(no label)</source>
+        <translation>(ללא תוית)</translation>
+    </message>
+    </context>
+<context>
+    <name>SendCoinsDialog</name>
+    <message>
+        <source>Send Coins</source>
+        <translation>שליחת מטבעות</translation>
+    </message>
+    <message>
+        <source>Coin Control Features</source>
+        <translation>תכונות בקרת מטבעות</translation>
+    </message>
+    <message>
+        <source>Inputs...</source>
+        <translation>קלטים…</translation>
+    </message>
+    <message>
+        <source>automatically selected</source>
+        <translation>בבחירה אוטומטית</translation>
+    </message>
+    <message>
+        <source>Insufficient funds!</source>
+        <translation>אין מספיק כספים!</translation>
+    </message>
+    <message>
+        <source>Quantity:</source>
+        <translation>כמות:</translation>
+    </message>
+    <message>
+        <source>Bytes:</source>
+        <translation>בתים:</translation>
+    </message>
+    <message>
+        <source>Amount:</source>
+        <translation>סכום:</translation>
+    </message>
+    <message>
+        <source>Priority:</source>
+        <translation>עדיפות:</translation>
+    </message>
+    <message>
+        <source>Fee:</source>
+        <translation>עמלה:</translation>
+    </message>
+    <message>
+        <source>After Fee:</source>
+        <translation>לאחר עמלה:</translation>
+    </message>
+    <message>
+        <source>Change:</source>
+        <translation>עודף:</translation>
+    </message>
+    <message>
+        <source>If this is activated, but the change address is empty or invalid, change will be sent to a newly generated address.</source>
+        <translation>אם אפשרות זו מופעלת אך כתובת העודף ריקה או שגויה, העודף יישלח לכתובת חדשה שתיווצר.</translation>
+    </message>
+    <message>
+        <source>Custom change address</source>
+        <translation>כתובת לעודף מותאמת אישית</translation>
+    </message>
+    <message>
+        <source>Transaction Fee:</source>
+        <translation>עמלת העברה:</translation>
+    </message>
+    <message>
+        <source>Choose...</source>
+        <translation>בחר...</translation>
+    </message>
+    <message>
+        <source>per kilobyte</source>
+        <translation>עבור קילו-בית</translation>
+    </message>
+    <message>
+        <source>Hide</source>
+        <translation>הסתר</translation>
+    </message>
+    <message>
+        <source>total at least</source>
+        <translation>סה''כ לפחות</translation>
+    </message>
+    <message>
+        <source>Recommended:</source>
+        <translation>מומלץ:</translation>
+    </message>
+    <message>
+        <source>Custom:</source>
+        <translation>מותאם אישית:</translation>
+    </message>
+    <message>
+        <source>Confirmation time:</source>
+        <translation>זמן האישור:</translation>
+    </message>
+    <message>
+        <source>normal</source>
+        <translation>רגיל</translation>
+    </message>
+    <message>
+        <source>fast</source>
+        <translation>מהיר</translation>
+    </message>
+    <message>
+        <source>Send to multiple recipients at once</source>
+        <translation>שליחה למספר מוטבים בו־זמנית</translation>
+    </message>
+    <message>
+        <source>Add &amp;Recipient</source>
+        <translation>הוספת &amp;מוטב</translation>
+    </message>
+    <message>
+        <source>Clear all fields of the form.</source>
+        <translation>ניקוי של כל השדות בטופס.</translation>
+    </message>
+    <message>
+        <source>Dust:</source>
+        <translation>אבק:</translation>
+    </message>
+    <message>
+        <source>Clear &amp;All</source>
+        <translation>&amp;ניקוי הכול</translation>
+    </message>
+    <message>
+        <source>Balance:</source>
+        <translation>מאזן:</translation>
+    </message>
+    <message>
+        <source>Confirm the send action</source>
+        <translation>אישור פעולת השליחה</translation>
+    </message>
+    <message>
+        <source>S&amp;end</source>
+        <translation>&amp;שליחה</translation>
+    </message>
+    <message>
+        <source>(no label)</source>
+        <translation>(ללא תוית)</translation>
+    </message>
+</context>
+<context>
+    <name>SendCoinsEntry</name>
+    <message>
+        <source>A&amp;mount:</source>
+        <translation>&amp;כמות:</translation>
+    </message>
+    <message>
+        <source>Pay &amp;To:</source>
+        <translation>לשלם ל&amp;טובת:</translation>
+    </message>
+    <message>
+        <source>&amp;Label:</source>
+        <translation>ת&amp;ווית:</translation>
+    </message>
+    <message>
+        <source>Choose previously used address</source>
+        <translation>בחירת כתובת שהייתה בשימוש</translation>
+    </message>
+    <message>
+        <source>This is a normal payment.</source>
+        <translation>זהו תשלום רגיל.</translation>
+    </message>
+    <message>
+        <source>The Zetacoin address to send the payment to</source>
+        <translation>כתובת הביטקוין של המוטב</translation>
+    </message>
+    <message>
+        <source>Alt+A</source>
+        <translation>Alt+A</translation>
+    </message>
+    <message>
+        <source>Paste address from clipboard</source>
+        <translation>הדבקת כתובת מלוח הגזירים</translation>
+    </message>
+    <message>
+        <source>Alt+P</source>
+        <translation>Alt+P</translation>
+    </message>
+    <message>
+        <source>Remove this entry</source>
+        <translation>הסרת רשומה זו</translation>
+    </message>
+    <message>
+        <source>Message:</source>
+        <translation>הודעה:</translation>
+    </message>
+    <message>
+        <source>This is an authenticated payment request.</source>
+        <translation>זוהי בקשה מאומתת לתשלום.</translation>
+    </message>
+    <message>
+        <source>Enter a label for this address to add it to the list of used addresses</source>
+        <translation>יש להזין תווית עבור כתובת זו כדי להוסיף אותה לרשימת הכתובות בשימוש</translation>
+    </message>
+    <message>
+        <source>A message that was attached to the zetacoin: URI which will be stored with the transaction for your reference. Note: This message will not be sent over the Zetacoin network.</source>
+        <translation>הודעה שצורפה לביטקוין: כתובת שתאוחסן בהעברה לצורך מעקב מצדך. לתשומת לבך: הודעה זו לא תישלח ברשת הביטקוין.</translation>
+    </message>
+    <message>
+        <source>Pay To:</source>
+        <translation>תשלום לטובת:</translation>
+    </message>
+    <message>
+        <source>Memo:</source>
+        <translation>תזכורת:</translation>
+    </message>
+    </context>
+<context>
+    <name>SendConfirmationDialog</name>
+    </context>
+<context>
+    <name>ShutdownWindow</name>
+    <message>
+        <source>Do not shut down the computer until this window disappears.</source>
+        <translation>אין לכבות את המחשב עד שחלון זה נעלם.</translation>
+    </message>
+</context>
+<context>
+    <name>SignVerifyMessageDialog</name>
+    <message>
+        <source>Signatures - Sign / Verify a Message</source>
+        <translation>חתימות - חתימה או אימות של הודעה</translation>
+    </message>
+    <message>
+        <source>&amp;Sign Message</source>
+        <translation>חתימה על הו&amp;דעה</translation>
+    </message>
+    <message>
+        <source>The Zetacoin address to sign the message with</source>
+        <translation>כתובת הביטקוין אתה לחתום אתה את ההודעה</translation>
+    </message>
+    <message>
+        <source>Choose previously used address</source>
+        <translation>בחירת כתובת שהייתה בשימוש</translation>
+    </message>
+    <message>
+        <source>Alt+A</source>
+        <translation>Alt+A</translation>
+    </message>
+    <message>
+        <source>Paste address from clipboard</source>
+        <translation>הדבקת כתובת מלוח הגזירים</translation>
+    </message>
+    <message>
+        <source>Alt+P</source>
+        <translation>Alt+P</translation>
+    </message>
+    <message>
+        <source>Enter the message you want to sign here</source>
+        <translation>יש להוסיף כאן את ההודעה עליה לחתום</translation>
+    </message>
+    <message>
+        <source>Signature</source>
+        <translation>חתימה</translation>
+    </message>
+    <message>
+        <source>Copy the current signature to the system clipboard</source>
+        <translation>העתקת החתימה הנוכחית ללוח הגזירים</translation>
+    </message>
+    <message>
+        <source>Sign the message to prove you own this Zetacoin address</source>
+        <translation>ניתן לחתום על ההודעה כדי להוכיח שכתובת הביטקוין הזו בבעלותך.</translation>
+    </message>
+    <message>
+        <source>Sign &amp;Message</source>
+        <translation>&amp;חתימה על הודעה</translation>
+    </message>
+    <message>
+        <source>Reset all sign message fields</source>
+        <translation>איפוס כל שדות החתימה על הודעה</translation>
+    </message>
+    <message>
+        <source>Clear &amp;All</source>
+        <translation>&amp;ניקוי הכול</translation>
+    </message>
+    <message>
+        <source>&amp;Verify Message</source>
+        <translation>&amp;אימות הודעה</translation>
+    </message>
+    <message>
+        <source>The Zetacoin address the message was signed with</source>
+        <translation>כתובת הביטקוין שאתה נחתמה ההודעה</translation>
+    </message>
+    <message>
+        <source>Verify the message to ensure it was signed with the specified Zetacoin address</source>
+        <translation>ניתן לאמת את ההודעה כדי להבטיח שהיא נחתמה עם כתובת הביטקוין הנתונה</translation>
+    </message>
+    <message>
+        <source>Verify &amp;Message</source>
+        <translation>&amp;אימות הודעה</translation>
+    </message>
+    <message>
+        <source>Reset all verify message fields</source>
+        <translation>איפוס כל שדות אימות ההודעה</translation>
+    </message>
+    </context>
+<context>
+    <name>SplashScreen</name>
+    <message>
+        <source>[testnet]</source>
+        <translation>[רשת-בדיקה]</translation>
+    </message>
+</context>
+<context>
+    <name>TrafficGraphWidget</name>
+    <message>
+        <source>KB/s</source>
+        <translation>ק״ב/ש׳</translation>
+    </message>
+</context>
+<context>
+    <name>TransactionDesc</name>
+    </context>
+<context>
+    <name>TransactionDescDialog</name>
+    <message>
+        <source>This pane shows a detailed description of the transaction</source>
+        <translation>חלונית זו מציגה תיאור מפורט של ההעברה</translation>
+    </message>
+    </context>
+<context>
+    <name>TransactionTableModel</name>
+    <message>
+        <source>Label</source>
+        <translation>תוית</translation>
+    </message>
+    <message>
+        <source>(no label)</source>
+        <translation>(ללא תוית)</translation>
+    </message>
+    </context>
+<context>
+    <name>TransactionView</name>
+    <message>
+        <source>Label</source>
+        <translation>תוית</translation>
+    </message>
+    <message>
+        <source>Address</source>
+        <translation>כתובת</translation>
+    </message>
+    <message>
+        <source>Exporting Failed</source>
+        <translation>יצוא נכשל</translation>
+    </message>
+    </context>
+<context>
+    <name>UnitDisplayStatusBarControl</name>
+    <message>
+        <source>Unit to show amounts in. Click to select another unit.</source>
+        <translation>יחידת המידה להצגת הסכומים. יש ללחוץ כדי לבחור ביחידת מידה אחרת.</translation>
+    </message>
+</context>
+<context>
+    <name>WalletFrame</name>
+    </context>
+<context>
+    <name>WalletModel</name>
+    </context>
+<context>
+    <name>WalletView</name>
+    </context>
+<context>
+    <name>bitcoin-core</name>
+    <message>
+        <source>Options:</source>
+        <translation>אפשרויות:</translation>
+    </message>
+    <message>
+        <source>Specify data directory</source>
+        <translation>ציון תיקיית נתונים</translation>
+    </message>
+    <message>
+        <source>Connect to a node to retrieve peer addresses, and disconnect</source>
+        <translation>יש להתחבר למפרק כדי לדלות כתובות עמיתים ואז להתנתק</translation>
+    </message>
+    <message>
+        <source>Specify your own public address</source>
+        <translation>נא לציין את הכתובת הפומבית שלך</translation>
+    </message>
+    <message>
+        <source>Accept command line and JSON-RPC commands</source>
+        <translation>קבלת פקודות משורת הפקודה ומ־JSON-RPC</translation>
+    </message>
+    <message>
+        <source>Error: A fatal internal error occurred, see debug.log for details</source>
+        <translation>שגיאה: סניה קלמה קריטית פנימית קרטה, פנה ל debug.log לפרטים</translation>
+    </message>
+    <message>
+        <source>Run in the background as a daemon and accept commands</source>
+        <translation>ריצה כסוכן ברקע וקבלת פקודות</translation>
+    </message>
+    <message>
+        <source>Accept connections from outside (default: 1 if no -proxy or -connect)</source>
+        <translation>קבלת חיבורים מבחוץ (בררת מחדל: 1 ללא ‎-proxy או ‎-connect)</translation>
+    </message>
+    <message>
         <source>Zetacoin Core</source>
         <translation>ליבת ביטקוין</translation>
     </message>
     <message>
-        <source>Request payments (generates QR codes and zetacoin: URIs)</source>
-        <translation>בקשת תשלומים (יצירה של קודים מסוג QR וסכימות כתובות משאב של :zetacoin)</translation>
-    </message>
-    <message>
-        <source>&amp;About Zetacoin Core</source>
-        <translation>על &amp;אודות ליבת ביטקוין</translation>
-    </message>
-    <message>
-=======
-        <source>Request payments (generates QR codes and bitcoin: URIs)</source>
-        <translation>בקשת תשלומים (יצירה של קודים מסוג QR וסכימות כתובות משאב של :bitcoin)</translation>
-    </message>
-    <message>
->>>>>>> 0d719145
-        <source>Show the list of used sending addresses and labels</source>
-        <translation>הצג את רשימת הכתובות לשליחה שהיו בשימוש לרבות התוויות</translation>
-    </message>
-    <message>
-        <source>Show the list of used receiving addresses and labels</source>
-        <translation>הצגת רשימת הכתובות והתוויות הנמצאות בשימוש</translation>
-    </message>
-    <message>
-        <source>Open a zetacoin: URI or payment request</source>
-        <translation>פתיחת ביטקוין: כתובת משאב או בקשת תשלום</translation>
-    </message>
-    <message>
-        <source>&amp;Command-line options</source>
-        <translation>אפשרויות &amp;שורת הפקודה</translation>
-    </message>
-    <message>
-<<<<<<< HEAD
-        <source>Show the Zetacoin Core help message to get a list with possible Zetacoin command-line options</source>
-        <translation>הצגת הודעות העזרה של ליבת ביטקוין כדי לקבל רשימה עם אפשרויות שורת הפקודה האפשריות של ביטקוין</translation>
-=======
-        <source>Processing blocks on disk...</source>
-        <translation>מעבד בלוקים על הדיסק...</translation>
->>>>>>> 0d719145
-    </message>
-    <message>
-        <source>No block source available...</source>
-        <translation>אין מקור מקטעים זמין…</translation>
-    </message>
-    <message>
-        <source>%1 and %2</source>
-        <translation>%1 ו%2</translation>
-    </message>
-    <message>
-        <source>%1 behind</source>
-        <translation>%1 מאחור</translation>
-    </message>
-    <message>
-        <source>Last received block was generated %1 ago.</source>
-        <translation>המקטע האחרון שהתקבל נוצר לפני %1.</translation>
-    </message>
-    <message>
-        <source>Transactions after this will not yet be visible.</source>
-        <translation>ההעברות שבוצעו לאחר העברה זו לא יופיעו.</translation>
+        <source>The %s developers</source>
+        <translation>ה %s מפתחים</translation>
+    </message>
+    <message>
+        <source>Bind to given address and always listen on it. Use [host]:port notation for IPv6</source>
+        <translation>להתאגד לכתובת נתונה להאזין לה תמיד. יש להשתמש בצורה ‎[host]:port עבור IPv6.</translation>
+    </message>
+    <message>
+        <source>Delete all wallet transactions and only recover those parts of the blockchain through -rescan on startup</source>
+        <translation>מחיקת כל העברות הארנק ולשחזר רק את החלקים המסוימים בשרשרת המקטעים באמצעות ‎-rescan עם ההפעלה</translation>
+    </message>
+    <message>
+        <source>Execute command when a wallet transaction changes (%s in cmd is replaced by TxID)</source>
+        <translation>ביצוע פקודה כאשר העברה בארנק משתנה (%s ב־cmd יוחלף ב־TxID)</translation>
+    </message>
+    <message>
+        <source>This is a pre-release test build - use at your own risk - do not use for mining or merchant applications</source>
+        <translation>זוהי בניית ניסיון טרום-שחרור - השימוש בה על אחריותך - אין להשתמש לצורך כריה או יישומי מסחר</translation>
+    </message>
+    <message>
+        <source>Warning: The network does not appear to fully agree! Some miners appear to be experiencing issues.</source>
+        <translation>אזהרה: נראה שלא כל הרשת מסכימה! נראה שישנם כורים שנתקלים בבעיות.</translation>
+    </message>
+    <message>
+        <source>Warning: We do not appear to fully agree with our peers! You may need to upgrade, or other nodes may need to upgrade.</source>
+        <translation>אזהרה: נראה שישנה אי־הסכמה בינינו לבין שאר העמיתים שלנו! יתכן שעדיף לשדרג או שכל שאר העמיתים צריכים לשדרג.</translation>
+    </message>
+    <message>
+        <source>&lt;category&gt; can be:</source>
+        <translation>&lt;קטגוריה&gt; יכולה להיות:</translation>
+    </message>
+    <message>
+        <source>Block creation options:</source>
+        <translation>אפשרויות יצירת מקטע:</translation>
+    </message>
+    <message>
+        <source>Change index out of range</source>
+        <translation>אינדקס העודף מחוץ לתחום</translation>
+    </message>
+    <message>
+        <source>Connect only to the specified node(s)</source>
+        <translation>התחבר רק לצמתים המצוינים</translation>
+    </message>
+    <message>
+        <source>Connection options:</source>
+        <translation>הגדרות חיבור:</translation>
+    </message>
+    <message>
+        <source>Corrupted block database detected</source>
+        <translation>התגלה מסד נתוני מקטעים לא תקין</translation>
+    </message>
+    <message>
+        <source>Debugging/Testing options:</source>
+        <translation>אפשרויות ניפוי/בדיקה:</translation>
+    </message>
+    <message>
+        <source>Do not load the wallet and disable wallet RPC calls</source>
+        <translation>לא לטעון את הארנק ולנטרל קריאות RPC</translation>
+    </message>
+    <message>
+        <source>Do you want to rebuild the block database now?</source>
+        <translation>האם לבנות מחדש את מסד נתוני המקטעים?</translation>
+    </message>
+    <message>
+        <source>Error initializing block database</source>
+        <translation>שגיאה באתחול מסד נתוני המקטעים</translation>
+    </message>
+    <message>
+        <source>Error initializing wallet database environment %s!</source>
+        <translation>שגיאה באתחול סביבת מסד נתוני הארנקים %s!</translation>
+    </message>
+    <message>
+        <source>Error loading %s</source>
+        <translation>שגיאה בטעינת %s</translation>
+    </message>
+    <message>
+        <source>Error loading block database</source>
+        <translation>שגיאה בטעינת מסד נתוני המקטעים</translation>
+    </message>
+    <message>
+        <source>Error opening block database</source>
+        <translation>שגיאה בטעינת מסד נתוני המקטעים</translation>
+    </message>
+    <message>
+        <source>Error: Disk space is low!</source>
+        <translation>שגיאה: מעט מקום פנוי בכונן!</translation>
+    </message>
+    <message>
+        <source>Failed to listen on any port. Use -listen=0 if you want this.</source>
+        <translation>האזנה נכשלה בכל פורט. השתמש ב- -listen=0 אם ברצונך בכך.</translation>
+    </message>
+    <message>
+        <source>Importing...</source>
+        <translation>מתבצע יבוא…</translation>
+    </message>
+    <message>
+        <source>Incorrect or no genesis block found. Wrong datadir for network?</source>
+        <translation>מקטע הפתיח הוא שגוי או לא נמצא. תיקיית נתונים שגויה עבור הרשת?</translation>
+    </message>
+    <message>
+        <source>Invalid -onion address: '%s'</source>
+        <translation>כתובת onion- שגויה: '%s'</translation>
+    </message>
+    <message>
+        <source>Loading banlist...</source>
+        <translation>טוען רשימת חסומים...</translation>
+    </message>
+    <message>
+        <source>Not enough file descriptors available.</source>
+        <translation>אין מספיק מידע על הקובץ</translation>
+    </message>
+    <message>
+        <source>Only connect to nodes in network &lt;net&gt; (ipv4, ipv6 or onion)</source>
+        <translation>תמיד להתחבר למפרקים ברשת &lt;net&gt;‏ (ipv4,‏ ipv6 או onion)</translation>
+    </message>
+    <message>
+        <source>Print version and exit</source>
+        <translation>הדפס גירסא וצא</translation>
+    </message>
+    <message>
+        <source>Set database cache size in megabytes (%d to %d, default: %d)</source>
+        <translation>הגדרת גודל מטמון מסדי הנתונים במגה בתים (%d עד %d, בררת מחדל: %d)</translation>
+    </message>
+    <message>
+        <source>Set maximum block size in bytes (default: %d)</source>
+        <translation>הגדרת קובץ מקטע מרבי בבתים (בררת מחדל: %d)</translation>
+    </message>
+    <message>
+        <source>Specify wallet file (within data directory)</source>
+        <translation>ציון קובץ ארנק (בתוך תיקיית הנתונים)</translation>
+    </message>
+    <message>
+        <source>Verifying blocks...</source>
+        <translation>המקטעים מאומתים…</translation>
+    </message>
+    <message>
+        <source>Verifying wallet...</source>
+        <translation>הארנק מאומת…</translation>
+    </message>
+    <message>
+        <source>Wallet %s resides outside data directory %s</source>
+        <translation>הארנק %s יושב מחוץ לתיקיית הנתונים %s</translation>
+    </message>
+    <message>
+        <source>Wallet debugging/testing options:</source>
+        <translation>אפשרות דיבוג/בדיקת ארנק:</translation>
+    </message>
+    <message>
+        <source>Wallet options:</source>
+        <translation>אפשרויות הארנק:</translation>
+    </message>
+    <message>
+        <source>Execute command when a relevant alert is received or we see a really long fork (%s in cmd is replaced by message)</source>
+        <translation>הרץ פקודה כאשר ההתראה הרלוונטית מתקבלת או כשאנחנו עדים לפיצול ארוך מאוד (%s בשורת הפקודה יוחלף ע"י ההודעה)</translation>
+    </message>
+    <message>
+        <source>The transaction amount is too small to send after the fee has been deducted</source>
+        <translation>סכום העברה נמוך מדי לשליחה אחרי גביית העמלה</translation>
+    </message>
+    <message>
+        <source>Connect through SOCKS5 proxy</source>
+        <translation>התחברות דרך מתווך SOCKS5</translation>
+    </message>
+    <message>
+        <source>Information</source>
+        <translation>מידע</translation>
+    </message>
+    <message>
+        <source>Invalid amount for -paytxfee=&lt;amount&gt;: '%s' (must be at least %s)</source>
+        <translation>כמות לא תקינה עבור ‎-paytxfee=&lt;amount&gt;‎:‏ '%s' (חייבת להיות לפחות %s)</translation>
+    </message>
+    <message>
+        <source>Invalid netmask specified in -whitelist: '%s'</source>
+        <translation>מסכת הרשת שצוינה עם ‎-whitelist שגויה: '%s'</translation>
+    </message>
+    <message>
+        <source>Need to specify a port with -whitebind: '%s'</source>
+        <translation>עליך לציין פתחה עם ‎-whitebind:‏ '%s'</translation>
+    </message>
+    <message>
+        <source>Node relay options:</source>
+        <translation>אפשרויות ממסר מפרק:</translation>
+    </message>
+    <message>
+        <source>RPC server options:</source>
+        <translation>הגדרות שרת RPC</translation>
+    </message>
+    <message>
+        <source>Send trace/debug info to console instead of debug.log file</source>
+        <translation>שלח מידע דיבאג ועקבה לקונסולה במקום לקובץ debug.log</translation>
+    </message>
+    <message>
+        <source>Show all debugging options (usage: --help -help-debug)</source>
+        <translation>הצגת כל אפשרויות הניפוי (שימוש: ‎--help -help-debug)</translation>
+    </message>
+    <message>
+        <source>Shrink debug.log file on client startup (default: 1 when no -debug)</source>
+        <translation>כיווץ הקובץ debug.log בהפעלת הלקוח (בררת מחדל: 1 ללא ‎-debug)</translation>
+    </message>
+    <message>
+        <source>Signing transaction failed</source>
+        <translation>החתימה על ההעברה נכשלה</translation>
+    </message>
+    <message>
+        <source>The transaction amount is too small to pay the fee</source>
+        <translation>סכום ההעברה נמוך מכדי לשלם את העמלה</translation>
+    </message>
+    <message>
+        <source>This is experimental software.</source>
+        <translation>זוהי תכנית נסיונית.</translation>
+    </message>
+    <message>
+        <source>Transaction amount too small</source>
+        <translation>סכום ההעברה קטן מדי</translation>
+    </message>
+    <message>
+        <source>Transaction amounts must be positive</source>
+        <translation>סכומי ההעברות חייבים להיות חיוביים</translation>
+    </message>
+    <message>
+        <source>Transaction too large for fee policy</source>
+        <translation>ההעברה גבוהה מדי עבור מדיניות העמלות</translation>
+    </message>
+    <message>
+        <source>Transaction too large</source>
+        <translation>סכום ההעברה גדול מדי</translation>
+    </message>
+    <message>
+        <source>Unable to bind to %s on this computer (bind returned error %s)</source>
+        <translation>לא ניתן להתאגד עם הפתחה %s במחשב זה (פעולת האיגוד החזירה את השגיאה %s)</translation>
+    </message>
+    <message>
+        <source>Upgrade wallet to latest format on startup</source>
+        <translation>עדכן ארק לפורמט העדכני בהפעלה</translation>
+    </message>
+    <message>
+        <source>Username for JSON-RPC connections</source>
+        <translation>שם משתמש לחיבורי JSON-RPC</translation>
+    </message>
+    <message>
+        <source>Warning</source>
+        <translation>אזהרה</translation>
+    </message>
+    <message>
+        <source>Password for JSON-RPC connections</source>
+        <translation>ססמה לחיבורי JSON-RPC</translation>
+    </message>
+    <message>
+        <source>Execute command when the best block changes (%s in cmd is replaced by block hash)</source>
+        <translation>יש לבצע פקודה זו כשהמקטע הטוב ביותר משתנה (%s בפקודה יוחלף בגיבוב המקטע)</translation>
+    </message>
+    <message>
+        <source>Allow DNS lookups for -addnode, -seednode and -connect</source>
+        <translation>הפעלת בדיקת DNS עבור ‎-addnode,‏ ‎-seednode ו־‎-connect</translation>
+    </message>
+    <message>
+        <source>Loading addresses...</source>
+        <translation>הכתובות בטעינה…</translation>
+    </message>
+    <message>
+        <source>(default: %s)</source>
+        <translation>(ברירת מחדל: %s)</translation>
+    </message>
+    <message>
+        <source>Invalid -proxy address: '%s'</source>
+        <translation>כתובת ‎-proxy לא תקינה: '%s'</translation>
+    </message>
+    <message>
+        <source>Unknown network specified in -onlynet: '%s'</source>
+        <translation>רשת לא ידועה צוינה דרך ‎-onlynet:‏ '%s'</translation>
+    </message>
+    <message>
+        <source>Insufficient funds</source>
+        <translation>אין מספיק כספים</translation>
+    </message>
+    <message>
+        <source>Loading block index...</source>
+        <translation>מפתח המקטעים נטען…</translation>
+    </message>
+    <message>
+        <source>Add a node to connect to and attempt to keep the connection open</source>
+        <translation>הוספת מפרק להתחברות ולנסות לשמור על החיבור פתוח</translation>
+    </message>
+    <message>
+        <source>Loading wallet...</source>
+        <translation>הארנק בטעינה…</translation>
+    </message>
+    <message>
+        <source>Cannot downgrade wallet</source>
+        <translation>לא ניתן להחזיר את גרסת הארנק</translation>
+    </message>
+    <message>
+        <source>Cannot write default address</source>
+        <translation>לא ניתן לכתוב את כתובת בררת המחדל</translation>
+    </message>
+    <message>
+        <source>Rescanning...</source>
+        <translation>סריקה מחדש…</translation>
+    </message>
+    <message>
+        <source>Done loading</source>
+        <translation>טעינה הושלמה</translation>
     </message>
     <message>
         <source>Error</source>
         <translation>שגיאה</translation>
     </message>
-    <message>
-        <source>Warning</source>
-        <translation>אזהרה</translation>
-    </message>
-    <message>
-        <source>Information</source>
-        <translation>מידע</translation>
-    </message>
-    <message>
-        <source>Up to date</source>
-        <translation>עדכני</translation>
-    </message>
-    <message>
-        <source>Catching up...</source>
-        <translation>מתבצע עדכון…</translation>
-    </message>
-    <message>
-        <source>Sent transaction</source>
-        <translation>העברת שליחה</translation>
-    </message>
-    <message>
-        <source>Incoming transaction</source>
-        <translation>העברת קבלה</translation>
-    </message>
-    <message>
-        <source>Wallet is &lt;b&gt;encrypted&lt;/b&gt; and currently &lt;b&gt;unlocked&lt;/b&gt;</source>
-        <translation>הארנק &lt;b&gt;מוצפן&lt;/b&gt; ו&lt;b&gt;פתוח&lt;/b&gt; כרגע</translation>
-    </message>
-    <message>
-        <source>Wallet is &lt;b&gt;encrypted&lt;/b&gt; and currently &lt;b&gt;locked&lt;/b&gt;</source>
-        <translation>הארנק &lt;b&gt;מוצפן&lt;/b&gt; ו&lt;b&gt;נעול&lt;/b&gt; כרגע</translation>
-    </message>
-</context>
-<context>
-    <name>CoinControlDialog</name>
-    <message>
-        <source>Coin Selection</source>
-        <translation>בחירת מטבע</translation>
-    </message>
-    <message>
-        <source>Quantity:</source>
-        <translation>כמות:</translation>
-    </message>
-    <message>
-        <source>Bytes:</source>
-        <translation>בתים:</translation>
-    </message>
-    <message>
-        <source>Amount:</source>
-        <translation>סכום:</translation>
-    </message>
-    <message>
-        <source>Priority:</source>
-        <translation>עדיפות:</translation>
-    </message>
-    <message>
-        <source>Fee:</source>
-        <translation>עמלה:</translation>
-    </message>
-    <message>
-        <source>Dust:</source>
-        <translation>אבק:</translation>
-    </message>
-    <message>
-        <source>After Fee:</source>
-        <translation>לאחר עמלה:</translation>
-    </message>
-    <message>
-        <source>Change:</source>
-        <translation>עודף:</translation>
-    </message>
-    <message>
-        <source>(un)select all</source>
-        <translation>ביטול/אישור הבחירה</translation>
-    </message>
-    <message>
-        <source>Tree mode</source>
-        <translation>מצב עץ</translation>
-    </message>
-    <message>
-        <source>List mode</source>
-        <translation>מצב רשימה</translation>
-    </message>
-    <message>
-        <source>Amount</source>
-        <translation>כמות</translation>
-    </message>
-    <message>
-        <source>Received with label</source>
-        <translation>התקבל עם תווית</translation>
-    </message>
-    <message>
-        <source>Received with address</source>
-        <translation>התקבל עם כתובת</translation>
-    </message>
-    <message>
-        <source>Date</source>
-        <translation>תאריך</translation>
-    </message>
-    <message>
-        <source>Confirmations</source>
-        <translation>אישורים</translation>
-    </message>
-    <message>
-        <source>Confirmed</source>
-        <translation>מאושר</translation>
-    </message>
-    <message>
-        <source>Priority</source>
-        <translation>עדיפות</translation>
-    </message>
-    <message>
-<<<<<<< HEAD
-        <source>Copy address</source>
-        <translation>העתקת כתובת</translation>
-    </message>
-    <message>
-        <source>Copy label</source>
-        <translation>העתקת תווית</translation>
-    </message>
-    <message>
-        <source>Copy amount</source>
-        <translation>העתקת כמות</translation>
-    </message>
-    <message>
-        <source>Copy transaction ID</source>
-        <translation>העתקת מזהה העברה</translation>
-    </message>
-    <message>
-        <source>Lock unspent</source>
-        <translation>נעילת יתרה</translation>
-    </message>
-    <message>
-        <source>Unlock unspent</source>
-        <translation>פתיחת יתרה</translation>
-    </message>
-    <message>
-        <source>Copy quantity</source>
-        <translation>העתקת כמות</translation>
-    </message>
-    <message>
-        <source>Copy fee</source>
-        <translation>העתקת עמלה</translation>
-    </message>
-    <message>
-        <source>Copy after fee</source>
-        <translation>העתקת אחרי עמלה</translation>
-    </message>
-    <message>
-        <source>Copy bytes</source>
-        <translation>העתקת בתים</translation>
-    </message>
-    <message>
-        <source>Copy priority</source>
-        <translation>העתקת עדיפות</translation>
-    </message>
-    <message>
-        <source>Copy dust</source>
-        <translation>העתקת אבק</translation>
-    </message>
-    <message>
-        <source>Copy change</source>
-        <translation>העתקת עודף</translation>
-    </message>
-    <message>
-        <source>highest</source>
-        <translation>הגבוה ביותר</translation>
-    </message>
-    <message>
-        <source>higher</source>
-        <translation>גבוה יותר</translation>
-    </message>
-    <message>
-        <source>high</source>
-        <translation>גבוה</translation>
-    </message>
-    <message>
-        <source>medium-high</source>
-        <translation>בינוני - גבוה</translation>
-    </message>
-    <message>
-        <source>medium</source>
-        <translation>בינוני</translation>
-    </message>
-    <message>
-        <source>low-medium</source>
-        <translation>בינוני - נמוך</translation>
-    </message>
-    <message>
-        <source>low</source>
-        <translation>נמוך</translation>
-    </message>
-    <message>
-        <source>lower</source>
-        <translation>נמוך יותר</translation>
-    </message>
-    <message>
-        <source>lowest</source>
-        <translation>הנמוך ביותר</translation>
-    </message>
-    <message>
-        <source>(%1 locked)</source>
-        <translation>(%1 נעול)</translation>
-    </message>
-    <message>
-        <source>none</source>
-        <translation>ללא</translation>
-    </message>
-    <message>
-        <source>Can vary +/- %1 satoshi(s) per input.</source>
-        <translation>יכולה להשתנות ב+/- %1 סטושי לקלט.</translation>
-    </message>
-    <message>
-        <source>yes</source>
-        <translation>כן</translation>
-    </message>
-    <message>
-        <source>no</source>
-        <translation>לא</translation>
-    </message>
-    <message>
-        <source>This means a fee of at least %1 per kB is required.</source>
-        <translation>זאת אומרת שנחוצה עמלה של לא פחות מ־%1 לכל קילו בית.</translation>
-    </message>
-    <message>
-        <source>Can vary +/- 1 byte per input.</source>
-        <translation>הערך יכול להיות +/- בית אחד לכל קלט.</translation>
-    </message>
-    <message>
-        <source>Transactions with higher priority are more likely to get included into a block.</source>
-        <translation>העברות עם עדיפות גבוהה, יותר סיכוי שיכנסו לתוך המקטע.</translation>
-    </message>
-    <message>
-=======
->>>>>>> 0d719145
-        <source>(no label)</source>
-        <translation>(ללא תוית)</translation>
-    </message>
-    </context>
-<context>
-    <name>EditAddressDialog</name>
-    <message>
-        <source>Edit Address</source>
-        <translation>עריכת כתובת</translation>
-    </message>
-    <message>
-        <source>&amp;Label</source>
-        <translation>ת&amp;ווית</translation>
-    </message>
-    <message>
-        <source>The label associated with this address list entry</source>
-        <translation>התווית המשויכת לרשומה הזו ברשימת הכתובות</translation>
-    </message>
-    <message>
-        <source>The address associated with this address list entry. This can only be modified for sending addresses.</source>
-        <translation>הכתובת המשויכת עם רשומה זו ברשימת הכתובות. ניתן לשנות זאת רק עבור כתובות לשליחה.</translation>
-    </message>
-    <message>
-        <source>&amp;Address</source>
-        <translation>&amp;כתובת</translation>
-    </message>
-<<<<<<< HEAD
-    <message>
-        <source>New receiving address</source>
-        <translation>כתובת חדשה לקבלה</translation>
-    </message>
-    <message>
-        <source>New sending address</source>
-        <translation>כתובת חדשה לשליחה</translation>
-    </message>
-    <message>
-        <source>Edit receiving address</source>
-        <translation>עריכת כתובת לקבלה</translation>
-    </message>
-    <message>
-        <source>Edit sending address</source>
-        <translation>עריכת כתובת לשליחה</translation>
-    </message>
-    <message>
-        <source>The entered address "%1" is already in the address book.</source>
-        <translation>הכתובת שהוכנסה „%1“ כבר נמצאת בפנקס הכתובות.</translation>
-    </message>
-    <message>
-        <source>The entered address "%1" is not a valid Zetacoin address.</source>
-        <translation>הכתובת שהוכנסה „%1“ אינה כתובת ביטקוין תקנית.</translation>
-    </message>
-    <message>
-        <source>Could not unlock wallet.</source>
-        <translation>פתיחת הארנק נכשלה.</translation>
-    </message>
-    <message>
-        <source>New key generation failed.</source>
-        <translation>יצירת מפתח חדש נכשלה.</translation>
-    </message>
-</context>
-=======
-    </context>
->>>>>>> 0d719145
-<context>
-    <name>FreespaceChecker</name>
-    <message>
-        <source>A new data directory will be created.</source>
-        <translation>תיקיית נתונים חדשה תיווצר.</translation>
-    </message>
-    <message>
-        <source>name</source>
-        <translation>שם</translation>
-    </message>
-    <message>
-        <source>Directory already exists. Add %1 if you intend to create a new directory here.</source>
-        <translation>התיקייה כבר קיימת. ניתן להוסיף %1 אם יש ליצור תיקייה חדשה כאן.</translation>
-    </message>
-    <message>
-        <source>Path already exists, and is not a directory.</source>
-        <translation>הנתיב כבר קיים ואינו מצביע על תיקייה.</translation>
-    </message>
-    <message>
-        <source>Cannot create data directory here.</source>
-        <translation>לא ניתן ליצור כאן תיקיית נתונים.</translation>
-    </message>
-</context>
-<context>
-    <name>HelpMessageDialog</name>
-    <message>
-<<<<<<< HEAD
-        <source>Zetacoin Core</source>
-        <translation>ליבת ביטקוין</translation>
-    </message>
-    <message>
-=======
->>>>>>> 0d719145
-        <source>version</source>
-        <translation>גרסה</translation>
-    </message>
-    <message>
-        <source>(%1-bit)</source>
-        <translation>(%1-סיביות)</translation>
-    </message>
-    <message>
-<<<<<<< HEAD
-        <source>About Zetacoin Core</source>
-        <translation>על אודות ליבת ביטקוין</translation>
-    </message>
-    <message>
-=======
->>>>>>> 0d719145
-        <source>Command-line options</source>
-        <translation>אפשרויות שורת פקודה</translation>
-    </message>
-    <message>
-        <source>Usage:</source>
-        <translation>שימוש:</translation>
-    </message>
-    <message>
-        <source>command-line options</source>
-        <translation>אפשרויות שורת פקודה</translation>
-    </message>
-<<<<<<< HEAD
-    </context>
-=======
-    <message>
-        <source>UI Options:</source>
-        <translation>אפשרויות ממשק</translation>
-    </message>
-    <message>
-        <source>Start minimized</source>
-        <translation>התחל ממוזער</translation>
-    </message>
-    <message>
-        <source>Reset all settings changed in the GUI</source>
-        <translation>איפוס כל שינויי הגדרות התצוגה</translation>
-    </message>
-</context>
->>>>>>> 0d719145
-<context>
-    <name>Intro</name>
-    <message>
-        <source>Welcome</source>
-        <translation>ברוך בואך</translation>
-    </message>
-    <message>
-<<<<<<< HEAD
-        <source>Welcome to Zetacoin Core.</source>
-        <translation>ברוך בואך לליבת ביטקוין</translation>
-    </message>
-    <message>
-        <source>As this is the first time the program is launched, you can choose where Zetacoin Core will store its data.</source>
-        <translation>מכיוון שזאת הפעם הראשונה שהתכנית פועלת ניתן לבחור איפה ליבת ביטקוין תאחסן את הנתונים שלה.</translation>
-    </message>
-    <message>
-        <source>Zetacoin Core will download and store a copy of the Zetacoin block chain. At least %1GB of data will be stored in this directory, and it will grow over time. The wallet will also be stored in this directory.</source>
-        <translation>לקוח ביטקוין יוריד וישמור העתק של שרשרת המקטעים של ביטקוין. לפחות %1 ג״ב מהנתונים יאוחסנו בתיקייה זו, והיא תגדל עם הזמן. הארנק גם יאוחסן בתיקייה הזו.</translation>
-=======
-        <source>Welcome to %1.</source>
-        <translation>ברוך הבא ל %1.</translation>
->>>>>>> 0d719145
-    </message>
-    <message>
-        <source>Use the default data directory</source>
-        <translation>שימוש בבררת המחדל של תיקיית הנתונים.</translation>
-    </message>
-    <message>
-        <source>Use a custom data directory:</source>
-        <translation>שימוש בתיקיית נתונים מותאמת אישית:</translation>
-    </message>
-    <message>
-<<<<<<< HEAD
-        <source>Zetacoin Core</source>
-        <translation>ליבת ביטקוין</translation>
-    </message>
-    <message>
-=======
->>>>>>> 0d719145
-        <source>Error: Specified data directory "%1" cannot be created.</source>
-        <translation>שגיאה: לא ניתן ליצור את תיקיית הנתונים שצוינה „%1“.</translation>
-    </message>
-    <message>
-        <source>Error</source>
-        <translation>שגיאה</translation>
-    </message>
-    </context>
-<context>
-    <name>OpenURIDialog</name>
-    <message>
-        <source>Open URI</source>
-        <translation>פתיחת כתובת משאב</translation>
-    </message>
-    <message>
-        <source>Open payment request from URI or file</source>
-        <translation>פתיחת בקשת תשלום מכתובת משאב או מקובץ</translation>
-    </message>
-    <message>
-        <source>URI:</source>
-        <translation>כתובת משאב:</translation>
-    </message>
-    <message>
-        <source>Select payment request file</source>
-        <translation>בחירת קובץ בקשת תשלום</translation>
-    </message>
-    </context>
-<context>
-    <name>OptionsDialog</name>
-    <message>
-        <source>Options</source>
-        <translation>אפשרויות</translation>
-    </message>
-    <message>
-        <source>&amp;Main</source>
-        <translation>&amp;ראשי</translation>
-    </message>
-    <message>
-        <source>Size of &amp;database cache</source>
-        <translation>גודל מ&amp;טמון מסד הנתונים</translation>
-    </message>
-    <message>
-        <source>MB</source>
-        <translation>מ״ב</translation>
-    </message>
-    <message>
-        <source>Number of script &amp;verification threads</source>
-        <translation>מספר תהליכי ה&amp;אימות של הסקריפט</translation>
-    </message>
-    <message>
-        <source>Accept connections from outside</source>
-        <translation>קבלת חיבורים מבחוץ</translation>
-    </message>
-    <message>
-        <source>Allow incoming connections</source>
-        <translation>לאפשר חיבורים נכנסים</translation>
-    </message>
-    <message>
-        <source>IP address of the proxy (e.g. IPv4: 127.0.0.1 / IPv6: ::1)</source>
-        <translation>כתובת ה־IP של המתווך (לדוגמה IPv4: 127.0.0.1‏ / IPv6: ::1)</translation>
-    </message>
-    <message>
-        <source>Third party URLs (e.g. a block explorer) that appear in the transactions tab as context menu items. %s in the URL is replaced by transaction hash. Multiple URLs are separated by vertical bar |.</source>
-        <translation>כתובות צד־שלישי (כגון: סייר מקטעים) שמופיעים בלשונית ההעברות בתור פריטים בתפריט ההקשר. %s בכתובת מוחלף בגיבוב ההעברה. מספר כתובות יופרדו בפס אנכי |.</translation>
-    </message>
-    <message>
-        <source>Third party transaction URLs</source>
-        <translation>כתובות העברה צד־שלישי</translation>
-    </message>
-    <message>
-        <source>Active command-line options that override above options:</source>
-        <translation>אפשרויות פעילות בשורת הפקודה שדורסות את האפשרויות שלהלן:</translation>
-    </message>
-    <message>
-        <source>Reset all client options to default.</source>
-        <translation>איפוס כל אפשרויות התכנית לבררת המחדל.</translation>
-    </message>
-    <message>
-        <source>&amp;Reset Options</source>
-        <translation>&amp;איפוס אפשרויות</translation>
-    </message>
-    <message>
-        <source>&amp;Network</source>
-        <translation>&amp;רשת</translation>
-    </message>
-    <message>
-        <source>(0 = auto, &lt;0 = leave that many cores free)</source>
-        <translation>(0 = אוטומטי, &lt;0 = להשאיר כזאת כמות של ליבות חופשיות)</translation>
-    </message>
-    <message>
-        <source>W&amp;allet</source>
-        <translation>&amp;ארנק</translation>
-    </message>
-    <message>
-        <source>Expert</source>
-        <translation>מומחה</translation>
-    </message>
-    <message>
-        <source>Enable coin &amp;control features</source>
-        <translation>הפעלת תכונות &amp;בקרת מטבעות</translation>
-    </message>
-    <message>
-        <source>If you disable the spending of unconfirmed change, the change from a transaction cannot be used until that transaction has at least one confirmation. This also affects how your balance is computed.</source>
-        <translation>אם אפשרות ההשקעה של עודף בלתי מאושר תנוטרל, לא ניתן יהיה להשתמש בעודף מההעברה עד שלהעברה יהיה לפחות אישור אחד. פעולה זו גם משפיעה על חישוב המאזן שלך.</translation>
-    </message>
-    <message>
-        <source>&amp;Spend unconfirmed change</source>
-        <translation>עודף &amp;בלתי מאושר מההשקעה</translation>
-    </message>
-    <message>
-        <source>Automatically open the Zetacoin client port on the router. This only works when your router supports UPnP and it is enabled.</source>
-        <translation>פתיחת הפתחה של ביטקוין בנתב באופן אוטומטי. עובד רק אם UPnP מופעל ונתמך בנתב.</translation>
-    </message>
-    <message>
-        <source>Map port using &amp;UPnP</source>
-        <translation>מיפוי פתחה באמצעות UPnP</translation>
-    </message>
-    <message>
-        <source>Proxy &amp;IP:</source>
-        <translation>כתובת ה־IP של המ&amp;תווך:</translation>
-    </message>
-    <message>
-        <source>&amp;Port:</source>
-        <translation>&amp;פתחה:</translation>
-    </message>
-    <message>
-        <source>Port of the proxy (e.g. 9050)</source>
-        <translation>הפתחה של המתווך (למשל 9050)</translation>
-    </message>
-    <message>
-        <source>IPv4</source>
-        <translation>IPv4</translation>
-    </message>
-    <message>
-        <source>IPv6</source>
-        <translation>IPv6</translation>
-    </message>
-    <message>
-        <source>Tor</source>
-        <translation>Tor</translation>
-    </message>
-    <message>
-        <source>&amp;Window</source>
-        <translation>&amp;חלון</translation>
-    </message>
-    <message>
-        <source>Show only a tray icon after minimizing the window.</source>
-        <translation>הצג סמל מגש בלבד לאחר מזעור החלון.</translation>
-    </message>
-    <message>
-        <source>&amp;Minimize to the tray instead of the taskbar</source>
-        <translation>מ&amp;זעור למגש במקום לשורת המשימות</translation>
-    </message>
-    <message>
-        <source>M&amp;inimize on close</source>
-        <translation>מ&amp;זעור עם סגירה</translation>
-    </message>
-    <message>
-        <source>&amp;Display</source>
-        <translation>ת&amp;צוגה</translation>
-    </message>
-    <message>
-        <source>User Interface &amp;language:</source>
-        <translation>&amp;שפת מנשק המשתמש:</translation>
-    </message>
-    <message>
-        <source>&amp;Unit to show amounts in:</source>
-        <translation>י&amp;חידת מידה להצגת כמויות:</translation>
-    </message>
-    <message>
-        <source>Choose the default subdivision unit to show in the interface and when sending coins.</source>
-        <translation>ניתן לבחור את בררת המחדל ליחידת החלוקה שתוצג במנשק ובעת שליחת מטבעות.</translation>
-    </message>
-    <message>
-        <source>Whether to show coin control features or not.</source>
-        <translation>האם להציג תכונות שליטת מטבע או לא.</translation>
-    </message>
-    <message>
-        <source>&amp;OK</source>
-        <translation>&amp;אישור</translation>
-    </message>
-    <message>
-        <source>&amp;Cancel</source>
-        <translation>&amp;ביטול</translation>
-    </message>
-    <message>
-        <source>default</source>
-        <translation>בררת מחדל</translation>
-    </message>
-    <message>
-        <source>none</source>
-        <translation>ללא</translation>
-    </message>
-    <message>
-        <source>Confirm options reset</source>
-        <translation>אישור איפוס האפשרויות</translation>
-    </message>
-    <message>
-        <source>Client restart required to activate changes.</source>
-        <translation>נדרשת הפעלה מחדש של הלקוח כדי להפעיל את השינויים.</translation>
-    </message>
-    <message>
-        <source>This change would require a client restart.</source>
-        <translation>שינוי זה ידרוש הפעלה מחדש של תכנית הלקוח.</translation>
-    </message>
-    <message>
-        <source>The supplied proxy address is invalid.</source>
-        <translation>כתובת המתווך שסופקה אינה תקינה.</translation>
-    </message>
-</context>
-<context>
-    <name>OverviewPage</name>
-    <message>
-        <source>Form</source>
-        <translation>טופס</translation>
-    </message>
-    <message>
-        <source>The displayed information may be out of date. Your wallet automatically synchronizes with the Zetacoin network after a connection is established, but this process has not completed yet.</source>
-        <translation>המידע המוצג עשוי להיות מיושן. הארנק שלך מסתנכרן באופן אוטומטי עם רשת הביטקוין לאחר יצירת החיבור, אך התהליך טרם הסתיים.</translation>
-    </message>
-    <message>
-        <source>Watch-only:</source>
-        <translation>צפייה בלבד:</translation>
-    </message>
-    <message>
-        <source>Available:</source>
-        <translation>זמין:</translation>
-    </message>
-    <message>
-        <source>Your current spendable balance</source>
-        <translation>היתרה הזמינה הנוכחית</translation>
-    </message>
-    <message>
-        <source>Pending:</source>
-        <translation>בהמתנה:</translation>
-    </message>
-    <message>
-        <source>Total of transactions that have yet to be confirmed, and do not yet count toward the spendable balance</source>
-        <translation>הסכום הכולל של העברות שטרם אושרו ועדיין אינן נספרות בחישוב היתרה הזמינה</translation>
-    </message>
-    <message>
-        <source>Immature:</source>
-        <translation>לא בשל:</translation>
-    </message>
-    <message>
-        <source>Mined balance that has not yet matured</source>
-        <translation>מאזן שנכרה וטרם הבשיל</translation>
-    </message>
-    <message>
-        <source>Balances</source>
-        <translation>מאזנים</translation>
-    </message>
-    <message>
-        <source>Total:</source>
-        <translation>סך הכול:</translation>
-    </message>
-    <message>
-        <source>Your current total balance</source>
-        <translation>סך כל היתרה הנוכחית שלך</translation>
-    </message>
-    <message>
-        <source>Your current balance in watch-only addresses</source>
-        <translation>המאזן הנוכחי שלך בכתובות לקריאה בלבד</translation>
-    </message>
-    <message>
-        <source>Spendable:</source>
-        <translation>ניתנים לבזבוז</translation>
-    </message>
-    <message>
-        <source>Recent transactions</source>
-        <translation>העברות אחרונות</translation>
-    </message>
-    <message>
-        <source>Unconfirmed transactions to watch-only addresses</source>
-        <translation>העברות בלתי מאושרות לכתובות לצפייה בלבד</translation>
-    </message>
-    <message>
-        <source>Mined balance in watch-only addresses that has not yet matured</source>
-        <translation>מאזן לאחר כרייה בכתובות לצפייה בלבד שעדיין לא הבשילו</translation>
-    </message>
-    <message>
-        <source>Current total balance in watch-only addresses</source>
-        <translation>המאזן הכולל הנוכחי בכתובות לצפייה בלבד</translation>
-    </message>
-</context>
-<context>
-    <name>PaymentServer</name>
-<<<<<<< HEAD
-    <message>
-        <source>URI handling</source>
-        <translation>תפעול כתובות משאב</translation>
-    </message>
-    <message>
-        <source>Invalid payment address %1</source>
-        <translation>כתובת תשלום שגויה %1</translation>
-    </message>
-    <message>
-        <source>Payment request rejected</source>
-        <translation>בקשת התשלום נדחתה</translation>
-    </message>
-    <message>
-        <source>Payment request network doesn't match client network.</source>
-        <translation>רשת בקשת התשלום אינה תואמת לרשת הלקוח.</translation>
-    </message>
-    <message>
-        <source>Payment request is not initialized.</source>
-        <translation>בקשת התשלום לא החלה.</translation>
-    </message>
-    <message>
-        <source>Requested payment amount of %1 is too small (considered dust).</source>
-        <translation>הסכום על סך %1 הנדרש לתשלום קטן מדי (נחשב לאבק)</translation>
-    </message>
-    <message>
-        <source>Payment request error</source>
-        <translation>שגיאה בבקשת תשלום</translation>
-    </message>
-    <message>
-        <source>Cannot start zetacoin: click-to-pay handler</source>
-        <translation>לא ניתן להתחיל את ביטקוין: טיפול בלחיצה–לתשלום </translation>
-    </message>
-    <message>
-        <source>Payment request fetch URL is invalid: %1</source>
-        <translation>כתובת אחזור בקשת התשלום שגויה: %1</translation>
-    </message>
-    <message>
-        <source>URI cannot be parsed! This can be caused by an invalid Zetacoin address or malformed URI parameters.</source>
-        <translation>לא ניתן לנתח את כתובת המשאב! מצב זה יכול לקרות עקב כתובת ביטקוין שגויה או פרמטרים שגויים בכתובת המשאב.</translation>
-    </message>
-    <message>
-        <source>Payment request file handling</source>
-        <translation>טיפול בקובצי בקשות תשלום</translation>
-    </message>
-    <message>
-        <source>Payment request file cannot be read! This can be caused by an invalid payment request file.</source>
-        <translation>לא ניתן לקרוא את קובץ בקשת התשלום! מצב כזה יכול לקרות בעקבות קובץ בקשת תשלום פגום.</translation>
-    </message>
-    <message>
-        <source>Unverified payment requests to custom payment scripts are unsupported.</source>
-        <translation>בקשות תשלום בלתי מאומתות לסקריפטים לתשלום מותאמים אישית אינן נתמכות.</translation>
-    </message>
-    <message>
-        <source>Refund from %1</source>
-        <translation>החזר מ־%1</translation>
-    </message>
-    <message>
-        <source>Error communicating with %1: %2</source>
-        <translation>שגיאה בתקשורת עם %1: %2</translation>
-    </message>
-    <message>
-        <source>Payment request cannot be parsed!</source>
-        <translation>לא ניתן לפענח את בקשת התשלום!</translation>
-    </message>
-    <message>
-        <source>Bad response from server %1</source>
-        <translation>מענה שגוי משרת %1</translation>
-    </message>
-    <message>
-        <source>Payment acknowledged</source>
-        <translation>התשלום התקבל</translation>
-    </message>
-    <message>
-        <source>Network request error</source>
-        <translation>שגיאת בקשת שרת</translation>
-    </message>
-</context>
-=======
-    </context>
->>>>>>> 0d719145
-<context>
-    <name>PeerTableModel</name>
-    <message>
-        <source>User Agent</source>
-        <translation>סוכן משתמש</translation>
-    </message>
-    <message>
-        <source>Ping Time</source>
-        <translation>זמן המענה</translation>
-    </message>
-</context>
-<context>
-    <name>QObject</name>
-    <message>
-        <source>Amount</source>
-        <translation>כמות</translation>
-    </message>
-    <message>
-        <source>Enter a Zetacoin address (e.g. %1)</source>
-        <translation>נא להזין כתובת ביטקוין (למשל: %1)</translation>
-    </message>
-    <message>
-        <source>%1 d</source>
-        <translation>%1 ימים</translation>
-    </message>
-    <message>
-        <source>%1 h</source>
-        <translation>%1 שעות</translation>
-    </message>
-    <message>
-        <source>%1 m</source>
-        <translation>%1 דקות</translation>
-    </message>
-    <message>
-        <source>%1 s</source>
-        <translation>%1 שניות</translation>
-    </message>
-    <message>
-        <source>None</source>
-        <translation>ללא</translation>
-    </message>
-    <message>
-        <source>N/A</source>
-        <translation>לא זמין</translation>
-    </message>
-    <message>
-        <source>%1 ms</source>
-        <translation>%1 מילישניות</translation>
-    </message>
-</context>
-<context>
-    <name>QRImageWidget</name>
-    </context>
-<context>
-    <name>RPCConsole</name>
-    <message>
-        <source>N/A</source>
-        <translation>לא זמין</translation>
-    </message>
-    <message>
-        <source>Client version</source>
-        <translation>גרסת מנשק</translation>
-    </message>
-    <message>
-        <source>&amp;Information</source>
-        <translation>מי&amp;דע</translation>
-    </message>
-    <message>
-        <source>Debug window</source>
-        <translation>חלון ניפוי</translation>
-    </message>
-    <message>
-        <source>General</source>
-        <translation>כללי</translation>
-    </message>
-    <message>
-        <source>Using BerkeleyDB version</source>
-        <translation>שימוש ב־BerkeleyDB גרסה</translation>
-    </message>
-    <message>
-        <source>Datadir</source>
-        <translation>Datadir</translation>
-    </message>
-    <message>
-        <source>Startup time</source>
-        <translation>זמן עלייה</translation>
-    </message>
-    <message>
-        <source>Network</source>
-        <translation>רשת</translation>
-    </message>
-    <message>
-        <source>Name</source>
-        <translation>שם</translation>
-    </message>
-    <message>
-        <source>Number of connections</source>
-        <translation>מספר חיבורים</translation>
-    </message>
-    <message>
-        <source>Block chain</source>
-        <translation>שרשרת מקטעים</translation>
-    </message>
-    <message>
-        <source>Current number of blocks</source>
-        <translation>מספר המקטעים הנוכחי</translation>
-    </message>
-    <message>
-        <source>Memory Pool</source>
-        <translation>מאגר זכרון</translation>
-    </message>
-    <message>
-        <source>Current number of transactions</source>
-        <translation>מספר הפעולה הנוכחי</translation>
-    </message>
-    <message>
-        <source>Memory usage</source>
-        <translation>שימוש בזכרון</translation>
-    </message>
-    <message>
-        <source>Received</source>
-        <translation>התקבלו</translation>
-    </message>
-    <message>
-        <source>Sent</source>
-        <translation>נשלחו</translation>
-    </message>
-    <message>
-        <source>&amp;Peers</source>
-        <translation>&amp;עמיתים</translation>
-    </message>
-    <message>
-        <source>Banned peers</source>
-        <translation>משתמשים חסומים</translation>
-    </message>
-    <message>
-        <source>Select a peer to view detailed information.</source>
-        <translation>נא לבחור בעמית כדי להציג מידע מפורט.</translation>
-    </message>
-    <message>
-        <source>Whitelisted</source>
-        <translation>ברשימה הלבנה</translation>
-    </message>
-    <message>
-        <source>Direction</source>
-        <translation>כיוון</translation>
-    </message>
-    <message>
-        <source>Version</source>
-        <translation>גרסה</translation>
-    </message>
-    <message>
-        <source>Starting Block</source>
-        <translation>בלוק התחלה</translation>
-    </message>
-    <message>
-        <source>Synced Blocks</source>
-        <translation>בלוקים מסונכרנים</translation>
-    </message>
-    <message>
-        <source>User Agent</source>
-        <translation>סוכן משתמש</translation>
-    </message>
-    <message>
-        <source>Decrease font size</source>
-        <translation>הקטן גודל גופן</translation>
-    </message>
-    <message>
-        <source>Increase font size</source>
-        <translation>הגדל גודל גופן</translation>
-    </message>
-    <message>
-        <source>Services</source>
-        <translation>שירותים</translation>
-    </message>
-    <message>
-        <source>Ban Score</source>
-        <translation>דירוג חסימה</translation>
-    </message>
-    <message>
-        <source>Connection Time</source>
-        <translation>זמן החיבור</translation>
-    </message>
-    <message>
-        <source>Last Send</source>
-        <translation>שליחה אחרונה</translation>
-    </message>
-    <message>
-        <source>Last Receive</source>
-        <translation>קבלה אחרונה</translation>
-    </message>
-    <message>
-        <source>Ping Time</source>
-        <translation>זמן המענה</translation>
-    </message>
-    <message>
-        <source>Time Offset</source>
-        <translation>הפרש זמן</translation>
-    </message>
-    <message>
-        <source>Last block time</source>
-        <translation>זמן המקטע האחרון</translation>
-    </message>
-    <message>
-        <source>&amp;Open</source>
-        <translation>&amp;פתיחה</translation>
-    </message>
-    <message>
-        <source>&amp;Console</source>
-        <translation>מ&amp;סוף בקרה</translation>
-    </message>
-    <message>
-        <source>&amp;Network Traffic</source>
-        <translation>&amp;תעבורת רשת</translation>
-    </message>
-    <message>
-        <source>&amp;Clear</source>
-        <translation>&amp;ניקוי</translation>
-    </message>
-    <message>
-        <source>Totals</source>
-        <translation>סכומים</translation>
-    </message>
-    <message>
-        <source>In:</source>
-        <translation>נכנס:</translation>
-    </message>
-    <message>
-        <source>Out:</source>
-        <translation>יוצא:</translation>
-    </message>
-    <message>
-        <source>Debug log file</source>
-        <translation>קובץ יומן ניפוי</translation>
-    </message>
-    <message>
-        <source>Clear console</source>
-        <translation>ניקוי מסוף הבקרה</translation>
-    </message>
-    <message>
-        <source>Ban Node for</source>
-        <translation>חסום משתמש ל</translation>
-    </message>
-    <message>
-        <source>1 &amp;day</source>
-        <translation>1&amp; יום</translation>
-    </message>
-    <message>
-        <source>1 &amp;week</source>
-        <translation>1 &amp; שבוע</translation>
-    </message>
-    <message>
-        <source>1 &amp;year</source>
-        <translation>1 &amp; שנה</translation>
-    </message>
-    <message>
-        <source>Use up and down arrows to navigate history, and &lt;b&gt;Ctrl-L&lt;/b&gt; to clear screen.</source>
-        <translation>יש להשתמש בחצים למעלה ולמטה כדי לנווט בהיסטוריה, וב־&lt;b&gt;Ctrl-L&lt;/b&gt; כדי לנקות את המסך.</translation>
-    </message>
-    <message>
-        <source>Type &lt;b&gt;help&lt;/b&gt; for an overview of available commands.</source>
-        <translation>ניתן להקליד &lt;b&gt;help&lt;/b&gt; לקבלת סקירה של הפקודות הזמינות.</translation>
-    </message>
-    <message>
-        <source>%1 B</source>
-        <translation>%1 ב׳</translation>
-    </message>
-    <message>
-        <source>%1 KB</source>
-        <translation>%1 ק״ב</translation>
-    </message>
-    <message>
-        <source>%1 MB</source>
-        <translation>%1 מ״ב</translation>
-    </message>
-    <message>
-        <source>%1 GB</source>
-        <translation>%1 ג״ב</translation>
-    </message>
-    <message>
-        <source>via %1</source>
-        <translation>דרך %1</translation>
-    </message>
-    <message>
-        <source>never</source>
-        <translation>לעולם לא</translation>
-    </message>
-    <message>
-        <source>Inbound</source>
-        <translation>תעבורה נכנסת</translation>
-    </message>
-    <message>
-        <source>Outbound</source>
-        <translation>תעבורה יוצאת</translation>
-    </message>
-    <message>
-        <source>Yes</source>
-        <translation>כן</translation>
-    </message>
-    <message>
-        <source>No</source>
-        <translation>לא</translation>
-    </message>
-    <message>
-        <source>Unknown</source>
-        <translation>לא ידוע</translation>
-    </message>
-</context>
-<context>
-    <name>ReceiveCoinsDialog</name>
-    <message>
-        <source>&amp;Amount:</source>
-        <translation>&amp;סכום:</translation>
-    </message>
-    <message>
-        <source>&amp;Label:</source>
-        <translation>ת&amp;ווית:</translation>
-    </message>
-    <message>
-        <source>&amp;Message:</source>
-        <translation>הו&amp;דעה:</translation>
-    </message>
-    <message>
-        <source>Reuse one of the previously used receiving addresses. Reusing addresses has security and privacy issues. Do not use this unless re-generating a payment request made before.</source>
-        <translation>ניתן להשתמש שוב באחת מכתובות הקבלה שכבר נעשה בהן שימוש. לשימוש חוזר בכתובות ישנן השלכות אבטחה ופרטיות. מומלץ שלא להשתמש באפשרות זו למעט יצירה מחדש של בקשת תשלום שנוצרה בעבר.</translation>
-    </message>
-    <message>
-        <source>R&amp;euse an existing receiving address (not recommended)</source>
-        <translation>ש&amp;ימוש &amp;חוזר בכתובת קבלה קיימת (לא מומלץ)</translation>
-    </message>
-    <message>
-        <source>An optional message to attach to the payment request, which will be displayed when the request is opened. Note: The message will not be sent with the payment over the Zetacoin network.</source>
-        <translation>הודעת רשות לצירוף לבקשת התשלום שתוצג בעת פתיחת הבקשה. לתשומת לבך: ההודעה לא תישלח עם התשלום ברשת ביטקוין.</translation>
-    </message>
-    <message>
-        <source>An optional label to associate with the new receiving address.</source>
-        <translation>תווית רשות לשיוך עם כתובת הקבלה החדשה.</translation>
-    </message>
-    <message>
-        <source>Use this form to request payments. All fields are &lt;b&gt;optional&lt;/b&gt;.</source>
-        <translation>יש להשתמש בטופס זה כדי לבקש תשלומים. כל השדות הם בגדר &lt;b&gt;רשות&lt;/b&gt;.</translation>
-    </message>
-    <message>
-        <source>An optional amount to request. Leave this empty or zero to not request a specific amount.</source>
-        <translation>סכום כרשות לבקשה. ניתן להשאיר זאת ריק כדי לא לבקש סכום מסוים.</translation>
-    </message>
-    <message>
-        <source>Clear all fields of the form.</source>
-        <translation>ניקוי של כל השדות בטופס.</translation>
-    </message>
-    <message>
-        <source>Clear</source>
-        <translation>ניקוי</translation>
-    </message>
-    <message>
-        <source>Requested payments history</source>
-        <translation>היסטוריית בקשות תשלום</translation>
-    </message>
-    <message>
-        <source>&amp;Request payment</source>
-        <translation>&amp;בקשת תשלום</translation>
-    </message>
-    <message>
-        <source>Show the selected request (does the same as double clicking an entry)</source>
-        <translation>הצגת בקשות נבחרות (דומה ללחיצה כפולה על רשומה)</translation>
-    </message>
-    <message>
-        <source>Show</source>
-        <translation>הצגה</translation>
-    </message>
-    <message>
-        <source>Remove the selected entries from the list</source>
-        <translation>הסרת הרשומות הנבחרות מהרשימה</translation>
-    </message>
-    <message>
-        <source>Remove</source>
-        <translation>הסרה</translation>
-    </message>
-    </context>
-<context>
-    <name>ReceiveRequestDialog</name>
-    <message>
-        <source>QR Code</source>
-        <translation>קוד QR</translation>
-    </message>
-    <message>
-        <source>Copy &amp;URI</source>
-        <translation>העתקת &amp;כתובת משאב</translation>
-    </message>
-    <message>
-        <source>Copy &amp;Address</source>
-        <translation>העתקת &amp;כתובת</translation>
-    </message>
-    <message>
-        <source>&amp;Save Image...</source>
-        <translation>&amp;שמירת תמונה…</translation>
-    </message>
-    <message>
-        <source>Address</source>
-        <translation>כתובת</translation>
-    </message>
-    <message>
-        <source>Label</source>
-        <translation>תוית</translation>
-    </message>
-    </context>
-<context>
-    <name>RecentRequestsTableModel</name>
-    <message>
-        <source>Label</source>
-        <translation>תוית</translation>
-    </message>
-    <message>
-        <source>(no label)</source>
-        <translation>(ללא תוית)</translation>
-    </message>
-    </context>
-<context>
-    <name>SendCoinsDialog</name>
-    <message>
-        <source>Send Coins</source>
-        <translation>שליחת מטבעות</translation>
-    </message>
-    <message>
-        <source>Coin Control Features</source>
-        <translation>תכונות בקרת מטבעות</translation>
-    </message>
-    <message>
-        <source>Inputs...</source>
-        <translation>קלטים…</translation>
-    </message>
-    <message>
-        <source>automatically selected</source>
-        <translation>בבחירה אוטומטית</translation>
-    </message>
-    <message>
-        <source>Insufficient funds!</source>
-        <translation>אין מספיק כספים!</translation>
-    </message>
-    <message>
-        <source>Quantity:</source>
-        <translation>כמות:</translation>
-    </message>
-    <message>
-        <source>Bytes:</source>
-        <translation>בתים:</translation>
-    </message>
-    <message>
-        <source>Amount:</source>
-        <translation>סכום:</translation>
-    </message>
-    <message>
-        <source>Priority:</source>
-        <translation>עדיפות:</translation>
-    </message>
-    <message>
-        <source>Fee:</source>
-        <translation>עמלה:</translation>
-    </message>
-    <message>
-        <source>After Fee:</source>
-        <translation>לאחר עמלה:</translation>
-    </message>
-    <message>
-        <source>Change:</source>
-        <translation>עודף:</translation>
-    </message>
-    <message>
-        <source>If this is activated, but the change address is empty or invalid, change will be sent to a newly generated address.</source>
-        <translation>אם אפשרות זו מופעלת אך כתובת העודף ריקה או שגויה, העודף יישלח לכתובת חדשה שתיווצר.</translation>
-    </message>
-    <message>
-        <source>Custom change address</source>
-        <translation>כתובת לעודף מותאמת אישית</translation>
-    </message>
-    <message>
-        <source>Transaction Fee:</source>
-        <translation>עמלת העברה:</translation>
-<<<<<<< HEAD
-    </message>
-    <message>
-        <source>Send to multiple recipients at once</source>
-        <translation>שליחה למספר מוטבים בו־זמנית</translation>
-=======
->>>>>>> 0d719145
-    </message>
-    <message>
-        <source>Choose...</source>
-        <translation>בחר...</translation>
-    </message>
-    <message>
-        <source>per kilobyte</source>
-        <translation>עבור קילו-בית</translation>
-    </message>
-    <message>
-        <source>Hide</source>
-        <translation>הסתר</translation>
-    </message>
-    <message>
-        <source>total at least</source>
-        <translation>סה''כ לפחות</translation>
-    </message>
-    <message>
-        <source>Recommended:</source>
-        <translation>מומלץ:</translation>
-    </message>
-    <message>
-        <source>Custom:</source>
-        <translation>מותאם אישית:</translation>
-    </message>
-    <message>
-        <source>Confirmation time:</source>
-        <translation>זמן האישור:</translation>
-    </message>
-    <message>
-        <source>normal</source>
-        <translation>רגיל</translation>
-    </message>
-    <message>
-        <source>fast</source>
-        <translation>מהיר</translation>
-    </message>
-    <message>
-        <source>Send to multiple recipients at once</source>
-        <translation>שליחה למספר מוטבים בו־זמנית</translation>
-    </message>
-    <message>
-        <source>Add &amp;Recipient</source>
-        <translation>הוספת &amp;מוטב</translation>
-    </message>
-    <message>
-        <source>Clear all fields of the form.</source>
-        <translation>ניקוי של כל השדות בטופס.</translation>
-    </message>
-    <message>
-        <source>Dust:</source>
-        <translation>אבק:</translation>
-    </message>
-    <message>
-        <source>Clear &amp;All</source>
-        <translation>&amp;ניקוי הכול</translation>
-    </message>
-    <message>
-        <source>Balance:</source>
-        <translation>מאזן:</translation>
-    </message>
-    <message>
-        <source>Confirm the send action</source>
-        <translation>אישור פעולת השליחה</translation>
-    </message>
-    <message>
-<<<<<<< HEAD
-        <source>Warning: Invalid Zetacoin address</source>
-        <translation>אזהרה: כתובת ביטקוין שגויה</translation>
-=======
-        <source>S&amp;end</source>
-        <translation>&amp;שליחה</translation>
->>>>>>> 0d719145
-    </message>
-    <message>
-        <source>(no label)</source>
-        <translation>(ללא תוית)</translation>
-    </message>
-</context>
-<context>
-    <name>SendCoinsEntry</name>
-    <message>
-        <source>A&amp;mount:</source>
-        <translation>&amp;כמות:</translation>
-    </message>
-    <message>
-        <source>Pay &amp;To:</source>
-        <translation>לשלם ל&amp;טובת:</translation>
-    </message>
-    <message>
-        <source>&amp;Label:</source>
-        <translation>ת&amp;ווית:</translation>
-    </message>
-    <message>
-        <source>Choose previously used address</source>
-        <translation>בחירת כתובת שהייתה בשימוש</translation>
-    </message>
-    <message>
-        <source>This is a normal payment.</source>
-        <translation>זהו תשלום רגיל.</translation>
-    </message>
-    <message>
-        <source>The Zetacoin address to send the payment to</source>
-        <translation>כתובת הביטקוין של המוטב</translation>
-    </message>
-    <message>
-        <source>Alt+A</source>
-        <translation>Alt+A</translation>
-    </message>
-    <message>
-        <source>Paste address from clipboard</source>
-        <translation>הדבקת כתובת מלוח הגזירים</translation>
-    </message>
-    <message>
-        <source>Alt+P</source>
-        <translation>Alt+P</translation>
-    </message>
-    <message>
-        <source>Remove this entry</source>
-        <translation>הסרת רשומה זו</translation>
-    </message>
-    <message>
-        <source>Message:</source>
-        <translation>הודעה:</translation>
-    </message>
-    <message>
-        <source>This is an authenticated payment request.</source>
-        <translation>זוהי בקשה מאומתת לתשלום.</translation>
-    </message>
-    <message>
-        <source>Enter a label for this address to add it to the list of used addresses</source>
-        <translation>יש להזין תווית עבור כתובת זו כדי להוסיף אותה לרשימת הכתובות בשימוש</translation>
-    </message>
-    <message>
-        <source>A message that was attached to the zetacoin: URI which will be stored with the transaction for your reference. Note: This message will not be sent over the Zetacoin network.</source>
-        <translation>הודעה שצורפה לביטקוין: כתובת שתאוחסן בהעברה לצורך מעקב מצדך. לתשומת לבך: הודעה זו לא תישלח ברשת הביטקוין.</translation>
-    </message>
-    <message>
-        <source>Pay To:</source>
-        <translation>תשלום לטובת:</translation>
-    </message>
-    <message>
-        <source>Memo:</source>
-        <translation>תזכורת:</translation>
-    </message>
-    </context>
-<context>
-    <name>SendConfirmationDialog</name>
-    </context>
-<context>
-    <name>ShutdownWindow</name>
-    <message>
-<<<<<<< HEAD
-        <source>Zetacoin Core is shutting down...</source>
-        <translation>ליבת ביטקוין נסגרת…</translation>
-    </message>
-    <message>
-=======
->>>>>>> 0d719145
-        <source>Do not shut down the computer until this window disappears.</source>
-        <translation>אין לכבות את המחשב עד שחלון זה נעלם.</translation>
-    </message>
-</context>
-<context>
-    <name>SignVerifyMessageDialog</name>
-    <message>
-        <source>Signatures - Sign / Verify a Message</source>
-        <translation>חתימות - חתימה או אימות של הודעה</translation>
-    </message>
-    <message>
-        <source>&amp;Sign Message</source>
-        <translation>חתימה על הו&amp;דעה</translation>
-    </message>
-    <message>
-        <source>The Zetacoin address to sign the message with</source>
-        <translation>כתובת הביטקוין אתה לחתום אתה את ההודעה</translation>
-    </message>
-    <message>
-        <source>Choose previously used address</source>
-        <translation>בחירת כתובת שהייתה בשימוש</translation>
-    </message>
-    <message>
-        <source>Alt+A</source>
-        <translation>Alt+A</translation>
-    </message>
-    <message>
-        <source>Paste address from clipboard</source>
-        <translation>הדבקת כתובת מלוח הגזירים</translation>
-    </message>
-    <message>
-        <source>Alt+P</source>
-        <translation>Alt+P</translation>
-    </message>
-    <message>
-        <source>Enter the message you want to sign here</source>
-        <translation>יש להוסיף כאן את ההודעה עליה לחתום</translation>
-    </message>
-    <message>
-        <source>Signature</source>
-        <translation>חתימה</translation>
-    </message>
-    <message>
-        <source>Copy the current signature to the system clipboard</source>
-        <translation>העתקת החתימה הנוכחית ללוח הגזירים</translation>
-    </message>
-    <message>
-        <source>Sign the message to prove you own this Zetacoin address</source>
-        <translation>ניתן לחתום על ההודעה כדי להוכיח שכתובת הביטקוין הזו בבעלותך.</translation>
-    </message>
-    <message>
-        <source>Sign &amp;Message</source>
-        <translation>&amp;חתימה על הודעה</translation>
-    </message>
-    <message>
-        <source>Reset all sign message fields</source>
-        <translation>איפוס כל שדות החתימה על הודעה</translation>
-    </message>
-    <message>
-        <source>Clear &amp;All</source>
-        <translation>&amp;ניקוי הכול</translation>
-    </message>
-    <message>
-        <source>&amp;Verify Message</source>
-        <translation>&amp;אימות הודעה</translation>
-    </message>
-    <message>
-        <source>The Zetacoin address the message was signed with</source>
-        <translation>כתובת הביטקוין שאתה נחתמה ההודעה</translation>
-    </message>
-    <message>
-        <source>Verify the message to ensure it was signed with the specified Zetacoin address</source>
-        <translation>ניתן לאמת את ההודעה כדי להבטיח שהיא נחתמה עם כתובת הביטקוין הנתונה</translation>
-    </message>
-    <message>
-        <source>Verify &amp;Message</source>
-        <translation>&amp;אימות הודעה</translation>
-    </message>
-    <message>
-        <source>Reset all verify message fields</source>
-        <translation>איפוס כל שדות אימות ההודעה</translation>
-    </message>
-    </context>
-<context>
-    <name>SplashScreen</name>
-    <message>
-<<<<<<< HEAD
-        <source>Zetacoin Core</source>
-        <translation>ליבת ביטקוין</translation>
-    </message>
-    <message>
-        <source>The Zetacoin Core developers</source>
-        <translation>מתכנתי ליבת ביטקוין</translation>
-    </message>
-    <message>
-=======
->>>>>>> 0d719145
-        <source>[testnet]</source>
-        <translation>[רשת-בדיקה]</translation>
-    </message>
-</context>
-<context>
-    <name>TrafficGraphWidget</name>
-    <message>
-        <source>KB/s</source>
-        <translation>ק״ב/ש׳</translation>
-    </message>
-</context>
-<context>
-    <name>TransactionDesc</name>
-    </context>
-<context>
-    <name>TransactionDescDialog</name>
-    <message>
-        <source>This pane shows a detailed description of the transaction</source>
-        <translation>חלונית זו מציגה תיאור מפורט של ההעברה</translation>
-    </message>
-    </context>
-<context>
-    <name>TransactionTableModel</name>
-    <message>
-        <source>Label</source>
-        <translation>תוית</translation>
-    </message>
-    <message>
-        <source>(no label)</source>
-        <translation>(ללא תוית)</translation>
-    </message>
-    </context>
-<context>
-    <name>TransactionView</name>
-    <message>
-        <source>Label</source>
-        <translation>תוית</translation>
-    </message>
-    <message>
-        <source>Address</source>
-        <translation>כתובת</translation>
-    </message>
-    <message>
-        <source>Exporting Failed</source>
-        <translation>יצוא נכשל</translation>
-    </message>
-    </context>
-<context>
-    <name>UnitDisplayStatusBarControl</name>
-    <message>
-        <source>Unit to show amounts in. Click to select another unit.</source>
-        <translation>יחידת המידה להצגת הסכומים. יש ללחוץ כדי לבחור ביחידת מידה אחרת.</translation>
-    </message>
-</context>
-<context>
-    <name>WalletFrame</name>
-    </context>
-<context>
-    <name>WalletModel</name>
-    </context>
-<context>
-    <name>WalletView</name>
-    </context>
-<context>
-    <name>bitcoin-core</name>
-    <message>
-        <source>Options:</source>
-        <translation>אפשרויות:</translation>
-    </message>
-    <message>
-        <source>Specify data directory</source>
-        <translation>ציון תיקיית נתונים</translation>
-    </message>
-    <message>
-        <source>Connect to a node to retrieve peer addresses, and disconnect</source>
-        <translation>יש להתחבר למפרק כדי לדלות כתובות עמיתים ואז להתנתק</translation>
-    </message>
-    <message>
-        <source>Specify your own public address</source>
-        <translation>נא לציין את הכתובת הפומבית שלך</translation>
-    </message>
-    <message>
-        <source>Accept command line and JSON-RPC commands</source>
-        <translation>קבלת פקודות משורת הפקודה ומ־JSON-RPC</translation>
-    </message>
-    <message>
-        <source>Error: A fatal internal error occurred, see debug.log for details</source>
-        <translation>שגיאה: סניה קלמה קריטית פנימית קרטה, פנה ל debug.log לפרטים</translation>
-    </message>
-    <message>
-        <source>Run in the background as a daemon and accept commands</source>
-        <translation>ריצה כסוכן ברקע וקבלת פקודות</translation>
-    </message>
-    <message>
-        <source>Accept connections from outside (default: 1 if no -proxy or -connect)</source>
-        <translation>קבלת חיבורים מבחוץ (בררת מחדל: 1 ללא ‎-proxy או ‎-connect)</translation>
-    </message>
-    <message>
-        <source>Bitcoin Core</source>
-        <translation>ליבת ביטקוין</translation>
-    </message>
-    <message>
-        <source>The %s developers</source>
-        <translation>ה %s מפתחים</translation>
-    </message>
-    <message>
-        <source>Bind to given address and always listen on it. Use [host]:port notation for IPv6</source>
-        <translation>להתאגד לכתובת נתונה להאזין לה תמיד. יש להשתמש בצורה ‎[host]:port עבור IPv6.</translation>
-    </message>
-    <message>
-        <source>Delete all wallet transactions and only recover those parts of the blockchain through -rescan on startup</source>
-        <translation>מחיקת כל העברות הארנק ולשחזר רק את החלקים המסוימים בשרשרת המקטעים באמצעות ‎-rescan עם ההפעלה</translation>
-    </message>
-    <message>
-        <source>Execute command when a wallet transaction changes (%s in cmd is replaced by TxID)</source>
-        <translation>ביצוע פקודה כאשר העברה בארנק משתנה (%s ב־cmd יוחלף ב־TxID)</translation>
-    </message>
-    <message>
-        <source>This is a pre-release test build - use at your own risk - do not use for mining or merchant applications</source>
-        <translation>זוהי בניית ניסיון טרום-שחרור - השימוש בה על אחריותך - אין להשתמש לצורך כריה או יישומי מסחר</translation>
-    </message>
-    <message>
-<<<<<<< HEAD
-        <source>Unable to bind to %s on this computer. Zetacoin Core is probably already running.</source>
-        <translation>לא ניתן להתאגד אל %s במחשב זה. כנראה שליבת ביטקוין כבר פועלת.</translation>
-    </message>
-    <message>
-=======
->>>>>>> 0d719145
-        <source>Warning: The network does not appear to fully agree! Some miners appear to be experiencing issues.</source>
-        <translation>אזהרה: נראה שלא כל הרשת מסכימה! נראה שישנם כורים שנתקלים בבעיות.</translation>
-    </message>
-    <message>
-        <source>Warning: We do not appear to fully agree with our peers! You may need to upgrade, or other nodes may need to upgrade.</source>
-        <translation>אזהרה: נראה שישנה אי־הסכמה בינינו לבין שאר העמיתים שלנו! יתכן שעדיף לשדרג או שכל שאר העמיתים צריכים לשדרג.</translation>
-    </message>
-    <message>
-        <source>&lt;category&gt; can be:</source>
-        <translation>&lt;קטגוריה&gt; יכולה להיות:</translation>
-    </message>
-    <message>
-        <source>Block creation options:</source>
-        <translation>אפשרויות יצירת מקטע:</translation>
-    </message>
-    <message>
-        <source>Change index out of range</source>
-        <translation>אינדקס העודף מחוץ לתחום</translation>
-    </message>
-    <message>
-        <source>Connect only to the specified node(s)</source>
-        <translation>התחבר רק לצמתים המצוינים</translation>
-    </message>
-    <message>
-        <source>Connection options:</source>
-        <translation>הגדרות חיבור:</translation>
-    </message>
-    <message>
-        <source>Corrupted block database detected</source>
-        <translation>התגלה מסד נתוני מקטעים לא תקין</translation>
-    </message>
-    <message>
-        <source>Debugging/Testing options:</source>
-        <translation>אפשרויות ניפוי/בדיקה:</translation>
-    </message>
-    <message>
-        <source>Do not load the wallet and disable wallet RPC calls</source>
-        <translation>לא לטעון את הארנק ולנטרל קריאות RPC</translation>
-    </message>
-    <message>
-        <source>Do you want to rebuild the block database now?</source>
-        <translation>האם לבנות מחדש את מסד נתוני המקטעים?</translation>
-    </message>
-    <message>
-        <source>Error initializing block database</source>
-        <translation>שגיאה באתחול מסד נתוני המקטעים</translation>
-    </message>
-    <message>
-        <source>Error initializing wallet database environment %s!</source>
-        <translation>שגיאה באתחול סביבת מסד נתוני הארנקים %s!</translation>
-    </message>
-    <message>
-        <source>Error loading %s</source>
-        <translation>שגיאה בטעינת %s</translation>
-    </message>
-    <message>
-        <source>Error loading block database</source>
-        <translation>שגיאה בטעינת מסד נתוני המקטעים</translation>
-    </message>
-    <message>
-        <source>Error opening block database</source>
-        <translation>שגיאה בטעינת מסד נתוני המקטעים</translation>
-    </message>
-    <message>
-        <source>Error: Disk space is low!</source>
-        <translation>שגיאה: מעט מקום פנוי בכונן!</translation>
-    </message>
-    <message>
-        <source>Failed to listen on any port. Use -listen=0 if you want this.</source>
-        <translation>האזנה נכשלה בכל פורט. השתמש ב- -listen=0 אם ברצונך בכך.</translation>
-    </message>
-    <message>
-        <source>Importing...</source>
-        <translation>מתבצע יבוא…</translation>
-    </message>
-    <message>
-        <source>Incorrect or no genesis block found. Wrong datadir for network?</source>
-        <translation>מקטע הפתיח הוא שגוי או לא נמצא. תיקיית נתונים שגויה עבור הרשת?</translation>
-    </message>
-    <message>
-        <source>Invalid -onion address: '%s'</source>
-        <translation>כתובת onion- שגויה: '%s'</translation>
-    </message>
-    <message>
-        <source>Loading banlist...</source>
-        <translation>טוען רשימת חסומים...</translation>
-    </message>
-    <message>
-        <source>Not enough file descriptors available.</source>
-        <translation>אין מספיק מידע על הקובץ</translation>
-    </message>
-    <message>
-        <source>Only connect to nodes in network &lt;net&gt; (ipv4, ipv6 or onion)</source>
-        <translation>תמיד להתחבר למפרקים ברשת &lt;net&gt;‏ (ipv4,‏ ipv6 או onion)</translation>
-    </message>
-    <message>
-        <source>Print version and exit</source>
-        <translation>הדפס גירסא וצא</translation>
-    </message>
-    <message>
-        <source>Set database cache size in megabytes (%d to %d, default: %d)</source>
-        <translation>הגדרת גודל מטמון מסדי הנתונים במגה בתים (%d עד %d, בררת מחדל: %d)</translation>
-    </message>
-    <message>
-        <source>Set maximum block size in bytes (default: %d)</source>
-        <translation>הגדרת קובץ מקטע מרבי בבתים (בררת מחדל: %d)</translation>
-    </message>
-    <message>
-        <source>Specify wallet file (within data directory)</source>
-        <translation>ציון קובץ ארנק (בתוך תיקיית הנתונים)</translation>
-    </message>
-    <message>
-        <source>Verifying blocks...</source>
-        <translation>המקטעים מאומתים…</translation>
-    </message>
-    <message>
-        <source>Verifying wallet...</source>
-        <translation>הארנק מאומת…</translation>
-    </message>
-    <message>
-        <source>Wallet %s resides outside data directory %s</source>
-        <translation>הארנק %s יושב מחוץ לתיקיית הנתונים %s</translation>
-    </message>
-    <message>
-        <source>Wallet debugging/testing options:</source>
-        <translation>אפשרות דיבוג/בדיקת ארנק:</translation>
-    </message>
-    <message>
-        <source>Wallet options:</source>
-        <translation>אפשרויות הארנק:</translation>
-    </message>
-    <message>
-        <source>Execute command when a relevant alert is received or we see a really long fork (%s in cmd is replaced by message)</source>
-        <translation>הרץ פקודה כאשר ההתראה הרלוונטית מתקבלת או כשאנחנו עדים לפיצול ארוך מאוד (%s בשורת הפקודה יוחלף ע"י ההודעה)</translation>
-    </message>
-    <message>
-        <source>The transaction amount is too small to send after the fee has been deducted</source>
-        <translation>סכום העברה נמוך מדי לשליחה אחרי גביית העמלה</translation>
-    </message>
-    <message>
-        <source>Connect through SOCKS5 proxy</source>
-        <translation>התחברות דרך מתווך SOCKS5</translation>
-    </message>
-    <message>
-<<<<<<< HEAD
-        <source>Copyright (C) 2009-%i The Zetacoin Core Developers</source>
-        <translation>כל הזכויות שמורות (C)‏ 2009‏-%i מתכנתי ליבת ביטקוין</translation>
-    </message>
-    <message>
-        <source>Error loading wallet.dat: Wallet requires newer version of Zetacoin Core</source>
-        <translation>אירעה שגיאה בטעינת wallet.dat: הארנק דורש גרסה חדשה יותר של ליבת ביטקוין</translation>
-    </message>
-    <message>
-=======
->>>>>>> 0d719145
-        <source>Information</source>
-        <translation>מידע</translation>
-    </message>
-    <message>
-<<<<<<< HEAD
-        <source>Initialization sanity check failed. Zetacoin Core is shutting down.</source>
-        <translation>בדיקת התקינות ההתחלתית נכשלה. ליבת ביטקוין תיסגר כעת.</translation>
-    </message>
-    <message>
-        <source>Invalid amount for -maxtxfee=&lt;amount&gt;: '%s'</source>
-        <translation>כמות לא תקינה עבור -maxtxfee=&lt;amount&gt;: '%s'</translation>
-    </message>
-    <message>
-        <source>Invalid amount for -minrelaytxfee=&lt;amount&gt;: '%s'</source>
-        <translation>כמות לא תקינה עבור -paytxfee=&lt;amount&gt;: '%s'</translation>
-    </message>
-    <message>
-        <source>Invalid amount for -mintxfee=&lt;amount&gt;: '%s'</source>
-        <translation>כמות לא תקינה עבור ‎-mintxfee=&lt;amount&gt;‎:‏ '%s'</translation>
-    </message>
-    <message>
-=======
->>>>>>> 0d719145
-        <source>Invalid amount for -paytxfee=&lt;amount&gt;: '%s' (must be at least %s)</source>
-        <translation>כמות לא תקינה עבור ‎-paytxfee=&lt;amount&gt;‎:‏ '%s' (חייבת להיות לפחות %s)</translation>
-    </message>
-    <message>
-        <source>Invalid netmask specified in -whitelist: '%s'</source>
-        <translation>מסכת הרשת שצוינה עם ‎-whitelist שגויה: '%s'</translation>
-    </message>
-    <message>
-        <source>Need to specify a port with -whitebind: '%s'</source>
-        <translation>עליך לציין פתחה עם ‎-whitebind:‏ '%s'</translation>
-    </message>
-    <message>
-        <source>Node relay options:</source>
-        <translation>אפשרויות ממסר מפרק:</translation>
-    </message>
-    <message>
-        <source>RPC server options:</source>
-        <translation>הגדרות שרת RPC</translation>
-    </message>
-    <message>
-        <source>Send trace/debug info to console instead of debug.log file</source>
-        <translation>שלח מידע דיבאג ועקבה לקונסולה במקום לקובץ debug.log</translation>
-    </message>
-    <message>
-        <source>Show all debugging options (usage: --help -help-debug)</source>
-        <translation>הצגת כל אפשרויות הניפוי (שימוש: ‎--help -help-debug)</translation>
-    </message>
-    <message>
-        <source>Shrink debug.log file on client startup (default: 1 when no -debug)</source>
-        <translation>כיווץ הקובץ debug.log בהפעלת הלקוח (בררת מחדל: 1 ללא ‎-debug)</translation>
-    </message>
-    <message>
-        <source>Signing transaction failed</source>
-        <translation>החתימה על ההעברה נכשלה</translation>
-    </message>
-    <message>
-        <source>The transaction amount is too small to pay the fee</source>
-        <translation>סכום ההעברה נמוך מכדי לשלם את העמלה</translation>
-    </message>
-    <message>
-        <source>This is experimental software.</source>
-        <translation>זוהי תכנית נסיונית.</translation>
-    </message>
-    <message>
-        <source>Transaction amount too small</source>
-        <translation>סכום ההעברה קטן מדי</translation>
-    </message>
-    <message>
-        <source>Transaction amounts must be positive</source>
-        <translation>סכומי ההעברות חייבים להיות חיוביים</translation>
-    </message>
-    <message>
-        <source>Transaction too large for fee policy</source>
-        <translation>ההעברה גבוהה מדי עבור מדיניות העמלות</translation>
-    </message>
-    <message>
-        <source>Transaction too large</source>
-        <translation>סכום ההעברה גדול מדי</translation>
-    </message>
-    <message>
-        <source>Unable to bind to %s on this computer (bind returned error %s)</source>
-        <translation>לא ניתן להתאגד עם הפתחה %s במחשב זה (פעולת האיגוד החזירה את השגיאה %s)</translation>
-    </message>
-    <message>
-        <source>Upgrade wallet to latest format on startup</source>
-        <translation>עדכן ארק לפורמט העדכני בהפעלה</translation>
-    </message>
-    <message>
-<<<<<<< HEAD
-        <source>Wallet needed to be rewritten: restart Zetacoin Core to complete</source>
-        <translation>יש לכתוב את הארנק מחדש: נא להפעיל את ליבת ביטקוין מחדש כדי להשלים את הפעולה</translation>
-=======
-        <source>Username for JSON-RPC connections</source>
-        <translation>שם משתמש לחיבורי JSON-RPC</translation>
->>>>>>> 0d719145
-    </message>
-    <message>
-        <source>Warning</source>
-        <translation>אזהרה</translation>
-    </message>
-    <message>
-        <source>Password for JSON-RPC connections</source>
-        <translation>ססמה לחיבורי JSON-RPC</translation>
-    </message>
-    <message>
-        <source>Execute command when the best block changes (%s in cmd is replaced by block hash)</source>
-        <translation>יש לבצע פקודה זו כשהמקטע הטוב ביותר משתנה (%s בפקודה יוחלף בגיבוב המקטע)</translation>
-    </message>
-    <message>
-        <source>Allow DNS lookups for -addnode, -seednode and -connect</source>
-        <translation>הפעלת בדיקת DNS עבור ‎-addnode,‏ ‎-seednode ו־‎-connect</translation>
-    </message>
-    <message>
-        <source>Loading addresses...</source>
-        <translation>הכתובות בטעינה…</translation>
-    </message>
-    <message>
-        <source>(default: %s)</source>
-        <translation>(ברירת מחדל: %s)</translation>
-    </message>
-    <message>
-        <source>Invalid -proxy address: '%s'</source>
-        <translation>כתובת ‎-proxy לא תקינה: '%s'</translation>
-    </message>
-    <message>
-        <source>Unknown network specified in -onlynet: '%s'</source>
-        <translation>רשת לא ידועה צוינה דרך ‎-onlynet:‏ '%s'</translation>
-    </message>
-    <message>
-        <source>Insufficient funds</source>
-        <translation>אין מספיק כספים</translation>
-    </message>
-    <message>
-        <source>Loading block index...</source>
-        <translation>מפתח המקטעים נטען…</translation>
-    </message>
-    <message>
-        <source>Add a node to connect to and attempt to keep the connection open</source>
-        <translation>הוספת מפרק להתחברות ולנסות לשמור על החיבור פתוח</translation>
-    </message>
-    <message>
-        <source>Loading wallet...</source>
-        <translation>הארנק בטעינה…</translation>
-    </message>
-    <message>
-        <source>Cannot downgrade wallet</source>
-        <translation>לא ניתן להחזיר את גרסת הארנק</translation>
-    </message>
-    <message>
-        <source>Cannot write default address</source>
-        <translation>לא ניתן לכתוב את כתובת בררת המחדל</translation>
-    </message>
-    <message>
-        <source>Rescanning...</source>
-        <translation>סריקה מחדש…</translation>
-    </message>
-    <message>
-        <source>Done loading</source>
-        <translation>טעינה הושלמה</translation>
-    </message>
-    <message>
-        <source>Error</source>
-        <translation>שגיאה</translation>
-    </message>
 </context>
 </TS>