<?xml version="1.0" encoding="utf-8"?>
<!DOCTYPE TS>
<TS version="2.0" language="de">
<defaultcodec>UTF-8</defaultcodec>
<context>
    <name>AboutDialog</name>
    <message>
        <location filename="../forms/aboutdialog.ui" line="14"/>
        <source>About Bitcoin</source>
        <translation>Über Bitcoin</translation>
    </message>
    <message>
        <location filename="../forms/aboutdialog.ui" line="53"/>
        <source>&lt;b&gt;Bitcoin&lt;/b&gt; version</source>
        <translation>&lt;b&gt;Bitcoin&lt;/b&gt; Version</translation>
    </message>
    <message>
        <location filename="../forms/aboutdialog.ui" line="91"/>
        <source>Copyright © 2009-2012 Bitcoin Developers

This is experimental software.

Distributed under the MIT/X11 software license, see the accompanying file license.txt or http://www.opensource.org/licenses/mit-license.php.

This product includes software developed by the OpenSSL Project for use in the OpenSSL Toolkit (http://www.openssl.org/) and cryptographic software written by Eric Young (eay@cryptsoft.com) and UPnP software written by Thomas Bernard.</source>
        <translation>Copyright © 2009-2012 Bitcoin Entwickler

Dies ist experimentelle Software.

Veröffentlicht unter der MIT/X11 Software-Lizenz, siehe beiligende Datei license.txt oder http://www.opensource.org/licenses/mit-license.php.

Dieses Produkt enthält Software, die vom OpenSSL Projekt zur Verwendung im OpenSSL Toolkit (http://www.openssl.org/) entwickelt wurde, sowie kryptographische Software geschrieben von Eric Young (eay@cryptsoft.com) und UPnP Software geschrieben von Thomas Bernard.</translation>
    </message>
</context>
<context>
    <name>AddressBookPage</name>
    <message>
        <location filename="../forms/addressbookpage.ui" line="14"/>
        <source>Address Book</source>
        <translation>Adressbuch</translation>
    </message>
    <message>
        <location filename="../forms/addressbookpage.ui" line="20"/>
        <source>These are your Bitcoin addresses for receiving payments.  You may want to give a different one to each sender so you can keep track of who is paying you.</source>
        <translation>Dies sind Ihre Bitcoin-Adressen zum Empfangen von Zahlungen. Es steht Ihnen frei, jedem Absender eine Andere mitzuteilen, um einen besseren Überblick über eingehende Zahlungen zu erhalten.</translation>
    </message>
    <message>
        <location filename="../forms/addressbookpage.ui" line="33"/>
        <source>Double-click to edit address or label</source>
        <translation>Doppelklicken, um die Adresse oder die Bezeichnung zu bearbeiten</translation>
    </message>
    <message>
        <location filename="../forms/addressbookpage.ui" line="57"/>
        <source>Create a new address</source>
        <translation>Eine neue Adresse erstellen</translation>
    </message>
    <message>
        <location filename="../forms/addressbookpage.ui" line="60"/>
        <source>&amp;New Address...</source>
        <translation>&amp;Neue Adresse</translation>
    </message>
    <message>
        <location filename="../forms/addressbookpage.ui" line="71"/>
        <source>Copy the currently selected address to the system clipboard</source>
        <translation>Ausgewählte Adresse in die Zwischenablage kopieren</translation>
    </message>
    <message>
        <location filename="../forms/addressbookpage.ui" line="74"/>
        <source>&amp;Copy to Clipboard</source>
        <translation>In die Zwischenablage &amp;kopieren</translation>
    </message>
    <message>
        <location filename="../forms/addressbookpage.ui" line="85"/>
        <source>Show &amp;QR Code</source>
        <translation>&amp;QR-Code anzeigen</translation>
    </message>
    <message>
        <location filename="../forms/addressbookpage.ui" line="99"/>
        <source>Sign &amp;Message</source>
        <translation>&amp;Nachricht signieren...</translation>
    </message>
    <message>
        <location filename="../forms/addressbookpage.ui" line="113"/>
        <source>&amp;Delete</source>
        <translation>&amp;Löschen</translation>
    </message>
    <message>
        <location filename="../forms/addressbookpage.ui" line="96"/>
        <source>Sign a message to prove you own this address</source>
        <translation>Eine Nachricht signieren, um den Besitz einer Adresse zu beweisen</translation>
    </message>
    <message>
        <location filename="../forms/addressbookpage.ui" line="110"/>
        <source>Delete the currently selected address from the list. Only sending addresses can be deleted.</source>
        <translation>Die ausgewählte Adresse aus der Liste entfernen. Sie können nur Zahlungsadressen entfernen.</translation>
    </message>
    <message>
        <location filename="../addressbookpage.cpp" line="66"/>
        <source>Copy label</source>
        <translation>Bezeichnung kopieren</translation>
    </message>
    <message>
        <location filename="../addressbookpage.cpp" line="68"/>
        <source>Delete</source>
        <translation>Löschen</translation>
    </message>
    <message>
        <location filename="../addressbookpage.cpp" line="286"/>
        <source>Comma separated file (*.csv)</source>
        <translation>Kommagetrennte Datei (*.csv)</translation>
    </message>
    <message>
        <location filename="../addressbookpage.cpp" line="299"/>
        <source>Could not write to file %1.</source>
        <translation>Konnte nicht in Datei %1 schreiben.</translation>
    </message>
    <message>
        <location filename="../addressbookpage.cpp" line="65"/>
        <source>Copy address</source>
        <translation>Adresse kopieren</translation>
    </message>
    <message>
        <location filename="../addressbookpage.cpp" line="67"/>
        <source>Edit</source>
        <translation>Bearbeiten</translation>
    </message>
    <message>
        <location filename="../addressbookpage.cpp" line="285"/>
        <source>Export Address Book Data</source>
        <translation>Adressbuch exportieren</translation>
    </message>
    <message>
        <location filename="../addressbookpage.cpp" line="299"/>
        <source>Error exporting</source>
        <translation>Fehler beim Exportieren</translation>
    </message>
</context>
<context>
    <name>AddressTableModel</name>
    <message>
        <location filename="../addresstablemodel.cpp" line="114"/>
        <source>(no label)</source>
        <translation>(keine Bezeichnung)</translation>
    </message>
    <message>
        <location filename="../addresstablemodel.cpp" line="78"/>
        <source>Address</source>
        <translation>Adresse</translation>
    </message>
    <message>
        <location filename="../addresstablemodel.cpp" line="78"/>
        <source>Label</source>
        <translation>Bezeichnung</translation>
    </message>
</context>
<context>
    <name>AskPassphraseDialog</name>
    <message>
<<<<<<< HEAD
        <location filename="../askpassphrasedialog.cpp" line="38"/>
        <source>This operation needs your wallet passphrase to unlock the wallet.</source>
        <translation>Dieser Vorgang benötigt Ihre Passphrase um die Brieftasche zu entsperren.</translation>
=======
        <location filename="../askpassphrasedialog.cpp" line="127"/>
        <source>Wallet encryption failed due to an internal error. Your wallet was not encrypted.</source>
        <translation>Die Verschlüsselung der Brieftasche ist aufgrund eines internen Fehlers fehlgeschlagen. Ihre Brieftasche wurde nicht verschlüsselt.</translation>
    </message>
    <message>
        <location filename="../forms/askpassphrasedialog.ui" line="47"/>
        <source>Enter passphrase</source>
        <translation>Passphrase eingeben</translation>
>>>>>>> 38297ba9
    </message>
    <message>
        <location filename="../forms/askpassphrasedialog.ui" line="94"/>
        <source>TextLabel</source>
        <translation>Textbezeichnung</translation>
    </message>
    <message>
        <location filename="../forms/askpassphrasedialog.ui" line="75"/>
        <source>Repeat new passphrase</source>
        <translation>Neue Passphrase wiederholen</translation>
    </message>
    <message>
        <location filename="../askpassphrasedialog.cpp" line="161"/>
        <source>Wallet passphrase was successfully changed.</source>
        <translation>Die Passphrase der Brieftasche wurde erfolgreich geändert.</translation>
    </message>
    <message>
<<<<<<< HEAD
        <location filename="../askpassphrasedialog.cpp" line="46"/>
        <source>This operation needs your wallet passphrase to decrypt the wallet.</source>
        <translation>Dieser Vorgang benötigt Ihre Passphrase um die Brieftasche zu entschlüsseln.</translation>
=======
        <location filename="../askpassphrasedialog.cpp" line="156"/>
        <source>Wallet decryption failed</source>
        <translation>Entschlüsselung der Brieftasche fehlgeschlagen</translation>
>>>>>>> 38297ba9
    </message>
    <message>
        <location filename="../askpassphrasedialog.cpp" line="35"/>
        <source>Encrypt wallet</source>
        <translation>Brieftasche verschlüsseln</translation>
    </message>
    <message>
        <location filename="../forms/askpassphrasedialog.ui" line="61"/>
        <source>New passphrase</source>
        <translation>Neue Passphrase</translation>
    </message>
    <message>
        <location filename="../forms/askpassphrasedialog.ui" line="26"/>
        <source>Dialog</source>
        <translation>Dialog</translation>
    </message>
    <message>
        <location filename="../askpassphrasedialog.cpp" line="111"/>
        <location filename="../askpassphrasedialog.cpp" line="160"/>
        <source>Wallet encrypted</source>
        <translation>Brieftasche verschlüsselt</translation>
    </message>
    <message>
        <location filename="../forms/askpassphrasedialog.ui" line="47"/>
        <source>Enter passphrase</source>
        <translation>Passphrase eingeben</translation>
    </message>
    <message>
        <location filename="../askpassphrasedialog.cpp" line="43"/>
        <source>Unlock wallet</source>
        <translation>Brieftasche entsperren</translation>
    </message>
    <message>
        <location filename="../askpassphrasedialog.cpp" line="51"/>
        <source>Decrypt wallet</source>
        <translation>Brieftasche entschlüsseln</translation>
    </message>
    <message>
        <location filename="../askpassphrasedialog.cpp" line="54"/>
        <source>Change passphrase</source>
        <translation>Passphrase ändern</translation>
    </message>
    <message>
        <location filename="../askpassphrasedialog.cpp" line="55"/>
        <source>Enter the old and new passphrase to the wallet.</source>
        <translation>Geben Sie die alte und die neue Passphrase der Brieftasche ein.</translation>
    </message>
    <message>
<<<<<<< HEAD
        <location filename="../askpassphrasedialog.cpp" line="102"/>
        <source>WARNING: If you encrypt your wallet and lose your passphrase, you will &lt;b&gt;LOSE ALL OF YOUR BITCOINS&lt;/b&gt;!
Are you sure you wish to encrypt your wallet?</source>
        <translation>WARNUNG: Wenn Sie Ihre Brieftasche verschlüsseln und Ihre Passphrase verlieren, werden Sie &lt;b&gt;ALLE IHRE BITCOINS VERLIEREN&lt;/b&gt;!&lt;br&gt;&lt;br&gt;Sind Sie sich sicher, dass Sie Ihre Brieftasche verschlüsseln möchten?</translation>
    </message>
    <message>
        <location filename="../askpassphrasedialog.cpp" line="112"/>
        <source>Bitcoin will close now to finish the encryption process. Remember that encrypting your wallet cannot fully protect your bitcoins from being stolen by malware infecting your computer.</source>
        <translation>Bitcoin wird jetzt beendet, um den Verschlüsselungsprozess abzuschließen. Bitte beachten Sie, dass die Verschlüsselung Ihrer Brieftasche nicht vollständig vor Diebstahl Ihrer Bitcoins durch Schadsoftware schützt, die Ihren Computer befällt.</translation>
    </message>
    <message>
        <location filename="../askpassphrasedialog.cpp" line="118"/>
        <source>Wallet encryption failed due to an internal error. Your wallet was not encrypted.</source>
        <translation>Die Verschlüsselung der Brieftasche ist aufgrund eines internen Fehlers fehlgeschlagen. Ihre Brieftasche wurde nicht verschlüsselt.</translation>
=======
        <location filename="../askpassphrasedialog.cpp" line="101"/>
        <source>Confirm wallet encryption</source>
        <translation>Verschlüsselung der Brieftasche bestätigen</translation>
    </message>
    <message>
        <location filename="../askpassphrasedialog.cpp" line="117"/>
        <source>IMPORTANT: Any previous backups you have made of your wallet file should be replaced with the newly generated, encrypted wallet file. For security reasons, previous backups of the unencrypted wallet file will become useless as soon as you start using the new, encrypted wallet.</source>
        <translation type="unfinished"></translation>
    </message>
    <message>
        <location filename="../askpassphrasedialog.cpp" line="126"/>
        <location filename="../askpassphrasedialog.cpp" line="133"/>
        <location filename="../askpassphrasedialog.cpp" line="175"/>
        <location filename="../askpassphrasedialog.cpp" line="181"/>
        <source>Wallet encryption failed</source>
        <translation>Verschlüsselung der Brieftasche fehlgeschlagen</translation>
    </message>
    <message>
        <location filename="../askpassphrasedialog.cpp" line="134"/>
        <location filename="../askpassphrasedialog.cpp" line="182"/>
        <source>The supplied passphrases do not match.</source>
        <translation>Die eingegebenen Passphrasen stimmen nicht überein.</translation>
    </message>
    <message>
        <location filename="../askpassphrasedialog.cpp" line="146"/>
        <location filename="../askpassphrasedialog.cpp" line="157"/>
        <location filename="../askpassphrasedialog.cpp" line="176"/>
        <source>The passphrase entered for the wallet decryption was incorrect.</source>
        <translation>Die eingegebene Passphrase zum Entschlüsseln der Brieftasche war nicht korrekt.</translation>
    </message>
    <message>
        <location filename="../askpassphrasedialog.cpp" line="111"/>
        <location filename="../askpassphrasedialog.cpp" line="169"/>
        <source>Wallet encrypted</source>
        <translation>Brieftasche verschlüsselt</translation>
    </message>
    <message>
        <location filename="../askpassphrasedialog.cpp" line="170"/>
        <source>Wallet passphrase was successfully changed.</source>
        <translation>Die Passphrase der Brieftasche wurde erfolgreich geändert.</translation>
>>>>>>> 38297ba9
    </message>
    <message>
        <location filename="../askpassphrasedialog.cpp" line="217"/>
        <location filename="../askpassphrasedialog.cpp" line="241"/>
        <source>Warning: The Caps Lock key is on.</source>
        <translation>Warnung: Die Feststelltaste ist aktiviert.</translation>
    </message>
    <message>
        <location filename="../askpassphrasedialog.cpp" line="34"/>
        <source>Enter the new passphrase to the wallet.&lt;br/&gt;Please use a passphrase of &lt;b&gt;10 or more random characters&lt;/b&gt;, or &lt;b&gt;eight or more words&lt;/b&gt;.</source>
        <translation>Geben Sie die neue Passphrase für die Brieftasche ein.&lt;br&gt;Bitte benutzen Sie eine Passphrase bestehend aus &lt;b&gt;10 oder mehr zufälligen Zeichen&lt;/b&gt; oder &lt;b&gt;8 oder mehr Wörtern&lt;/b&gt;.</translation>
    </message>
    <message>
        <location filename="../askpassphrasedialog.cpp" line="125"/>
        <location filename="../askpassphrasedialog.cpp" line="173"/>
        <source>The supplied passphrases do not match.</source>
        <translation>Die eingegebenen Passphrasen stimmen nicht überein.</translation>
    </message>
    <message>
        <location filename="../askpassphrasedialog.cpp" line="117"/>
        <location filename="../askpassphrasedialog.cpp" line="124"/>
        <location filename="../askpassphrasedialog.cpp" line="166"/>
        <location filename="../askpassphrasedialog.cpp" line="172"/>
        <source>Wallet encryption failed</source>
        <translation>Verschlüsselung der Brieftasche fehlgeschlagen</translation>
    </message>
    <message>
<<<<<<< HEAD
        <location filename="../askpassphrasedialog.cpp" line="101"/>
        <source>Confirm wallet encryption</source>
        <translation>Verschlüsselung der Brieftasche bestätigen</translation>
=======
        <location filename="../askpassphrasedialog.cpp" line="113"/>
        <source>Bitcoin will close now to finish the encryption process. Remember that encrypting your wallet cannot fully protect your bitcoins from being stolen by malware infecting your computer.</source>
        <translation>Bitcoin wird jetzt beendet, um den Verschlüsselungsprozess abzuschließen. Bitte beachten Sie, dass die Verschlüsselung Ihrer Brieftasche nicht vollständig vor Diebstahl Ihrer Bitcoins durch Schadsoftware schützt, die Ihren Computer befällt.</translation>
>>>>>>> 38297ba9
    </message>
    <message>
        <location filename="../askpassphrasedialog.cpp" line="145"/>
        <source>Wallet unlock failed</source>
        <translation>Entsperrung der Brieftasche fehlgeschlagen</translation>
    </message>
    <message>
        <location filename="../askpassphrasedialog.cpp" line="137"/>
        <location filename="../askpassphrasedialog.cpp" line="148"/>
        <location filename="../askpassphrasedialog.cpp" line="167"/>
        <source>The passphrase entered for the wallet decryption was incorrect.</source>
        <translation>Die eingegebene Passphrase zum Entschlüsseln der Brieftasche war nicht korrekt.</translation>
    </message>
    <message>
        <location filename="../askpassphrasedialog.cpp" line="147"/>
        <source>Wallet decryption failed</source>
        <translation>Entschlüsselung der Brieftasche fehlgeschlagen</translation>
    </message>
</context>
<context>
    <name>BitcoinGUI</name>
    <message>
        <location filename="../bitcoingui.cpp" line="185"/>
        <source>&amp;Overview</source>
        <translation>&amp;Übersicht</translation>
    </message>
    <message>
        <location filename="../bitcoingui.cpp" line="191"/>
        <source>&amp;Transactions</source>
        <translation>&amp;Transaktionen</translation>
    </message>
    <message>
        <location filename="../bitcoingui.cpp" line="192"/>
        <source>Browse transaction history</source>
        <translation>Transaktionsverlauf durchsehen</translation>
    </message>
    <message>
        <location filename="../bitcoingui.cpp" line="197"/>
        <source>&amp;Address Book</source>
        <translation>&amp;Adressbuch</translation>
    </message>
    <message>
        <location filename="../bitcoingui.cpp" line="204"/>
        <source>Show the list of addresses for receiving payments</source>
        <translation>Liste der Empfangsadressen anzeigen</translation>
    </message>
    <message>
        <location filename="../bitcoingui.cpp" line="203"/>
        <source>&amp;Receive coins</source>
        <translation>Bitcoins &amp;empfangen</translation>
    </message>
    <message>
        <location filename="../bitcoingui.cpp" line="235"/>
        <source>E&amp;xit</source>
        <translation>&amp;Beenden</translation>
    </message>
    <message>
        <location filename="../bitcoingui.cpp" line="242"/>
        <source>About &amp;Qt</source>
        <translation>Über &amp;Qt</translation>
    </message>
    <message>
        <location filename="../bitcoingui.cpp" line="209"/>
        <source>&amp;Send coins</source>
        <translation>Bitcoins &amp;überweisen</translation>
    </message>
    <message>
        <location filename="../bitcoingui.cpp" line="255"/>
        <source>&amp;Backup Wallet</source>
        <translation>Brieftasche &amp;sichern...</translation>
    </message>
    <message>
        <location filename="../bitcoingui.cpp" line="236"/>
        <source>Quit application</source>
        <translation>Anwendung beenden</translation>
    </message>
    <message>
        <location filename="../bitcoingui.cpp" line="240"/>
        <source>Show information about Bitcoin</source>
        <translation>Informationen über Bitcoin anzeigen</translation>
    </message>
    <message>
        <location filename="../bitcoingui.cpp" line="243"/>
        <source>Show information about Qt</source>
        <translation>Informationen über Qt anzeigen</translation>
    </message>
    <message>
        <location filename="../bitcoingui.cpp" line="210"/>
        <source>Send coins to a bitcoin address</source>
        <translation>Bitcoins an eine Bitcoin-Adresse überweisen</translation>
    </message>
    <message>
        <location filename="../bitcoingui.cpp" line="638"/>
        <source>Sending...</source>
        <translation>Transaktionsgebühr bestätigen</translation>
    </message>
    <message>
        <location filename="../bitcoingui.cpp" line="245"/>
        <source>&amp;Options...</source>
        <translation>&amp;Erweiterte Einstellungen...</translation>
    </message>
    <message>
        <location filename="../bitcoingui.cpp" line="250"/>
        <source>&amp;Export...</source>
        <translation>&amp;Exportieren...</translation>
    </message>
    <message>
        <location filename="../bitcoingui.cpp" line="251"/>
        <source>Export the data in the current tab to a file</source>
        <translation>Daten der aktuellen Ansicht in eine Datei exportieren</translation>
    </message>
    <message>
        <location filename="../bitcoingui.cpp" line="303"/>
        <source>Tabs toolbar</source>
        <translation>Registerkartenleiste</translation>
    </message>
    <message>
        <location filename="../bitcoingui.cpp" line="248"/>
        <source>Show/Hide &amp;Bitcoin</source>
        <translation>Zeige/Verstecke &amp;Bitcoin</translation>
    </message>
    <message>
        <location filename="../bitcoingui.cpp" line="249"/>
        <source>Show or hide the Bitcoin window</source>
        <translation>Zeige oder verstecke das Bitcoin Fenster</translation>
    </message>
    <message>
        <location filename="../bitcoingui.cpp" line="281"/>
        <source>&amp;File</source>
        <translation>&amp;Datei</translation>
    </message>
    <message>
        <location filename="../bitcoingui.cpp" line="253"/>
        <source>Encrypt or decrypt wallet</source>
        <translation>Brieftasche ent- oder verschlüsseln</translation>
    </message>
    <message>
        <location filename="../bitcoingui.cpp" line="71"/>
        <source>Bitcoin Wallet</source>
        <translation>Bitcoin-Brieftasche</translation>
    </message>
    <message>
        <location filename="../bitcoingui.cpp" line="186"/>
        <source>Show general overview of wallet</source>
        <translation>Allgemeine Übersicht der Brieftasche anzeigen</translation>
    </message>
    <message>
        <location filename="../bitcoingui.cpp" line="296"/>
        <source>&amp;Help</source>
        <translation>&amp;Hilfe</translation>
    </message>
    <message>
        <location filename="../bitcoingui.cpp" line="826"/>
        <source>Backup Failed</source>
        <translation>Sicherung der Brieftasche fehlgeschlagen</translation>
    </message>
    <message>
        <location filename="../bitcoingui.cpp" line="826"/>
        <source>There was an error trying to save the wallet data to the new location.</source>
        <translation>Fehler beim Abspeichern der Sicherungskopie der Brieftasche.</translation>
    </message>
    <message>
        <location filename="../bitcoingui.cpp" line="391"/>
        <source>Bitcoin client</source>
        <translation>Bitcoin Client</translation>
    </message>
    <message>
        <location filename="../bitcoingui.cpp" line="216"/>
        <source>Prove you control an address</source>
        <translation>Beweisen Sie die Kontrolle einer Adresse</translation>
    </message>
    <message>
        <location filename="../bitcoingui.cpp" line="418"/>
        <source>bitcoin-qt</source>
        <translation>bitcoin-qt</translation>
    </message>
    <message>
        <location filename="../bitcoingui.cpp" line="531"/>
        <source>Downloaded %1 blocks of transaction history.</source>
        <translation>%1 Blöcke des Transaktionsverlaufs heruntergeladen.</translation>
    </message>
    <message numerus="yes">
        <location filename="../bitcoingui.cpp" line="546"/>
        <source>%n second(s) ago</source>
        <translation>
            <numerusform>vor %n Sekunde</numerusform>
            <numerusform>vor %n Sekunden</numerusform>
        </translation>
    </message>
    <message numerus="yes">
        <location filename="../bitcoingui.cpp" line="554"/>
        <source>%n hour(s) ago</source>
        <translation>
            <numerusform>vor %n Stunde</numerusform>
            <numerusform>vor %n Stunden</numerusform>
        </translation>
    </message>
    <message numerus="yes">
        <location filename="../bitcoingui.cpp" line="558"/>
        <source>%n day(s) ago</source>
        <translation>
            <numerusform>vor %n Tag</numerusform>
            <numerusform>vor %n Tagen</numerusform>
        </translation>
    </message>
    <message>
        <location filename="../bitcoingui.cpp" line="564"/>
        <source>Up to date</source>
        <translation>Auf aktuellem Stand</translation>
    </message>
    <message>
        <location filename="../bitcoingui.cpp" line="569"/>
        <source>Catching up...</source>
        <translation>Hole auf...</translation>
    </message>
    <message>
        <location filename="../bitcoingui.cpp" line="577"/>
        <source>Last received block was generated %1.</source>
        <translation>Der letzte empfangene Block wurde %1 generiert.</translation>
    </message>
    <message>
        <location filename="../bitcoingui.cpp" line="215"/>
        <source>Sign &amp;message</source>
        <translation>&amp;Nachricht signieren...</translation>
    </message>
    <message>
        <location filename="../bitcoingui.cpp" line="633"/>
        <source>This transaction is over the size limit.  You can still send it for a fee of %1, which goes to the nodes that process your transaction and helps to support the network.  Do you want to pay the fee?</source>
        <translation>Die Transaktion übersteigt das Größenlimit. Sie können sie trotzdem senden, wenn Sie eine zusätzliche Transaktionsgebühr in Höhe von %1 zahlen. Diese wird an die Knoten verteilt, die Ihre Transaktion bearbeiten und unterstützt damit das Bitcoin-Netzwerk.&lt;br&gt;&lt;br&gt;Möchten Sie die Gebühr bezahlen?</translation>
    </message>
    <message>
        <location filename="../bitcoingui.cpp" line="665"/>
        <source>Sent transaction</source>
        <translation>Gesendete Transaktion</translation>
    </message>
    <message>
        <location filename="../bitcoingui.cpp" line="666"/>
        <source>Incoming transaction</source>
        <translation>Eingehende Transaktion</translation>
    </message>
    <message>
        <location filename="../bitcoingui.cpp" line="667"/>
        <source>Date: %1
Amount: %2
Type: %3
Address: %4
</source>
        <translation>Datum: %1
Betrag: %2
Typ: %3
Adresse: %4</translation>
    </message>
    <message>
        <location filename="../bitcoingui.cpp" line="239"/>
        <source>&amp;About %1</source>
        <translation>&amp;Über %1</translation>
    </message>
    <message>
        <location filename="../bitcoingui.cpp" line="792"/>
        <source>Wallet is &lt;b&gt;encrypted&lt;/b&gt; and currently &lt;b&gt;unlocked&lt;/b&gt;</source>
        <translation>Brieftasche ist &lt;b&gt;verschlüsselt&lt;/b&gt; und aktuell &lt;b&gt;entsperrt&lt;/b&gt;</translation>
    </message>
    <message>
        <location filename="../bitcoingui.cpp" line="800"/>
        <source>Wallet is &lt;b&gt;encrypted&lt;/b&gt; and currently &lt;b&gt;locked&lt;/b&gt;</source>
        <translation>Brieftasche ist &lt;b&gt;verschlüsselt&lt;/b&gt; und aktuell &lt;b&gt;gesperrt&lt;/b&gt;</translation>
    </message>
    <message>
        <location filename="../bitcoingui.cpp" line="246"/>
        <source>Modify configuration options for bitcoin</source>
        <translation>Erweiterte Bitcoin-Einstellungen ändern</translation>
    </message>
    <message>
        <location filename="../bitcoingui.cpp" line="252"/>
        <source>&amp;Encrypt Wallet</source>
        <translation>Brieftasche &amp;verschlüsseln...</translation>
    </message>
    <message>
        <location filename="../bitcoingui.cpp" line="256"/>
        <source>Backup wallet to another location</source>
        <translation>Eine Sicherungskopie der Brieftasche erstellen und abspeichern</translation>
    </message>
    <message>
        <location filename="../bitcoingui.cpp" line="257"/>
        <source>&amp;Change Passphrase</source>
        <translation>Passphrase &amp;ändern...</translation>
    </message>
    <message>
        <location filename="../bitcoingui.cpp" line="258"/>
        <source>Change the passphrase used for wallet encryption</source>
        <translation>Ändert die Passphrase, die für die Verschlüsselung der Brieftasche benutzt wird</translation>
    </message>
    <message>
        <location filename="../bitcoingui.cpp" line="290"/>
        <source>&amp;Settings</source>
        <translation>&amp;Einstellungen</translation>
    </message>
    <message>
        <location filename="../bitcoingui.cpp" line="327"/>
        <source>[testnet]</source>
        <translation>[Testnetz]</translation>
    </message>
    <message>
        <location filename="../bitcoin.cpp" line="127"/>
        <source>A fatal error occurred. Bitcoin can no longer continue safely and will quit.</source>
        <translation>Ein schwerer Fehler ist aufgetreten. Bitcoin kann nicht stabil weiter ausgeführt werden und wird beendet.</translation>
    </message>
    <message numerus="yes">
        <location filename="../bitcoingui.cpp" line="482"/>
        <source>%n active connection(s) to Bitcoin network</source>
        <translation>
            <numerusform>%n aktive Verbindung zum Bitcoin-Netzwerk</numerusform>
            <numerusform>%n aktive Verbindungen zum Bitcoin-Netzwerk</numerusform>
        </translation>
    </message>
    <message numerus="yes">
        <location filename="../bitcoingui.cpp" line="508"/>
        <source>~%n block(s) remaining</source>
        <translation>
            <numerusform>~%n Block verbleibend</numerusform>
            <numerusform>~%n Blöcke verbleibend</numerusform>
        </translation>
    </message>
    <message>
        <location filename="../bitcoingui.cpp" line="506"/>
        <source>Synchronizing with network...</source>
        <translation>Synchronisiere mit Netzwerk...</translation>
    </message>
    <message>
        <location filename="../bitcoingui.cpp" line="519"/>
        <source>Downloaded %1 of %2 blocks of transaction history (%3% done).</source>
        <translation>%1 von %2 Blöcken des Transaktionsverlaufs heruntergeladen (%3% fertig).</translation>
    </message>
    <message numerus="yes">
        <location filename="../bitcoingui.cpp" line="550"/>
        <source>%n minute(s) ago</source>
        <translation>
            <numerusform>vor %n Minute</numerusform>
            <numerusform>vor %n Minuten</numerusform>
        </translation>
    </message>
    <message>
        <location filename="../bitcoingui.cpp" line="823"/>
        <source>Backup Wallet</source>
        <translation>Brieftasche sichern</translation>
    </message>
    <message>
        <location filename="../bitcoingui.cpp" line="314"/>
        <source>Actions toolbar</source>
        <translation>Aktionen-Werkzeugleiste</translation>
    </message>
    <message>
        <location filename="../bitcoingui.cpp" line="823"/>
        <source>Wallet Data (*.dat)</source>
        <translation>Brieftaschendaten (*.dat)</translation>
    </message>
    <message>
        <location filename="../bitcoingui.cpp" line="198"/>
        <source>Edit the list of stored addresses and labels</source>
        <translation>Liste der gespeicherten Zahlungsadressen und Bezeichnungen bearbeiten</translation>
    </message>
</context>
<context>
    <name>DisplayOptionsPage</name>
    <message>
        <location filename="../optionsdialog.cpp" line="273"/>
        <source>&amp;Unit to show amounts in: </source>
        <translation>&amp;Einheit der Beträge:</translation>
    </message>
    <message>
        <location filename="../optionsdialog.cpp" line="277"/>
        <source>Choose the default subdivision unit to show in the interface, and when sending coins</source>
        <translation>Wählen Sie die Standard-Untereinheit, die in der Benutzeroberfläche und beim Überweisen von Bitcoins angezeigt werden soll</translation>
    </message>
    <message>
        <location filename="../optionsdialog.cpp" line="284"/>
        <source>&amp;Display addresses in transaction list</source>
        <translation>&amp;Adressen in der Transaktionsliste anzeigen</translation>
    </message>
    <message>
        <location filename="../optionsdialog.cpp" line="285"/>
        <source>Whether to show Bitcoin addresses in the transaction list</source>
        <translation type="unfinished">Legt fest, ob Bitcoin-Adressen in der Transaktionsliste angezeigt werden</translation>
    </message>
</context>
<context>
    <name>EditAddressDialog</name>
    <message>
        <location filename="../forms/editaddressdialog.ui" line="14"/>
        <source>Edit Address</source>
        <translation>Adresse bearbeiten</translation>
    </message>
    <message>
        <location filename="../forms/editaddressdialog.ui" line="25"/>
        <source>&amp;Label</source>
        <translation>&amp;Bezeichnung</translation>
    </message>
    <message>
        <location filename="../forms/editaddressdialog.ui" line="35"/>
        <source>The label associated with this address book entry</source>
        <translation>Die Bezeichnung dieses Adressbuchseintrags</translation>
    </message>
    <message>
        <location filename="../forms/editaddressdialog.ui" line="42"/>
        <source>&amp;Address</source>
        <translation>&amp;Adresse</translation>
    </message>
    <message>
        <location filename="../forms/editaddressdialog.ui" line="52"/>
        <source>The address associated with this address book entry. This can only be modified for sending addresses.</source>
        <translation>Die Adresse des Adressbucheintrags. Diese kann nur für Zahlungsadressen bearbeitet werden.</translation>
    </message>
    <message>
        <location filename="../editaddressdialog.cpp" line="20"/>
        <source>New receiving address</source>
        <translation>Neue Empfangsadresse</translation>
    </message>
    <message>
        <location filename="../editaddressdialog.cpp" line="24"/>
        <source>New sending address</source>
        <translation>Neue Zahlungsadresse</translation>
    </message>
    <message>
        <location filename="../editaddressdialog.cpp" line="27"/>
        <source>Edit receiving address</source>
        <translation>Empfangsadresse bearbeiten</translation>
    </message>
    <message>
        <location filename="../editaddressdialog.cpp" line="31"/>
        <source>Edit sending address</source>
        <translation>Zahlungsadresse bearbeiten</translation>
    </message>
    <message>
        <location filename="../editaddressdialog.cpp" line="91"/>
        <source>The entered address &quot;%1&quot; is already in the address book.</source>
        <translation>Die eingegebene Adresse &quot;%1&quot; befindet sich bereits im Adressbuch.</translation>
    </message>
    <message>
        <location filename="../editaddressdialog.cpp" line="101"/>
        <source>Could not unlock wallet.</source>
        <translation>Die Brieftasche konnte nicht entsperrt werden.</translation>
    </message>
    <message>
        <location filename="../editaddressdialog.cpp" line="106"/>
        <source>New key generation failed.</source>
        <translation>Generierung eines neuen Schlüssels fehlgeschlagen.</translation>
    </message>
    <message>
        <location filename="../editaddressdialog.cpp" line="96"/>
        <source>The entered address &quot;%1&quot; is not a valid bitcoin address.</source>
        <translation>Die eingegebene Adresse &quot;%1&quot; ist keine gültige Bitcoin-Adresse.</translation>
    </message>
</context>
<context>
    <name>MainOptionsPage</name>
    <message>
        <location filename="../optionsdialog.cpp" line="171"/>
        <source>&amp;Start Bitcoin on window system startup</source>
        <translation>Bitcoin beim &amp;Systemstart ausführen</translation>
    </message>
    <message>
        <location filename="../optionsdialog.cpp" line="172"/>
        <source>Automatically start Bitcoin after the computer is turned on</source>
        <translation>Bitcoin automatisch ausführen, wenn der Computer eingeschaltet wird</translation>
    </message>
    <message>
        <location filename="../optionsdialog.cpp" line="176"/>
        <source>&amp;Minimize to the tray instead of the taskbar</source>
        <translation>In den Infobereich anstatt in die Taskleiste &amp;minimieren</translation>
    </message>
    <message>
        <location filename="../optionsdialog.cpp" line="185"/>
        <source>Map port using &amp;UPnP</source>
        <translation>Portweiterleitung via &amp;UPnP</translation>
    </message>
    <message>
        <location filename="../optionsdialog.cpp" line="177"/>
        <source>Show only a tray icon after minimizing the window</source>
        <translation>Nur ein Symbol im Infobereich anzeigen, nachdem das Fenster minimiert wurde</translation>
    </message>
    <message>
        <location filename="../optionsdialog.cpp" line="180"/>
        <source>M&amp;inimize on close</source>
        <translation>Beim Schließen &amp;minimieren</translation>
    </message>
    <message>
        <location filename="../optionsdialog.cpp" line="181"/>
        <source>Minimize instead of exit the application when the window is closed. When this option is enabled, the application will be closed only after selecting Quit in the menu.</source>
        <translation>Minimiert die Anwendung anstatt sie zu Beenden, wenn das Fenster geschlossen wird. Wenn dies aktiviert ist, müssen Sie das Programm über &quot;Beenden&quot; im Menü schließen.</translation>
    </message>
    <message>
        <location filename="../optionsdialog.cpp" line="186"/>
        <source>Automatically open the Bitcoin client port on the router. This only works when your router supports UPnP and it is enabled.</source>
        <translation>Automatisch den Bitcoin Client-Port auf dem Router öffnen. Dies funktioniert nur, wenn Ihr Router UPnP unterstützt und dies aktiviert ist.</translation>
    </message>
    <message>
        <location filename="../optionsdialog.cpp" line="189"/>
        <source>&amp;Connect through SOCKS4 proxy:</source>
        <translation>Über einen SOCKS4-Proxy &amp;verbinden:</translation>
    </message>
    <message>
        <location filename="../optionsdialog.cpp" line="190"/>
        <source>Connect to the Bitcoin network through a SOCKS4 proxy (e.g. when connecting through Tor)</source>
        <translation>Über einen SOCKS4-Proxy mit dem Bitcoin-Netzwerk verbinden (z.B. beim Verbinden über Tor)</translation>
    </message>
    <message>
        <location filename="../optionsdialog.cpp" line="195"/>
        <source>Proxy &amp;IP: </source>
        <translation>Proxy-&amp;IP:</translation>
    </message>
    <message>
        <location filename="../optionsdialog.cpp" line="201"/>
        <source>IP address of the proxy (e.g. 127.0.0.1)</source>
        <translation>IP-Adresse des Proxy-Servers (z.B. 127.0.0.1)</translation>
    </message>
    <message>
        <location filename="../optionsdialog.cpp" line="204"/>
        <source>&amp;Port: </source>
        <translation>&amp;Port:</translation>
    </message>
    <message>
        <location filename="../optionsdialog.cpp" line="210"/>
        <source>Port of the proxy (e.g. 1234)</source>
        <translation>Port des Proxy-Servers (z.B. 1234)</translation>
    </message>
    <message>
        <location filename="../optionsdialog.cpp" line="216"/>
        <source>Optional transaction fee per kB that helps make sure your transactions are processed quickly. Most transactions are 1 kB. Fee 0.01 recommended.</source>
        <translation>Optionale Transaktionsgebühr pro kB, die sicherstellt, dass Ihre Transaktionen schnell bearbeitet werden. Die meisten Transaktionen sind 1 kB groß. Eine Gebühr von 0.01 wird empfohlen.</translation>
    </message>
    <message>
        <location filename="../optionsdialog.cpp" line="222"/>
        <source>Pay transaction &amp;fee</source>
        <translation>Transaktions&amp;gebühr bezahlen</translation>
    </message>
    <message>
        <location filename="../optionsdialog.cpp" line="232"/>
        <source>Detach databases at shutdown</source>
        <translation>Datenbanken beim Beenden trennen</translation>
    </message>
    <message>
        <location filename="../optionsdialog.cpp" line="233"/>
        <source>Detach block and address databases at shutdown. This means they can be moved to another data directory, but it slows down shutdown. The wallet is always detached.</source>
        <translation>Block- und Adressdatenbank beim Beenden trennen. Diese können so in ein anderes Datenverzeichnis verschoben werden, die zum Beenden benötigte Zeit wird aber verlängert. Die Datenbank der Brieftasche wird immer getrennt.</translation>
    </message>
</context>
<context>
    <name>MessagePage</name>
    <message>
        <location filename="../forms/messagepage.ui" line="14"/>
        <source>Message</source>
        <translation>Nachricht signieren</translation>
    </message>
    <message>
        <location filename="../forms/messagepage.ui" line="20"/>
        <source>You can sign messages with your addresses to prove you own them. Be careful not to sign anything vague, as phishing attacks may try to trick you into signing your identity over to them. Only sign fully-detailed statements you agree to.</source>
        <translation>Sie können Nachrichten mit Ihren Adressen signieren, um den Besitz dieser Adressen zu beweisen. Bitte nutzen Sie diese Funktion mit Vorsicht und nehmen Sie sich vor Phishing-Angriffen in Acht, um nicht ungewollt etwas zu signieren, dass für Sie negative Auswirkungen haben könnte.</translation>
    </message>
    <message>
        <location filename="../forms/messagepage.ui" line="117"/>
        <source>Sign a message to prove you own this address</source>
        <translation>Die Nachricht signieren, um den Besitz der angegebenen Adresse nachzuweisen</translation>
    </message>
    <message>
        <location filename="../forms/messagepage.ui" line="120"/>
        <source>&amp;Sign Message</source>
        <translation>Nachricht &amp;signieren</translation>
    </message>
    <message>
        <location filename="../forms/messagepage.ui" line="134"/>
        <source>&amp;Copy to Clipboard</source>
        <translation>Signatur in die Zwischenablage &amp;kopieren</translation>
    </message>
    <message>
        <location filename="../messagepage.cpp" line="74"/>
        <location filename="../messagepage.cpp" line="89"/>
        <location filename="../messagepage.cpp" line="101"/>
        <source>Error signing</source>
        <translation>Fehler beim Signieren</translation>
    </message>
    <message>
        <location filename="../forms/messagepage.ui" line="38"/>
        <source>The address to sign the message with  (e.g. 1NS17iag9jJgTHD1VXjvLCEnZuQ3rJDE9L)</source>
        <translation>Die Adresse mit der die Nachricht signiert wird (z.B. 1NS17iag9jJgTHD1VXjvLCEnZuQ3rJDE9L)</translation>
    </message>
    <message>
        <location filename="../forms/messagepage.ui" line="48"/>
        <source>Choose adress from address book</source>
        <translation>Adresse aus dem Adressbuch auswählen</translation>
    </message>
    <message>
        <location filename="../forms/messagepage.ui" line="58"/>
        <source>Alt+A</source>
        <translation>Alt+A</translation>
    </message>
    <message>
        <location filename="../forms/messagepage.ui" line="71"/>
        <source>Paste address from clipboard</source>
        <translation>Adresse aus der Zwischenablage einfügen</translation>
    </message>
    <message>
        <location filename="../forms/messagepage.ui" line="81"/>
        <source>Alt+P</source>
        <translation>Alt+P</translation>
    </message>
    <message>
        <location filename="../forms/messagepage.ui" line="93"/>
        <source>Enter the message you want to sign here</source>
        <translation>Zu signierende Nachricht hier eingeben</translation>
    </message>
    <message>
        <location filename="../forms/messagepage.ui" line="105"/>
        <source>Click &quot;Sign Message&quot; to get signature</source>
        <translation>Auf &quot;Nachricht signieren&quot; klicken, um die Signatur zu erhalten. Diese wird dann hier angezeigt.</translation>
    </message>
    <message>
        <location filename="../forms/messagepage.ui" line="131"/>
        <source>Copy the current signature to the system clipboard</source>
        <translation>Aktuelle Signatur in die Zwischenablage kopieren</translation>
    </message>
    <message>
        <location filename="../messagepage.cpp" line="74"/>
        <source>%1 is not a valid address.</source>
        <translation>%1 ist keine gültige Adresse.</translation>
    </message>
    <message>
        <location filename="../messagepage.cpp" line="89"/>
        <source>Private key for %1 is not available.</source>
        <translation>Privater Schlüssel für %1 ist nicht verfügbar.</translation>
    </message>
    <message>
        <location filename="../messagepage.cpp" line="101"/>
        <source>Sign failed</source>
        <translation>Signierung der Nachricht fehlgeschlagen</translation>
    </message>
</context>
<context>
    <name>OptionsDialog</name>
    <message>
        <location filename="../optionsdialog.cpp" line="80"/>
        <source>Main</source>
        <translation>Allgemein</translation>
    </message>
    <message>
        <location filename="../optionsdialog.cpp" line="85"/>
        <source>Display</source>
        <translation>Anzeige</translation>
    </message>
    <message>
        <location filename="../optionsdialog.cpp" line="105"/>
        <source>Options</source>
        <translation>Erweiterte Einstellungen</translation>
    </message>
</context>
<context>
    <name>OverviewPage</name>
    <message>
        <location filename="../overviewpage.cpp" line="108"/>
        <source>Total of transactions that have yet to be confirmed, and do not yet count toward the current balance</source>
        <translation>Betrag aus unbestätigten Transaktionen, der noch nicht im aktuellen Kontostand enthalten ist</translation>
    </message>
    <message>
        <location filename="../overviewpage.cpp" line="111"/>
        <source>Total number of transactions in wallet</source>
        <translation>Anzahl aller Transaktionen in der Brieftasche</translation>
    </message>
    <message>
        <location filename="../forms/overviewpage.ui" line="54"/>
        <source>Number of transactions:</source>
        <translation>Anzahl der Transaktionen:</translation>
    </message>
    <message>
        <location filename="../overviewpage.cpp" line="103"/>
        <source>Your current balance</source>
        <translation>Ihr aktueller Kontostand</translation>
    </message>
    <message>
        <location filename="../forms/overviewpage.ui" line="88"/>
        <source>Wallet</source>
        <translation>Brieftasche</translation>
    </message>
    <message>
        <location filename="../forms/overviewpage.ui" line="14"/>
        <source>Form</source>
        <translation>Formular</translation>
    </message>
    <message>
        <location filename="../forms/overviewpage.ui" line="40"/>
        <source>Balance:</source>
        <translation>Kontostand:</translation>
    </message>
    <message>
        <location filename="../forms/overviewpage.ui" line="68"/>
        <source>Unconfirmed:</source>
        <translation>Unbestätigt:</translation>
    </message>
    <message>
        <location filename="../forms/overviewpage.ui" line="61"/>
        <source>0</source>
        <translation>0</translation>
    </message>
    <message>
        <location filename="../forms/overviewpage.ui" line="124"/>
        <source>&lt;b&gt;Recent transactions&lt;/b&gt;</source>
        <translation>&lt;b&gt;Letzte Transaktionen&lt;/b&gt;</translation>
    </message>
</context>
<context>
    <name>QRCodeDialog</name>
    <message>
        <location filename="../forms/qrcodedialog.ui" line="70"/>
        <source>Amount:</source>
        <translation>Betrag:</translation>
    </message>
    <message>
        <location filename="../forms/qrcodedialog.ui" line="186"/>
        <source>&amp;Save As...</source>
        <translation>&amp;Speichern unter...</translation>
    </message>
    <message>
        <location filename="../qrcodedialog.cpp" line="64"/>
        <source>Resulting URI too long, try to reduce the text for label / message.</source>
        <translation>Resultierende URI zu lang, bitte den Text für Bezeichnung / Nachricht kürzen.</translation>
    </message>
    <message>
        <location filename="../forms/qrcodedialog.ui" line="55"/>
        <source>Request Payment</source>
        <translation>Zahlung anfordern</translation>
    </message>
    <message>
        <location filename="../forms/qrcodedialog.ui" line="121"/>
        <source>Label:</source>
        <translation>Bezeichnung:</translation>
    </message>
    <message>
        <location filename="../forms/qrcodedialog.ui" line="105"/>
        <source>BTC</source>
        <translation>BTC</translation>
    </message>
    <message>
        <location filename="../forms/qrcodedialog.ui" line="144"/>
        <source>Message:</source>
        <translation>Nachricht:</translation>
    </message>
    <message>
        <location filename="../qrcodedialog.cpp" line="121"/>
        <source>PNG Images (*.png)</source>
        <translation>PNG Bild (*.png)</translation>
    </message>
    <message>
        <location filename="../forms/qrcodedialog.ui" line="14"/>
        <source>Dialog</source>
        <translation>Dialog</translation>
    </message>
    <message>
        <location filename="../forms/qrcodedialog.ui" line="32"/>
        <source>QR Code</source>
        <translation>QR-Code</translation>
    </message>
    <message>
        <location filename="../qrcodedialog.cpp" line="46"/>
        <source>Error encoding URI into QR Code.</source>
        <translation>Fehler beim Kodieren der URI in den QR-Code.</translation>
    </message>
    <message>
        <location filename="../qrcodedialog.cpp" line="121"/>
        <source>Save Image...</source>
        <translation>QR-Code abspeichern</translation>
    </message>
</context>
<context>
    <name>SendCoinsDialog</name>
    <message>
        <location filename="../forms/sendcoinsdialog.ui" line="113"/>
        <source>123.456 BTC</source>
        <translation>123.456 BTC</translation>
    </message>
    <message>
<<<<<<< HEAD
        <location filename="../sendcoinsdialog.cpp" line="95"/>
        <source>&lt;b&gt;%1&lt;/b&gt; to %2 (%3)</source>
        <translation>&lt;b&gt;%1&lt;/b&gt; an %2 (%3)</translation>
    </message>
    <message>
        <location filename="../sendcoinsdialog.cpp" line="100"/>
        <source>Confirm send coins</source>
        <translation>Überweisung bestätigen</translation>
=======
        <location filename="../forms/sendcoinsdialog.ui" line="147"/>
        <source>S&amp;end</source>
        <translation>&amp;Überweisen</translation>
>>>>>>> 38297ba9
    </message>
    <message>
        <location filename="../sendcoinsdialog.cpp" line="101"/>
        <source>Are you sure you want to send %1?</source>
        <translation>Sind Sie sich sicher, dass Sie die folgende Überweisung ausführen möchten?&lt;br&gt;%1</translation>
    </message>
    <message>
        <location filename="../sendcoinsdialog.cpp" line="101"/>
        <source> and </source>
        <translation> und </translation>
    </message>
    <message>
        <location filename="../sendcoinsdialog.cpp" line="129"/>
        <source>The amount to pay must be larger than 0.</source>
        <translation>Der zu zahlende Betrag muss größer 0 sein.</translation>
    </message>
    <message>
        <location filename="../sendcoinsdialog.cpp" line="150"/>
        <source>Error: Transaction creation failed.</source>
        <translation>Fehler: Transaktionserstellung fehlgeschlagen.</translation>
    </message>
    <message>
        <location filename="../sendcoinsdialog.cpp" line="155"/>
        <source>Error: The transaction was rejected. This might happen if some of the coins in your wallet were already spent, such as if you used a copy of wallet.dat and coins were spent in the copy but not marked as spent here.</source>
        <translation>Fehler: Die Transaktion wurde abgelehnt. Dies kann passieren, wenn einige Bitcoins aus Ihrer Brieftasche bereits ausgegeben wurden. Beispielsweise weil Sie eine Kopie Ihrer wallet.dat genutzt, die Bitcoins dort ausgegeben haben und dies daher in der derzeit aktiven Brieftasche nicht vermerkt ist.</translation>
    </message>
    <message>
        <location filename="../forms/sendcoinsdialog.ui" line="64"/>
        <source>Send to multiple recipients at once</source>
        <translation>In einer Transaktion an mehrere Empfänger auf einmal überweisen</translation>
    </message>
    <message>
        <location filename="../forms/sendcoinsdialog.ui" line="84"/>
        <source>Remove all transaction fields</source>
        <translation>Alle Überweisungsfelder zurücksetzen</translation>
    </message>
    <message>
        <location filename="../forms/sendcoinsdialog.ui" line="144"/>
        <source>Confirm the send action</source>
        <translation>Überweisung bestätigen</translation>
    </message>
    <message>
        <location filename="../forms/sendcoinsdialog.ui" line="147"/>
        <source>&amp;Send</source>
        <translation>&amp;Überweisen</translation>
    </message>
    <message>
        <location filename="../forms/sendcoinsdialog.ui" line="14"/>
        <location filename="../sendcoinsdialog.cpp" line="123"/>
        <location filename="../sendcoinsdialog.cpp" line="128"/>
        <location filename="../sendcoinsdialog.cpp" line="133"/>
        <location filename="../sendcoinsdialog.cpp" line="138"/>
        <location filename="../sendcoinsdialog.cpp" line="144"/>
        <location filename="../sendcoinsdialog.cpp" line="149"/>
        <location filename="../sendcoinsdialog.cpp" line="154"/>
        <source>Send Coins</source>
        <translation>Bitcoins überweisen</translation>
    </message>
    <message>
        <location filename="../forms/sendcoinsdialog.ui" line="67"/>
        <source>&amp;Add recipient...</source>
        <translation>&amp;Empfänger hinzufügen</translation>
    </message>
    <message>
        <location filename="../forms/sendcoinsdialog.ui" line="87"/>
        <source>Clear all</source>
        <translation>Zurücksetzen</translation>
    </message>
    <message>
        <location filename="../forms/sendcoinsdialog.ui" line="106"/>
        <source>Balance:</source>
        <translation>Kontostand:</translation>
    </message>
    <message>
        <location filename="../sendcoinsdialog.cpp" line="124"/>
        <source>The recipient address is not valid, please recheck.</source>
        <translation>Die Zahlungsadresse ist ungültig, bitte nochmals überprüfen.</translation>
    </message>
    <message>
        <location filename="../sendcoinsdialog.cpp" line="134"/>
        <source>The amount exceeds your balance.</source>
        <translation>Der angegebene Betrag übersteigt Ihren Kontostand.</translation>
    </message>
    <message>
        <location filename="../sendcoinsdialog.cpp" line="145"/>
        <source>Duplicate address found, can only send to each address once per send operation.</source>
        <translation>Doppelte Adresse gefunden, pro Überweisung kann an jede Adresse nur einmalig etwas überwiesen werden.</translation>
    </message>
    <message>
        <location filename="../sendcoinsdialog.cpp" line="139"/>
        <source>The total exceeds your balance when the %1 transaction fee is included.</source>
        <translation>Der angegebene Betrag übersteigt aufgrund der Transaktionsgebühr in Höhe von %1 Ihren Kontostand.</translation>
    </message>
</context>
<context>
    <name>SendCoinsEntry</name>
    <message>
        <location filename="../forms/sendcoinsentry.ui" line="14"/>
        <source>Form</source>
        <translation>Formular</translation>
    </message>
    <message>
        <location filename="../forms/sendcoinsentry.ui" line="75"/>
        <source>&amp;Label:</source>
        <translation>&amp;Bezeichnung:</translation>
    </message>
    <message>
        <location filename="../forms/sendcoinsentry.ui" line="66"/>
        <location filename="../sendcoinsentry.cpp" line="26"/>
        <source>Enter a label for this address to add it to your address book</source>
        <translation>Adressbezeichnung eingeben (diese wird zusammen mit der Adresse dem Adressbuch hinzugefügt)</translation>
    </message>
    <message>
        <location filename="../forms/sendcoinsentry.ui" line="103"/>
        <source>Choose address from address book</source>
        <translation>Adresse aus Adressbuch wählen</translation>
    </message>
    <message>
        <location filename="../forms/sendcoinsentry.ui" line="42"/>
        <source>Pay &amp;To:</source>
        <translation>&amp;Empfänger:</translation>
    </message>
    <message>
        <location filename="../forms/sendcoinsentry.ui" line="29"/>
        <source>A&amp;mount:</source>
        <translation>&amp;Betrag:</translation>
    </message>
    <message>
        <location filename="../forms/sendcoinsentry.ui" line="93"/>
        <source>The address to send the payment to  (e.g. 1NS17iag9jJgTHD1VXjvLCEnZuQ3rJDE9L)</source>
        <translation>Die Zahlungsadresse der Überweisung (z.B. 1NS17iag9jJgTHD1VXjvLCEnZuQ3rJDE9L)</translation>
    </message>
    <message>
        <location filename="../forms/sendcoinsentry.ui" line="113"/>
        <source>Alt+A</source>
        <translation>Alt+A</translation>
    </message>
    <message>
        <location filename="../forms/sendcoinsentry.ui" line="120"/>
        <source>Paste address from clipboard</source>
        <translation>Adresse aus der Zwischenablage einfügen</translation>
    </message>
    <message>
        <location filename="../forms/sendcoinsentry.ui" line="130"/>
        <source>Alt+P</source>
        <translation>Alt+P</translation>
    </message>
    <message>
        <location filename="../forms/sendcoinsentry.ui" line="137"/>
        <source>Remove this recipient</source>
        <translation>Diesen Empfänger entfernen</translation>
    </message>
    <message>
        <location filename="../sendcoinsentry.cpp" line="25"/>
        <source>Enter a Bitcoin address (e.g. 1NS17iag9jJgTHD1VXjvLCEnZuQ3rJDE9L)</source>
        <translation>Bitcoin-Adresse eingeben (z.B. 1NS17iag9jJgTHD1VXjvLCEnZuQ3rJDE9L)</translation>
    </message>
</context>
<context>
    <name>TransactionDesc</name>
    <message>
        <location filename="../transactiondesc.cpp" line="22"/>
        <source>Open until %1</source>
        <translation>Offen bis %1</translation>
    </message>
    <message>
        <location filename="../transactiondesc.cpp" line="28"/>
        <source>%1/offline?</source>
        <translation>%1/offline?</translation>
    </message>
    <message>
        <location filename="../transactiondesc.cpp" line="32"/>
        <source>%1 confirmations</source>
        <translation>%1 Bestätigungen</translation>
    </message>
    <message>
        <location filename="../transactiondesc.cpp" line="20"/>
        <source>Open for %1 blocks</source>
        <translation>Offen für %1 Blöcke</translation>
    </message>
    <message>
        <location filename="../transactiondesc.cpp" line="55"/>
        <source>, has not been successfully broadcast yet</source>
        <translation>, wurde noch nicht erfolgreich übertragen</translation>
    </message>
    <message>
        <location filename="../transactiondesc.cpp" line="93"/>
        <source>unknown</source>
        <translation>unbekannt</translation>
    </message>
    <message>
        <location filename="../transactiondesc.cpp" line="50"/>
        <source>&lt;b&gt;Status:&lt;/b&gt; </source>
        <translation>&lt;b&gt;Status:&lt;/b&gt; </translation>
    </message>
    <message>
        <location filename="../transactiondesc.cpp" line="57"/>
        <source>, broadcast through %1 node</source>
        <translation>, über %1 Knoten übertragen</translation>
    </message>
    <message>
        <location filename="../transactiondesc.cpp" line="59"/>
        <source>, broadcast through %1 nodes</source>
        <translation>, über %1 Knoten übertragen</translation>
    </message>
    <message>
        <location filename="../transactiondesc.cpp" line="63"/>
        <source>&lt;b&gt;Date:&lt;/b&gt; </source>
        <translation>&lt;b&gt;Datum:&lt;/b&gt; </translation>
    </message>
    <message>
        <location filename="../transactiondesc.cpp" line="70"/>
        <source>&lt;b&gt;Source:&lt;/b&gt; Generated&lt;br&gt;</source>
        <translation>&lt;b&gt;Quelle:&lt;/b&gt; Generiert&lt;br&gt;</translation>
    </message>
    <message>
<<<<<<< HEAD
        <location filename="../transactiondesc.cpp" line="76"/>
        <location filename="../transactiondesc.cpp" line="93"/>
=======
        <location filename="../transactiondesc.cpp" line="72"/>
        <location filename="../transactiondesc.cpp" line="89"/>
>>>>>>> 38297ba9
        <source>&lt;b&gt;From:&lt;/b&gt; </source>
        <translation>&lt;b&gt;Von:&lt;/b&gt; </translation>
    </message>
    <message>
<<<<<<< HEAD
        <location filename="../transactiondesc.cpp" line="94"/>
        <location filename="../transactiondesc.cpp" line="117"/>
        <location filename="../transactiondesc.cpp" line="176"/>
=======
        <location filename="../transactiondesc.cpp" line="90"/>
        <location filename="../transactiondesc.cpp" line="113"/>
        <location filename="../transactiondesc.cpp" line="172"/>
>>>>>>> 38297ba9
        <source>&lt;b&gt;To:&lt;/b&gt; </source>
        <translation>&lt;b&gt;An:&lt;/b&gt; </translation>
    </message>
    <message>
<<<<<<< HEAD
        <location filename="../transactiondesc.cpp" line="97"/>
=======
        <location filename="../transactiondesc.cpp" line="89"/>
        <source>unknown</source>
        <translation>unbekannt</translation>
    </message>
    <message>
        <location filename="../transactiondesc.cpp" line="93"/>
>>>>>>> 38297ba9
        <source> (yours, label: </source>
        <translation> (Eigene Adresse, Bezeichnung: </translation>
    </message>
    <message>
<<<<<<< HEAD
        <location filename="../transactiondesc.cpp" line="99"/>
=======
        <location filename="../transactiondesc.cpp" line="95"/>
>>>>>>> 38297ba9
        <source> (yours)</source>
        <translation> (Eigene Adresse)</translation>
    </message>
    <message>
<<<<<<< HEAD
        <location filename="../transactiondesc.cpp" line="134"/>
        <location filename="../transactiondesc.cpp" line="148"/>
        <location filename="../transactiondesc.cpp" line="193"/>
        <location filename="../transactiondesc.cpp" line="210"/>
=======
        <location filename="../transactiondesc.cpp" line="130"/>
        <location filename="../transactiondesc.cpp" line="144"/>
        <location filename="../transactiondesc.cpp" line="189"/>
        <location filename="../transactiondesc.cpp" line="206"/>
>>>>>>> 38297ba9
        <source>&lt;b&gt;Credit:&lt;/b&gt; </source>
        <translation>&lt;b&gt;Gutschrift:&lt;/b&gt; </translation>
    </message>
    <message>
<<<<<<< HEAD
        <location filename="../transactiondesc.cpp" line="136"/>
=======
        <location filename="../transactiondesc.cpp" line="132"/>
>>>>>>> 38297ba9
        <source>(%1 matures in %2 more blocks)</source>
        <translation>%1 (reift noch %2 weitere Blöcke)</translation>
    </message>
    <message>
<<<<<<< HEAD
        <location filename="../transactiondesc.cpp" line="140"/>
=======
        <location filename="../transactiondesc.cpp" line="136"/>
>>>>>>> 38297ba9
        <source>(not accepted)</source>
        <translation>(nicht angenommen)</translation>
    </message>
    <message>
<<<<<<< HEAD
        <location filename="../transactiondesc.cpp" line="198"/>
        <source>&lt;b&gt;Transaction fee:&lt;/b&gt; </source>
        <translation>&lt;b&gt;Transaktionsgebühr:&lt;/b&gt; </translation>
    </message>
    <message>
        <location filename="../transactiondesc.cpp" line="220"/>
        <source>Message:</source>
        <translation>Nachricht:</translation>
=======
        <location filename="../transactiondesc.cpp" line="220"/>
        <source>Transaction ID:</source>
        <translation>Transaktions-ID:</translation>
    </message>
    <message>
        <location filename="../transactiondesc.cpp" line="223"/>
        <source>Generated coins must wait 120 blocks before they can be spent.  When you generated this block, it was broadcast to the network to be added to the block chain.  If it fails to get into the chain, it will change to &quot;not accepted&quot; and not be spendable.  This may occasionally happen if another node generates a block within a few seconds of yours.</source>
        <translation>Generierte Bitcoins müssen 120 Blöcke lang warten, bevor sie ausgegeben werden können. Als Sie diesen Block generierten, wurde er an das Netzwerk übertragen, um ihn der Blockkette hinzuzufügen. Falls dies fehlschlägt wird der Status in &quot;nicht angenommen&quot; geändert und der Betrag wird nicht verfügbar werden. Das kann gelegentlich passieren, wenn ein anderer Knoten einen Block zur selben Zeit wie Sie generierte.</translation>
>>>>>>> 38297ba9
    </message>
    <message>
        <location filename="../transactiondesc.cpp" line="222"/>
        <source>Comment:</source>
        <translation>Kommentar:</translation>
    </message>
    <message>
<<<<<<< HEAD
        <location filename="../transactiondesc.cpp" line="224"/>
        <source>Transaction ID:</source>
        <translation>Transaktions-ID:</translation>
=======
        <location filename="../transactiondesc.cpp" line="180"/>
        <location filename="../transactiondesc.cpp" line="188"/>
        <location filename="../transactiondesc.cpp" line="203"/>
        <source>&lt;b&gt;Debit:&lt;/b&gt; </source>
        <translation>&lt;b&gt;Belastung:&lt;/b&gt; </translation>
>>>>>>> 38297ba9
    </message>
    <message>
        <location filename="../transactiondesc.cpp" line="227"/>
        <source>Generated coins must wait 120 blocks before they can be spent.  When you generated this block, it was broadcast to the network to be added to the block chain.  If it fails to get into the chain, it will change to &quot;not accepted&quot; and not be spendable.  This may occasionally happen if another node generates a block within a few seconds of yours.</source>
        <translation>Generierte Bitcoins müssen 120 Blöcke lang warten, bevor sie ausgegeben werden können. Als Sie diesen Block generierten, wurde er an das Netzwerk übertragen, um ihn der Blockkette hinzuzufügen. Falls dies fehlschlägt wird der Status in &quot;nicht angenommen&quot; geändert und der Betrag wird nicht verfügbar werden. Das kann gelegentlich passieren, wenn ein anderer Knoten einen Block zur selben Zeit wie Sie generierte.</translation>
    </message>
    <message>
        <location filename="../transactiondesc.cpp" line="30"/>
        <source>%1/unconfirmed</source>
        <translation>%1/unbestätigt</translation>
    </message>
    <message>
<<<<<<< HEAD
        <location filename="../transactiondesc.cpp" line="184"/>
        <location filename="../transactiondesc.cpp" line="192"/>
        <location filename="../transactiondesc.cpp" line="207"/>
        <source>&lt;b&gt;Debit:&lt;/b&gt; </source>
        <translation>&lt;b&gt;Belastung:&lt;/b&gt; </translation>
    </message>
    <message>
        <location filename="../transactiondesc.cpp" line="214"/>
        <source>&lt;b&gt;Net amount:&lt;/b&gt; </source>
        <translation>&lt;b&gt;Nettobetrag:&lt;/b&gt; </translation>
    </message>
=======
        <location filename="../transactiondesc.cpp" line="194"/>
        <source>&lt;b&gt;Transaction fee:&lt;/b&gt; </source>
        <translation>&lt;b&gt;Transaktionsgebühr:&lt;/b&gt; </translation>
    </message>
    <message>
        <location filename="../transactiondesc.cpp" line="210"/>
        <source>&lt;b&gt;Net amount:&lt;/b&gt; </source>
        <translation>&lt;b&gt;Nettobetrag:&lt;/b&gt; </translation>
    </message>
    <message>
        <location filename="../transactiondesc.cpp" line="216"/>
        <source>Message:</source>
        <translation>Nachricht:</translation>
    </message>
    <message>
        <location filename="../transactiondesc.cpp" line="218"/>
        <source>Comment:</source>
        <translation>Kommentar:</translation>
    </message>
>>>>>>> 38297ba9
</context>
<context>
    <name>TransactionDescDialog</name>
    <message>
        <location filename="../forms/transactiondescdialog.ui" line="14"/>
        <source>Transaction details</source>
        <translation>Transaktionsdetails</translation>
    </message>
    <message>
        <location filename="../forms/transactiondescdialog.ui" line="20"/>
        <source>This pane shows a detailed description of the transaction</source>
        <translation>Dieser Bereich zeigt eine detaillierte Beschreibung der Transaktion an</translation>
    </message>
</context>
<context>
    <name>TransactionTableModel</name>
    <message>
        <location filename="../transactiontablemodel.cpp" line="214"/>
        <source>Type</source>
        <translation>Typ</translation>
    </message>
    <message>
        <location filename="../transactiontablemodel.cpp" line="214"/>
        <source>Amount</source>
        <translation>Betrag</translation>
    </message>
    <message numerus="yes">
        <location filename="../transactiontablemodel.cpp" line="277"/>
        <source>Open for %n block(s)</source>
        <translation>
            <numerusform>Offen für %n Block</numerusform>
            <numerusform>Offen für %n Blöcke</numerusform>
        </translation>
    </message>
    <message>
        <location filename="../transactiontablemodel.cpp" line="280"/>
        <source>Open until %1</source>
        <translation>Offen bis %1</translation>
    </message>
    <message>
        <location filename="../transactiontablemodel.cpp" line="283"/>
        <source>Offline (%1 confirmations)</source>
        <translation>Offline (%1 Bestätigungen)</translation>
    </message>
    <message>
        <location filename="../transactiontablemodel.cpp" line="289"/>
        <source>Confirmed (%1 confirmations)</source>
        <translation>Bestätigt (%1 Bestätigungen)</translation>
    </message>
    <message>
        <location filename="../transactiontablemodel.cpp" line="303"/>
        <source>This block was not received by any other nodes and will probably not be accepted!</source>
        <translation>Dieser Block wurde von keinem anderen Knoten empfangen und wird wahrscheinlich nicht angenommen werden!</translation>
    </message>
    <message>
        <location filename="../transactiontablemodel.cpp" line="306"/>
        <source>Generated but not accepted</source>
        <translation>Generiert, jedoch nicht angenommen</translation>
    </message>
    <message>
        <location filename="../transactiontablemodel.cpp" line="349"/>
        <source>Received with</source>
        <translation>Empfangen über</translation>
    </message>
    <message>
        <location filename="../transactiontablemodel.cpp" line="354"/>
        <source>Sent to</source>
        <translation>Überwiesen an</translation>
    </message>
    <message>
        <location filename="../transactiontablemodel.cpp" line="356"/>
        <source>Payment to yourself</source>
        <translation>Eigenüberweisung</translation>
    </message>
    <message>
        <location filename="../transactiontablemodel.cpp" line="358"/>
        <source>Mined</source>
        <translation>Erarbeitet</translation>
    </message>
    <message>
        <location filename="../transactiontablemodel.cpp" line="396"/>
        <source>(n/a)</source>
        <translation>(k.A.)</translation>
    </message>
    <message>
        <location filename="../transactiontablemodel.cpp" line="595"/>
        <source>Transaction status. Hover over this field to show number of confirmations.</source>
        <translation>Transaktionsstatus. Fahren Sie mit der Maus über dieses Feld, um die Anzahl der Bestätigungen zu sehen.</translation>
    </message>
    <message>
        <location filename="../transactiontablemodel.cpp" line="597"/>
        <source>Date and time that the transaction was received.</source>
        <translation>Datum und Uhrzeit als die Transaktion empfangen wurde.</translation>
    </message>
    <message>
        <location filename="../transactiontablemodel.cpp" line="599"/>
        <source>Type of transaction.</source>
        <translation>Art der Transaktion</translation>
    </message>
    <message>
        <location filename="../transactiontablemodel.cpp" line="601"/>
        <source>Destination address of transaction.</source>
        <translation>Zieladresse der Transaktion</translation>
    </message>
    <message>
        <location filename="../transactiontablemodel.cpp" line="603"/>
        <source>Amount removed from or added to balance.</source>
        <translation>Der Betrag, der dem Kontostand abgezogen oder hinzugefügt wurde.</translation>
    </message>
    <message>
        <location filename="../transactiontablemodel.cpp" line="214"/>
        <source>Address</source>
        <translation>Adresse</translation>
    </message>
    <message>
        <location filename="../transactiontablemodel.cpp" line="214"/>
        <source>Date</source>
        <translation>Datum</translation>
    </message>
    <message>
        <location filename="../transactiontablemodel.cpp" line="286"/>
        <source>Unconfirmed (%1 of %2 confirmations)</source>
        <translation>Unbestätigt (%1 von %2 Bestätigungen)</translation>
    </message>
    <message numerus="yes">
        <location filename="../transactiontablemodel.cpp" line="297"/>
        <source>Mined balance will be available in %n more blocks</source>
        <translation>
            <numerusform>Der erarbeitete Betrag wird in %n Block verfügbar sein</numerusform>
            <numerusform>Der erarbeitete Betrag wird in %n Blöcken verfügbar sein</numerusform>
        </translation>
    </message>
    <message>
        <location filename="../transactiontablemodel.cpp" line="351"/>
        <source>Received from</source>
        <translation>Empfangen von</translation>
    </message>
</context>
<context>
    <name>TransactionView</name>
    <message>
        <location filename="../transactionview.cpp" line="284"/>
        <source>Amount</source>
        <translation>Betrag</translation>
    </message>
    <message>
        <location filename="../transactionview.cpp" line="289"/>
        <source>Could not write to file %1.</source>
        <translation>Konnte nicht in Datei %1 schreiben.</translation>
    </message>
    <message>
        <location filename="../transactionview.cpp" line="384"/>
        <source>Range:</source>
        <translation>Zeitraum:</translation>
    </message>
    <message>
        <location filename="../transactionview.cpp" line="59"/>
        <source>Last month</source>
        <translation>Letzten Monat</translation>
    </message>
    <message>
        <location filename="../transactionview.cpp" line="58"/>
        <source>This month</source>
        <translation>Diesen Monat</translation>
    </message>
    <message>
        <location filename="../transactionview.cpp" line="90"/>
        <source>Min amount</source>
        <translation>Minimaler Betrag</translation>
    </message>
    <message>
        <location filename="../transactionview.cpp" line="124"/>
        <source>Copy address</source>
        <translation>Adresse kopieren</translation>
    </message>
    <message>
        <location filename="../transactionview.cpp" line="60"/>
        <source>This year</source>
        <translation>Dieses Jahr</translation>
    </message>
    <message>
        <location filename="../transactionview.cpp" line="126"/>
        <source>Copy amount</source>
        <translation>Betrag kopieren</translation>
    </message>
    <message>
        <location filename="../transactionview.cpp" line="72"/>
        <source>Received with</source>
        <translation>Empfangen über</translation>
    </message>
    <message>
        <location filename="../transactionview.cpp" line="127"/>
        <source>Edit label</source>
        <translation>Bezeichnung bearbeiten</translation>
    </message>
    <message>
        <location filename="../transactionview.cpp" line="270"/>
        <source>Export Transaction Data</source>
        <translation>Transaktionen exportieren</translation>
    </message>
    <message>
        <location filename="../transactionview.cpp" line="77"/>
        <source>Mined</source>
        <translation>Erarbeitet</translation>
    </message>
    <message>
        <location filename="../transactionview.cpp" line="271"/>
        <source>Comma separated file (*.csv)</source>
        <translation>Kommagetrennte Datei (*.csv)</translation>
    </message>
    <message>
        <location filename="../transactionview.cpp" line="84"/>
        <source>Enter address or label to search</source>
        <translation>Zu suchende Adresse oder Bezeichnung eingeben</translation>
    </message>
    <message>
        <location filename="../transactionview.cpp" line="279"/>
        <source>Confirmed</source>
        <translation>Bestätigt</translation>
    </message>
    <message>
        <location filename="../transactionview.cpp" line="280"/>
        <source>Date</source>
        <translation>Datum</translation>
    </message>
    <message>
        <location filename="../transactionview.cpp" line="281"/>
        <source>Type</source>
        <translation>Typ</translation>
    </message>
    <message>
        <location filename="../transactionview.cpp" line="285"/>
        <source>ID</source>
        <translation>ID</translation>
    </message>
    <message>
        <location filename="../transactionview.cpp" line="289"/>
        <source>Error exporting</source>
        <translation>Fehler beim Exportieren</translation>
    </message>
    <message>
        <location filename="../transactionview.cpp" line="282"/>
        <source>Label</source>
        <translation>Bezeichnung</translation>
    </message>
    <message>
        <location filename="../transactionview.cpp" line="125"/>
        <source>Copy label</source>
        <translation>Bezeichnung kopieren</translation>
    </message>
    <message>
        <location filename="../transactionview.cpp" line="56"/>
        <source>Today</source>
        <translation>Heute</translation>
    </message>
    <message>
        <location filename="../transactionview.cpp" line="55"/>
        <location filename="../transactionview.cpp" line="71"/>
        <source>All</source>
        <translation>Alle</translation>
    </message>
    <message>
        <location filename="../transactionview.cpp" line="57"/>
        <source>This week</source>
        <translation>Diese Woche</translation>
    </message>
    <message>
        <location filename="../transactionview.cpp" line="61"/>
        <source>Range...</source>
        <translation>Zeitraum...</translation>
    </message>
    <message>
        <location filename="../transactionview.cpp" line="74"/>
        <source>Sent to</source>
        <translation>Überwiesen an</translation>
    </message>
    <message>
        <location filename="../transactionview.cpp" line="76"/>
        <source>To yourself</source>
        <translation>Eigenüberweisung</translation>
    </message>
    <message>
        <location filename="../transactionview.cpp" line="78"/>
        <source>Other</source>
        <translation>Andere</translation>
    </message>
    <message>
        <location filename="../transactionview.cpp" line="128"/>
        <source>Show details...</source>
        <translation>Transaktionsdetails anzeigen</translation>
    </message>
    <message>
        <location filename="../transactionview.cpp" line="283"/>
        <source>Address</source>
        <translation>Adresse</translation>
    </message>
    <message>
        <location filename="../transactionview.cpp" line="392"/>
        <source>to</source>
        <translation>bis</translation>
    </message>
</context>
<context>
    <name>WalletModel</name>
    <message>
        <location filename="../walletmodel.cpp" line="142"/>
        <source>Sending...</source>
        <translation>Überweise...</translation>
    </message>
</context>
<context>
    <name>bitcoin-core</name>
    <message>
        <location filename="../bitcoinstrings.cpp" line="109"/>
        <source>Cannot obtain a lock on data directory %s.  Bitcoin is probably already running.</source>
        <translation>Datenverzeichnis %s kann nicht gesperrt werden. Evtl. wurde Bitcoin bereits gestartet.</translation>
    </message>
    <message>
        <location filename="../bitcoinstrings.cpp" line="116"/>
        <source>Error loading blkindex.dat</source>
        <translation>Fehler beim Laden von blkindex.dat</translation>
    </message>
    <message>
        <location filename="../bitcoinstrings.cpp" line="122"/>
        <source>Cannot downgrade wallet</source>
        <translation>Brieftasche kann nicht auf eine ältere Version herabgestuft werden</translation>
    </message>
    <message>
        <location filename="../bitcoinstrings.cpp" line="43"/>
        <source>Send command to -server or bitcoind</source>
        <translation>Befehl an -server oder bitcoind senden</translation>
    </message>
    <message>
        <location filename="../bitcoinstrings.cpp" line="46"/>
        <source>Options:</source>
        <translation>Optionen:</translation>
    </message>
    <message>
        <location filename="../bitcoinstrings.cpp" line="67"/>
        <source>Threshold for disconnecting misbehaving peers (default: 100)</source>
        <translation>Schwellenwert, um Verbindungen zu sich nicht konform verhaltenden Gegenstellen zu beenden (Standard: 100)</translation>
    </message>
    <message>
        <location filename="../bitcoinstrings.cpp" line="63"/>
        <source>Find peers using internet relay chat (default: 0)</source>
        <translation>Gegenstellen via Internet Relay Chat finden (Standard: 0)</translation>
    </message>
    <message>
        <location filename="../bitcoinstrings.cpp" line="79"/>
        <source>Run in the background as a daemon and accept commands</source>
        <translation>Als Hintergrunddienst starten und Befehle annehmen</translation>
    </message>
    <message>
        <location filename="../bitcoinstrings.cpp" line="54"/>
        <source>Set database cache size in megabytes (default: 25)</source>
        <translation>Größe des Datenbankcaches in MB festlegen (Standard: 25)</translation>
    </message>
    <message>
        <location filename="../bitcoinstrings.cpp" line="68"/>
        <source>Number of seconds to keep misbehaving peers from reconnecting (default: 86400)</source>
        <translation>Anzahl Sekunden, während denen sich nicht konform verhaltenden Gegenstellen die Wiederverbindung verweigert wird (Standard: 86400)</translation>
    </message>
    <message>
        <location filename="../bitcoinstrings.cpp" line="82"/>
        <source>Prepend debug output with timestamp</source>
        <translation>Der Debugausgabe einen Zeitstempel voranstellen</translation>
    </message>
    <message>
        <location filename="../bitcoinstrings.cpp" line="83"/>
        <source>Send trace/debug info to console instead of debug.log file</source>
        <translation>Rückverfolgungs- und Debuginformationen an die Konsole senden anstatt sie in die debug.log Datei zu schreiben</translation>
    </message>
    <message>
        <location filename="../bitcoinstrings.cpp" line="84"/>
        <source>Send trace/debug info to debugger</source>
        <translation>Rückverfolgungs- und Debuginformationen an den Debugger senden</translation>
    </message>
    <message>
        <location filename="../bitcoinstrings.cpp" line="85"/>
        <source>Username for JSON-RPC connections</source>
        <translation>Benutzername für JSON-RPC Verbindungen</translation>
    </message>
    <message>
        <location filename="../bitcoinstrings.cpp" line="86"/>
        <source>Password for JSON-RPC connections</source>
        <translation>Passwort für JSON-RPC Verbindungen</translation>
    </message>
    <message>
        <location filename="../bitcoinstrings.cpp" line="125"/>
        <source>Rescanning...</source>
        <translation>Durchsuche erneut...</translation>
    </message>
    <message>
        <location filename="../bitcoinstrings.cpp" line="127"/>
        <source>Invalid -proxy address</source>
        <translation>Fehlerhafte Proxy-Adresse</translation>
    </message>
    <message>
        <location filename="../bitcoinstrings.cpp" line="88"/>
        <source>Allow JSON-RPC connections from specified IP address</source>
        <translation>JSON-RPC Verbindungen von der angegebenen IP-Adresse erlauben</translation>
    </message>
    <message>
        <location filename="../bitcoinstrings.cpp" line="133"/>
        <source>Unable to bind to port %d on this computer.  Bitcoin is probably already running.</source>
        <translation>Fehler beim registrieren des Ports %d auf diesem Computer. Evtl. wurde Bitcoin bereits gestartet.</translation>
    </message>
    <message>
        <location filename="../bitcoinstrings.cpp" line="89"/>
        <source>Send commands to node running on &lt;ip&gt; (default: 127.0.0.1)</source>
        <translation>Sende Befehle an Knoten &lt;ip&gt; (Standard: 127.0.0.1)</translation>
    </message>
    <message>
        <location filename="../bitcoinstrings.cpp" line="113"/>
        <source>Loading addresses...</source>
        <translation>Lade Adressen...</translation>
    </message>
    <message>
        <location filename="../bitcoinstrings.cpp" line="90"/>
        <source>Execute command when the best block changes (%s in cmd is replaced by block hash)</source>
        <translation>Kommando ausführen wenn der beste Block wechselt (%s im Kommando wird durch den Hash des Blocks ersetzt)</translation>
    </message>
    <message>
        <location filename="../bitcoinstrings.cpp" line="128"/>
        <source>Invalid amount for -paytxfee=&lt;amount&gt;</source>
        <translation>Ungültige Angabe für -paytxfee=&lt;Betrag&gt;</translation>
    </message>
    <message>
        <location filename="../bitcoinstrings.cpp" line="94"/>
        <source>Set key pool size to &lt;n&gt; (default: 100)</source>
        <translation>Größe des Schlüsselpools festlegen auf &lt;n&gt; (Standard: 100)</translation>
    </message>
    <message>
        <location filename="../bitcoinstrings.cpp" line="78"/>
        <source>Accept command line and JSON-RPC commands</source>
        <translation>Kommandozeilenbefehle und JSON-RPC Befehle annehmen</translation>
    </message>
    <message>
        <location filename="../bitcoinstrings.cpp" line="95"/>
        <source>Rescan the block chain for missing wallet transactions</source>
        <translation>Blockkette erneut nach fehlenden Transaktionen der Brieftasche durchsuchen</translation>
    </message>
    <message>
        <location filename="../bitcoinstrings.cpp" line="96"/>
        <source>How many blocks to check at startup (default: 2500, 0 = all)</source>
        <translation>Wieviele Blöcke sollen beim Starten geprüft werden (Standard: 2500, 0 = alle)</translation>
    </message>
    <message>
        <location filename="../bitcoinstrings.cpp" line="101"/>
        <source>Use OpenSSL (https) for JSON-RPC connections</source>
        <translation>OpenSSL (https) für JSON-RPC Verbindungen verwenden</translation>
    </message>
    <message>
        <location filename="../bitcoinstrings.cpp" line="102"/>
        <source>Server certificate file (default: server.cert)</source>
        <translation>Serverzertifikat (Standard: server.cert)</translation>
    </message>
    <message>
        <location filename="../bitcoinstrings.cpp" line="104"/>
        <source>Acceptable ciphers (default: TLSv1+HIGH:!SSLv2:!aNULL:!eNULL:!AH:!3DES:@STRENGTH)</source>
        <translation>Akzeptierte Chiffren (Standard: TLSv1+HIGH:!SSLv2:!aNULL:!eNULL:!AH:!3DES:@STRENGTH)</translation>
    </message>
    <message>
        <location filename="../bitcoinstrings.cpp" line="107"/>
        <source>This help message</source>
        <translation>Dieser Hilfetext</translation>
    </message>
    <message>
        <location filename="../bitcoinstrings.cpp" line="87"/>
        <source>Listen for JSON-RPC connections on &lt;port&gt; (default: 8332)</source>
        <translation>&lt;port&gt; nach JSON-RPC Verbindungen abhören (Standard: 8332)</translation>
    </message>
    <message>
        <location filename="../bitcoinstrings.cpp" line="93"/>
        <source>Upgrade wallet to latest format</source>
        <translation>Brieftasche auf das neueste Format aktualisieren</translation>
    </message>
    <message>
        <location filename="../bitcoinstrings.cpp" line="103"/>
        <source>Server private key (default: server.pem)</source>
        <translation>Privater Serverschlüssel (Standard: server.pem)</translation>
    </message>
    <message>
        <location filename="../bitcoinstrings.cpp" line="57"/>
        <source>Connect through socks4 proxy</source>
        <translation>Über einen SOCKS4-Proxy verbinden:</translation>
    </message>
    <message>
        <location filename="../bitcoinstrings.cpp" line="58"/>
        <source>Allow DNS lookups for addnode and connect</source>
        <translation>Erlaube DNS Namensauflösung für addnode und connect</translation>
    </message>
    <message>
        <location filename="../bitcoinstrings.cpp" line="71"/>
        <source>Maximum per-connection receive buffer, &lt;n&gt;*1000 bytes (default: 10000)</source>
        <translation>Maximale Größe des Empfangspuffers pro Verbindung, &lt;n&gt;*1000 Bytes (Standard: 10000)</translation>
    </message>
    <message>
        <location filename="../bitcoinstrings.cpp" line="72"/>
        <source>Maximum per-connection send buffer, &lt;n&gt;*1000 bytes (default: 10000)</source>
        <translation>Maximale Größe des Sendepuffers pro Verbindung, &lt;n&gt;*1000 Bytes (Standard: 10000)</translation>
    </message>
    <message>
        <location filename="../bitcoinstrings.cpp" line="73"/>
        <source>Use Universal Plug and Play to map the listening port (default: 1)</source>
        <translation type="unfinished">UPnP verwenden, um die Portweiterleitung einzurichten (Standard: 1)</translation>
    </message>
    <message>
        <location filename="../bitcoinstrings.cpp" line="74"/>
        <source>Use Universal Plug and Play to map the listening port (default: 0)</source>
        <translation type="unfinished">UPnP verwenden, um die Portweiterleitung einzurichten (Standard: 0)</translation>
    </message>
    <message>
        <location filename="../bitcoinstrings.cpp" line="64"/>
        <source>Accept connections from outside (default: 1)</source>
        <translation>Eingehende Verbindungen annehmen (Standard: 1)</translation>
    </message>
    <message>
        <location filename="../bitcoinstrings.cpp" line="65"/>
        <source>Set language, for example &quot;de_DE&quot; (default: system locale)</source>
        <translation>Sprache festlegen, z.B. &quot;de_DE&quot; (Standard: System Locale)</translation>
    </message>
    <message>
        <location filename="../bitcoinstrings.cpp" line="81"/>
        <source>Output extra debugging information</source>
        <translation>Ausgabe zusätzlicher Debugging-Informationen</translation>
    </message>
    <message>
        <location filename="../bitcoinstrings.cpp" line="98"/>
        <source>
SSL options: (see the Bitcoin Wiki for SSL setup instructions)</source>
        <translation>
SSL Einstellungen: (siehe Bitcoin-Wiki für SSL Installationsanweisungen)</translation>
    </message>
    <message>
        <location filename="../bitcoinstrings.cpp" line="9"/>
        <source>Error: This transaction requires a transaction fee of at least %s because of its amount, complexity, or use of recently received funds  </source>
        <translation>Fehler: Diese Transaktion benötigt aufgrund ihres Betrags, ihrer Komplexität oder der Nutzung kürzlich erhaltener Zahlungen eine Transaktionsgebühr in Höhe von mindestens %s.</translation>
    </message>
    <message>
        <location filename="../bitcoinstrings.cpp" line="12"/>
        <source>Error: Transaction creation failed  </source>
        <translation>Fehler: Transaktionserstellung fehlgeschlagen</translation>
    </message>
    <message>
        <location filename="../bitcoinstrings.cpp" line="14"/>
        <source>Error: The transaction was rejected.  This might happen if some of the coins in your wallet were already spent, such as if you used a copy of wallet.dat and coins were spent in the copy but not marked as spent here.</source>
        <translation>Fehler: Die Transaktion wurde abgelehnt. Dies kann passieren, wenn einige Bitcoins aus Ihrer Brieftasche bereits ausgegeben wurden. Beispielsweise weil Sie eine Kopie Ihrer wallet.dat genutzt, die Bitcoins dort ausgegeben haben und dies daher in der derzeit aktiven Brieftasche nicht vermerkt ist.</translation>
    </message>
    <message>
        <location filename="../bitcoinstrings.cpp" line="13"/>
        <source>Sending...</source>
        <translation>Senden...</translation>
    </message>
    <message>
        <location filename="../bitcoinstrings.cpp" line="18"/>
        <source>Invalid amount</source>
        <translation>Ungültige Angabe</translation>
    </message>
    <message>
        <location filename="../bitcoinstrings.cpp" line="19"/>
        <source>Insufficient funds</source>
        <translation>Unzureichender Kontostand</translation>
    </message>
    <message>
        <location filename="../bitcoinstrings.cpp" line="22"/>
        <source>%s, you must set a rpcpassword in the configuration file:
 %s
It is recommended you use the following random password:
rpcuser=bitcoinrpc
rpcpassword=%s
(you do not need to remember this password)
If the file does not exist, create it with owner-readable-only file permissions.
</source>
        <translation>%s, Sie müssen den Wert rpcpasswort in der Konfigurationsdatei angeben
%s
Es wird empfohlen das folgende Zufallspasswort zu verwenden:
rpcuser=bitcoinrpc
rpcpassword=%s
(Sie müssen sich dieses Passwort nicht merken!)
Falls die Konfigurationsdatei nicht existiert, erzeugen Sie diese bitte mit Leserechten nur für den Dateibesitzer.
</translation>
    </message>
    <message>
        <location filename="../bitcoinstrings.cpp" line="21"/>
        <source>To use the %s option</source>
        <translation>Zur Nutzung der %s Option</translation>
    </message>
    <message>
        <location filename="../bitcoinstrings.cpp" line="31"/>
        <source>Error</source>
        <translation>Fehler</translation>
    </message>
    <message>
        <location filename="../bitcoinstrings.cpp" line="32"/>
        <source>An error occurred while setting up the RPC port %i for listening: %s</source>
        <translation>Beim Einrichten des abzuhörenden RPC-Ports %i ist ein Fehler aufgetreten: %s</translation>
    </message>
    <message>
        <location filename="../bitcoinstrings.cpp" line="33"/>
        <source>You must set rpcpassword=&lt;password&gt; in the configuration file:
%s
If the file does not exist, create it with owner-readable-only file permissions.</source>
        <translation>Sie müssen den Wert rpcpassword=&lt;passwort&gt; in der Konfigurationsdatei angeben:
%s
Falls die Konfigurationsdatei nicht existiert, erzeugen Sie diese bitte mit Leserechten nur für den Dateibesitzer.</translation>
    </message>
    <message>
        <location filename="../bitcoinstrings.cpp" line="41"/>
        <source>Bitcoin version</source>
        <translation>Bitcoin Version</translation>
    </message>
    <message>
        <location filename="../bitcoinstrings.cpp" line="42"/>
        <source>Usage:</source>
        <translation>Benutzung:</translation>
    </message>
    <message>
        <location filename="../bitcoinstrings.cpp" line="55"/>
        <source>Set database disk log size in megabytes (default: 100)</source>
        <translation>Größe des Datenbankprotokolls auf der Festplatte in MB festlegen (Standard: 100)</translation>
    </message>
    <message>
        <location filename="../bitcoinstrings.cpp" line="117"/>
        <source>Loading wallet...</source>
        <translation>Lade Brieftasche...</translation>
    </message>
    <message>
        <location filename="../bitcoinstrings.cpp" line="124"/>
        <source>Cannot write default address</source>
        <translation>Standardadresse kann nicht geschrieben werden</translation>
    </message>
    <message>
        <location filename="../bitcoinstrings.cpp" line="115"/>
        <source>Loading block index...</source>
        <translation>Lade Blockindex...</translation>
    </message>
    <message>
        <location filename="../bitcoinstrings.cpp" line="129"/>
        <source>Warning: -paytxfee is set very high.  This is the transaction fee you will pay if you send a transaction.</source>
        <translation>Warnung: -paytxfee ist auf einen sehr hohen Wert gesetzt. Dies ist die Gebühr die beim Senden einer Transaktion fällig wird.</translation>
    </message>
    <message>
        <location filename="../bitcoinstrings.cpp" line="20"/>
        <source>Warning: Disk space is low</source>
        <translation>Warnung: Festplattenplatz wird knapp</translation>
    </message>
    <message>
        <location filename="../bitcoinstrings.cpp" line="112"/>
        <source>Bitcoin</source>
        <translation>Bitcoin</translation>
    </message>
    <message>
        <location filename="../bitcoinstrings.cpp" line="126"/>
        <source>Done loading</source>
        <translation>Laden abgeschlossen</translation>
    </message>
    <message>
        <location filename="../bitcoinstrings.cpp" line="132"/>
        <source>Error: CreateThread(StartNode) failed</source>
        <translation>Fehler: CreateThread(StartNode) fehlgeschlagen</translation>
    </message>
    <message>
        <location filename="../bitcoinstrings.cpp" line="38"/>
        <source>Warning: Please check that your computer&apos;s date and time are correct.  If your clock is wrong Bitcoin will not work properly.</source>
        <translation>Warnung: Bitte korrigieren Sie die Datums- und Uhrzeiteinstellungen Ihres Computers, da Bitcoin ansonsten nicht ordnungsgemäß funktionieren wird.</translation>
    </message>
    <message>
        <location filename="../bitcoinstrings.cpp" line="114"/>
        <source>Error loading addr.dat</source>
        <translation>Fehler beim Laden von addr.dat</translation>
    </message>
    <message>
        <location filename="../bitcoinstrings.cpp" line="118"/>
        <source>Error loading wallet.dat: Wallet corrupted</source>
        <translation>Fehler beim Laden von wallet.dat: Brieftasche beschädigt</translation>
    </message>
    <message>
        <location filename="../bitcoinstrings.cpp" line="119"/>
        <source>Error loading wallet.dat: Wallet requires newer version of Bitcoin</source>
        <translation>Fehler beim Laden von wallet.dat: Brieftasche benötigt neuere Version von Bitcoin</translation>
    </message>
    <message>
        <location filename="../bitcoinstrings.cpp" line="120"/>
        <source>Wallet needed to be rewritten: restart Bitcoin to complete</source>
        <translation>Brieftasche muss neu geschrieben werden: Starten Sie Bitcoin zur Fertigstellung neu</translation>
    </message>
    <message>
        <location filename="../bitcoinstrings.cpp" line="121"/>
        <source>Error loading wallet.dat</source>
        <translation>Fehler beim Laden von wallet.dat (Brieftasche)</translation>
    </message>
    <message>
        <location filename="../bitcoinstrings.cpp" line="123"/>
        <source>Cannot initialize keypool</source>
        <translation>Schlüsselpool kann nicht initialisiert werden</translation>
    </message>
    <message>
        <location filename="../bitcoinstrings.cpp" line="8"/>
        <source>Error: Wallet locked, unable to create transaction  </source>
        <translation>Fehler: Brieftasche gesperrt, Transaktion kann nicht erstellt werden</translation>
    </message>
    <message>
        <location filename="../bitcoinstrings.cpp" line="44"/>
        <source>List commands</source>
        <translation>Befehle auflisten</translation>
    </message>
    <message>
        <location filename="../bitcoinstrings.cpp" line="45"/>
        <source>Get help for a command</source>
        <translation>Hilfe zu einem Befehl erhalten</translation>
    </message>
    <message>
        <location filename="../bitcoinstrings.cpp" line="47"/>
        <source>Specify configuration file (default: bitcoin.conf)</source>
        <translation>Konfigurationsdatei angeben (Standard: bitcoin.conf)</translation>
    </message>
    <message>
        <location filename="../bitcoinstrings.cpp" line="48"/>
        <source>Specify pid file (default: bitcoind.pid)</source>
        <translation>PID-Datei angeben (Standard: bitcoind.pid)</translation>
    </message>
    <message>
        <location filename="../bitcoinstrings.cpp" line="49"/>
        <source>Generate coins</source>
        <translation>Bitcoins generieren</translation>
    </message>
    <message>
        <location filename="../bitcoinstrings.cpp" line="50"/>
        <source>Don&apos;t generate coins</source>
        <translation>Keine Bitcoins generieren</translation>
    </message>
    <message>
        <location filename="../bitcoinstrings.cpp" line="51"/>
        <source>Start minimized</source>
        <translation>Minimiert starten</translation>
    </message>
    <message>
        <location filename="../bitcoinstrings.cpp" line="52"/>
        <source>Show splash screen on startup (default: 1)</source>
        <translation>Startbildschirm beim Starten anzeigen (Standard: 1)</translation>
    </message>
    <message>
        <location filename="../bitcoinstrings.cpp" line="53"/>
        <source>Specify data directory</source>
        <translation>Datenverzeichnis angeben</translation>
    </message>
    <message>
        <location filename="../bitcoinstrings.cpp" line="56"/>
        <source>Specify connection timeout (in milliseconds)</source>
        <translation>Verbindungstimeout angeben (in Millisekunden)</translation>
    </message>
    <message>
        <location filename="../bitcoinstrings.cpp" line="59"/>
        <source>Listen for connections on &lt;port&gt; (default: 8333 or testnet: 18333)</source>
        <translation>&lt;port&gt; nach Verbindungen abhören (Standard: 8333 oder Testnetz: 18333)</translation>
    </message>
    <message>
        <location filename="../bitcoinstrings.cpp" line="60"/>
        <source>Maintain at most &lt;n&gt; connections to peers (default: 125)</source>
        <translation>Maximal &lt;n&gt; Verbindungen zu Gegenstellen aufrechterhalten (Standard: 125)</translation>
    </message>
    <message>
        <location filename="../bitcoinstrings.cpp" line="61"/>
        <source>Add a node to connect to and attempt to keep the connection open</source>
        <translation>Mit dem Knoten verbinden und versuchen die Verbindung aufrecht zu halten</translation>
    </message>
    <message>
        <location filename="../bitcoinstrings.cpp" line="62"/>
        <source>Connect only to the specified node</source>
        <translation>Nur mit dem angegebenem Knoten verbinden</translation>
    </message>
    <message>
        <location filename="../bitcoinstrings.cpp" line="66"/>
        <source>Find peers using DNS lookup (default: 1)</source>
        <translation>Gegenstellen via DNS-Namensauflösung finden (Standard: 1)</translation>
    </message>
    <message>
        <location filename="../bitcoinstrings.cpp" line="77"/>
        <source>Fee per KB to add to transactions you send</source>
        <translation>Gebühr pro KB, die gesendeten Transaktionen hinzugefügt wird</translation>
    </message>
    <message>
        <location filename="../bitcoinstrings.cpp" line="80"/>
        <source>Use the test network</source>
        <translation>Das Testnetz verwenden</translation>
    </message>
    <message>
        <location filename="../bitcoinstrings.cpp" line="97"/>
        <source>How thorough the block verification is (0-6, default: 1)</source>
        <translation>Wie gründlich soll die Blockprüfung sein (0-6, Standard: 1)</translation>
    </message>
    <message>
        <location filename="../bitcoinstrings.cpp" line="75"/>
        <source>Detach block and address databases. Increases shutdown time (default: 0)</source>
        <translation>Block- und Adressdatenbank beim Beenden trennen. Verlängert, die zum Beenden benötigte Zeit (Standard: 0)</translation>
    </message>
    <message>
        <location filename="../bitcoinstrings.cpp" line="108"/>
        <source>Usage</source>
        <translation>Benutzung</translation>
    </message>
</context>
</TS><|MERGE_RESOLUTION|>--- conflicted
+++ resolved
@@ -75,21 +75,21 @@
         <translation>&amp;QR-Code anzeigen</translation>
     </message>
     <message>
+        <location filename="../forms/addressbookpage.ui" line="113"/>
+        <source>&amp;Delete</source>
+        <translation>&amp;Löschen</translation>
+    </message>
+    <message>
+        <location filename="../forms/addressbookpage.ui" line="96"/>
+        <source>Sign a message to prove you own this address</source>
+        <translation>Eine Nachricht signieren, um den Besitz einer Adresse zu beweisen</translation>
+    </message>
+    <message>
         <location filename="../forms/addressbookpage.ui" line="99"/>
         <source>Sign &amp;Message</source>
         <translation>&amp;Nachricht signieren...</translation>
     </message>
     <message>
-        <location filename="../forms/addressbookpage.ui" line="113"/>
-        <source>&amp;Delete</source>
-        <translation>&amp;Löschen</translation>
-    </message>
-    <message>
-        <location filename="../forms/addressbookpage.ui" line="96"/>
-        <source>Sign a message to prove you own this address</source>
-        <translation>Eine Nachricht signieren, um den Besitz einer Adresse zu beweisen</translation>
-    </message>
-    <message>
         <location filename="../forms/addressbookpage.ui" line="110"/>
         <source>Delete the currently selected address from the list. Only sending addresses can be deleted.</source>
         <translation>Die ausgewählte Adresse aus der Liste entfernen. Sie können nur Zahlungsadressen entfernen.</translation>
@@ -156,72 +156,55 @@
 <context>
     <name>AskPassphraseDialog</name>
     <message>
-<<<<<<< HEAD
         <location filename="../askpassphrasedialog.cpp" line="38"/>
         <source>This operation needs your wallet passphrase to unlock the wallet.</source>
         <translation>Dieser Vorgang benötigt Ihre Passphrase um die Brieftasche zu entsperren.</translation>
-=======
-        <location filename="../askpassphrasedialog.cpp" line="127"/>
-        <source>Wallet encryption failed due to an internal error. Your wallet was not encrypted.</source>
-        <translation>Die Verschlüsselung der Brieftasche ist aufgrund eines internen Fehlers fehlgeschlagen. Ihre Brieftasche wurde nicht verschlüsselt.</translation>
+    </message>
+    <message>
+        <location filename="../forms/askpassphrasedialog.ui" line="94"/>
+        <source>TextLabel</source>
+        <translation>Textbezeichnung</translation>
+    </message>
+    <message>
+        <location filename="../forms/askpassphrasedialog.ui" line="75"/>
+        <source>Repeat new passphrase</source>
+        <translation>Neue Passphrase wiederholen</translation>
+    </message>
+    <message>
+        <location filename="../askpassphrasedialog.cpp" line="170"/>
+        <source>Wallet passphrase was successfully changed.</source>
+        <translation>Die Passphrase der Brieftasche wurde erfolgreich geändert.</translation>
+    </message>
+    <message>
+        <location filename="../askpassphrasedialog.cpp" line="46"/>
+        <source>This operation needs your wallet passphrase to decrypt the wallet.</source>
+        <translation>Dieser Vorgang benötigt Ihre Passphrase um die Brieftasche zu entschlüsseln.</translation>
+    </message>
+    <message>
+        <location filename="../askpassphrasedialog.cpp" line="35"/>
+        <source>Encrypt wallet</source>
+        <translation>Brieftasche verschlüsseln</translation>
+    </message>
+    <message>
+        <location filename="../forms/askpassphrasedialog.ui" line="61"/>
+        <source>New passphrase</source>
+        <translation>Neue Passphrase</translation>
+    </message>
+    <message>
+        <location filename="../forms/askpassphrasedialog.ui" line="26"/>
+        <source>Dialog</source>
+        <translation>Dialog</translation>
+    </message>
+    <message>
+        <location filename="../askpassphrasedialog.cpp" line="111"/>
+        <location filename="../askpassphrasedialog.cpp" line="169"/>
+        <source>Wallet encrypted</source>
+        <translation>Brieftasche verschlüsselt</translation>
     </message>
     <message>
         <location filename="../forms/askpassphrasedialog.ui" line="47"/>
         <source>Enter passphrase</source>
         <translation>Passphrase eingeben</translation>
->>>>>>> 38297ba9
-    </message>
-    <message>
-        <location filename="../forms/askpassphrasedialog.ui" line="94"/>
-        <source>TextLabel</source>
-        <translation>Textbezeichnung</translation>
-    </message>
-    <message>
-        <location filename="../forms/askpassphrasedialog.ui" line="75"/>
-        <source>Repeat new passphrase</source>
-        <translation>Neue Passphrase wiederholen</translation>
-    </message>
-    <message>
-        <location filename="../askpassphrasedialog.cpp" line="161"/>
-        <source>Wallet passphrase was successfully changed.</source>
-        <translation>Die Passphrase der Brieftasche wurde erfolgreich geändert.</translation>
-    </message>
-    <message>
-<<<<<<< HEAD
-        <location filename="../askpassphrasedialog.cpp" line="46"/>
-        <source>This operation needs your wallet passphrase to decrypt the wallet.</source>
-        <translation>Dieser Vorgang benötigt Ihre Passphrase um die Brieftasche zu entschlüsseln.</translation>
-=======
-        <location filename="../askpassphrasedialog.cpp" line="156"/>
-        <source>Wallet decryption failed</source>
-        <translation>Entschlüsselung der Brieftasche fehlgeschlagen</translation>
->>>>>>> 38297ba9
-    </message>
-    <message>
-        <location filename="../askpassphrasedialog.cpp" line="35"/>
-        <source>Encrypt wallet</source>
-        <translation>Brieftasche verschlüsseln</translation>
-    </message>
-    <message>
-        <location filename="../forms/askpassphrasedialog.ui" line="61"/>
-        <source>New passphrase</source>
-        <translation>Neue Passphrase</translation>
-    </message>
-    <message>
-        <location filename="../forms/askpassphrasedialog.ui" line="26"/>
-        <source>Dialog</source>
-        <translation>Dialog</translation>
-    </message>
-    <message>
-        <location filename="../askpassphrasedialog.cpp" line="111"/>
-        <location filename="../askpassphrasedialog.cpp" line="160"/>
-        <source>Wallet encrypted</source>
-        <translation>Brieftasche verschlüsselt</translation>
-    </message>
-    <message>
-        <location filename="../forms/askpassphrasedialog.ui" line="47"/>
-        <source>Enter passphrase</source>
-        <translation>Passphrase eingeben</translation>
     </message>
     <message>
         <location filename="../askpassphrasedialog.cpp" line="43"/>
@@ -244,30 +227,42 @@
         <translation>Geben Sie die alte und die neue Passphrase der Brieftasche ein.</translation>
     </message>
     <message>
-<<<<<<< HEAD
         <location filename="../askpassphrasedialog.cpp" line="102"/>
         <source>WARNING: If you encrypt your wallet and lose your passphrase, you will &lt;b&gt;LOSE ALL OF YOUR BITCOINS&lt;/b&gt;!
 Are you sure you wish to encrypt your wallet?</source>
         <translation>WARNUNG: Wenn Sie Ihre Brieftasche verschlüsseln und Ihre Passphrase verlieren, werden Sie &lt;b&gt;ALLE IHRE BITCOINS VERLIEREN&lt;/b&gt;!&lt;br&gt;&lt;br&gt;Sind Sie sich sicher, dass Sie Ihre Brieftasche verschlüsseln möchten?</translation>
     </message>
     <message>
-        <location filename="../askpassphrasedialog.cpp" line="112"/>
+        <location filename="../askpassphrasedialog.cpp" line="113"/>
         <source>Bitcoin will close now to finish the encryption process. Remember that encrypting your wallet cannot fully protect your bitcoins from being stolen by malware infecting your computer.</source>
         <translation>Bitcoin wird jetzt beendet, um den Verschlüsselungsprozess abzuschließen. Bitte beachten Sie, dass die Verschlüsselung Ihrer Brieftasche nicht vollständig vor Diebstahl Ihrer Bitcoins durch Schadsoftware schützt, die Ihren Computer befällt.</translation>
-    </message>
-    <message>
-        <location filename="../askpassphrasedialog.cpp" line="118"/>
-        <source>Wallet encryption failed due to an internal error. Your wallet was not encrypted.</source>
-        <translation>Die Verschlüsselung der Brieftasche ist aufgrund eines internen Fehlers fehlgeschlagen. Ihre Brieftasche wurde nicht verschlüsselt.</translation>
-=======
-        <location filename="../askpassphrasedialog.cpp" line="101"/>
-        <source>Confirm wallet encryption</source>
-        <translation>Verschlüsselung der Brieftasche bestätigen</translation>
     </message>
     <message>
         <location filename="../askpassphrasedialog.cpp" line="117"/>
         <source>IMPORTANT: Any previous backups you have made of your wallet file should be replaced with the newly generated, encrypted wallet file. For security reasons, previous backups of the unencrypted wallet file will become useless as soon as you start using the new, encrypted wallet.</source>
         <translation type="unfinished"></translation>
+    </message>
+    <message>
+        <location filename="../askpassphrasedialog.cpp" line="127"/>
+        <source>Wallet encryption failed due to an internal error. Your wallet was not encrypted.</source>
+        <translation>Die Verschlüsselung der Brieftasche ist aufgrund eines internen Fehlers fehlgeschlagen. Ihre Brieftasche wurde nicht verschlüsselt.</translation>
+    </message>
+    <message>
+        <location filename="../askpassphrasedialog.cpp" line="217"/>
+        <location filename="../askpassphrasedialog.cpp" line="241"/>
+        <source>Warning: The Caps Lock key is on.</source>
+        <translation>Warnung: Die Feststelltaste ist aktiviert.</translation>
+    </message>
+    <message>
+        <location filename="../askpassphrasedialog.cpp" line="34"/>
+        <source>Enter the new passphrase to the wallet.&lt;br/&gt;Please use a passphrase of &lt;b&gt;10 or more random characters&lt;/b&gt;, or &lt;b&gt;eight or more words&lt;/b&gt;.</source>
+        <translation>Geben Sie die neue Passphrase für die Brieftasche ein.&lt;br&gt;Bitte benutzen Sie eine Passphrase bestehend aus &lt;b&gt;10 oder mehr zufälligen Zeichen&lt;/b&gt; oder &lt;b&gt;8 oder mehr Wörtern&lt;/b&gt;.</translation>
+    </message>
+    <message>
+        <location filename="../askpassphrasedialog.cpp" line="134"/>
+        <location filename="../askpassphrasedialog.cpp" line="182"/>
+        <source>The supplied passphrases do not match.</source>
+        <translation>Die eingegebenen Passphrasen stimmen nicht überein.</translation>
     </message>
     <message>
         <location filename="../askpassphrasedialog.cpp" line="126"/>
@@ -278,10 +273,14 @@
         <translation>Verschlüsselung der Brieftasche fehlgeschlagen</translation>
     </message>
     <message>
-        <location filename="../askpassphrasedialog.cpp" line="134"/>
-        <location filename="../askpassphrasedialog.cpp" line="182"/>
-        <source>The supplied passphrases do not match.</source>
-        <translation>Die eingegebenen Passphrasen stimmen nicht überein.</translation>
+        <location filename="../askpassphrasedialog.cpp" line="101"/>
+        <source>Confirm wallet encryption</source>
+        <translation>Verschlüsselung der Brieftasche bestätigen</translation>
+    </message>
+    <message>
+        <location filename="../askpassphrasedialog.cpp" line="145"/>
+        <source>Wallet unlock failed</source>
+        <translation>Entsperrung der Brieftasche fehlgeschlagen</translation>
     </message>
     <message>
         <location filename="../askpassphrasedialog.cpp" line="146"/>
@@ -291,67 +290,7 @@
         <translation>Die eingegebene Passphrase zum Entschlüsseln der Brieftasche war nicht korrekt.</translation>
     </message>
     <message>
-        <location filename="../askpassphrasedialog.cpp" line="111"/>
-        <location filename="../askpassphrasedialog.cpp" line="169"/>
-        <source>Wallet encrypted</source>
-        <translation>Brieftasche verschlüsselt</translation>
-    </message>
-    <message>
-        <location filename="../askpassphrasedialog.cpp" line="170"/>
-        <source>Wallet passphrase was successfully changed.</source>
-        <translation>Die Passphrase der Brieftasche wurde erfolgreich geändert.</translation>
->>>>>>> 38297ba9
-    </message>
-    <message>
-        <location filename="../askpassphrasedialog.cpp" line="217"/>
-        <location filename="../askpassphrasedialog.cpp" line="241"/>
-        <source>Warning: The Caps Lock key is on.</source>
-        <translation>Warnung: Die Feststelltaste ist aktiviert.</translation>
-    </message>
-    <message>
-        <location filename="../askpassphrasedialog.cpp" line="34"/>
-        <source>Enter the new passphrase to the wallet.&lt;br/&gt;Please use a passphrase of &lt;b&gt;10 or more random characters&lt;/b&gt;, or &lt;b&gt;eight or more words&lt;/b&gt;.</source>
-        <translation>Geben Sie die neue Passphrase für die Brieftasche ein.&lt;br&gt;Bitte benutzen Sie eine Passphrase bestehend aus &lt;b&gt;10 oder mehr zufälligen Zeichen&lt;/b&gt; oder &lt;b&gt;8 oder mehr Wörtern&lt;/b&gt;.</translation>
-    </message>
-    <message>
-        <location filename="../askpassphrasedialog.cpp" line="125"/>
-        <location filename="../askpassphrasedialog.cpp" line="173"/>
-        <source>The supplied passphrases do not match.</source>
-        <translation>Die eingegebenen Passphrasen stimmen nicht überein.</translation>
-    </message>
-    <message>
-        <location filename="../askpassphrasedialog.cpp" line="117"/>
-        <location filename="../askpassphrasedialog.cpp" line="124"/>
-        <location filename="../askpassphrasedialog.cpp" line="166"/>
-        <location filename="../askpassphrasedialog.cpp" line="172"/>
-        <source>Wallet encryption failed</source>
-        <translation>Verschlüsselung der Brieftasche fehlgeschlagen</translation>
-    </message>
-    <message>
-<<<<<<< HEAD
-        <location filename="../askpassphrasedialog.cpp" line="101"/>
-        <source>Confirm wallet encryption</source>
-        <translation>Verschlüsselung der Brieftasche bestätigen</translation>
-=======
-        <location filename="../askpassphrasedialog.cpp" line="113"/>
-        <source>Bitcoin will close now to finish the encryption process. Remember that encrypting your wallet cannot fully protect your bitcoins from being stolen by malware infecting your computer.</source>
-        <translation>Bitcoin wird jetzt beendet, um den Verschlüsselungsprozess abzuschließen. Bitte beachten Sie, dass die Verschlüsselung Ihrer Brieftasche nicht vollständig vor Diebstahl Ihrer Bitcoins durch Schadsoftware schützt, die Ihren Computer befällt.</translation>
->>>>>>> 38297ba9
-    </message>
-    <message>
-        <location filename="../askpassphrasedialog.cpp" line="145"/>
-        <source>Wallet unlock failed</source>
-        <translation>Entsperrung der Brieftasche fehlgeschlagen</translation>
-    </message>
-    <message>
-        <location filename="../askpassphrasedialog.cpp" line="137"/>
-        <location filename="../askpassphrasedialog.cpp" line="148"/>
-        <location filename="../askpassphrasedialog.cpp" line="167"/>
-        <source>The passphrase entered for the wallet decryption was incorrect.</source>
-        <translation>Die eingegebene Passphrase zum Entschlüsseln der Brieftasche war nicht korrekt.</translation>
-    </message>
-    <message>
-        <location filename="../askpassphrasedialog.cpp" line="147"/>
+        <location filename="../askpassphrasedialog.cpp" line="156"/>
         <source>Wallet decryption failed</source>
         <translation>Entschlüsselung der Brieftasche fehlgeschlagen</translation>
     </message>
@@ -1115,7 +1054,6 @@
         <translation>123.456 BTC</translation>
     </message>
     <message>
-<<<<<<< HEAD
         <location filename="../sendcoinsdialog.cpp" line="95"/>
         <source>&lt;b&gt;%1&lt;/b&gt; to %2 (%3)</source>
         <translation>&lt;b&gt;%1&lt;/b&gt; an %2 (%3)</translation>
@@ -1124,11 +1062,6 @@
         <location filename="../sendcoinsdialog.cpp" line="100"/>
         <source>Confirm send coins</source>
         <translation>Überweisung bestätigen</translation>
-=======
-        <location filename="../forms/sendcoinsdialog.ui" line="147"/>
-        <source>S&amp;end</source>
-        <translation>&amp;Überweisen</translation>
->>>>>>> 38297ba9
     </message>
     <message>
         <location filename="../sendcoinsdialog.cpp" line="101"/>
@@ -1169,11 +1102,6 @@
         <location filename="../forms/sendcoinsdialog.ui" line="144"/>
         <source>Confirm the send action</source>
         <translation>Überweisung bestätigen</translation>
-    </message>
-    <message>
-        <location filename="../forms/sendcoinsdialog.ui" line="147"/>
-        <source>&amp;Send</source>
-        <translation>&amp;Überweisen</translation>
     </message>
     <message>
         <location filename="../forms/sendcoinsdialog.ui" line="14"/>
@@ -1203,6 +1131,11 @@
         <translation>Kontostand:</translation>
     </message>
     <message>
+        <location filename="../forms/sendcoinsdialog.ui" line="147"/>
+        <source>S&amp;end</source>
+        <translation>&amp;Überweisen</translation>
+    </message>
+    <message>
         <location filename="../sendcoinsdialog.cpp" line="124"/>
         <source>The recipient address is not valid, please recheck.</source>
         <translation>Die Zahlungsadresse ist ungültig, bitte nochmals überprüfen.</translation>
@@ -1315,7 +1248,7 @@
         <translation>, wurde noch nicht erfolgreich übertragen</translation>
     </message>
     <message>
-        <location filename="../transactiondesc.cpp" line="93"/>
+        <location filename="../transactiondesc.cpp" line="92"/>
         <source>unknown</source>
         <translation>unbekannt</translation>
     </message>
@@ -1345,126 +1278,68 @@
         <translation>&lt;b&gt;Quelle:&lt;/b&gt; Generiert&lt;br&gt;</translation>
     </message>
     <message>
-<<<<<<< HEAD
-        <location filename="../transactiondesc.cpp" line="76"/>
-        <location filename="../transactiondesc.cpp" line="93"/>
-=======
-        <location filename="../transactiondesc.cpp" line="72"/>
-        <location filename="../transactiondesc.cpp" line="89"/>
->>>>>>> 38297ba9
+        <location filename="../transactiondesc.cpp" line="75"/>
+        <location filename="../transactiondesc.cpp" line="92"/>
         <source>&lt;b&gt;From:&lt;/b&gt; </source>
         <translation>&lt;b&gt;Von:&lt;/b&gt; </translation>
     </message>
     <message>
-<<<<<<< HEAD
-        <location filename="../transactiondesc.cpp" line="94"/>
-        <location filename="../transactiondesc.cpp" line="117"/>
-        <location filename="../transactiondesc.cpp" line="176"/>
-=======
-        <location filename="../transactiondesc.cpp" line="90"/>
-        <location filename="../transactiondesc.cpp" line="113"/>
-        <location filename="../transactiondesc.cpp" line="172"/>
->>>>>>> 38297ba9
+        <location filename="../transactiondesc.cpp" line="93"/>
+        <location filename="../transactiondesc.cpp" line="116"/>
+        <location filename="../transactiondesc.cpp" line="175"/>
         <source>&lt;b&gt;To:&lt;/b&gt; </source>
         <translation>&lt;b&gt;An:&lt;/b&gt; </translation>
     </message>
     <message>
-<<<<<<< HEAD
-        <location filename="../transactiondesc.cpp" line="97"/>
-=======
-        <location filename="../transactiondesc.cpp" line="89"/>
-        <source>unknown</source>
-        <translation>unbekannt</translation>
-    </message>
-    <message>
-        <location filename="../transactiondesc.cpp" line="93"/>
->>>>>>> 38297ba9
+        <location filename="../transactiondesc.cpp" line="96"/>
         <source> (yours, label: </source>
         <translation> (Eigene Adresse, Bezeichnung: </translation>
     </message>
     <message>
-<<<<<<< HEAD
-        <location filename="../transactiondesc.cpp" line="99"/>
-=======
-        <location filename="../transactiondesc.cpp" line="95"/>
->>>>>>> 38297ba9
+        <location filename="../transactiondesc.cpp" line="98"/>
         <source> (yours)</source>
         <translation> (Eigene Adresse)</translation>
     </message>
     <message>
-<<<<<<< HEAD
-        <location filename="../transactiondesc.cpp" line="134"/>
-        <location filename="../transactiondesc.cpp" line="148"/>
-        <location filename="../transactiondesc.cpp" line="193"/>
-        <location filename="../transactiondesc.cpp" line="210"/>
-=======
-        <location filename="../transactiondesc.cpp" line="130"/>
-        <location filename="../transactiondesc.cpp" line="144"/>
-        <location filename="../transactiondesc.cpp" line="189"/>
-        <location filename="../transactiondesc.cpp" line="206"/>
->>>>>>> 38297ba9
+        <location filename="../transactiondesc.cpp" line="133"/>
+        <location filename="../transactiondesc.cpp" line="147"/>
+        <location filename="../transactiondesc.cpp" line="192"/>
+        <location filename="../transactiondesc.cpp" line="209"/>
         <source>&lt;b&gt;Credit:&lt;/b&gt; </source>
         <translation>&lt;b&gt;Gutschrift:&lt;/b&gt; </translation>
     </message>
     <message>
-<<<<<<< HEAD
-        <location filename="../transactiondesc.cpp" line="136"/>
-=======
-        <location filename="../transactiondesc.cpp" line="132"/>
->>>>>>> 38297ba9
+        <location filename="../transactiondesc.cpp" line="135"/>
         <source>(%1 matures in %2 more blocks)</source>
         <translation>%1 (reift noch %2 weitere Blöcke)</translation>
     </message>
     <message>
-<<<<<<< HEAD
-        <location filename="../transactiondesc.cpp" line="140"/>
-=======
-        <location filename="../transactiondesc.cpp" line="136"/>
->>>>>>> 38297ba9
+        <location filename="../transactiondesc.cpp" line="139"/>
         <source>(not accepted)</source>
         <translation>(nicht angenommen)</translation>
     </message>
     <message>
-<<<<<<< HEAD
-        <location filename="../transactiondesc.cpp" line="198"/>
+        <location filename="../transactiondesc.cpp" line="197"/>
         <source>&lt;b&gt;Transaction fee:&lt;/b&gt; </source>
         <translation>&lt;b&gt;Transaktionsgebühr:&lt;/b&gt; </translation>
     </message>
     <message>
-        <location filename="../transactiondesc.cpp" line="220"/>
+        <location filename="../transactiondesc.cpp" line="219"/>
         <source>Message:</source>
         <translation>Nachricht:</translation>
-=======
-        <location filename="../transactiondesc.cpp" line="220"/>
+    </message>
+    <message>
+        <location filename="../transactiondesc.cpp" line="221"/>
+        <source>Comment:</source>
+        <translation>Kommentar:</translation>
+    </message>
+    <message>
+        <location filename="../transactiondesc.cpp" line="223"/>
         <source>Transaction ID:</source>
         <translation>Transaktions-ID:</translation>
     </message>
     <message>
-        <location filename="../transactiondesc.cpp" line="223"/>
-        <source>Generated coins must wait 120 blocks before they can be spent.  When you generated this block, it was broadcast to the network to be added to the block chain.  If it fails to get into the chain, it will change to &quot;not accepted&quot; and not be spendable.  This may occasionally happen if another node generates a block within a few seconds of yours.</source>
-        <translation>Generierte Bitcoins müssen 120 Blöcke lang warten, bevor sie ausgegeben werden können. Als Sie diesen Block generierten, wurde er an das Netzwerk übertragen, um ihn der Blockkette hinzuzufügen. Falls dies fehlschlägt wird der Status in &quot;nicht angenommen&quot; geändert und der Betrag wird nicht verfügbar werden. Das kann gelegentlich passieren, wenn ein anderer Knoten einen Block zur selben Zeit wie Sie generierte.</translation>
->>>>>>> 38297ba9
-    </message>
-    <message>
-        <location filename="../transactiondesc.cpp" line="222"/>
-        <source>Comment:</source>
-        <translation>Kommentar:</translation>
-    </message>
-    <message>
-<<<<<<< HEAD
-        <location filename="../transactiondesc.cpp" line="224"/>
-        <source>Transaction ID:</source>
-        <translation>Transaktions-ID:</translation>
-=======
-        <location filename="../transactiondesc.cpp" line="180"/>
-        <location filename="../transactiondesc.cpp" line="188"/>
-        <location filename="../transactiondesc.cpp" line="203"/>
-        <source>&lt;b&gt;Debit:&lt;/b&gt; </source>
-        <translation>&lt;b&gt;Belastung:&lt;/b&gt; </translation>
->>>>>>> 38297ba9
-    </message>
-    <message>
-        <location filename="../transactiondesc.cpp" line="227"/>
+        <location filename="../transactiondesc.cpp" line="226"/>
         <source>Generated coins must wait 120 blocks before they can be spent.  When you generated this block, it was broadcast to the network to be added to the block chain.  If it fails to get into the chain, it will change to &quot;not accepted&quot; and not be spendable.  This may occasionally happen if another node generates a block within a few seconds of yours.</source>
         <translation>Generierte Bitcoins müssen 120 Blöcke lang warten, bevor sie ausgegeben werden können. Als Sie diesen Block generierten, wurde er an das Netzwerk übertragen, um ihn der Blockkette hinzuzufügen. Falls dies fehlschlägt wird der Status in &quot;nicht angenommen&quot; geändert und der Betrag wird nicht verfügbar werden. Das kann gelegentlich passieren, wenn ein anderer Knoten einen Block zur selben Zeit wie Sie generierte.</translation>
     </message>
@@ -1474,39 +1349,17 @@
         <translation>%1/unbestätigt</translation>
     </message>
     <message>
-<<<<<<< HEAD
-        <location filename="../transactiondesc.cpp" line="184"/>
-        <location filename="../transactiondesc.cpp" line="192"/>
-        <location filename="../transactiondesc.cpp" line="207"/>
+        <location filename="../transactiondesc.cpp" line="183"/>
+        <location filename="../transactiondesc.cpp" line="191"/>
+        <location filename="../transactiondesc.cpp" line="206"/>
         <source>&lt;b&gt;Debit:&lt;/b&gt; </source>
         <translation>&lt;b&gt;Belastung:&lt;/b&gt; </translation>
     </message>
     <message>
-        <location filename="../transactiondesc.cpp" line="214"/>
+        <location filename="../transactiondesc.cpp" line="213"/>
         <source>&lt;b&gt;Net amount:&lt;/b&gt; </source>
         <translation>&lt;b&gt;Nettobetrag:&lt;/b&gt; </translation>
     </message>
-=======
-        <location filename="../transactiondesc.cpp" line="194"/>
-        <source>&lt;b&gt;Transaction fee:&lt;/b&gt; </source>
-        <translation>&lt;b&gt;Transaktionsgebühr:&lt;/b&gt; </translation>
-    </message>
-    <message>
-        <location filename="../transactiondesc.cpp" line="210"/>
-        <source>&lt;b&gt;Net amount:&lt;/b&gt; </source>
-        <translation>&lt;b&gt;Nettobetrag:&lt;/b&gt; </translation>
-    </message>
-    <message>
-        <location filename="../transactiondesc.cpp" line="216"/>
-        <source>Message:</source>
-        <translation>Nachricht:</translation>
-    </message>
-    <message>
-        <location filename="../transactiondesc.cpp" line="218"/>
-        <source>Comment:</source>
-        <translation>Kommentar:</translation>
-    </message>
->>>>>>> 38297ba9
 </context>
 <context>
     <name>TransactionDescDialog</name>
