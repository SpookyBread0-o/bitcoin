<TS language="ca_ES" version="2.1">
<context>
    <name>AddressBookPage</name>
    <message>
        <source>Right-click to edit address or label</source>
        <translation>Feu clic dret per a editar l'adreça o l'etiquetaccn</translation>
    </message>
    <message>
        <source>Create a new address</source>
        <translation>Crea una nueva dirección</translation>
    </message>
    <message>
        <source>&amp;New</source>
        <translation>&amp;Nuevo</translation>
    </message>
    <message>
        <source>Copy the currently selected address to the system clipboard</source>
        <translation>Copia l'adreça seleccionada al porta-retalls del sistema</translation>
    </message>
    <message>
        <source>&amp;Copy</source>
        <translation>&amp;Copia</translation>
    </message>
    <message>
        <source>C&amp;lose</source>
        <translation>&amp;Tanca</translation>
    </message>
    <message>
        <source>Delete the currently selected address from the list</source>
        <translation>Elimina l'adreça sel·leccionada actualment de la llista</translation>
    </message>
    <message>
        <source>Export the data in the current tab to a file</source>
        <translation>Exporta les dades de la pestanya actual a un fitxer</translation>
    </message>
    <message>
        <source>&amp;Export</source>
        <translation>&amp;Exporta</translation>
    </message>
    <message>
        <source>&amp;Delete</source>
        <translation>&amp;Elimina</translation>
    </message>
    <message>
        <source>Choose the address to send coins to</source>
        <translation>Trieu l'adreça on enviar les monedes</translation>
    </message>
    <message>
        <source>Choose the address to receive coins with</source>
        <translation>Trieu l'adreça on rebre les monedes</translation>
    </message>
    <message>
        <source>C&amp;hoose</source>
        <translation>&amp;Tria</translation>
    </message>
    <message>
        <source>Sending addresses</source>
        <translation>Adreces d'enviament</translation>
    </message>
    <message>
        <source>Receiving addresses</source>
        <translation>Adreces de recepció</translation>
    </message>
    <message>
        <source>These are your Particl addresses for sending payments. Always check the amount and the receiving address before sending coins.</source>
        <translation>Aquestes són les vostres adreces de Particl per enviar els pagaments. Sempre reviseu l'import i l'adreça del destinatari abans de transferir monedes.</translation>
    </message>
    <message>
        <source>These are your Particl addresses for receiving payments. It is recommended to use a new receiving address for each transaction.</source>
        <translation>Aquestes són les vostres adreces Particl per rebre pagaments. Es recomana utilitzar una adreça nova de recepció per a cada transacció.</translation>
    </message>
    <message>
        <source>&amp;Copy Address</source>
        <translation>&amp;Copia l'adreça</translation>
    </message>
    <message>
        <source>Copy &amp;Label</source>
        <translation>Copia l'eti&amp;queta</translation>
    </message>
    <message>
        <source>&amp;Edit</source>
        <translation>&amp;Edita</translation>
    </message>
    <message>
        <source>Export Address List</source>
        <translation>Exporta la llista d'adreces</translation>
    </message>
    <message>
        <source>Comma separated file (*.csv)</source>
        <translation>Fitxer separat per comes (*.csv)</translation>
    </message>
    <message>
        <source>Exporting Failed</source>
        <translation>L'exportació ha fallat</translation>
    </message>
    <message>
        <source>There was an error trying to save the address list to %1. Please try again.</source>
        <translation>S'ha produït un error en desar la llista d'adreces a %1. Torneu-ho a provar.</translation>
    </message>
</context>
<context>
    <name>AddressTableModel</name>
    <message>
        <source>Label</source>
        <translation>Etiqueta</translation>
    </message>
    <message>
        <source>Address</source>
        <translation>Adreça</translation>
    </message>
    <message>
        <source>(no label)</source>
        <translation>(sense etiqueta)</translation>
    </message>
</context>
<context>
    <name>AskPassphraseDialog</name>
    <message>
        <source>Passphrase Dialog</source>
        <translation>Diàleg de contrasenya</translation>
    </message>
    <message>
        <source>Enter passphrase</source>
        <translation>Introduïu una contrasenya</translation>
    </message>
    <message>
        <source>New passphrase</source>
        <translation>Nova contrasenya</translation>
    </message>
    <message>
        <source>Repeat new passphrase</source>
        <translation>Repetiu la nova contrasenya</translation>
    </message>
    <message>
        <source>Enter the new passphrase to the wallet.&lt;br/&gt;Please use a passphrase of &lt;b&gt;ten or more random characters&lt;/b&gt;, or &lt;b&gt;eight or more words&lt;/b&gt;.</source>
        <translation>Introduïu la contrasenya nova al moneder.&lt;br/&gt;Utilitzeu una contrasenya de &lt;b&gt;deu o més caràcters aleatoris&lt;/b&gt;, o &lt;b&gt;vuit o més paraules&lt;/b&gt;.</translation>
    </message>
    <message>
        <source>Encrypt wallet</source>
        <translation>Encripta el monedero</translation>
    </message>
    <message>
        <source>This operation needs your wallet passphrase to unlock the wallet.</source>
        <translation>Aquesta operació requereix la contrasenya del moneder per a desbloquejar-lo.</translation>
    </message>
    <message>
        <source>Unlock wallet</source>
        <translation>Desbloquea el monedero</translation>
    </message>
    <message>
        <source>This operation needs your wallet passphrase to decrypt the wallet.</source>
        <translation>Aquesta operació requereix la contrasenya del moneder per desencriptar-lo.</translation>
    </message>
    <message>
        <source>Decrypt wallet</source>
        <translation>Desencripta el monedero</translation>
    </message>
    <message>
        <source>Change passphrase</source>
        <translation>Cambia la contraseña</translation>
    </message>
    <message>
        <source>Enter the old passphrase and new passphrase to the wallet.</source>
        <translation>Introduïu la contrasenya antiga i la contrasenya nova al moneder.</translation>
    </message>
    <message>
        <source>Confirm wallet encryption</source>
        <translation>Confirma l'encriptació del moneder</translation>
    </message>
    <message>
        <source>Warning: If you encrypt your wallet and lose your passphrase, you will &lt;b&gt;LOSE ALL OF YOUR BITCOINS&lt;/b&gt;!</source>
        <translation>Avís: si encripteu el vostre moneder i perdeu la contrasenya, &lt;b&gt;PERDREU TOTS ELS VOSTRES BITCOINS&lt;/b&gt;!</translation>
    </message>
    <message>
        <source>Are you sure you wish to encrypt your wallet?</source>
        <translation>Esteu segur que voleu encriptar el vostre moneder?</translation>
    </message>
    <message>
        <source>Wallet encrypted</source>
        <translation>Moneder encriptat</translation>
    </message>
    <message>
        <source>%1 will close now to finish the encryption process. Remember that encrypting your wallet cannot fully protect your bitcoins from being stolen by malware infecting your computer.</source>
        <translation>Ara es tancarà el %1 per finalitzar el procés d'encriptació. Recordeu que encriptar el vostre moneder no garanteix que les vostres bitcoins no puguin ser robades per programari maliciós que infecti l'ordinador.</translation>
    </message>
    <message>
        <source>IMPORTANT: Any previous backups you have made of your wallet file should be replaced with the newly generated, encrypted wallet file. For security reasons, previous backups of the unencrypted wallet file will become useless as soon as you start using the new, encrypted wallet.</source>
        <translation>IMPORTANT: Tota copia de seguretat que hàgiu realitzat hauria de ser reemplaçada pel, recentment generat, fitxer encriptat del moneder. Per motius de seguretat, les còpies de seguretat anteriors del fitxer de moneder no encriptat esdevindran inusables tan aviat com començar a utilitzar el nou moneder encriptat.</translation>
    </message>
    <message>
        <source>Wallet encryption failed</source>
        <translation>L'encriptació del moneder ha fallat</translation>
    </message>
    <message>
        <source>Wallet encryption failed due to an internal error. Your wallet was not encrypted.</source>
        <translation>L'encriptació del moneder ha fallat per un error intern. El moneder no ha estat encriptat.</translation>
    </message>
    <message>
        <source>The supplied passphrases do not match.</source>
        <translation>Les contrasenyes introduïdes no coincideixen.</translation>
    </message>
    <message>
        <source>Wallet unlock failed</source>
        <translation>El desbloqueig del moneder ha fallat</translation>
    </message>
    <message>
        <source>The passphrase entered for the wallet decryption was incorrect.</source>
        <translation>La contrasenya introduïda per a desencriptar el moneder és incorrecta.</translation>
    </message>
    <message>
        <source>Wallet decryption failed</source>
        <translation>La desencriptació del moneder ha fallat</translation>
    </message>
    <message>
        <source>Wallet passphrase was successfully changed.</source>
        <translation>La contrasenya del moneder ha estat modificada correctament.</translation>
    </message>
    <message>
        <source>Warning: The Caps Lock key is on!</source>
        <translation>Avís: Les lletres majúscules estan activades!</translation>
    </message>
</context>
<context>
    <name>BanTableModel</name>
    <message>
        <source>IP/Netmask</source>
        <translation>IP / Màscara de xarxa</translation>
    </message>
    <message>
        <source>Banned Until</source>
        <translation>Bandejat fins</translation>
    </message>
</context>
<context>
    <name>BitcoinGUI</name>
    <message>
        <source>Sign &amp;message...</source>
        <translation>Signa el &amp;missatge...</translation>
    </message>
    <message>
        <source>Synchronizing with network...</source>
        <translation>S'està sincronitzant amb la xarxa ...</translation>
    </message>
    <message>
        <source>&amp;Overview</source>
        <translation>&amp;Panorama general</translation>
    </message>
    <message>
        <source>Node</source>
        <translation>Node</translation>
    </message>
    <message>
        <source>Show general overview of wallet</source>
        <translation>Mostra el panorama general del moneder</translation>
    </message>
    <message>
        <source>&amp;Transactions</source>
        <translation>&amp;Transaccions</translation>
    </message>
    <message>
        <source>Browse transaction history</source>
        <translation>Cerca a l'historial de transaccions</translation>
    </message>
    <message>
        <source>E&amp;xit</source>
        <translation>S&amp;urt</translation>
    </message>
    <message>
        <source>Quit application</source>
        <translation>Surt de l'aplicació</translation>
    </message>
    <message>
        <source>&amp;About %1</source>
        <translation>Qu&amp;ant al %1</translation>
    </message>
    <message>
        <source>Show information about %1</source>
        <translation>Mosta informació sobre el %1</translation>
    </message>
    <message>
        <source>About &amp;Qt</source>
        <translation>Quant a &amp;Qt</translation>
    </message>
    <message>
        <source>Show information about Qt</source>
        <translation>Mostra informació sobre Qt</translation>
    </message>
    <message>
        <source>&amp;Options...</source>
        <translation>&amp;Opcions...</translation>
    </message>
    <message>
        <source>Modify configuration options for %1</source>
        <translation>Modifica les opcions de configuració de %1</translation>
    </message>
    <message>
        <source>&amp;Encrypt Wallet...</source>
        <translation>&amp;Encripta el moneder...</translation>
    </message>
    <message>
        <source>&amp;Backup Wallet...</source>
        <translation>&amp;Realitza una còpia de seguretat del moneder...</translation>
    </message>
    <message>
        <source>&amp;Change Passphrase...</source>
        <translation>&amp;Canvia la contrasenya...</translation>
    </message>
    <message>
        <source>&amp;Sending addresses...</source>
        <translation>Adreces d'e&amp;nviament...</translation>
    </message>
    <message>
        <source>&amp;Receiving addresses...</source>
        <translation>Adreces de &amp;recepció...</translation>
    </message>
    <message>
        <source>Open &amp;URI...</source>
        <translation>Obre un &amp;URI...</translation>
    </message>
    <message>
        <source>Click to disable network activity.</source>
        <translation>Feu clic per inhabilitar l'activitat de la xarxa.</translation>
    </message>
    <message>
        <source>Network activity disabled.</source>
        <translation>S'ha inhabilitat l'activitat de la xarxa.</translation>
    </message>
    <message>
        <source>Click to enable network activity again.</source>
        <translation>Feu clic per tornar a habilitar l'activitat de la xarxa.</translation>
    </message>
    <message>
        <source>Syncing Headers (%1%)...</source>
        <translation>Sincronitzant capçaleres (%1%)...</translation>
    </message>
    <message>
        <source>Reindexing blocks on disk...</source>
        <translation>S'estan reindexant els blocs al disc...</translation>
    </message>
    <message>
        <source>Send coins to a Particl address</source>
        <translation>Envia monedes a una adreça Particl</translation>
    </message>
    <message>
        <source>Backup wallet to another location</source>
        <translation>Realitza una còpia de seguretat del moneder a una altra ubicació</translation>
    </message>
    <message>
        <source>Change the passphrase used for wallet encryption</source>
        <translation>Canvia la contrasenya d'encriptació del moneder</translation>
    </message>
    <message>
        <source>&amp;Debug window</source>
        <translation>&amp;Finestra de depuració</translation>
    </message>
    <message>
        <source>Open debugging and diagnostic console</source>
        <translation>Obre la consola de diagnòstic i depuració</translation>
    </message>
    <message>
        <source>&amp;Verify message...</source>
        <translation>&amp;Verifica el missatge...</translation>
    </message>
    <message>
        <source>Particl</source>
        <translation>Particl</translation>
    </message>
    <message>
        <source>Wallet</source>
        <translation>Moneder</translation>
    </message>
    <message>
        <source>&amp;Send</source>
        <translation>&amp;Envia</translation>
    </message>
    <message>
        <source>&amp;Receive</source>
        <translation>&amp;Rep</translation>
    </message>
    <message>
        <source>&amp;Show / Hide</source>
        <translation>&amp;Mostra / Amaga</translation>
    </message>
    <message>
        <source>Show or hide the main Window</source>
        <translation>Mostra o amaga la finestra principal</translation>
    </message>
    <message>
        <source>Encrypt the private keys that belong to your wallet</source>
        <translation>Encripta les claus privades pertanyents al moneder</translation>
    </message>
    <message>
        <source>Sign messages with your Particl addresses to prove you own them</source>
        <translation>Signa el missatges amb la seva adreça de Particl per provar que les poseeixes</translation>
    </message>
    <message>
        <source>Verify messages to ensure they were signed with specified Particl addresses</source>
        <translation>Verifiqueu els missatges per assegurar-vos que han estat signats amb una adreça Particl específica.</translation>
    </message>
    <message>
        <source>&amp;File</source>
        <translation>&amp;Fitxer</translation>
    </message>
    <message>
        <source>&amp;Settings</source>
        <translation>&amp;Configuració</translation>
    </message>
    <message>
        <source>&amp;Help</source>
        <translation>&amp;Ajuda</translation>
    </message>
    <message>
        <source>Tabs toolbar</source>
        <translation>Barra d'eines de les pestanyes</translation>
    </message>
    <message>
        <source>Request payments (generates QR codes and bitcoin: URIs)</source>
        <translation>Sol·licita pagaments (genera codis QR i bitcoin: URI)</translation>
    </message>
    <message>
        <source>Show the list of used sending addresses and labels</source>
        <translation>Mostra la llista d'adreces d'enviament i etiquetes utilitzades</translation>
    </message>
    <message>
        <source>Show the list of used receiving addresses and labels</source>
        <translation>Mostra la llista d'adreces de recepció i etiquetes utilitzades</translation>
    </message>
    <message>
        <source>Open a bitcoin: URI or payment request</source>
        <translation>Obre una bitcoin: sol·licitud d'URI o pagament</translation>
    </message>
    <message>
        <source>&amp;Command-line options</source>
        <translation>Opcions de la &amp;línia d'ordres</translation>
    </message>
<<<<<<< HEAD
    <message numerus="yes">
        <source>%n active connection(s) to Particl network</source>
        <translation><numerusform>%n connexió activa a la xarxa Particl</numerusform><numerusform>%n connexions actives a la xarxa Particl</numerusform></translation>
    </message>
=======
>>>>>>> f17942a3
    <message>
        <source>Indexing blocks on disk...</source>
        <translation>S'estan indexant els blocs al disc...</translation>
    </message>
    <message>
        <source>Processing blocks on disk...</source>
        <translation>S'estan processant els blocs al disc...</translation>
    </message>
    <message>
        <source>%1 behind</source>
        <translation>%1 darrere</translation>
    </message>
    <message>
        <source>Last received block was generated %1 ago.</source>
        <translation>El darrer bloc rebut ha estat generat fa %1.</translation>
    </message>
    <message>
        <source>Transactions after this will not yet be visible.</source>
        <translation>Les transaccions a partir d'això no seran visibles.</translation>
    </message>
    <message>
        <source>Error</source>
        <translation>Error</translation>
    </message>
    <message>
        <source>Warning</source>
        <translation>Avís</translation>
    </message>
    <message>
        <source>Information</source>
        <translation>&amp;Informació</translation>
    </message>
    <message>
        <source>Up to date</source>
        <translation>Al dia</translation>
    </message>
    <message>
        <source>Show the %1 help message to get a list with possible Particl command-line options</source>
        <translation>Mostra el missatge d'ajuda del %1 per obtenir una llista amb les possibles opcions de línia d'ordres de Particl</translation>
    </message>
    <message>
        <source>%1 client</source>
        <translation>Client de %1</translation>
    </message>
    <message>
        <source>Connecting to peers...</source>
        <translation>Connectant als iguals...</translation>
    </message>
    <message>
        <source>Catching up...</source>
        <translation>S'està posant al dia ...</translation>
    </message>
    <message>
        <source>Date: %1
</source>
        <translation>Data: %1
</translation>
    </message>
    <message>
        <source>Amount: %1
</source>
        <translation>Import: %1
</translation>
    </message>
    <message>
        <source>Type: %1
</source>
        <translation>Tipus: %1
</translation>
    </message>
    <message>
        <source>Label: %1
</source>
        <translation>Etiqueta: %1
</translation>
    </message>
    <message>
        <source>Address: %1
</source>
        <translation>Adreça: %1
</translation>
    </message>
    <message>
        <source>Sent transaction</source>
        <translation>Transacció enviada</translation>
    </message>
    <message>
        <source>Incoming transaction</source>
        <translation>Transacció entrant</translation>
    </message>
    <message>
        <source>HD key generation is &lt;b&gt;enabled&lt;/b&gt;</source>
        <translation>La generació de la clau HD és &lt;b&gt;habilitada&lt;/b&gt;</translation>
    </message>
    <message>
        <source>HD key generation is &lt;b&gt;disabled&lt;/b&gt;</source>
        <translation>La generació de la clau HD és &lt;b&gt;inhabilitada&lt;/b&gt;</translation>
    </message>
    <message>
        <source>Wallet is &lt;b&gt;encrypted&lt;/b&gt; and currently &lt;b&gt;unlocked&lt;/b&gt;</source>
        <translation>El moneder està &lt;b&gt;encriptat&lt;/b&gt; i actualment &lt;b&gt;desbloquejat&lt;/b&gt;</translation>
    </message>
    <message>
        <source>Wallet is &lt;b&gt;encrypted&lt;/b&gt; and currently &lt;b&gt;locked&lt;/b&gt;</source>
        <translation>El moneder està &lt;b&gt;encriptat&lt;/b&gt; i actualment &lt;b&gt;bloquejat&lt;/b&gt;</translation>
    </message>
    <message>
        <source>A fatal error occurred. Particl can no longer continue safely and will quit.</source>
        <translation>S'ha produït un error fatal. Particl no pot continuar amb seguretat i finalitzarà.</translation>
    </message>
</context>
<context>
    <name>CoinControlDialog</name>
    <message>
        <source>Coin Selection</source>
        <translation>Selecció de moneda</translation>
    </message>
    <message>
        <source>Quantity:</source>
        <translation>Quantitat:</translation>
    </message>
    <message>
        <source>Bytes:</source>
        <translation>Bytes:</translation>
    </message>
    <message>
        <source>Amount:</source>
        <translation>Import:</translation>
    </message>
    <message>
        <source>Fee:</source>
        <translation>Comissió:</translation>
    </message>
    <message>
        <source>Dust:</source>
        <translation>Polsim:</translation>
    </message>
    <message>
        <source>After Fee:</source>
        <translation>Comissió posterior:</translation>
    </message>
    <message>
        <source>Change:</source>
        <translation>Canvi:</translation>
    </message>
    <message>
        <source>(un)select all</source>
        <translation>(des)selecciona-ho tot</translation>
    </message>
    <message>
        <source>Tree mode</source>
        <translation>Mode arbre</translation>
    </message>
    <message>
        <source>List mode</source>
        <translation>Mode llista</translation>
    </message>
    <message>
        <source>Amount</source>
        <translation>Import</translation>
    </message>
    <message>
        <source>Received with label</source>
        <translation>Rebut amb l'etiqueta</translation>
    </message>
    <message>
        <source>Received with address</source>
        <translation>Rebut amb l'adreça</translation>
    </message>
    <message>
        <source>Date</source>
        <translation>Data</translation>
    </message>
    <message>
        <source>Confirmations</source>
        <translation>Confirmacions</translation>
    </message>
    <message>
        <source>Confirmed</source>
        <translation>Confirmat</translation>
    </message>
    <message>
        <source>Copy address</source>
        <translation>Copia l'adreça</translation>
    </message>
    <message>
        <source>Copy label</source>
        <translation>Copia l'etiqueta</translation>
    </message>
    <message>
        <source>Copy amount</source>
        <translation>Copia l'import</translation>
    </message>
    <message>
        <source>Copy transaction ID</source>
        <translation>Copia l'ID de transacció</translation>
    </message>
    <message>
        <source>Lock unspent</source>
        <translation>Bloqueja sense gastar</translation>
    </message>
    <message>
        <source>Unlock unspent</source>
        <translation>Desbloqueja sense gastar</translation>
    </message>
    <message>
        <source>Copy quantity</source>
        <translation>Copia la quantitat</translation>
    </message>
    <message>
        <source>Copy fee</source>
        <translation>Copia la comissió</translation>
    </message>
    <message>
        <source>Copy after fee</source>
        <translation>Copia la comissió posterior</translation>
    </message>
    <message>
        <source>Copy bytes</source>
        <translation>Copia els bytes</translation>
    </message>
    <message>
        <source>Copy dust</source>
        <translation>Copia el polsim</translation>
    </message>
    <message>
        <source>Copy change</source>
        <translation>Copia el canvi</translation>
    </message>
    <message>
        <source>(%1 locked)</source>
        <translation>(%1 bloquejada)</translation>
    </message>
    <message>
        <source>yes</source>
        <translation>sí</translation>
    </message>
    <message>
        <source>no</source>
        <translation>no</translation>
    </message>
    <message>
        <source>This label turns red if any recipient receives an amount smaller than the current dust threshold.</source>
        <translation>Aquesta etiqueta es torna vermella si cap recipient rep un import inferior al llindar de polsim actual.</translation>
    </message>
    <message>
        <source>Can vary +/- %1 satoshi(s) per input.</source>
        <translation>Pot variar en +/- %1 satoshi(s) per entrada.</translation>
    </message>
    <message>
        <source>(no label)</source>
        <translation>(sense etiqueta)</translation>
    </message>
    <message>
        <source>change from %1 (%2)</source>
        <translation>canvia de %1 (%2)</translation>
    </message>
    <message>
        <source>(change)</source>
        <translation>(canvia)</translation>
    </message>
</context>
<context>
    <name>EditAddressDialog</name>
    <message>
        <source>Edit Address</source>
        <translation>Edita l'adreça</translation>
    </message>
    <message>
        <source>&amp;Label</source>
        <translation>&amp;Etiqueta</translation>
    </message>
    <message>
        <source>The label associated with this address list entry</source>
        <translation>L'etiqueta associada amb aquesta entrada de llista d'adreces</translation>
    </message>
    <message>
        <source>The address associated with this address list entry. This can only be modified for sending addresses.</source>
        <translation>L'adreça associada amb aquesta entrada de llista d'adreces. Només es pot modificar per a les adreces d'enviament.</translation>
    </message>
    <message>
        <source>&amp;Address</source>
        <translation>&amp;Adreça</translation>
    </message>
    <message>
        <source>New receiving address</source>
        <translation>Nova adreça de recepció</translation>
    </message>
    <message>
        <source>New sending address</source>
        <translation>Nova adreça d'enviament</translation>
    </message>
    <message>
        <source>Edit receiving address</source>
        <translation>Edita l'adreça de recepció</translation>
    </message>
    <message>
        <source>Edit sending address</source>
        <translation>Edita l'adreça d'enviament</translation>
    </message>
    <message>
        <source>The entered address "%1" is not a valid Particl address.</source>
        <translation>L'adreça introduïda «%1» no és una adreça de Particl vàlida.</translation>
    </message>
    <message>
        <source>The entered address "%1" is already in the address book.</source>
        <translation>L'adreça introduïda «%1» ja és present a la llibreta d'adreces.</translation>
    </message>
    <message>
        <source>Could not unlock wallet.</source>
        <translation>No s'ha pogut desbloquejar el moneder.</translation>
    </message>
    <message>
        <source>New key generation failed.</source>
        <translation>Ha fallat la generació d'una clau nova.</translation>
    </message>
</context>
<context>
    <name>FreespaceChecker</name>
    <message>
        <source>A new data directory will be created.</source>
        <translation>Es crearà un nou directori de dades.</translation>
    </message>
    <message>
        <source>name</source>
        <translation>nom</translation>
    </message>
    <message>
        <source>Directory already exists. Add %1 if you intend to create a new directory here.</source>
        <translation>El directori ja existeix. Afegeix %1 si vols crear un nou directori en aquesta ubicació.</translation>
    </message>
    <message>
        <source>Path already exists, and is not a directory.</source>
        <translation>El camí ja existeix i no és cap directori.</translation>
    </message>
    <message>
        <source>Cannot create data directory here.</source>
        <translation>No es pot crear el directori de dades aquí.</translation>
    </message>
</context>
<context>
    <name>HelpMessageDialog</name>
    <message>
        <source>version</source>
        <translation>versió</translation>
    </message>
    <message>
        <source>(%1-bit)</source>
        <translation>(%1-bit)</translation>
    </message>
    <message>
        <source>About %1</source>
        <translation>Quant al %1</translation>
    </message>
    <message>
        <source>Command-line options</source>
        <translation>Opcions de línia d'ordres</translation>
    </message>
    <message>
        <source>Usage:</source>
        <translation>Ús:</translation>
    </message>
    <message>
        <source>command-line options</source>
        <translation>Opcions de la línia d'ordres</translation>
    </message>
    <message>
        <source>UI Options:</source>
        <translation>Opcions d'interfície d'usuari:</translation>
    </message>
    <message>
        <source>Choose data directory on startup (default: %u)</source>
        <translation>Trieu el directori de dades a l'inici (per defecte: %u)</translation>
    </message>
    <message>
        <source>Set language, for example "de_DE" (default: system locale)</source>
        <translation>Defineix la llengua, per exemple «de_DE» (per defecte: la definida pel sistema)</translation>
    </message>
    <message>
        <source>Start minimized</source>
        <translation>Inicia minimitzat</translation>
    </message>
    <message>
        <source>Set SSL root certificates for payment request (default: -system-)</source>
        <translation>Defineix els certificats arrel SSL per a la sol·licitud de pagament (per defecte: els del sistema)</translation>
    </message>
    <message>
        <source>Show splash screen on startup (default: %u)</source>
        <translation>Mostra la pantalla de benvinguda a l'inici (per defecte: %u)</translation>
    </message>
    <message>
        <source>Reset all settings changed in the GUI</source>
        <translation>Reinicialitza tots els canvis de configuració fets des de la interfície gràfica</translation>
    </message>
</context>
<context>
    <name>Intro</name>
    <message>
        <source>Welcome</source>
        <translation>Us donem la benvinguda</translation>
    </message>
    <message>
        <source>Welcome to %1.</source>
        <translation>Us donem la benvinguda a %1.</translation>
    </message>
    <message>
        <source>As this is the first time the program is launched, you can choose where %1 will store its data.</source>
        <translation>Com és la primera vegada que s'executa el programa, podeu triar on %1 emmagatzemarà les dades.</translation>
    </message>
    <message>
<<<<<<< HEAD
        <source>%1 will download and store a copy of the Particl block chain. At least %2GB of data will be stored in this directory, and it will grow over time. The wallet will also be stored in this directory.</source>
        <translation>%1 baixarà i emmagatzemarà una còpia de la cadena de blocs de Particl. Com a mínim %2GB de dades s'emmagatzemaran en aquest directori, i augmentarà al llarg del temps. El moneder també s'emmagatzemarà en aquest directori.</translation>
    </message>
    <message>
=======
>>>>>>> f17942a3
        <source>Use the default data directory</source>
        <translation>Utilitza el directori de dades per defecte</translation>
    </message>
    <message>
        <source>Use a custom data directory:</source>
        <translation>Utilitza un directori de dades personalitzat:</translation>
    </message>
    <message>
        <source>Bitcoin</source>
        <translation>Bitcoin</translation>
    </message>
    <message>
        <source>Approximately %1 GB of data will be stored in this directory.</source>
        <translation>Aproximadament %1GB de dades seran emmagetzamades en aquest directori.</translation>
    </message>
    <message>
        <source>The wallet will also be stored in this directory.</source>
        <translation>El moneder també serà emmagatzemat en aquest directori.</translation>
    </message>
    <message>
        <source>Error: Specified data directory "%1" cannot be created.</source>
        <translation>Error: el directori de dades «%1» especificat no pot ser creat.</translation>
    </message>
    <message>
        <source>Error</source>
        <translation>Error</translation>
    </message>
    </context>
<context>
    <name>ModalOverlay</name>
    <message>
        <source>Form</source>
        <translation>Formulari</translation>
    </message>
    <message>
        <source>Unknown...</source>
        <translation>Desconegut...</translation>
    </message>
    <message>
        <source>Last block time</source>
        <translation>Últim temps de bloc</translation>
    </message>
    <message>
        <source>Progress</source>
        <translation>Progrés</translation>
    </message>
    <message>
        <source>calculating...</source>
        <translation>s'està calculant...</translation>
    </message>
    <message>
        <source>Estimated time left until synced</source>
        <translation>Temps estimat restant fins sincronitzat</translation>
    </message>
    <message>
        <source>Hide</source>
        <translation>Amaga</translation>
    </message>
    <message>
        <source>Unknown. Syncing Headers (%1)...</source>
        <translation>Desconegut. Sincronització de les capçaleres (%1)...</translation>
    </message>
</context>
<context>
    <name>OpenURIDialog</name>
    <message>
        <source>Open URI</source>
        <translation>Obre un URI</translation>
    </message>
    <message>
        <source>Open payment request from URI or file</source>
        <translation>Obre una sol·licitud de pagament des d'un URI o un fitxer</translation>
    </message>
    <message>
        <source>URI:</source>
        <translation>URI:</translation>
    </message>
    <message>
        <source>Select payment request file</source>
        <translation>Selecciona un fitxer de sol·licitud de pagament</translation>
    </message>
    <message>
        <source>Select payment request file to open</source>
        <translation>Seleccioneu el fitxer de sol·licitud de pagament per obrir</translation>
    </message>
</context>
<context>
    <name>OptionsDialog</name>
    <message>
        <source>Options</source>
        <translation>Opcions</translation>
    </message>
    <message>
        <source>&amp;Main</source>
        <translation>&amp;Principal</translation>
    </message>
    <message>
        <source>Automatically start %1 after logging in to the system.</source>
        <translation>Inicieu %1 automàticament després d'entrar en el sistema.</translation>
    </message>
    <message>
        <source>&amp;Start %1 on system login</source>
        <translation>&amp;Inicia %1 en l'entrada al sistema</translation>
    </message>
    <message>
        <source>Size of &amp;database cache</source>
        <translation>Mida de la memòria cau de la base de &amp;dades</translation>
    </message>
    <message>
        <source>MB</source>
        <translation>MB</translation>
    </message>
    <message>
        <source>Number of script &amp;verification threads</source>
        <translation>Nombre de fils de &amp;verificació d'scripts</translation>
    </message>
    <message>
        <source>IP address of the proxy (e.g. IPv4: 127.0.0.1 / IPv6: ::1)</source>
        <translation>Adreça IP del proxy (p. ex. IPv4: 127.0.0.1 / IPv6: ::1)</translation>
    </message>
    <message>
        <source>Minimize instead of exit the application when the window is closed. When this option is enabled, the application will be closed only after selecting Exit in the menu.</source>
        <translation>Minimitza en comptes de sortir de l'aplicació quan la finestra es tanca. Quan s'habilita aquesta opció l'aplicació es tancara només quan se selecciona Surt del menú. </translation>
    </message>
    <message>
        <source>Third party URLs (e.g. a block explorer) that appear in the transactions tab as context menu items. %s in the URL is replaced by transaction hash. Multiple URLs are separated by vertical bar |.</source>
        <translation>URL de terceres parts (p. ex. explorador de blocs) que apareix en la pestanya de transaccions com elements del menú contextual. %s en l'URL es reemplaçat pel resum de la transacció. Diferents URL estan separades per una barra vertical |.</translation>
    </message>
    <message>
        <source>Active command-line options that override above options:</source>
        <translation>Opcions de línies d'ordre active que sobreescriuen les opcions de dalt:</translation>
    </message>
    <message>
        <source>Open Configuration File</source>
        <translation>Obre el fitxer de configuració</translation>
    </message>
    <message>
        <source>Reset all client options to default.</source>
        <translation>Reestableix totes les opcions del client.</translation>
    </message>
    <message>
        <source>&amp;Reset Options</source>
        <translation>&amp;Reestableix les opcions</translation>
    </message>
    <message>
        <source>&amp;Network</source>
        <translation>&amp;Xarxa</translation>
    </message>
    <message>
        <source>(0 = auto, &lt;0 = leave that many cores free)</source>
        <translation>(0 = auto, &lt;0 = deixa tants nuclis lliures)</translation>
    </message>
    <message>
        <source>W&amp;allet</source>
        <translation>&amp;Moneder</translation>
    </message>
    <message>
        <source>Expert</source>
        <translation>Expert</translation>
    </message>
    <message>
        <source>Enable coin &amp;control features</source>
        <translation>Activa les funcions de &amp;control de les monedes</translation>
    </message>
    <message>
        <source>If you disable the spending of unconfirmed change, the change from a transaction cannot be used until that transaction has at least one confirmation. This also affects how your balance is computed.</source>
        <translation>Si inhabiliteu la despesa d'un canvi sense confirmar, el canvi d'una transacció no pot ser utilitzat fins que la transacció no tingui com a mínim una confirmació. Això també afecta com es calcula el vostre balanç.</translation>
    </message>
    <message>
        <source>&amp;Spend unconfirmed change</source>
        <translation>&amp;Gasta el canvi sense confirmar</translation>
    </message>
    <message>
        <source>Automatically open the Particl client port on the router. This only works when your router supports UPnP and it is enabled.</source>
        <translation>Obre el port del client de Particl al router de forma automàtica. Això només funciona quan el router implementa UPnP i l'opció està activada.</translation>
    </message>
    <message>
        <source>Map port using &amp;UPnP</source>
        <translation>Port obert amb &amp;UPnP</translation>
    </message>
    <message>
        <source>Connect to the Particl network through a SOCKS5 proxy.</source>
        <translation>Connecta a la xarxa Particl a través d'un proxy SOCKS5.</translation>
    </message>
    <message>
        <source>&amp;Connect through SOCKS5 proxy (default proxy):</source>
        <translation>&amp;Connecta a través d'un proxy SOCKS5 (proxy per defecte):</translation>
    </message>
    <message>
        <source>Proxy &amp;IP:</source>
        <translation>&amp;IP del proxy:</translation>
    </message>
    <message>
        <source>&amp;Port:</source>
        <translation>&amp;Port:</translation>
    </message>
    <message>
        <source>Port of the proxy (e.g. 9050)</source>
        <translation>Port del proxy (per exemple 9050)</translation>
    </message>
    <message>
        <source>Used for reaching peers via:</source>
        <translation>Utilitzat per arribar als iguals mitjançant:</translation>
    </message>
    <message>
        <source>IPv4</source>
        <translation>IPv4</translation>
    </message>
    <message>
        <source>IPv6</source>
        <translation>IPv6</translation>
    </message>
    <message>
        <source>Tor</source>
        <translation>Tor</translation>
    </message>
    <message>
        <source>Connect to the Particl network through a separate SOCKS5 proxy for Tor hidden services.</source>
        <translation>Conectar a la red de Particl a través de un proxy SOCKS5 per als serveis ocults de Tor</translation>
    </message>
    <message>
        <source>&amp;Window</source>
        <translation>&amp;Finestra</translation>
    </message>
    <message>
        <source>Show only a tray icon after minimizing the window.</source>
        <translation>Mostra només la icona de la barra en minimitzar la finestra.</translation>
    </message>
    <message>
        <source>&amp;Minimize to the tray instead of the taskbar</source>
        <translation>&amp;Minimitza a la barra d'aplicacions en comptes de la barra de tasques</translation>
    </message>
    <message>
        <source>M&amp;inimize on close</source>
        <translation>M&amp;inimitza en tancar</translation>
    </message>
    <message>
        <source>&amp;Display</source>
        <translation>&amp;Pantalla</translation>
    </message>
    <message>
        <source>User Interface &amp;language:</source>
        <translation>&amp;Llengua de la interfície d'usuari:</translation>
    </message>
    <message>
        <source>The user interface language can be set here. This setting will take effect after restarting %1.</source>
        <translation>Aquí es pot definir la llengua de la interfície d'usuari. Aquest paràmetre tindrà efecte en reiniciar el %1.</translation>
    </message>
    <message>
        <source>&amp;Unit to show amounts in:</source>
        <translation>&amp;Unitats per mostrar els imports en:</translation>
    </message>
    <message>
        <source>Choose the default subdivision unit to show in the interface and when sending coins.</source>
        <translation>Selecciona la unitat de subdivisió per defecte per mostrar en la interfície quan s'envien monedes.</translation>
    </message>
    <message>
        <source>Whether to show coin control features or not.</source>
        <translation>Si voleu mostrar les funcions de control de monedes o no.</translation>
    </message>
    <message>
        <source>&amp;OK</source>
        <translation>&amp;D'acord</translation>
    </message>
    <message>
        <source>&amp;Cancel</source>
        <translation>&amp;Cancel·la</translation>
    </message>
    <message>
        <source>default</source>
        <translation>Per defecte</translation>
    </message>
    <message>
        <source>none</source>
        <translation>cap</translation>
    </message>
    <message>
        <source>Confirm options reset</source>
        <translation>Confirmeu el reestabliment de les opcions</translation>
    </message>
    <message>
        <source>Client restart required to activate changes.</source>
        <translation>Cal reiniciar el client per activar els canvis.</translation>
    </message>
    <message>
        <source>Client will be shut down. Do you want to proceed?</source>
        <translation>S'aturarà el client. Voleu procedir?</translation>
    </message>
    <message>
        <source>Configuration options</source>
        <translation>Opcions de configuració</translation>
    </message>
    <message>
        <source>Error</source>
        <translation>Error</translation>
    </message>
    <message>
        <source>The configuration file could not be opened.</source>
        <translation>No s'ha pogut obrir el fitxer de configuració.</translation>
    </message>
    <message>
        <source>This change would require a client restart.</source>
        <translation>Amb aquest canvi cal un reinici del client.</translation>
    </message>
    <message>
        <source>The supplied proxy address is invalid.</source>
        <translation>L'adreça proxy introduïda és invalida.</translation>
    </message>
</context>
<context>
    <name>OverviewPage</name>
    <message>
        <source>Form</source>
        <translation>Formulari</translation>
    </message>
    <message>
        <source>The displayed information may be out of date. Your wallet automatically synchronizes with the Particl network after a connection is established, but this process has not completed yet.</source>
        <translation>La informació mostrada pot no estar al día. El teu moneder es sincronitza automàticament amb la xarxa Particl un cop s'ha establert connexió, però aquest proces no s'ha completat encara.</translation>
    </message>
    <message>
        <source>Watch-only:</source>
        <translation>Només lectura:</translation>
    </message>
    <message>
        <source>Available:</source>
        <translation>Disponible:</translation>
    </message>
    <message>
        <source>Your current spendable balance</source>
        <translation>El balanç que podeu gastar actualment</translation>
    </message>
    <message>
        <source>Pending:</source>
        <translation>Pendent:</translation>
    </message>
    <message>
        <source>Total of transactions that have yet to be confirmed, and do not yet count toward the spendable balance</source>
        <translation>Total de transaccions que encara han de confirmar-se i que encara no compten en el balanç que es pot gastar</translation>
    </message>
    <message>
        <source>Immature:</source>
        <translation>Immadur:</translation>
    </message>
    <message>
        <source>Mined balance that has not yet matured</source>
        <translation>Balanç minat que encara no ha madurat</translation>
    </message>
    <message>
        <source>Balances</source>
        <translation>Balances</translation>
    </message>
    <message>
        <source>Total:</source>
        <translation>Total:</translation>
    </message>
    <message>
        <source>Your current total balance</source>
        <translation>El balanç total actual</translation>
    </message>
    <message>
        <source>Your current balance in watch-only addresses</source>
        <translation>El vostre balanç actual en adreces de només lectura</translation>
    </message>
    <message>
        <source>Spendable:</source>
        <translation>Que es pot gastar:</translation>
    </message>
    <message>
        <source>Recent transactions</source>
        <translation>Transaccions recents</translation>
    </message>
    <message>
        <source>Unconfirmed transactions to watch-only addresses</source>
        <translation>Transaccions sense confirmar a adreces de només lectura</translation>
    </message>
    <message>
        <source>Mined balance in watch-only addresses that has not yet matured</source>
        <translation>Balanç minat en adreces de només lectura que encara no ha madurat</translation>
    </message>
    <message>
        <source>Current total balance in watch-only addresses</source>
        <translation>Balanç total actual en adreces de només lectura</translation>
    </message>
</context>
<context>
    <name>PaymentServer</name>
    <message>
        <source>Payment request error</source>
        <translation>Error de la sol·licitud de pagament</translation>
    </message>
    <message>
        <source>Cannot start bitcoin: click-to-pay handler</source>
        <translation>No es pot iniciar bitcoin: controlador click-to-pay</translation>
    </message>
    <message>
        <source>URI handling</source>
        <translation>Gestió d'URI</translation>
    </message>
    <message>
        <source>Payment request fetch URL is invalid: %1</source>
        <translation>L'URL de recuperació de la sol·licitud de pagament no és vàlida: %1</translation>
    </message>
    <message>
        <source>Invalid payment address %1</source>
        <translation>Adreça de pagament no vàlida %1</translation>
    </message>
    <message>
        <source>URI cannot be parsed! This can be caused by an invalid Particl address or malformed URI parameters.</source>
        <translation>L'URI no pot ser analitzat! Això pot ser a causa d'una adreça de Particl no vàlida o per paràmetres URI amb mal format.</translation>
    </message>
    <message>
        <source>Payment request file handling</source>
        <translation>Gestió de fitxers de les sol·licituds de pagament</translation>
    </message>
    <message>
        <source>Payment request file cannot be read! This can be caused by an invalid payment request file.</source>
        <translation>No es pot llegir el fitxer de la sol·licitud de pagament. Això pot ser causat per un fitxer de sol·licitud de pagament no vàlid.</translation>
    </message>
    <message>
        <source>Payment request rejected</source>
        <translation>La sol·licitud de pagament s'ha rebutjat</translation>
    </message>
    <message>
        <source>Payment request network doesn't match client network.</source>
        <translation>La xarxa de la sol·licitud de pagament no coincideix amb la xarxa del client.</translation>
    </message>
    <message>
        <source>Payment request expired.</source>
        <translation>La sol·licitud de pagament ha vençut.</translation>
    </message>
    <message>
        <source>Payment request is not initialized.</source>
        <translation>La sol·licitud de pagament no està inicialitzada.</translation>
    </message>
    <message>
        <source>Unverified payment requests to custom payment scripts are unsupported.</source>
        <translation>No s'accepten sol·licituds de pagament no verificades a scripts de pagament personalitzats.</translation>
    </message>
    <message>
        <source>Invalid payment request.</source>
        <translation>Sol·licitud de pagament no vàlida.</translation>
    </message>
    <message>
        <source>Requested payment amount of %1 is too small (considered dust).</source>
        <translation>L'import de pagament sol·licitat %1 és massa petit (es considera polsim).</translation>
    </message>
    <message>
        <source>Refund from %1</source>
        <translation>Reemborsament de %1</translation>
    </message>
    <message>
        <source>Payment request %1 is too large (%2 bytes, allowed %3 bytes).</source>
        <translation>La sol·licitud de pagament %1 és massa gran (%2 bytes, permès %3 bytes).</translation>
    </message>
    <message>
        <source>Error communicating with %1: %2</source>
        <translation>Error en comunicar amb %1: %2</translation>
    </message>
    <message>
        <source>Payment request cannot be parsed!</source>
        <translation>No es pot analitzar la sol·licitud de pagament!</translation>
    </message>
    <message>
        <source>Bad response from server %1</source>
        <translation>Mala resposta del servidor %1</translation>
    </message>
    <message>
        <source>Network request error</source>
        <translation>Error en la sol·licitud de xarxa</translation>
    </message>
    <message>
        <source>Payment acknowledged</source>
        <translation>Pagament reconegut</translation>
    </message>
</context>
<context>
    <name>PeerTableModel</name>
    <message>
        <source>User Agent</source>
        <translation>Agent d'usuari</translation>
    </message>
    <message>
        <source>Node/Service</source>
        <translation>Node/Servei</translation>
    </message>
    <message>
        <source>Sent</source>
        <translation>Enviat</translation>
    </message>
    <message>
        <source>Received</source>
        <translation>Rebut</translation>
    </message>
</context>
<context>
    <name>QObject</name>
    <message>
        <source>Amount</source>
        <translation>Import</translation>
    </message>
    <message>
        <source>Enter a Particl address (e.g. %1)</source>
        <translation>Introduïu una adreça de Particl (p. ex. %1)</translation>
    </message>
    <message>
        <source>%1 d</source>
        <translation>%1 d</translation>
    </message>
    <message>
        <source>%1 h</source>
        <translation>%1 h</translation>
    </message>
    <message>
        <source>%1 m</source>
        <translation>%1 m</translation>
    </message>
    <message>
        <source>%1 s</source>
        <translation>%1 s</translation>
    </message>
    <message>
        <source>None</source>
        <translation>Cap</translation>
    </message>
    <message>
        <source>N/A</source>
        <translation>N/A</translation>
    </message>
    <message>
        <source>%1 ms</source>
        <translation>%1 ms</translation>
    </message>
    <message>
        <source>%1 and %2</source>
        <translation>%1 i %2</translation>
    </message>
    <message>
        <source>%1 B</source>
        <translation>%1 B</translation>
    </message>
    <message>
        <source>%1 KB</source>
        <translation>%1 KB</translation>
    </message>
    <message>
        <source>%1 MB</source>
        <translation>%1 MB</translation>
    </message>
    <message>
        <source>%1 GB</source>
        <translation>%1 GB</translation>
    </message>
    <message>
        <source>unknown</source>
        <translation>desconegut</translation>
    </message>
</context>
<context>
    <name>QObject::QObject</name>
    <message>
        <source>Error: Specified data directory "%1" does not exist.</source>
        <translation>Error: El directori de dades especificat «%1» no existeix.</translation>
    </message>
    <message>
        <source>Error: Cannot parse configuration file: %1. Only use key=value syntax.</source>
        <translation>Error: no es pot analitzar el fitxer de configuració: %1. Feu servir només la sintaxi clau=valor.</translation>
    </message>
    <message>
        <source>Error: %1</source>
        <translation>Avís: %1</translation>
    </message>
</context>
<context>
    <name>QRImageWidget</name>
    <message>
        <source>&amp;Save Image...</source>
        <translation>De&amp;sa la imatge...</translation>
    </message>
    <message>
        <source>&amp;Copy Image</source>
        <translation>&amp;Copia la imatge</translation>
    </message>
    <message>
        <source>Save QR Code</source>
        <translation>Desa el codi QR</translation>
    </message>
    <message>
        <source>PNG Image (*.png)</source>
        <translation>Imatge PNG (*.png)</translation>
    </message>
</context>
<context>
    <name>RPCConsole</name>
    <message>
        <source>N/A</source>
        <translation>N/A</translation>
    </message>
    <message>
        <source>Client version</source>
        <translation>Versió del client</translation>
    </message>
    <message>
        <source>&amp;Information</source>
        <translation>&amp;Informació</translation>
    </message>
    <message>
        <source>Debug window</source>
        <translation>Finestra de depuració</translation>
    </message>
    <message>
        <source>General</source>
        <translation>General</translation>
    </message>
    <message>
        <source>Using BerkeleyDB version</source>
        <translation>Utilitzant BerkeleyDB versió</translation>
    </message>
    <message>
        <source>Datadir</source>
        <translation>Datadir</translation>
    </message>
    <message>
        <source>Startup time</source>
        <translation>&amp;Temps d'inici</translation>
    </message>
    <message>
        <source>Network</source>
        <translation>Xarxa</translation>
    </message>
    <message>
        <source>Name</source>
        <translation>Nom</translation>
    </message>
    <message>
        <source>Number of connections</source>
        <translation>Nombre de connexions</translation>
    </message>
    <message>
        <source>Block chain</source>
        <translation>Cadena de blocs</translation>
    </message>
    <message>
        <source>Current number of blocks</source>
        <translation>Nombre de blocs actuals</translation>
    </message>
    <message>
        <source>Memory Pool</source>
        <translation>Reserva de memòria</translation>
    </message>
    <message>
        <source>Current number of transactions</source>
        <translation>Nombre actual de transaccions</translation>
    </message>
    <message>
        <source>Memory usage</source>
        <translation>Us de memoria</translation>
    </message>
    <message>
        <source>Received</source>
        <translation>Rebut</translation>
    </message>
    <message>
        <source>Sent</source>
        <translation>Enviat</translation>
    </message>
    <message>
        <source>&amp;Peers</source>
        <translation>&amp;Iguals</translation>
    </message>
    <message>
        <source>Banned peers</source>
        <translation>Iguals bandejats</translation>
    </message>
    <message>
        <source>Select a peer to view detailed information.</source>
        <translation>Seleccioneu un igual per mostrar informació detallada.</translation>
    </message>
    <message>
        <source>Whitelisted</source>
        <translation>A la llista blanca</translation>
    </message>
    <message>
        <source>Direction</source>
        <translation>Direcció</translation>
    </message>
    <message>
        <source>Version</source>
        <translation>Versió</translation>
    </message>
    <message>
        <source>Starting Block</source>
        <translation>Bloc d'inici</translation>
    </message>
    <message>
        <source>Synced Headers</source>
        <translation>Capçaleres sincronitzades</translation>
    </message>
    <message>
        <source>Synced Blocks</source>
        <translation>Blocs sincronitzats</translation>
    </message>
    <message>
        <source>User Agent</source>
        <translation>Agent d'usuari</translation>
    </message>
    <message>
        <source>Services</source>
        <translation>Serveis</translation>
    </message>
    <message>
        <source>Ban Score</source>
        <translation>Puntuació de bandeig</translation>
    </message>
    <message>
        <source>Connection Time</source>
        <translation>Temps de connexió</translation>
    </message>
    <message>
        <source>Last Send</source>
        <translation>Darrer enviament</translation>
    </message>
    <message>
        <source>Last Receive</source>
        <translation>Darrera recepció</translation>
    </message>
    <message>
        <source>Ping Time</source>
        <translation>Temps de ping</translation>
    </message>
    <message>
        <source>The duration of a currently outstanding ping.</source>
        <translation>La duració d'un ping més destacat actualment.</translation>
    </message>
    <message>
        <source>Ping Wait</source>
        <translation>Espera de ping</translation>
    </message>
    <message>
        <source>Time Offset</source>
        <translation>Diferència horària</translation>
    </message>
    <message>
        <source>Last block time</source>
        <translation>Últim temps de bloc</translation>
    </message>
    <message>
        <source>&amp;Open</source>
        <translation>&amp;Obre</translation>
    </message>
    <message>
        <source>&amp;Console</source>
        <translation>&amp;Consola</translation>
    </message>
    <message>
        <source>&amp;Network Traffic</source>
        <translation>Trà&amp;nsit de la xarxa</translation>
    </message>
    <message>
        <source>Totals</source>
        <translation>Totals</translation>
    </message>
    <message>
        <source>In:</source>
        <translation>Dins:</translation>
    </message>
    <message>
        <source>Out:</source>
        <translation>Fora:</translation>
    </message>
    <message>
        <source>Debug log file</source>
        <translation>Fitxer de registre de depuració</translation>
    </message>
    <message>
        <source>Clear console</source>
        <translation>Neteja la consola</translation>
    </message>
    <message>
        <source>1 &amp;hour</source>
        <translation>1 &amp;hora</translation>
    </message>
    <message>
        <source>1 &amp;day</source>
        <translation>1 &amp;dia</translation>
    </message>
    <message>
        <source>1 &amp;week</source>
        <translation>1 &amp;setmana</translation>
    </message>
    <message>
        <source>1 &amp;year</source>
        <translation>1 &amp;any</translation>
    </message>
    <message>
        <source>(node id: %1)</source>
        <translation>(id del node: %1)</translation>
    </message>
    <message>
        <source>via %1</source>
        <translation>a través de %1</translation>
    </message>
    <message>
        <source>never</source>
        <translation>mai</translation>
    </message>
    <message>
        <source>Inbound</source>
        <translation>Entrant</translation>
    </message>
    <message>
        <source>Outbound</source>
        <translation>Sortint</translation>
    </message>
    <message>
        <source>Yes</source>
        <translation>Sí</translation>
    </message>
    <message>
        <source>No</source>
        <translation>No</translation>
    </message>
    <message>
        <source>Unknown</source>
        <translation>Desconegut</translation>
    </message>
</context>
<context>
    <name>ReceiveCoinsDialog</name>
    <message>
        <source>&amp;Amount:</source>
        <translation>Im&amp;port:</translation>
    </message>
    <message>
        <source>&amp;Label:</source>
        <translation>&amp;Etiqueta:</translation>
    </message>
    <message>
        <source>&amp;Message:</source>
        <translation>&amp;Missatge:</translation>
    </message>
    <message>
<<<<<<< HEAD
        <source>Reuse one of the previously used receiving addresses. Reusing addresses has security and privacy issues. Do not use this unless re-generating a payment request made before.</source>
        <translation>Reutilitza una de les adreces de recepció utilitzades anteriorment. La reutilització d'adreces pot comportar problemes de seguretat i privadesa. No ho utilitzeu llevat que torneu a generar una sol·licitud de pagament feta abans.</translation>
    </message>
    <message>
        <source>R&amp;euse an existing receiving address (not recommended)</source>
        <translation>R&amp;eutilitza una adreça de recepció anterior (no recomanat)</translation>
    </message>
    <message>
        <source>An optional message to attach to the payment request, which will be displayed when the request is opened. Note: The message will not be sent with the payment over the Particl network.</source>
        <translation>Un missatge opcional que s'adjuntarà a la sol·licitud de pagament, que es mostrarà quan s'obri la sol·licitud. Nota: El missatge no s'enviarà amb el pagament per la xarxa Particl.</translation>
=======
        <source>An optional message to attach to the payment request, which will be displayed when the request is opened. Note: The message will not be sent with the payment over the Bitcoin network.</source>
        <translation>Un missatge opcional que s'adjuntarà a la sol·licitud de pagament, que es mostrarà quan s'obri la sol·licitud. Nota: El missatge no s'enviarà amb el pagament per la xarxa Bitcoin.</translation>
>>>>>>> f17942a3
    </message>
    <message>
        <source>An optional label to associate with the new receiving address.</source>
        <translation>Una etiqueta opcional que s'associarà amb la nova adreça receptora.</translation>
    </message>
    <message>
        <source>Use this form to request payments. All fields are &lt;b&gt;optional&lt;/b&gt;.</source>
        <translation>Utilitzeu aquest formulari per sol·licitar pagaments. Tots els camps són &lt;b&gt;opcionals&lt;/b&gt;.</translation>
    </message>
    <message>
        <source>An optional amount to request. Leave this empty or zero to not request a specific amount.</source>
        <translation>Un import opcional per sol·licitar. Deixeu-ho en blanc o zero per no sol·licitar cap import específic.</translation>
    </message>
    <message>
        <source>Clear all fields of the form.</source>
        <translation>Esborra tots els camps del formuari.</translation>
    </message>
    <message>
        <source>Clear</source>
        <translation>Neteja</translation>
    </message>
    <message>
        <source>Requested payments history</source>
        <translation>Historial de pagaments sol·licitats</translation>
    </message>
    <message>
        <source>&amp;Request payment</source>
        <translation>&amp;Sol·licitud de pagament</translation>
    </message>
    <message>
        <source>Show the selected request (does the same as double clicking an entry)</source>
        <translation>Mostra la sol·licitud seleccionada (fa el mateix que el doble clic a una entrada)</translation>
    </message>
    <message>
        <source>Show</source>
        <translation>Mostra</translation>
    </message>
    <message>
        <source>Remove the selected entries from the list</source>
        <translation>Esborra les entrades seleccionades de la llista</translation>
    </message>
    <message>
        <source>Remove</source>
        <translation>Esborra</translation>
    </message>
    <message>
        <source>Copy label</source>
        <translation>Copia l'etiqueta</translation>
    </message>
    <message>
        <source>Copy message</source>
        <translation>Copia el missatge</translation>
    </message>
    <message>
        <source>Copy amount</source>
        <translation>Copia l'import</translation>
    </message>
</context>
<context>
    <name>ReceiveRequestDialog</name>
    <message>
        <source>QR Code</source>
        <translation>Codi QR</translation>
    </message>
    <message>
        <source>Copy &amp;URI</source>
        <translation>Copia l'&amp;URI</translation>
    </message>
    <message>
        <source>Copy &amp;Address</source>
        <translation>Copia l'&amp;adreça</translation>
    </message>
    <message>
        <source>&amp;Save Image...</source>
        <translation>De&amp;sa la imatge...</translation>
    </message>
    <message>
        <source>Request payment to %1</source>
        <translation>Sol·licita un pagament a %1</translation>
    </message>
    <message>
        <source>Payment information</source>
        <translation>Informació de pagament</translation>
    </message>
    <message>
        <source>URI</source>
        <translation>URI</translation>
    </message>
    <message>
        <source>Address</source>
        <translation>Adreça</translation>
    </message>
    <message>
        <source>Amount</source>
        <translation>Import</translation>
    </message>
    <message>
        <source>Label</source>
        <translation>Etiqueta</translation>
    </message>
    <message>
        <source>Message</source>
        <translation>Missatge</translation>
    </message>
    <message>
        <source>Resulting URI too long, try to reduce the text for label / message.</source>
        <translation>URI resultant massa llarga, intenta reduir el text per a la etiqueta / missatge</translation>
    </message>
    <message>
        <source>Error encoding URI into QR Code.</source>
        <translation>Error en codificar l'URI en un codi QR.</translation>
    </message>
</context>
<context>
    <name>RecentRequestsTableModel</name>
    <message>
        <source>Date</source>
        <translation>Data</translation>
    </message>
    <message>
        <source>Label</source>
        <translation>Etiqueta</translation>
    </message>
    <message>
        <source>Message</source>
        <translation>Missatge</translation>
    </message>
    <message>
        <source>(no label)</source>
        <translation>(sense etiqueta)</translation>
    </message>
    <message>
        <source>(no message)</source>
        <translation>(sense missatge)</translation>
    </message>
    <message>
        <source>(no amount requested)</source>
        <translation>(no s'ha sol·licitat import)</translation>
    </message>
    <message>
        <source>Requested</source>
        <translation>Sol·licitat</translation>
    </message>
</context>
<context>
    <name>SendCoinsDialog</name>
    <message>
        <source>Send Coins</source>
        <translation>Envia monedes</translation>
    </message>
    <message>
        <source>Coin Control Features</source>
        <translation>Característiques de control de les monedes</translation>
    </message>
    <message>
        <source>Inputs...</source>
        <translation>Entrades...</translation>
    </message>
    <message>
        <source>automatically selected</source>
        <translation>seleccionat automàticament</translation>
    </message>
    <message>
        <source>Insufficient funds!</source>
        <translation>Fons insuficients!</translation>
    </message>
    <message>
        <source>Quantity:</source>
        <translation>Quantitat:</translation>
    </message>
    <message>
        <source>Bytes:</source>
        <translation>Bytes:</translation>
    </message>
    <message>
        <source>Amount:</source>
        <translation>Import:</translation>
    </message>
    <message>
        <source>Fee:</source>
        <translation>Comissió:</translation>
    </message>
    <message>
        <source>After Fee:</source>
        <translation>Comissió posterior:</translation>
    </message>
    <message>
        <source>Change:</source>
        <translation>Canvi:</translation>
    </message>
    <message>
        <source>If this is activated, but the change address is empty or invalid, change will be sent to a newly generated address.</source>
        <translation>Si s'activa això, però l'adreça de canvi està buida o bé no és vàlida, el canvi s'enviarà a una adreça generada de nou.</translation>
    </message>
    <message>
        <source>Custom change address</source>
        <translation>Personalitza l'adreça de canvi</translation>
    </message>
    <message>
        <source>Transaction Fee:</source>
        <translation>Comissió de transacció</translation>
    </message>
    <message>
        <source>Choose...</source>
        <translation>Tria...</translation>
    </message>
    <message>
        <source>collapse fee-settings</source>
        <translation>redueix els paràmetres de comissió</translation>
    </message>
    <message>
        <source>per kilobyte</source>
        <translation>per kilobyte</translation>
    </message>
    <message>
        <source>If the custom fee is set to 1000 satoshis and the transaction is only 250 bytes, then "per kilobyte" only pays 250 satoshis in fee, while "total at least" pays 1000 satoshis. For transactions bigger than a kilobyte both pay by kilobyte.</source>
        <translation>Si la comissió personalitzada es defineix a 1000 satoshis i la transacció és de només 250 bytes, llavors «per kilobyte» només es paguen 250 satoshis en una comissió, mentre que amb la de «total com a mínim» es pagarien 1000 satoshis. Per a transaccions superiors al kilobyte, en tots dos casos es paga per kilobyte.</translation>
    </message>
    <message>
        <source>Hide</source>
        <translation>Amaga</translation>
    </message>
    <message>
        <source>Paying only the minimum fee is just fine as long as there is less transaction volume than space in the blocks. But be aware that this can end up in a never confirming transaction once there is more demand for bitcoin transactions than the network can process.</source>
        <translation>No hi ha cap problema en pagar només la comissió mínima sempre que hi hagi menys volum de transacció que espai en els blocs. Però tingueu present que això pot acabar en una transacció que mai es confirmi una vegada hi hagi més demanda de transaccions de bitcoins que la xarxa pugui processar.</translation>
    </message>
    <message>
        <source>(read the tooltip)</source>
        <translation>(llegiu l'indicador de funció)</translation>
    </message>
    <message>
        <source>Recommended:</source>
        <translation>Recomanada:</translation>
    </message>
    <message>
        <source>Custom:</source>
        <translation>Personalitzada:</translation>
    </message>
    <message>
        <source>(Smart fee not initialized yet. This usually takes a few blocks...)</source>
        <translation>(No s'ha inicialitzat encara la comissió intel·ligent. Normalment pren uns pocs blocs...)</translation>
    </message>
    <message>
        <source>Send to multiple recipients at once</source>
        <translation>Envia a múltiples destinataris al mateix temps</translation>
    </message>
    <message>
        <source>Add &amp;Recipient</source>
        <translation>Afegeix &amp;destinatari</translation>
    </message>
    <message>
        <source>Clear all fields of the form.</source>
        <translation>Esborra tots els camps del formuari.</translation>
    </message>
    <message>
        <source>Dust:</source>
        <translation>Polsim:</translation>
    </message>
    <message>
        <source>Clear &amp;All</source>
        <translation>Neteja-ho &amp;tot</translation>
    </message>
    <message>
        <source>Balance:</source>
        <translation>Balanç:</translation>
    </message>
    <message>
        <source>Confirm the send action</source>
        <translation>Confirma l'acció d'enviament</translation>
    </message>
    <message>
        <source>S&amp;end</source>
        <translation>E&amp;nvia</translation>
    </message>
    <message>
        <source>Copy quantity</source>
        <translation>Copia la quantitat</translation>
    </message>
    <message>
        <source>Copy amount</source>
        <translation>Copia l'import</translation>
    </message>
    <message>
        <source>Copy fee</source>
        <translation>Copia la comissió</translation>
    </message>
    <message>
        <source>Copy after fee</source>
        <translation>Copia la comissió posterior</translation>
    </message>
    <message>
        <source>Copy bytes</source>
        <translation>Copia els bytes</translation>
    </message>
    <message>
        <source>Copy dust</source>
        <translation>Copia el polsim</translation>
    </message>
    <message>
        <source>Copy change</source>
        <translation>Copia el canvi</translation>
    </message>
    <message>
        <source>%1 (%2 blocks)</source>
        <translation>%1 (%2 blocs)</translation>
    </message>
    <message>
        <source>%1 to %2</source>
        <translation>%1 a %2</translation>
    </message>
    <message>
        <source>Are you sure you want to send?</source>
        <translation>Esteu segur que ho voleu enviar?</translation>
    </message>
    <message>
        <source>added as transaction fee</source>
        <translation>S'ha afegit una taxa de transacció</translation>
    </message>
    <message>
        <source>Total Amount %1</source>
        <translation>Import total %1</translation>
    </message>
    <message>
        <source>or</source>
        <translation>o</translation>
    </message>
    <message>
        <source>Confirm send coins</source>
        <translation>Confirma l'enviament de monedes</translation>
    </message>
    <message>
        <source>The recipient address is not valid. Please recheck.</source>
        <translation>L'adreça del destinatari no és vàlida. Torneu-la a comprovar.</translation>
    </message>
    <message>
        <source>The amount to pay must be larger than 0.</source>
        <translation>L'import a pagar ha de ser major que 0.</translation>
    </message>
    <message>
        <source>The amount exceeds your balance.</source>
        <translation>L'import supera el vostre balanç.</translation>
    </message>
    <message>
        <source>The total exceeds your balance when the %1 transaction fee is included.</source>
        <translation>El total excedeix el vostre balanç quan s'afegeix la comissió a la transacció %1.</translation>
    </message>
    <message>
        <source>Duplicate address found: addresses should only be used once each.</source>
        <translation>S'ha trobat una adreça duplicada: les adreces només s'haurien d'utilitzar una vegada cada una.</translation>
    </message>
    <message>
        <source>Transaction creation failed!</source>
        <translation>La creació de la transacció ha fallat!</translation>
    </message>
    <message>
        <source>A fee higher than %1 is considered an absurdly high fee.</source>
        <translation>Una comissió superior a %1 es considera una comissió absurdament alta.</translation>
    </message>
    <message>
        <source>Payment request expired.</source>
        <translation>La sol·licitud de pagament ha vençut.</translation>
    </message>
    <message>
        <source>Pay only the required fee of %1</source>
        <translation>Paga només la comissió necessària de %1</translation>
    </message>
    <message>
        <source>Warning: Invalid Particl address</source>
        <translation>Avís: adreça Particl no vàlida</translation>
    </message>
    <message>
        <source>Warning: Unknown change address</source>
        <translation>Avís: adreça de canvi desconeguda</translation>
    </message>
    <message>
        <source>(no label)</source>
        <translation>(sense etiqueta)</translation>
    </message>
</context>
<context>
    <name>SendCoinsEntry</name>
    <message>
        <source>A&amp;mount:</source>
        <translation>Q&amp;uantitat:</translation>
    </message>
    <message>
        <source>Pay &amp;To:</source>
        <translation>Paga &amp;a:</translation>
    </message>
    <message>
        <source>&amp;Label:</source>
        <translation>&amp;Etiqueta:</translation>
    </message>
    <message>
        <source>Choose previously used address</source>
        <translation>Escull una adreça feta servir anteriorment</translation>
    </message>
    <message>
        <source>This is a normal payment.</source>
        <translation>Això és un pagament normal.</translation>
    </message>
    <message>
        <source>The Particl address to send the payment to</source>
        <translation>L'adreça Particl on enviar el pagament</translation>
    </message>
    <message>
        <source>Alt+A</source>
        <translation>Alta+A</translation>
    </message>
    <message>
        <source>Paste address from clipboard</source>
        <translation>Enganxar adreça del porta-retalls</translation>
    </message>
    <message>
        <source>Alt+P</source>
        <translation>Alt+P</translation>
    </message>
    <message>
        <source>Remove this entry</source>
        <translation>Elimina aquesta entrada</translation>
    </message>
    <message>
        <source>The fee will be deducted from the amount being sent. The recipient will receive less bitcoins than you enter in the amount field. If multiple recipients are selected, the fee is split equally.</source>
        <translation>La comissió es deduirà de l'import que s'enviarà. El destinatari rebrà menys bitcoins que les que introduïu al camp d'import. Si se seleccionen múltiples destinataris, la comissió es dividirà per igual.</translation>
    </message>
    <message>
        <source>S&amp;ubtract fee from amount</source>
        <translation>S&amp;ubstreu la comissió de l'import</translation>
    </message>
    <message>
        <source>Message:</source>
        <translation>Missatge:</translation>
    </message>
    <message>
        <source>This is an unauthenticated payment request.</source>
        <translation>Aquesta és una sol·licitud de pagament no autenticada.</translation>
    </message>
    <message>
        <source>This is an authenticated payment request.</source>
        <translation>Aquesta és una sol·licitud de pagament autenticada.</translation>
    </message>
    <message>
        <source>Enter a label for this address to add it to the list of used addresses</source>
        <translation>Introduïu una etiqueta per a aquesta adreça per afegir-la a la llista d'adreces utilitzades</translation>
    </message>
    <message>
        <source>A message that was attached to the bitcoin: URI which will be stored with the transaction for your reference. Note: This message will not be sent over the Particl network.</source>
        <translation>Un missatge que s'ha adjuntat al bitcoin: URI que s'emmagatzemarà amb la transacció per a la vostra referència. Nota: el missatge no s'enviarà a través de la xarxa Particl.</translation>
    </message>
    <message>
        <source>Pay To:</source>
        <translation>Paga a:</translation>
    </message>
    <message>
        <source>Memo:</source>
        <translation>Memo:</translation>
    </message>
    <message>
        <source>Enter a label for this address to add it to your address book</source>
        <translation>Introduïu una etiqueta per a aquesta adreça per afegir-la a la llibreta d'adreces</translation>
    </message>
</context>
<context>
    <name>SendConfirmationDialog</name>
    <message>
        <source>Yes</source>
        <translation>Sí</translation>
    </message>
</context>
<context>
    <name>ShutdownWindow</name>
    <message>
        <source>Do not shut down the computer until this window disappears.</source>
        <translation>No apagueu l'ordinador fins que no desaparegui aquesta finestra.</translation>
    </message>
</context>
<context>
    <name>SignVerifyMessageDialog</name>
    <message>
        <source>Signatures - Sign / Verify a Message</source>
        <translation>Signatures - Signa / verifica un missatge</translation>
    </message>
    <message>
        <source>&amp;Sign Message</source>
        <translation>&amp;Signa el missatge</translation>
    </message>
    <message>
        <source>You can sign messages/agreements with your addresses to prove you can receive bitcoins sent to them. Be careful not to sign anything vague or random, as phishing attacks may try to trick you into signing your identity over to them. Only sign fully-detailed statements you agree to.</source>
        <translation>Podeu signar missatges/acords amb les vostres adreces per provar que rebeu les bitcoins que s'hi envien. Aneu amb compte no signar res que sigui vague o aleatori, perquè en alguns atacs de suplantació es pot provar que hi signeu la vostra identitat. Només signeu aquelles declaracions completament detallades en què hi esteu d'acord. </translation>
    </message>
    <message>
        <source>The Particl address to sign the message with</source>
        <translation>L'adreça Particl amb què signar el missatge</translation>
    </message>
    <message>
        <source>Choose previously used address</source>
        <translation>Escull una adreça feta servir anteriorment</translation>
    </message>
    <message>
        <source>Alt+A</source>
        <translation>Alta+A</translation>
    </message>
    <message>
        <source>Paste address from clipboard</source>
        <translation>Enganxar adreça del porta-retalls</translation>
    </message>
    <message>
        <source>Alt+P</source>
        <translation>Alt+P</translation>
    </message>
    <message>
        <source>Enter the message you want to sign here</source>
        <translation>Introduïu aquí el missatge que voleu signar</translation>
    </message>
    <message>
        <source>Signature</source>
        <translation>Signatura</translation>
    </message>
    <message>
        <source>Copy the current signature to the system clipboard</source>
        <translation>Copia la signatura actual al porta-retalls del sistema</translation>
    </message>
    <message>
        <source>Sign the message to prove you own this Particl address</source>
        <translation>Signa el missatge per provar que ets propietari d'aquesta adreça Particl</translation>
    </message>
    <message>
        <source>Sign &amp;Message</source>
        <translation>Signa el &amp;missatge</translation>
    </message>
    <message>
        <source>Reset all sign message fields</source>
        <translation>Neteja tots els camps de clau</translation>
    </message>
    <message>
        <source>Clear &amp;All</source>
        <translation>Neteja-ho &amp;tot</translation>
    </message>
    <message>
        <source>&amp;Verify Message</source>
        <translation>&amp;Verifica el missatge</translation>
    </message>
    <message>
        <source>Enter the receiver's address, message (ensure you copy line breaks, spaces, tabs, etc. exactly) and signature below to verify the message. Be careful not to read more into the signature than what is in the signed message itself, to avoid being tricked by a man-in-the-middle attack. Note that this only proves the signing party receives with the address, it cannot prove sendership of any transaction!</source>
        <translation>Introduïu l'adreça del receptor, el missatge (assegureu-vos de copiar els salts de línia, espais, tabuladors, etc. exactament) i signatura de sota per verificar el missatge. Tingueu cura de no llegir més en la signatura del que està al missatge signat, per evitar ser enganyat per un atac d'home-en-el-mig. Tingueu en compte que això només demostra que la part que signa rep amb l'adreça, i no es pot provar l'enviament de qualsevol transacció!</translation>
    </message>
    <message>
        <source>The Particl address the message was signed with</source>
        <translation>L'adreça Particl amb què va ser signat el missatge</translation>
    </message>
    <message>
        <source>Verify the message to ensure it was signed with the specified Particl address</source>
        <translation>Verificar el missatge per assegurar-se que ha estat signat amb una adreça Particl específica</translation>
    </message>
    <message>
        <source>Verify &amp;Message</source>
        <translation>Verifica el &amp;missatge</translation>
    </message>
    <message>
        <source>Reset all verify message fields</source>
        <translation>Neteja tots els camps de verificació de missatge</translation>
    </message>
    <message>
        <source>Click "Sign Message" to generate signature</source>
        <translation>Feu clic a «Signa el missatge» per a generar una signatura</translation>
    </message>
    <message>
        <source>The entered address is invalid.</source>
        <translation>L'adreça introduïda no és vàlida.</translation>
    </message>
    <message>
        <source>Please check the address and try again.</source>
        <translation>Comproveu l'adreça i torneu-ho a provar.</translation>
    </message>
    <message>
        <source>The entered address does not refer to a key.</source>
        <translation>L'adreça introduïda no referencia a cap clau.</translation>
    </message>
    <message>
        <source>Wallet unlock was cancelled.</source>
        <translation>El desbloqueig del moneder ha estat cancelat.</translation>
    </message>
    <message>
        <source>Private key for the entered address is not available.</source>
        <translation>La clau privada per a la adreça introduïda no està disponible.</translation>
    </message>
    <message>
        <source>Message signing failed.</source>
        <translation>La signatura del missatge ha fallat.</translation>
    </message>
    <message>
        <source>Message signed.</source>
        <translation>Missatge signat.</translation>
    </message>
    <message>
        <source>The signature could not be decoded.</source>
        <translation>La signatura no s'ha pogut descodificar.</translation>
    </message>
    <message>
        <source>Please check the signature and try again.</source>
        <translation>Comproveu la signatura i torneu-ho a provar.</translation>
    </message>
    <message>
        <source>The signature did not match the message digest.</source>
        <translation>La signatura no coincideix amb el resum del missatge.</translation>
    </message>
    <message>
        <source>Message verification failed.</source>
        <translation>Ha fallat la verificació del missatge.</translation>
    </message>
    <message>
        <source>Message verified.</source>
        <translation>Missatge verificat.</translation>
    </message>
</context>
<context>
    <name>SplashScreen</name>
    <message>
        <source>[testnet]</source>
        <translation>[testnet]</translation>
    </message>
</context>
<context>
    <name>TrafficGraphWidget</name>
    <message>
        <source>KB/s</source>
        <translation>KB/s</translation>
    </message>
</context>
<context>
    <name>TransactionDesc</name>
    <message>
        <source>Open until %1</source>
        <translation>Obert fins %1</translation>
    </message>
    <message>
        <source>%1/offline</source>
        <translation>%1/fora de línia</translation>
    </message>
    <message>
        <source>abandoned</source>
        <translation>abandonada</translation>
    </message>
    <message>
        <source>%1/unconfirmed</source>
        <translation>%1/sense confirmar</translation>
    </message>
    <message>
        <source>%1 confirmations</source>
        <translation>%1 confirmacions</translation>
    </message>
    <message>
        <source>Status</source>
        <translation>Estat</translation>
    </message>
    <message>
        <source>, has not been successfully broadcast yet</source>
        <translation>, encara no ha estat emès correctement</translation>
    </message>
    <message>
        <source>Date</source>
        <translation>Data</translation>
    </message>
    <message>
        <source>Source</source>
        <translation>Font</translation>
    </message>
    <message>
        <source>Generated</source>
        <translation>Generada</translation>
    </message>
    <message>
        <source>From</source>
        <translation>De</translation>
    </message>
    <message>
        <source>unknown</source>
        <translation>desconegut</translation>
    </message>
    <message>
        <source>To</source>
        <translation>A</translation>
    </message>
    <message>
        <source>own address</source>
        <translation>adreça pròpia</translation>
    </message>
    <message>
        <source>watch-only</source>
        <translation>només lectura</translation>
    </message>
    <message>
        <source>label</source>
        <translation>etiqueta</translation>
    </message>
    <message>
        <source>Credit</source>
        <translation>Crèdit</translation>
    </message>
    <message>
        <source>not accepted</source>
        <translation>no acceptat</translation>
    </message>
    <message>
        <source>Debit</source>
        <translation>Dèbit</translation>
    </message>
    <message>
        <source>Total debit</source>
        <translation>Dèbit total</translation>
    </message>
    <message>
        <source>Total credit</source>
        <translation>Crèdit total</translation>
    </message>
    <message>
        <source>Transaction fee</source>
        <translation>Comissió de transacció</translation>
    </message>
    <message>
        <source>Net amount</source>
        <translation>Import net</translation>
    </message>
    <message>
        <source>Message</source>
        <translation>Missatge</translation>
    </message>
    <message>
        <source>Comment</source>
        <translation>Comentari</translation>
    </message>
    <message>
        <source>Transaction ID</source>
        <translation>ID de la transacció</translation>
    </message>
    <message>
        <source>Merchant</source>
        <translation>Mercader</translation>
    </message>
    <message>
        <source>Generated coins must mature %1 blocks before they can be spent. When you generated this block, it was broadcast to the network to be added to the block chain. If it fails to get into the chain, its state will change to "not accepted" and it won't be spendable. This may occasionally happen if another node generates a block within a few seconds of yours.</source>
        <translation>Les monedes generades han de madurar %1 blocs abans de poder ser gastades. Quan genereu aquest bloc, es farà saber a la xarxa per tal d'afegir-lo a la cadena de blocs. Si no pot fer-se lloc a la cadena, el seu estat canviarà a «no acceptat» i no es podrà gastar. Això pot passar ocasionalment si un altre node genera un bloc en un marge de segons respecte al vostre.</translation>
    </message>
    <message>
        <source>Debug information</source>
        <translation>Informació de depuració</translation>
    </message>
    <message>
        <source>Transaction</source>
        <translation>Transacció</translation>
    </message>
    <message>
        <source>Inputs</source>
        <translation>Entrades</translation>
    </message>
    <message>
        <source>Amount</source>
        <translation>Import</translation>
    </message>
    <message>
        <source>true</source>
        <translation>cert</translation>
    </message>
    <message>
        <source>false</source>
        <translation>fals</translation>
    </message>
</context>
<context>
    <name>TransactionDescDialog</name>
    <message>
        <source>This pane shows a detailed description of the transaction</source>
        <translation>Aquest panell mostra una descripció detallada de la transacció</translation>
    </message>
    <message>
        <source>Details for %1</source>
        <translation>Detalls per %1</translation>
    </message>
</context>
<context>
    <name>TransactionTableModel</name>
    <message>
        <source>Date</source>
        <translation>Data</translation>
    </message>
    <message>
        <source>Type</source>
        <translation>Tipus</translation>
    </message>
    <message>
        <source>Label</source>
        <translation>Etiqueta</translation>
    </message>
    <message>
        <source>Open until %1</source>
        <translation>Obert fins %1</translation>
    </message>
    <message>
        <source>Offline</source>
        <translation>Fora de línia</translation>
    </message>
    <message>
        <source>Unconfirmed</source>
        <translation>Sense confirmar</translation>
    </message>
    <message>
        <source>Abandoned</source>
        <translation>Abandonada</translation>
    </message>
    <message>
        <source>Confirming (%1 of %2 recommended confirmations)</source>
        <translation>Confirmant (%1 de %2 confirmacions recomanades)</translation>
    </message>
    <message>
        <source>Confirmed (%1 confirmations)</source>
        <translation>Confirmat (%1 confirmacions)</translation>
    </message>
    <message>
        <source>Conflicted</source>
        <translation>En conflicte</translation>
    </message>
    <message>
        <source>Immature (%1 confirmations, will be available after %2)</source>
        <translation>Immadur (%1 confirmacions, serà disponible després de %2)</translation>
    </message>
    <message>
        <source>This block was not received by any other nodes and will probably not be accepted!</source>
        <translation>Aquest bloc no ha estat rebut per cap altre node i probablement no serà acceptat!</translation>
    </message>
    <message>
        <source>Generated but not accepted</source>
        <translation>Generat però no acceptat</translation>
    </message>
    <message>
        <source>Received with</source>
        <translation>Rebuda amb</translation>
    </message>
    <message>
        <source>Received from</source>
        <translation>Rebuda de</translation>
    </message>
    <message>
        <source>Sent to</source>
        <translation>Enviada a</translation>
    </message>
    <message>
        <source>Payment to yourself</source>
        <translation>Pagament a un mateix</translation>
    </message>
    <message>
        <source>Mined</source>
        <translation>Minada</translation>
    </message>
    <message>
        <source>watch-only</source>
        <translation>només lectura</translation>
    </message>
    <message>
        <source>(n/a)</source>
        <translation>(n/a)</translation>
    </message>
    <message>
        <source>(no label)</source>
        <translation>(sense etiqueta)</translation>
    </message>
    <message>
        <source>Transaction status. Hover over this field to show number of confirmations.</source>
        <translation>Estat de la transacció. Desplaceu-vos sobre aquest camp per mostrar el nombre de confirmacions.</translation>
    </message>
    <message>
        <source>Date and time that the transaction was received.</source>
        <translation>Data i hora en que la transacció va ser rebuda.</translation>
    </message>
    <message>
        <source>Type of transaction.</source>
        <translation>Tipus de transacció.</translation>
    </message>
    <message>
        <source>Whether or not a watch-only address is involved in this transaction.</source>
        <translation>Si està implicada o no una adreça només de lectura en la transacció.</translation>
    </message>
    <message>
        <source>User-defined intent/purpose of the transaction.</source>
        <translation>Intenció/propòsit de la transacció definida per l'usuari.</translation>
    </message>
    <message>
        <source>Amount removed from or added to balance.</source>
        <translation>Import extret o afegit del balanç.</translation>
    </message>
</context>
<context>
    <name>TransactionView</name>
    <message>
        <source>All</source>
        <translation>Tot</translation>
    </message>
    <message>
        <source>Today</source>
        <translation>Avui</translation>
    </message>
    <message>
        <source>This week</source>
        <translation>Aquesta setmana</translation>
    </message>
    <message>
        <source>This month</source>
        <translation>Aquest mes</translation>
    </message>
    <message>
        <source>Last month</source>
        <translation>El mes passat</translation>
    </message>
    <message>
        <source>This year</source>
        <translation>Enguany</translation>
    </message>
    <message>
        <source>Range...</source>
        <translation>Rang...</translation>
    </message>
    <message>
        <source>Received with</source>
        <translation>Rebuda amb</translation>
    </message>
    <message>
        <source>Sent to</source>
        <translation>Enviada a</translation>
    </message>
    <message>
        <source>To yourself</source>
        <translation>A un mateix</translation>
    </message>
    <message>
        <source>Mined</source>
        <translation>Minada</translation>
    </message>
    <message>
        <source>Other</source>
        <translation>Altres</translation>
    </message>
    <message>
        <source>Min amount</source>
        <translation>Import mínim</translation>
    </message>
    <message>
        <source>Copy address</source>
        <translation>Copia l'adreça</translation>
    </message>
    <message>
        <source>Copy label</source>
        <translation>Copia l'etiqueta</translation>
    </message>
    <message>
        <source>Copy amount</source>
        <translation>Copia l'import</translation>
    </message>
    <message>
        <source>Copy transaction ID</source>
        <translation>Copia l'ID de transacció</translation>
    </message>
    <message>
        <source>Copy raw transaction</source>
        <translation>Copia la transacció crua</translation>
    </message>
    <message>
        <source>Copy full transaction details</source>
        <translation>Copia els detalls complets de la transacció</translation>
    </message>
    <message>
        <source>Edit label</source>
        <translation>Editar etiqueta</translation>
    </message>
    <message>
        <source>Show transaction details</source>
        <translation>Mostra detalls de la transacció</translation>
    </message>
    <message>
        <source>Export Transaction History</source>
        <translation>Exporta l'historial de transacció</translation>
    </message>
    <message>
        <source>Comma separated file (*.csv)</source>
        <translation>Fitxer separat per comes (*.csv)</translation>
    </message>
    <message>
        <source>Confirmed</source>
        <translation>Confirmat</translation>
    </message>
    <message>
        <source>Watch-only</source>
        <translation>Només de lectura</translation>
    </message>
    <message>
        <source>Date</source>
        <translation>Data</translation>
    </message>
    <message>
        <source>Type</source>
        <translation>Tipus</translation>
    </message>
    <message>
        <source>Label</source>
        <translation>Etiqueta</translation>
    </message>
    <message>
        <source>Address</source>
        <translation>Adreça</translation>
    </message>
    <message>
        <source>ID</source>
        <translation>ID</translation>
    </message>
    <message>
        <source>Exporting Failed</source>
        <translation>L'exportació ha fallat</translation>
    </message>
    <message>
        <source>There was an error trying to save the transaction history to %1.</source>
        <translation>S'ha produït un error en provar de desar l'historial de transacció a %1.</translation>
    </message>
    <message>
        <source>Exporting Successful</source>
        <translation>Exportació amb èxit</translation>
    </message>
    <message>
        <source>The transaction history was successfully saved to %1.</source>
        <translation>L'historial de transaccions s'ha desat correctament a %1.</translation>
    </message>
    <message>
        <source>Range:</source>
        <translation>Rang:</translation>
    </message>
    <message>
        <source>to</source>
        <translation>a</translation>
    </message>
</context>
<context>
    <name>UnitDisplayStatusBarControl</name>
    <message>
        <source>Unit to show amounts in. Click to select another unit.</source>
        <translation>Unitat en què mostrar els imports. Feu clic per seleccionar una altra unitat.</translation>
    </message>
</context>
<context>
    <name>WalletFrame</name>
    <message>
        <source>No wallet has been loaded.</source>
        <translation>No s'ha carregat cap moneder.</translation>
    </message>
</context>
<context>
    <name>WalletModel</name>
    <message>
        <source>Send Coins</source>
        <translation>Envia monedes</translation>
    </message>
    </context>
<context>
    <name>WalletView</name>
    <message>
        <source>&amp;Export</source>
        <translation>&amp;Exporta</translation>
    </message>
    <message>
        <source>Export the data in the current tab to a file</source>
        <translation>Exporta les dades de la pestanya actual a un fitxer</translation>
    </message>
    <message>
        <source>Backup Wallet</source>
        <translation>Còpia de seguretat del moneder</translation>
    </message>
    <message>
        <source>Wallet Data (*.dat)</source>
        <translation>Dades del moneder (*.dat)</translation>
    </message>
    <message>
        <source>Backup Failed</source>
        <translation>Ha fallat la còpia de seguretat</translation>
    </message>
    <message>
        <source>There was an error trying to save the wallet data to %1.</source>
        <translation>S'ha produït un error en provar de desar les dades del moneder a %1.</translation>
    </message>
    <message>
        <source>Backup Successful</source>
        <translation>La còpia de seguretat s'ha realitzat correctament</translation>
    </message>
    <message>
        <source>The wallet data was successfully saved to %1.</source>
        <translation>S'han desat les dades del moneder correctament a %1.</translation>
    </message>
</context>
<context>
    <name>bitcoin-core</name>
    <message>
        <source>Options:</source>
        <translation>Opcions:</translation>
    </message>
    <message>
        <source>Specify data directory</source>
        <translation>Especifica el directori de dades</translation>
    </message>
    <message>
        <source>Connect to a node to retrieve peer addresses, and disconnect</source>
        <translation>Connecta al node per obtenir les adreces de les connexions, i desconnecta</translation>
    </message>
    <message>
        <source>Specify your own public address</source>
        <translation>Especifiqueu la vostra adreça pública</translation>
    </message>
    <message>
        <source>Accept command line and JSON-RPC commands</source>
        <translation>Accepta la línia d'ordres i ordres JSON-RPC </translation>
    </message>
    <message>
        <source>If &lt;category&gt; is not supplied or if &lt;category&gt; = 1, output all debugging information.</source>
        <translation>Si no es proporciona &lt;category&gt; o si &lt;category&gt; = 1, treu a la sortida tota la informació de depuració.</translation>
    </message>
    <message>
        <source>Prune configured below the minimum of %d MiB.  Please use a higher number.</source>
        <translation>Poda configurada per sota el mínim de %d MiB. Utilitzeu un nombre superior.</translation>
    </message>
    <message>
        <source>Prune: last wallet synchronisation goes beyond pruned data. You need to -reindex (download the whole blockchain again in case of pruned node)</source>
        <translation>Poda: la darrera sincronització del moneder va més enllà de les dades podades. Cal que activeu -reindex (baixeu tota la cadena de blocs de nou en cas de node podat)</translation>
    </message>
    <message>
        <source>Rescans are not possible in pruned mode. You will need to use -reindex which will download the whole blockchain again.</source>
        <translation>Els rescanejos no són possible en el mode de poda. Caldrà que utilitzeu -reindex, que tornarà a baixar la cadena de blocs sencera.</translation>
    </message>
    <message>
        <source>Error: A fatal internal error occurred, see debug.log for details</source>
        <translation>Error: s'ha produït un error intern fatal. Vegeu debug.log per a més detalls</translation>
    </message>
    <message>
        <source>Fee (in %s/kB) to add to transactions you send (default: %s)</source>
        <translation>Comissió (en %s/kB) per afegir a les transaccions que envieu (per defecte: %s)</translation>
    </message>
    <message>
        <source>Pruning blockstore...</source>
        <translation>S'està podant la cadena de blocs...</translation>
    </message>
    <message>
        <source>Run in the background as a daemon and accept commands</source>
        <translation>Executa en segon pla com a programa dimoni i accepta ordres</translation>
    </message>
    <message>
        <source>Unable to start HTTP server. See debug log for details.</source>
        <translation>No s'ha pogut iniciar el servidor HTTP. Vegeu debug.log per a més detalls.</translation>
    </message>
    <message>
        <source>Particl Core</source>
        <translation>Particl Core</translation>
    </message>
    <message>
        <source>Bind to given address and always listen on it. Use [host]:port notation for IPv6</source>
        <translation>Vincula a una adreça específica i sempre escolta-hi. Utilitza la notació [host]:port per IPv6</translation>
    </message>
    <message>
        <source>Delete all wallet transactions and only recover those parts of the blockchain through -rescan on startup</source>
        <translation>Elimina totes les transaccions del moneder i només recupera aquelles de la cadena de blocs a través de -rescan a l'inici</translation>
    </message>
    <message>
        <source>Execute command when a wallet transaction changes (%s in cmd is replaced by TxID)</source>
        <translation>Executa una ordre quan una transacció del moneder canviï (%s en cmd es canvia per TxID)</translation>
    </message>
    <message>
        <source>Set the number of script verification threads (%u to %d, 0 = auto, &lt;0 = leave that many cores free, default: %d)</source>
        <translation>Defineix el nombre de fils de verificació d'scripts (%u a %d, 0 = auto, &lt;0 = deixa tants nuclis lliures, per defecte: %d)</translation>
    </message>
    <message>
        <source>This is a pre-release test build - use at your own risk - do not use for mining or merchant applications</source>
        <translation>Aquesta és una versió de pre-llançament - utilitza-la sota la teva responsabilitat - No usar per a minería o aplicacions de compra-venda</translation>
    </message>
    <message>
        <source>Warning: The network does not appear to fully agree! Some miners appear to be experiencing issues.</source>
        <translation>Avís: la xarxa no sembla que hi estigui plenament d'acord. Alguns miners sembla que estan experimentant problemes.</translation>
    </message>
    <message>
        <source>Warning: We do not appear to fully agree with our peers! You may need to upgrade, or other nodes may need to upgrade.</source>
        <translation>Avís: sembla que no estem plenament d'acord amb els nostres iguals! Podria caler que actualitzar l'aplicació, o potser que ho facin altres nodes.</translation>
    </message>
    <message>
        <source>&lt;category&gt; can be:</source>
        <translation>&lt;category&gt; pot ser:</translation>
    </message>
    <message>
        <source>Accept connections from outside (default: 1 if no -proxy or -connect)</source>
        <translation>Accepta connexions de fora (per defecte: 1 si no -proxy o -connect)</translation>
    </message>
    <message>
        <source>Block creation options:</source>
        <translation>Opcions de la creació de blocs:</translation>
    </message>
    <message>
        <source>Connection options:</source>
        <translation>Opcions de connexió:</translation>
    </message>
    <message>
        <source>Corrupted block database detected</source>
        <translation>S'ha detectat una base de dades de blocs corrupta</translation>
    </message>
    <message>
        <source>Debugging/Testing options:</source>
        <translation>Opcions de depuració/proves:</translation>
    </message>
    <message>
        <source>Do not load the wallet and disable wallet RPC calls</source>
        <translation>No carreguis el moneder i inhabilita les crides RPC del moneder</translation>
    </message>
    <message>
        <source>Do you want to rebuild the block database now?</source>
        <translation>Voleu reconstruir la base de dades de blocs ara?</translation>
    </message>
    <message>
        <source>Error initializing block database</source>
        <translation>Error carregant la base de dades de blocs</translation>
    </message>
    <message>
        <source>Error initializing wallet database environment %s!</source>
        <translation>Error inicialitzant l'entorn de la base de dades del moneder %s!</translation>
    </message>
    <message>
        <source>Error loading block database</source>
        <translation>Error carregant la base de dades del bloc</translation>
    </message>
    <message>
        <source>Error opening block database</source>
        <translation>Error en obrir la base de dades de blocs</translation>
    </message>
    <message>
        <source>Error: Disk space is low!</source>
        <translation>Error: Espai al disc baix!</translation>
    </message>
    <message>
        <source>Failed to listen on any port. Use -listen=0 if you want this.</source>
        <translation>Ha fallat escoltar a qualsevol port. Feu servir -listen=0 si voleu fer això.</translation>
    </message>
    <message>
        <source>Importing...</source>
        <translation>S'està important...</translation>
    </message>
    <message>
        <source>Incorrect or no genesis block found. Wrong datadir for network?</source>
        <translation>No s'ha trobat el bloc de gènesi o és incorrecte. El directori de dades de la xarxa és incorrecte?</translation>
    </message>
    <message>
        <source>Not enough file descriptors available.</source>
        <translation>No hi ha suficient descriptors de fitxers disponibles.</translation>
    </message>
    <message>
        <source>Only connect to nodes in network &lt;net&gt; (ipv4, ipv6 or onion)</source>
        <translation>Només connecta als nodes de la xarxa &lt;net&gt; (ipv4, ipv6 o onion)</translation>
    </message>
    <message>
        <source>Prune cannot be configured with a negative value.</source>
        <translation>La poda no es pot configurar amb un valor negatiu.</translation>
    </message>
    <message>
        <source>Prune mode is incompatible with -txindex.</source>
        <translation>El mode de poda és incompatible amb -txindex.</translation>
    </message>
    <message>
        <source>Set database cache size in megabytes (%d to %d, default: %d)</source>
        <translation>Defineix la mida de la memòria cau de la base de dades en megabytes (%d a %d, per defecte: %d)</translation>
    </message>
    <message>
        <source>Specify wallet file (within data directory)</source>
        <translation>Especifica un fitxer de moneder (dins del directori de dades)</translation>
    </message>
    <message>
        <source>Use UPnP to map the listening port (default: %u)</source>
        <translation>Utilitza UPnP per a mapejar el port d'escolta (per defecte: %u)</translation>
    </message>
    <message>
        <source>Use the test chain</source>
        <translation>Utilitza la cadena de proves</translation>
    </message>
    <message>
        <source>Verifying blocks...</source>
        <translation>S'estan verificant els blocs...</translation>
    </message>
    <message>
        <source>Wallet debugging/testing options:</source>
        <translation>Opcions de depuració/proves del moneder:</translation>
    </message>
    <message>
        <source>Wallet needed to be rewritten: restart %s to complete</source>
        <translation>Cal reescriure el moneder: reinicieu %s per a completar-ho</translation>
    </message>
    <message>
        <source>Wallet options:</source>
        <translation>Opcions de moneder:</translation>
    </message>
    <message>
        <source>Allow JSON-RPC connections from specified source. Valid for &lt;ip&gt; are a single IP (e.g. 1.2.3.4), a network/netmask (e.g. 1.2.3.4/255.255.255.0) or a network/CIDR (e.g. 1.2.3.4/24). This option can be specified multiple times</source>
        <translation>Permet les connexions JSON-RPC d'una font específica. Vàlid per a &lt;ip&gt; són una IP individual (p. ex., 1.2.3.4), una xarxa / màscara de xarxa (p. ex., 1.2.3.4/255.255.255.0) o una xarxa/CIDR (p. ex., 1.2.3.4/24). Es pot especificar aquesta opció moltes vegades</translation>
    </message>
    <message>
        <source>Bind to given address and whitelist peers connecting to it. Use [host]:port notation for IPv6</source>
        <translation>Vincula l'adreça donada i posa a la llista blanca els iguals que s'hi connectin. Feu servir la notació [host]:port per a IPv6</translation>
    </message>
    <message>
        <source>Create new files with system default permissions, instead of umask 077 (only effective with disabled wallet functionality)</source>
        <translation>Crea fitxers nous amb els permisos per defecte del sistema, en comptes de l'umask 077 (només efectiu amb la funcionalitat de moneder inhabilitada)</translation>
    </message>
    <message>
        <source>Discover own IP addresses (default: 1 when listening and no -externalip or -proxy)</source>
        <translation>Descobreix l'adreça IP pròpia (per defecte: 1 quan s'escolta i no -externalip o -proxy)</translation>
    </message>
    <message>
        <source>Error: Listening for incoming connections failed (listen returned error %s)</source>
        <translation>Error: ha fallat escoltar les connexions entrants (l'escoltament ha retornat l'error %s)</translation>
    </message>
    <message>
        <source>Execute command when a relevant alert is received or we see a really long fork (%s in cmd is replaced by message)</source>
        <translation>Executa l'ordre quan es rebi un avís rellevant o veiem una forquilla molt llarga (%s en cmd és reemplaçat per un missatge)</translation>
    </message>
    <message>
        <source>If paytxfee is not set, include enough fee so transactions begin confirmation on average within n blocks (default: %u)</source>
        <translation>Si no s'especifica una paytxfee (comissió de transacció de pagament), inclogueu suficient comissió per tal que les transaccions comencin a confirmar-se en una mitja de n blocs (per defecte: %u)</translation>
    </message>
    <message>
        <source>Invalid amount for -maxtxfee=&lt;amount&gt;: '%s' (must be at least the minrelay fee of %s to prevent stuck transactions)</source>
        <translation>Import no vàlid per a -maxtxfee=&lt;amount&gt;: '%s' (cal que sigui com a mínim la comissió de minrelay de %s per evitar que les comissions s'encallin)</translation>
    </message>
    <message>
        <source>Maximum size of data in data carrier transactions we relay and mine (default: %u)</source>
        <translation>Mida màxima de les dades en les transaccions de l'operador en què confiem i en les meves (per defecte: %u)</translation>
    </message>
    <message>
        <source>Randomize credentials for every proxy connection. This enables Tor stream isolation (default: %u)</source>
        <translation>Genera a l'atzar credencials per a cada connexió proxy. Això habilita l'aïllament del flux de Tor (per defecte: %u)</translation>
    </message>
    <message>
        <source>The transaction amount is too small to send after the fee has been deducted</source>
        <translation>L'import de la transacció és massa petit per enviar-la després que se'n dedueixi la comissió</translation>
    </message>
    <message>
        <source>Whitelisted peers cannot be DoS banned and their transactions are always relayed, even if they are already in the mempool, useful e.g. for a gateway</source>
        <translation>Els iguals en la llista blanca no poden ser bandejats per DoS i es transmetran sempre llurs transaccions, fins i tot si ja són a la mempool. Això és útil, p. ex., per a una passarel·la</translation>
    </message>
    <message>
        <source>You need to rebuild the database using -reindex to go back to unpruned mode.  This will redownload the entire blockchain</source>
        <translation>Cal que torneu a construir la base de dades fent servir -reindex per tornar al mode no podat. Això tornarà a baixar la cadena de blocs sencera</translation>
    </message>
    <message>
        <source>(default: %u)</source>
        <translation>(per defecte: %u)</translation>
    </message>
    <message>
        <source>Accept public REST requests (default: %u)</source>
        <translation>Accepta sol·licituds REST públiques (per defecte: %u)</translation>
    </message>
    <message>
        <source>Connect through SOCKS5 proxy</source>
        <translation>Connecta a través del proxy SOCKS5</translation>
    </message>
    <message>
        <source>Error reading from database, shutting down.</source>
        <translation>Error en llegir la base de dades, tancant.</translation>
    </message>
    <message>
        <source>Information</source>
        <translation>&amp;Informació</translation>
    </message>
    <message>
        <source>Invalid amount for -paytxfee=&lt;amount&gt;: '%s' (must be at least %s)</source>
        <translation>Import no vàlid per a -paytxfee=&lt;amount&gt;: «%s» (ha de ser com a mínim %s)</translation>
    </message>
    <message>
        <source>Invalid netmask specified in -whitelist: '%s'</source>
        <translation>S'ha especificat una màscara de xarxa no vàlida a -whitelist: «%s»</translation>
    </message>
    <message>
        <source>Keep at most &lt;n&gt; unconnectable transactions in memory (default: %u)</source>
        <translation>Manté com a màxim &lt;n&gt; transaccions no connectables en memòria (per defecte: %u)</translation>
    </message>
    <message>
        <source>Need to specify a port with -whitebind: '%s'</source>
        <translation>Cal especificar un port amb -whitebind: «%s»</translation>
    </message>
    <message>
        <source>Node relay options:</source>
        <translation>Opcions de transmissió del node:</translation>
    </message>
    <message>
        <source>RPC server options:</source>
        <translation>Opcions del servidor RPC:</translation>
    </message>
    <message>
        <source>Send trace/debug info to console instead of debug.log file</source>
        <translation>Envia informació de traça/depuració a la consola en comptes del fitxer debug.log</translation>
    </message>
    <message>
        <source>Show all debugging options (usage: --help -help-debug)</source>
        <translation>Mostra totes les opcions de depuració (ús: --help  --help-debug)</translation>
    </message>
    <message>
        <source>Shrink debug.log file on client startup (default: 1 when no -debug)</source>
        <translation>Redueix el fitxer debug.log durant l'inici del client (per defecte: 1 quan no -debug)</translation>
    </message>
    <message>
        <source>Signing transaction failed</source>
        <translation>Ha fallat la signatura de la transacció</translation>
    </message>
    <message>
        <source>The transaction amount is too small to pay the fee</source>
        <translation>L'import de la transacció és massa petit per pagar-ne una comissió</translation>
    </message>
    <message>
        <source>This is experimental software.</source>
        <translation>Això és programari experimental.</translation>
    </message>
    <message>
        <source>Transaction amount too small</source>
        <translation>Import de la transacció massa petit</translation>
    </message>
    <message>
        <source>Transaction too large for fee policy</source>
        <translation>Transacció massa gran per a la política de comissions</translation>
    </message>
    <message>
        <source>Transaction too large</source>
        <translation>La transacció és massa gran</translation>
    </message>
    <message>
        <source>Unable to bind to %s on this computer (bind returned error %s)</source>
        <translation>No s'ha pogut vincular a %s en aquest ordinador (la vinculació ha retornat l'error %s)</translation>
    </message>
    <message>
        <source>Username for JSON-RPC connections</source>
        <translation>Nom d'usuari per a connexions JSON-RPC</translation>
    </message>
    <message>
        <source>Warning</source>
        <translation>Avís</translation>
    </message>
    <message>
        <source>Warning: unknown new rules activated (versionbit %i)</source>
        <translation>Avís: regles noves desconegudes activades (versionbit %i)</translation>
    </message>
    <message>
        <source>You need to rebuild the database using -reindex to change -txindex</source>
        <translation>Cal que reconstruïu la base de dades fent servir -reindex per canviar -txindex</translation>
    </message>
    <message>
        <source>Zapping all transactions from wallet...</source>
        <translation>Se suprimeixen totes les transaccions del moneder...</translation>
    </message>
    <message>
        <source>Password for JSON-RPC connections</source>
        <translation>Contrasenya per a connexions JSON-RPC</translation>
    </message>
    <message>
        <source>Execute command when the best block changes (%s in cmd is replaced by block hash)</source>
        <translation>Executa l'ordre quan el millor bloc canviï (%s en cmd es reemplaça per un resum de bloc)</translation>
    </message>
    <message>
        <source>Allow DNS lookups for -addnode, -seednode and -connect</source>
        <translation>Permet consultes DNS per a -addnode, -seednode i -connect</translation>
    </message>
    <message>
        <source>(1 = keep tx meta data e.g. account owner and payment request information, 2 = drop tx meta data)</source>
        <translation>(1 = manté les metadades de les tx, p. ex., propietari del compte i informació de sol·licitud del pagament, 2 = prescindeix de les metadades de les tx)</translation>
    </message>
    <message>
        <source>How thorough the block verification of -checkblocks is (0-4, default: %u)</source>
        <translation>Com d'exhaustiva és la verificació de blocs del -checkblocks (0-4, per defecte: %u)</translation>
    </message>
    <message>
        <source>Maintain a full transaction index, used by the getrawtransaction rpc call (default: %u)</source>
        <translation>Manté un índex complet de transaccions, utilitzat per la crida rpc getrawtransaction (per defecte: %u)</translation>
    </message>
    <message>
        <source>Number of seconds to keep misbehaving peers from reconnecting (default: %u)</source>
        <translation>Nombre de segons necessaris perquè els iguals de comportament qüestionable puguin tornar a connectar-se (per defecte: %u)</translation>
    </message>
    <message>
        <source>Output debugging information (default: %u, supplying &lt;category&gt; is optional)</source>
        <translation>Informació de sortida de la depuració (per defecte: %u, proporcionar &lt;category&gt; és opcional)</translation>
    </message>
    <message>
        <source>Use separate SOCKS5 proxy to reach peers via Tor hidden services (default: %s)</source>
        <translation>Utilitza un proxy SOCKS4 apart per a arribar als iguals a través de serveis ocults de Tor (per defecte: %s)</translation>
    </message>
    <message>
        <source>(default: %s)</source>
        <translation>(per defecte: %s)</translation>
    </message>
    <message>
        <source>Always query for peer addresses via DNS lookup (default: %u)</source>
        <translation>Demana sempre les adreces dels iguals a través de consultes DNS (per defecte: %u)</translation>
    </message>
    <message>
        <source>How many blocks to check at startup (default: %u, 0 = all)</source>
        <translation>Quants blocs per comprovar a l'inici (per defecte: %u, 0 = tots)</translation>
    </message>
    <message>
        <source>Include IP addresses in debug output (default: %u)</source>
        <translation>Inclou l'adreça IP a la sortida de depuració (per defecte: %u)</translation>
    </message>
    <message>
        <source>Listen for JSON-RPC connections on &lt;port&gt; (default: %u or testnet: %u)</source>
        <translation>Escolta les connexions JSON-RPC en &lt;port&gt; (per defecte: %u o testnet: %u)</translation>
    </message>
    <message>
        <source>Listen for connections on &lt;port&gt; (default: %u or testnet: %u)</source>
        <translation>Escolta les connexions en &lt;port&gt; (per defecte: %u o testnet: %u)</translation>
    </message>
    <message>
        <source>Maintain at most &lt;n&gt; connections to peers (default: %u)</source>
        <translation>Manté com a màxim &lt;n&gt; connexions a iguals (per defecte: %u)</translation>
    </message>
    <message>
        <source>Make the wallet broadcast transactions</source>
        <translation>Fes que el moneder faci difusió de les transaccions</translation>
    </message>
    <message>
        <source>Maximum per-connection receive buffer, &lt;n&gt;*1000 bytes (default: %u)</source>
        <translation>Memòria intermèdia màxima de recepció per connexió, &lt;n&gt;*1000 bytes (per defecte: %u)</translation>
    </message>
    <message>
        <source>Maximum per-connection send buffer, &lt;n&gt;*1000 bytes (default: %u)</source>
        <translation>Memòria intermèdia màxima d'enviament per connexió, &lt;n&gt;*1000 bytes (per defecte: %u)</translation>
    </message>
    <message>
        <source>Prepend debug output with timestamp (default: %u)</source>
        <translation>Posa davant de la sortida de depuració una marca horària (per defecte: %u)</translation>
    </message>
    <message>
        <source>Relay and mine data carrier transactions (default: %u)</source>
        <translation>Retransmet i mina les transaccions de l'operador (per defecte: %u)</translation>
    </message>
    <message>
        <source>Relay non-P2SH multisig (default: %u)</source>
        <translation>Retransmet multisig no P2SH (per defecte: %u)</translation>
    </message>
    <message>
        <source>Set key pool size to &lt;n&gt; (default: %u)</source>
        <translation>Defineix la mida clau disponible a &lt;n&gt; (per defecte: %u)</translation>
    </message>
    <message>
        <source>Set the number of threads to service RPC calls (default: %d)</source>
        <translation>Defineix el nombre de fils a crides de servei RPC (per defecte: %d)</translation>
    </message>
    <message>
        <source>Specify configuration file (default: %s)</source>
        <translation>Especifica el fitxer de configuració (per defecte: %s)</translation>
    </message>
    <message>
        <source>Specify connection timeout in milliseconds (minimum: 1, default: %d)</source>
        <translation>Especifica el temps d'espera de la connexió en milisegons (mínim: 1, per defecte: %d)</translation>
    </message>
    <message>
        <source>Specify pid file (default: %s)</source>
        <translation>Especifica el fitxer pid (per defecte: %s)</translation>
    </message>
    <message>
        <source>Spend unconfirmed change when sending transactions (default: %u)</source>
        <translation>Gasta el canvi no confirmat en enviar les transaccions (per defecte: %u)</translation>
    </message>
    <message>
        <source>Starting network threads...</source>
        <translation>S'estan iniciant els fils de la xarxa...</translation>
    </message>
    <message>
        <source>Threshold for disconnecting misbehaving peers (default: %u)</source>
        <translation>Llindar per a desconnectar els iguals de comportament qüestionable (per defecte: %u)</translation>
    </message>
    <message>
        <source>Transaction amounts must not be negative</source>
        <translation>Els imports de la transacció no han de ser negatius</translation>
    </message>
    <message>
        <source>Transaction must have at least one recipient</source>
        <translation>La transacció ha de tenir com a mínim un destinatari</translation>
    </message>
    <message>
        <source>Unknown network specified in -onlynet: '%s'</source>
        <translation>Xarxa desconeguda especificada a -onlynet: '%s'</translation>
    </message>
    <message>
        <source>Insufficient funds</source>
        <translation>Balanç insuficient</translation>
    </message>
    <message>
        <source>Loading block index...</source>
        <translation>S'està carregant l'índex de blocs...</translation>
    </message>
    <message>
        <source>Loading wallet...</source>
        <translation>S'està carregant el moneder...</translation>
    </message>
    <message>
        <source>Cannot downgrade wallet</source>
        <translation>No es pot reduir la versió del moneder</translation>
    </message>
    <message>
        <source>Rescanning...</source>
        <translation>S'està reescanejant...</translation>
    </message>
    <message>
        <source>Done loading</source>
        <translation>Ha acabat la càrrega</translation>
    </message>
    <message>
        <source>Error</source>
        <translation>Error</translation>
    </message>
</context>
</TS><|MERGE_RESOLUTION|>--- conflicted
+++ resolved
@@ -433,13 +433,6 @@
         <source>&amp;Command-line options</source>
         <translation>Opcions de la &amp;línia d'ordres</translation>
     </message>
-<<<<<<< HEAD
-    <message numerus="yes">
-        <source>%n active connection(s) to Particl network</source>
-        <translation><numerusform>%n connexió activa a la xarxa Particl</numerusform><numerusform>%n connexions actives a la xarxa Particl</numerusform></translation>
-    </message>
-=======
->>>>>>> f17942a3
     <message>
         <source>Indexing blocks on disk...</source>
         <translation>S'estan indexant els blocs al disc...</translation>
@@ -850,13 +843,6 @@
         <translation>Com és la primera vegada que s'executa el programa, podeu triar on %1 emmagatzemarà les dades.</translation>
     </message>
     <message>
-<<<<<<< HEAD
-        <source>%1 will download and store a copy of the Particl block chain. At least %2GB of data will be stored in this directory, and it will grow over time. The wallet will also be stored in this directory.</source>
-        <translation>%1 baixarà i emmagatzemarà una còpia de la cadena de blocs de Particl. Com a mínim %2GB de dades s'emmagatzemaran en aquest directori, i augmentarà al llarg del temps. El moneder també s'emmagatzemarà en aquest directori.</translation>
-    </message>
-    <message>
-=======
->>>>>>> f17942a3
         <source>Use the default data directory</source>
         <translation>Utilitza el directori de dades per defecte</translation>
     </message>
@@ -1698,21 +1684,8 @@
         <translation>&amp;Missatge:</translation>
     </message>
     <message>
-<<<<<<< HEAD
-        <source>Reuse one of the previously used receiving addresses. Reusing addresses has security and privacy issues. Do not use this unless re-generating a payment request made before.</source>
-        <translation>Reutilitza una de les adreces de recepció utilitzades anteriorment. La reutilització d'adreces pot comportar problemes de seguretat i privadesa. No ho utilitzeu llevat que torneu a generar una sol·licitud de pagament feta abans.</translation>
-    </message>
-    <message>
-        <source>R&amp;euse an existing receiving address (not recommended)</source>
-        <translation>R&amp;eutilitza una adreça de recepció anterior (no recomanat)</translation>
-    </message>
-    <message>
         <source>An optional message to attach to the payment request, which will be displayed when the request is opened. Note: The message will not be sent with the payment over the Particl network.</source>
         <translation>Un missatge opcional que s'adjuntarà a la sol·licitud de pagament, que es mostrarà quan s'obri la sol·licitud. Nota: El missatge no s'enviarà amb el pagament per la xarxa Particl.</translation>
-=======
-        <source>An optional message to attach to the payment request, which will be displayed when the request is opened. Note: The message will not be sent with the payment over the Bitcoin network.</source>
-        <translation>Un missatge opcional que s'adjuntarà a la sol·licitud de pagament, que es mostrarà quan s'obri la sol·licitud. Nota: El missatge no s'enviarà amb el pagament per la xarxa Bitcoin.</translation>
->>>>>>> f17942a3
     </message>
     <message>
         <source>An optional label to associate with the new receiving address.</source>
