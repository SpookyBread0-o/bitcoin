<TS language="ru_RU" version="2.1">
<context>
    <name>AddressBookPage</name>
    <message>
        <source>Right-click to edit address or label</source>
        <translation>Кликните правой кнопкой для редактирования адреса или метки</translation>
    </message>
    <message>
        <source>Create a new address</source>
        <translation>Создать новый адрес</translation>
    </message>
    <message>
        <source>&amp;New</source>
        <translation>&amp;Новый</translation>
    </message>
    <message>
        <source>Copy the currently selected address to the system clipboard</source>
        <translation>Скопировать выбранный адрес в буфер обмена</translation>
    </message>
    <message>
        <source>&amp;Copy</source>
        <translation>&amp;Копировать</translation>
    </message>
    <message>
        <source>C&amp;lose</source>
        <translation>&amp;Закрыть</translation>
    </message>
    <message>
        <source>Delete the currently selected address from the list</source>
        <translation>Удалить выбранный адрес из списка</translation>
    </message>
    <message>
        <source>Enter address or label to search</source>
        <translation>Введите адрес или метку для поиска</translation>
    </message>
    <message>
        <source>Export the data in the current tab to a file</source>
        <translation>Экспортировать данные текущей вкладки в файл</translation>
    </message>
    <message>
        <source>&amp;Export</source>
        <translation>&amp;Экспортировать</translation>
    </message>
    <message>
        <source>&amp;Delete</source>
        <translation>&amp;Удалить</translation>
    </message>
    <message>
        <source>Choose the address to send coins to</source>
        <translation>Выбрать адрес для отправки монет</translation>
    </message>
    <message>
        <source>Choose the address to receive coins with</source>
        <translation>Выбрать адрес для получения монет</translation>
    </message>
    <message>
        <source>C&amp;hoose</source>
        <translation>Выбрать</translation>
    </message>
    <message>
        <source>Sending addresses</source>
        <translation>Адреса отправки</translation>
    </message>
    <message>
        <source>Receiving addresses</source>
        <translation>Адреса получения</translation>
    </message>
    <message>
        <source>These are your Bitcoin addresses for sending payments. Always check the amount and the receiving address before sending coins.</source>
        <translation>Это ваши Bitcoin адреса для отправки платежа. Всегда проверяйте сумму и адрес получателя перед отправкой платежа.</translation>
    </message>
    <message>
        <source>These are your Bitcoin addresses for receiving payments. It is recommended to use a new receiving address for each transaction.</source>
        <translation>Это ваши Bitcoin адреса для получения платежей. Настоятельно рекомендуем использовать новые адреса для получения каждой транзакции.</translation>
    </message>
    <message>
        <source>&amp;Copy Address</source>
        <translation>&amp;Копировать адрес</translation>
    </message>
    <message>
        <source>Copy &amp;Label</source>
        <translation>Копировать &amp;метку</translation>
    </message>
    <message>
        <source>&amp;Edit</source>
        <translation>&amp;Редактировать</translation>
    </message>
    <message>
        <source>Export Address List</source>
        <translation>Экспортировать список адресов</translation>
    </message>
    <message>
        <source>Comma separated file (*.csv)</source>
        <translation>Файл разделенный запятыми (*.csv)</translation>
    </message>
    <message>
        <source>Exporting Failed</source>
        <translation>Экспорт не удался</translation>
    </message>
    <message>
        <source>There was an error trying to save the address list to %1. Please try again.</source>
        <translation>Произошла ошибка при попытке сохранения списка адресов в %1. Пожалуйста попробуйте позже.</translation>
    </message>
</context>
<context>
    <name>AddressTableModel</name>
    <message>
        <source>Label</source>
        <translation>Метка</translation>
    </message>
    <message>
        <source>Address</source>
        <translation>Адрес</translation>
    </message>
    <message>
        <source>(no label)</source>
        <translation>(нет метки)</translation>
    </message>
    </context>
<context>
    <name>AddressTableModel</name>
    </context>
<context>
    <name>AskPassphraseDialog</name>
    <message>
        <source>Passphrase Dialog</source>
        <translation>Ввод пароля</translation>
    </message>
    <message>
        <source>Enter passphrase</source>
        <translation>Введите пароль</translation>
    </message>
    <message>
        <source>New passphrase</source>
        <translation>Новый пароль</translation>
    </message>
    <message>
        <source>Repeat new passphrase</source>
        <translation>Повторите новый пароль</translation>
    </message>
<<<<<<< HEAD
    </context>
=======
    <message>
        <source>Show password</source>
        <translation>Отобразить пароль</translation>
    </message>
    <message>
        <source>Enter the new passphrase to the wallet.&lt;br/&gt;Please use a passphrase of &lt;b&gt;ten or more random characters&lt;/b&gt;, or &lt;b&gt;eight or more words&lt;/b&gt;.</source>
        <translation>Введите новый пароль для кошелька.&lt;br/&gt; Пожалуйста используйте пароль из &lt;b&gt; десяти или более произвольных символов&lt;/b&gt;, или &lt;b&gt;восемь или более слов&lt;/b&gt;</translation>
    </message>
    <message>
        <source>Encrypt wallet</source>
        <translation>Зашифровать кошелек</translation>
    </message>
    <message>
        <source>This operation needs your wallet passphrase to unlock the wallet.</source>
        <translation>Эта операция требует вашего пароля для разблокировки кошелька</translation>
    </message>
    <message>
        <source>Unlock wallet</source>
        <translation>Разблокировать кошелек</translation>
    </message>
    <message>
        <source>This operation needs your wallet passphrase to decrypt the wallet.</source>
        <translation>Эта операция требует пароль от вашего кошелька для его расшифровки.</translation>
    </message>
    <message>
        <source>Decrypt wallet</source>
        <translation>Расшифровать кошелек</translation>
    </message>
    <message>
        <source>Change passphrase</source>
        <translation>Изменить пароль</translation>
    </message>
    <message>
        <source>Enter the old passphrase and new passphrase to the wallet.</source>
        <translation>Введите старый и новый пароль к кошельку.</translation>
    </message>
    <message>
        <source>Confirm wallet encryption</source>
        <translation>Подтвердите шифрование кошелька</translation>
    </message>
    <message>
        <source>Warning: If you encrypt your wallet and lose your passphrase, you will &lt;b&gt;LOSE ALL OF YOUR BITCOINS&lt;/b&gt;!</source>
        <translation>Внимание: если вы зашифруете ваш кошелек и потеряете ваш пароль, то вы &lt;b&gt;ПОТЕРЯЕТЕ ВСЕ ВАШИ БИТКОЙНЫ&lt;/b&gt;!</translation>
    </message>
    <message>
        <source>Are you sure you wish to encrypt your wallet?</source>
        <translation>Вы уверены, что вы хотите зашифровать ваш кошелек?</translation>
    </message>
    <message>
        <source>Wallet encrypted</source>
        <translation>Кошелек зашифрован</translation>
    </message>
    <message>
        <source>Your wallet is now encrypted. Remember that encrypting your wallet cannot fully protect your bitcoins from being stolen by malware infecting your computer.</source>
        <translation>Ваш кошелек теперь зашифрован. Помните, что шифрование вашего кошелька не может полностью защитить ваши биткойны от кражи вредоносным ПО.</translation>
    </message>
    <message>
        <source>IMPORTANT: Any previous backups you have made of your wallet file should be replaced with the newly generated, encrypted wallet file. For security reasons, previous backups of the unencrypted wallet file will become useless as soon as you start using the new, encrypted wallet.</source>
        <translation>ВАЖНО: любые предыдущие резервные копия вашего кошелька, выполненные вами, необходимо заменить новым сгенерированным, зашифрованным файлом кошелька. В целях безопасности, предыдущие резервные копии незашифрованного файла кошелька утратят пригодность после начала использования нового зашифрованного кошелька.</translation>
    </message>
    <message>
        <source>Wallet encryption failed</source>
        <translation>Шифрование кошелька завершилось неудачно.</translation>
    </message>
    <message>
        <source>Wallet encryption failed due to an internal error. Your wallet was not encrypted.</source>
        <translation>Шифрование кошелька завершилось неудачно из-за внутренней ошибки. Ваш кошелек не был зашифрован.</translation>
    </message>
    <message>
        <source>The supplied passphrases do not match.</source>
        <translation>Пароли не совпадают.</translation>
    </message>
    <message>
        <source>Wallet unlock failed</source>
        <translation>Ошибка разблокировки кошелька</translation>
    </message>
    <message>
        <source>The passphrase entered for the wallet decryption was incorrect.</source>
        <translation>Пароль, введенный при шифровании кошелька, некорректен.</translation>
    </message>
    <message>
        <source>Wallet decryption failed</source>
        <translation>Расшифровка кошелька завершилась неудачно.</translation>
    </message>
    <message>
        <source>Wallet passphrase was successfully changed.</source>
        <translation>Пароль для кошелька был успешно изменен.</translation>
    </message>
    <message>
        <source>Warning: The Caps Lock key is on!</source>
        <translation>Внимание: клавиша CapsLock включена!</translation>
    </message>
</context>
>>>>>>> be92be56
<context>
    <name>BanTableModel</name>
    <message>
        <source>IP/Netmask</source>
        <translation>IP / маска подсети</translation>
    </message>
    <message>
        <source>Banned Until</source>
        <translation>Заблокировано до</translation>
    </message>
</context>
<context>
    <name>BitcoinGUI</name>
    <message>
<<<<<<< HEAD
        <source>Bitcoin</source>
        <translation>Bitcoin Core</translation>
    </message>
    <message>
        <source>&amp;Command-line options</source>
        <translation>Опции командной строки</translation>
=======
        <source>Sign &amp;message...</source>
        <translation>Подписать &amp;сообщение...</translation>
>>>>>>> be92be56
    </message>
    <message>
        <source>Synchronizing with network...</source>
        <translation>Синхронизация с сетью...</translation>
    </message>
    <message>
        <source>&amp;Overview</source>
        <translation>&amp;Обзор</translation>
    </message>
    <message>
        <source>Show general overview of wallet</source>
        <translation>Отобразить главное окно кошелька</translation>
    </message>
    <message>
        <source>&amp;Transactions</source>
        <translation>&amp;Транзакции</translation>
    </message>
    <message>
        <source>Browse transaction history</source>
        <translation>Просмотр истории транзакций</translation>
    </message>
    <message>
        <source>E&amp;xit</source>
        <translation>В&amp;ыход</translation>
    </message>
    <message>
        <source>Quit application</source>
        <translation>Выйти</translation>
    </message>
    <message>
        <source>&amp;About %1</source>
        <translation>&amp;О программе %1</translation>
    </message>
    <message>
        <source>Show information about %1</source>
        <translation>Показать информацию о %1</translation>
    </message>
    <message>
        <source>About &amp;Qt</source>
        <translation>О библиотеке &amp;Qt</translation>
    </message>
    <message>
        <source>Show information about Qt</source>
        <translation>Показать информацию о библиотеке Qt</translation>
    </message>
    <message>
        <source>&amp;Options...</source>
        <translation>&amp;Опции...</translation>
    </message>
    <message>
        <source>Modify configuration options for %1</source>
        <translation>Изменить опции конфигурации для %1</translation>
    </message>
<<<<<<< HEAD
    </context>
<context>
    <name>OptionsDialog</name>
    </context>
<context>
    <name>OverviewPage</name>
    </context>
<context>
    <name>PaymentServer</name>
    </context>
<context>
    <name>PeerTableModel</name>
    </context>
<context>
    <name>QObject</name>
    </context>
<context>
    <name>QRImageWidget</name>
    </context>
<context>
    <name>RPCConsole</name>
=======
>>>>>>> be92be56
    <message>
        <source>&amp;Encrypt Wallet...</source>
        <translation>&amp;Зашифровать кошелёк</translation>
    </message>
<<<<<<< HEAD
    </context>
<context>
    <name>ReceiveCoinsDialog</name>
    </context>
<context>
    <name>ReceiveRequestDialog</name>
    </context>
<context>
    <name>RecentRequestsTableModel</name>
    </context>
<context>
    <name>SendCoinsDialog</name>
    </context>
<context>
    <name>SendCoinsEntry</name>
    </context>
<context>
    <name>SendConfirmationDialog</name>
    </context>
<context>
    <name>ShutdownWindow</name>
    </context>
<context>
    <name>SignVerifyMessageDialog</name>
    </context>
<context>
    <name>SplashScreen</name>
    </context>
<context>
    <name>TrafficGraphWidget</name>
    </context>
<context>
    <name>TransactionDesc</name>
    </context>
<context>
    <name>TransactionDescDialog</name>
    </context>
<context>
    <name>TransactionTableModel</name>
    </context>
<context>
    <name>TransactionView</name>
    </context>
<context>
    <name>UnitDisplayStatusBarControl</name>
    </context>
<context>
    <name>WalletFrame</name>
    </context>
<context>
    <name>WalletModel</name>
    </context>
<context>
    <name>WalletView</name>
    </context>
<context>
    <name>bitcoin-core</name>
=======
>>>>>>> be92be56
    <message>
        <source>&amp;Backup Wallet...</source>
        <translation>&amp;Создать резервную копию кошелька</translation>
    </message>
    <message>
        <source>&amp;Change Passphrase...</source>
        <translation>&amp;Изменить пароль...</translation>
    </message>
    <message>
        <source>Open &amp;URI...</source>
        <translation>Открыть &amp;URI...</translation>
    </message>
    <message>
        <source>Wallet:</source>
        <translation>Кошелек:</translation>
    </message>
    <message>
        <source>Click to disable network activity.</source>
        <translation>Нажмите для отключения взаимодействия с сетью.</translation>
    </message>
    <message>
        <source>Network activity disabled.</source>
        <translation>Взаимодействие с сетью отключено.</translation>
    </message>
    <message>
        <source>Click to enable network activity again.</source>
        <translation>Нажмите для включения взаимодействия с сетью.</translation>
    </message>
    <message>
        <source>Syncing Headers (%1%)...</source>
        <translation>Синхронизация заголовков (%1%)...</translation>
    </message>
    <message>
        <source>Reindexing blocks on disk...</source>
        <translation>Реиндексация блоков на диске...</translation>
    </message>
    <message>
        <source>Proxy is &lt;b&gt;enabled&lt;/b&gt;: %1</source>
        <translation>Прокси &lt;b&gt;включен&lt;/b&gt;: %1</translation>
    </message>
    <message>
        <source>Send coins to a Bitcoin address</source>
        <translation>Послать средства на биткойн адрес</translation>
    </message>
    <message>
        <source>Backup wallet to another location</source>
        <translation>Выполнить резервное копирование кошелька в другом месте расположения</translation>
    </message>
    <message>
        <source>Change the passphrase used for wallet encryption</source>
        <translation>Изменить пароль, используемый для шифрования кошелька</translation>
    </message>
    <message>
        <source>&amp;Debug window</source>
        <translation>&amp;Окно отладки</translation>
    </message>
    <message>
        <source>Open debugging and diagnostic console</source>
        <translation>Открыть консоль отладки и диагностики</translation>
    </message>
    <message>
        <source>&amp;Verify message...</source>
        <translation>&amp;Проверить сообщение...</translation>
    </message>
    <message>
        <source>Bitcoin</source>
        <translation>Bitcoin Core</translation>
    </message>
    <message>
<<<<<<< HEAD
        <source>Whitelisted peers cannot be DoS banned and their transactions are always relayed, even if they are already in the mempool, useful e.g. for a gateway</source>
        <translation>bitcoin-core</translation>
    </message>
    <message>
        <source>Information</source>
        <translation>Информация</translation>
=======
        <source>&amp;Send</source>
        <translation>&amp;Отправить</translation>
>>>>>>> be92be56
    </message>
    <message>
        <source>&amp;Receive</source>
        <translation>&amp;Получить</translation>
    </message>
    <message>
        <source>&amp;Show / Hide</source>
        <translation>&amp;Показать / Спрятать</translation>
    </message>
    <message>
        <source>Show or hide the main Window</source>
        <translation>Показать или скрыть главное окно</translation>
    </message>
    <message>
        <source>Encrypt the private keys that belong to your wallet</source>
        <translation>Зашифровать приватные ключи, принадлежащие вашему кошельку</translation>
    </message>
    <message>
        <source>Sign messages with your Bitcoin addresses to prove you own them</source>
        <translation>Подписывайте сообщения Bitcoin адресами чтобы подтвердить что это написали именно Вы</translation>
    </message>
    <message>
        <source>Verify messages to ensure they were signed with specified Bitcoin addresses</source>
        <translation>Проверяйте сообщения чтобы убедиться что они подписаны конкретными Bitcoin адресами</translation>
    </message>
    <message>
        <source>&amp;File</source>
        <translation>&amp;Файл</translation>
    </message>
    <message>
        <source>&amp;Settings</source>
        <translation>&amp;Настройки</translation>
    </message>
    <message>
        <source>&amp;Help</source>
        <translation>&amp;Помощь</translation>
    </message>
    <message>
        <source>Tabs toolbar</source>
        <translation>Панель вкладок</translation>
    </message>
    <message>
        <source>Request payments (generates QR codes and bitcoin: URIs)</source>
        <translation>Запросить платеж</translation>
    </message>
    <message>
        <source>Show the list of used sending addresses and labels</source>
        <translation>Показать список использованных адресов и меток получателей</translation>
    </message>
    <message>
        <source>Show the list of used receiving addresses and labels</source>
        <translation>Показать список использованных адресов и меток получателей</translation>
    </message>
    <message>
        <source>Open a bitcoin: URI or payment request</source>
        <translation>Открыть биткойн: URI или запрос платежа</translation>
    </message>
    <message>
        <source>&amp;Command-line options</source>
        <translation>Опции командной строки</translation>
    </message>
    <message numerus="yes">
        <source>%n active connection(s) to Bitcoin network</source>
        <translation><numerusform>%n активное подключение к сети Bitcoin</numerusform><numerusform>%n активных подключения к сети Bitcoin</numerusform><numerusform>%n активных подключений к сети Bitcoin</numerusform><numerusform>%n активных подключений к сети Bitcoin</numerusform></translation>
    </message>
    <message>
        <source>Indexing blocks on disk...</source>
        <translation>Выполняется индексирование блоков на диске...</translation>
    </message>
    <message>
        <source>Processing blocks on disk...</source>
        <translation>Выполняется обработка блоков на диске...</translation>
    </message>
    <message numerus="yes">
        <source>Processed %n block(s) of transaction history.</source>
        <translation><numerusform>Обработан %n блок истории транзакций.</numerusform><numerusform>Обработано %n блока истории транзакций.</numerusform><numerusform>Обработано %n блоков истории транзакций.</numerusform><numerusform>Обработано %n блоков истории транзакций.</numerusform></translation>
    </message>
    <message>
        <source>%1 behind</source>
        <translation>Выполнено %1</translation>
    </message>
    <message>
        <source>Last received block was generated %1 ago.</source>
        <translation>Последний полученный блок был сгенерирован %1 назад.</translation>
    </message>
    <message>
        <source>Transactions after this will not yet be visible.</source>
        <translation>После этого транзакции больше не будут видны.</translation>
    </message>
    <message>
        <source>Error</source>
        <translation>Ошибка</translation>
    </message>
    <message>
        <source>Warning</source>
        <translation>Предупреждение</translation>
    </message>
    <message>
        <source>Information</source>
        <translation>Информация</translation>
    </message>
    <message>
        <source>Up to date</source>
        <translation>Готов</translation>
    </message>
    <message>
        <source>&amp;Sending addresses</source>
        <translation>&amp;Адреса для отправлений</translation>
    </message>
    <message>
        <source>&amp;Receiving addresses</source>
        <translation>&amp;Адреса для получений</translation>
    </message>
    <message>
        <source>Open Wallet</source>
        <translation>Открыть Кошелек</translation>
    </message>
    <message>
        <source>Open a wallet</source>
        <translation>Открыть кошелек</translation>
    </message>
    <message>
        <source>Close Wallet...</source>
        <translation>Закрыть Кошелек...</translation>
    </message>
    <message>
        <source>Close wallet</source>
        <translation>Закрыть кошелек</translation>
    </message>
    <message>
        <source>Show the %1 help message to get a list with possible Bitcoin command-line options</source>
        <translation>Показать помощь по %1, чтобы получить список доступных параметров командной строки</translation>
    </message>
    <message>
        <source>default wallet</source>
        <translation>Кошелек по умолчанию</translation>
    </message>
    <message>
        <source>Opening Wallet &lt;b&gt;%1&lt;/b&gt;...</source>
        <translation>Кошелек открывается &lt;b&gt;%1&lt;/b&gt;... </translation>
    </message>
    <message>
        <source>Open Wallet Failed</source>
        <translation>Не удалось открыть кошелек</translation>
    </message>
    <message>
        <source>&amp;Window</source>
        <translation>&amp;Окно</translation>
    </message>
    <message>
        <source>Minimize</source>
        <translation>Свернуть</translation>
    </message>
    <message>
        <source>Zoom</source>
        <translation>Увеличение</translation>
    </message>
    <message>
        <source>Restore</source>
        <translation>Восстановить</translation>
    </message>
    <message>
        <source>Main Window</source>
        <translation>Главное Окно</translation>
    </message>
    <message>
        <source>%1 client</source>
        <translation>%1 клиент</translation>
    </message>
    <message>
        <source>Connecting to peers...</source>
        <translation>Подключение к пирам...</translation>
    </message>
    <message>
        <source>Catching up...</source>
        <translation>Синхронизация...</translation>
    </message>
    <message>
        <source>Date: %1
</source>
        <translation>Дата: %1
</translation>
    </message>
    <message>
        <source>Amount: %1
</source>
        <translation>Объем: %1
</translation>
    </message>
    <message>
        <source>Wallet: %1
</source>
        <translation>Кошелек: %1
</translation>
    </message>
    <message>
        <source>Type: %1
</source>
        <translation>Тип: %1
</translation>
    </message>
    <message>
        <source>Label: %1
</source>
        <translation>Ярлык: %1
</translation>
    </message>
    <message>
        <source>Address: %1
</source>
        <translation>Адрес: %1
</translation>
    </message>
    <message>
        <source>Sent transaction</source>
        <translation>Отправленная транзакция</translation>
    </message>
    <message>
        <source>Incoming transaction</source>
        <translation>Входящая транзакция</translation>
    </message>
    <message>
        <source>HD key generation is &lt;b&gt;enabled&lt;/b&gt;</source>
        <translation>Генерация HD ключа &lt;b&gt;включена&lt;/b&gt;</translation>
    </message>
    <message>
        <source>HD key generation is &lt;b&gt;disabled&lt;/b&gt;</source>
        <translation>Генерация HD ключа &lt;b&gt;выключена&lt;/b&gt;</translation>
    </message>
    <message>
        <source>Private key &lt;b&gt;disabled&lt;/b&gt;</source>
        <translation>Приватный ключ &lt;b&gt;отключен&lt;/b&gt;</translation>
    </message>
    <message>
        <source>Wallet is &lt;b&gt;encrypted&lt;/b&gt; and currently &lt;b&gt;unlocked&lt;/b&gt;</source>
        <translation>Кошелек &lt;b&gt;зашифрован&lt;/b&gt; и сейчас &lt;b&gt;разблокирован&lt;/b&gt;</translation>
    </message>
    <message>
        <source>Wallet is &lt;b&gt;encrypted&lt;/b&gt; and currently &lt;b&gt;locked&lt;/b&gt;</source>
        <translation>Кошелек &lt;b&gt;зашифрован&lt;/b&gt; и сейчас &lt;b&gt;заблокирован&lt;/b&gt;</translation>
    </message>
    <message>
        <source>A fatal error occurred. Bitcoin can no longer continue safely and will quit.</source>
        <translation>Произошла критическая ошибка. Bitcoin больше не может продолжать безопасную работу и будет закрыт.</translation>
    </message>
</context>
<context>
    <name>CoinControlDialog</name>
    <message>
        <source>Coin Selection</source>
        <translation>Выбор коинов</translation>
    </message>
    <message>
        <source>Quantity:</source>
        <translation>Количество:</translation>
    </message>
    <message>
        <source>Bytes:</source>
        <translation>Байтов:</translation>
    </message>
    <message>
        <source>Amount:</source>
        <translation>Количество:</translation>
    </message>
    <message>
        <source>Fee:</source>
        <translation>Комиссия:</translation>
    </message>
    <message>
        <source>Dust:</source>
        <translation>Пыль:</translation>
    </message>
    <message>
        <source>After Fee:</source>
        <translation>После комиссии:</translation>
    </message>
    <message>
        <source>Change:</source>
        <translation>Сдача:</translation>
    </message>
    <message>
        <source>(un)select all</source>
        <translation>Выбрать все</translation>
    </message>
    <message>
        <source>Tree mode</source>
        <translation>Режим дерева</translation>
    </message>
    <message>
        <source>List mode</source>
        <translation>Режим списка</translation>
    </message>
    <message>
        <source>Amount</source>
        <translation>Количество</translation>
    </message>
    <message>
        <source>Received with label</source>
        <translation>Получено с меткой</translation>
    </message>
    <message>
        <source>Received with address</source>
        <translation>Получено с адресом</translation>
    </message>
    <message>
        <source>Date</source>
        <translation>Дата</translation>
    </message>
    <message>
        <source>Confirmations</source>
        <translation>Подтверждения</translation>
    </message>
    <message>
        <source>Confirmed</source>
        <translation>Подтвержденные</translation>
    </message>
    <message>
        <source>Copy address</source>
        <translation>Копировать адрес</translation>
    </message>
    <message>
        <source>Copy label</source>
        <translation>Копировать метку</translation>
    </message>
    <message>
        <source>Copy amount</source>
        <translation>Копировать сумму</translation>
    </message>
    <message>
        <source>Copy transaction ID</source>
        <translation>Копировать ID транзакции</translation>
    </message>
    <message>
        <source>Lock unspent</source>
        <translation>Заблокировать непотраченное</translation>
    </message>
    <message>
        <source>Unlock unspent</source>
        <translation>Разблокировать непотраченное</translation>
    </message>
    <message>
        <source>Copy quantity</source>
        <translation>Копировать количество</translation>
    </message>
    <message>
        <source>Copy fee</source>
        <translation>Скопировать комиссию</translation>
    </message>
    <message>
        <source>Copy after fee</source>
        <translation>Скопировать после комиссии</translation>
    </message>
    <message>
        <source>Copy bytes</source>
        <translation>Скопировать байты</translation>
    </message>
    <message>
        <source>Copy dust</source>
        <translation>Скопировать пыль</translation>
    </message>
    <message>
        <source>Copy change</source>
        <translation>Скопировать сдачу</translation>
    </message>
    <message>
        <source>(%1 locked)</source>
        <translation>(%1 заблокирован)</translation>
    </message>
    <message>
        <source>yes</source>
        <translation>да</translation>
    </message>
    <message>
        <source>no</source>
        <translation>нет</translation>
    </message>
    <message>
        <source>This label turns red if any recipient receives an amount smaller than the current dust threshold.</source>
        <translation>Эта метка становится красной, если получатель получит меньшую сумму, чем текущий порог пыли.</translation>
    </message>
    <message>
        <source>Can vary +/- %1 satoshi(s) per input.</source>
        <translation>Может меняться +/- %1 сатоши(ей) за вход.</translation>
    </message>
    <message>
        <source>(no label)</source>
        <translation>(нет метки)</translation>
    </message>
    <message>
        <source>change from %1 (%2)</source>
        <translation>изменить с %1 (%2)</translation>
    </message>
    <message>
        <source>(change)</source>
        <translation>(сдача)</translation>
    </message>
</context>
<context>
    <name>EditAddressDialog</name>
    <message>
        <source>Edit Address</source>
        <translation>Изменить адрес</translation>
    </message>
    <message>
        <source>&amp;Label</source>
        <translation>&amp;Метка</translation>
    </message>
    <message>
        <source>The label associated with this address list entry</source>
        <translation>Метка, связанная с этим списком адресов</translation>
    </message>
    <message>
        <source>The address associated with this address list entry. This can only be modified for sending addresses.</source>
        <translation>Адрес, связанный с этой записью списка адресов. Он может быть изменён только для адресов отправки.</translation>
    </message>
    <message>
        <source>&amp;Address</source>
        <translation>&amp;Адрес</translation>
    </message>
    <message>
        <source>New sending address</source>
        <translation>Новый адрес отправки</translation>
    </message>
    <message>
        <source>Edit receiving address</source>
        <translation>Изменить адрес получения</translation>
    </message>
    <message>
        <source>Edit sending address</source>
        <translation>Изменить адрес отправки</translation>
    </message>
    <message>
        <source>The entered address "%1" is not a valid Bitcoin address.</source>
        <translation>Введенный адрес "%1" не является действительным адресом Bitcoin.</translation>
    </message>
    <message>
        <source>Address "%1" already exists as a receiving address with label "%2" and so cannot be added as a sending address.</source>
        <translation>Адрес "%1" уже существует в качестве адреса получения с меткой "%2" и поэтому не может быть добавлен в качестве адреса отправки.</translation>
    </message>
    <message>
        <source>The entered address "%1" is already in the address book with label "%2".</source>
        <translation>Введённый адрес "%1" уже существует в адресной книге с меткой "%2".</translation>
    </message>
    <message>
        <source>Could not unlock wallet.</source>
        <translation>Невозможно разблокировать кошелек.</translation>
    </message>
    <message>
        <source>New key generation failed.</source>
        <translation>Произошла ошибка при генерации нового ключа.</translation>
    </message>
</context>
<context>
    <name>FreespaceChecker</name>
    <message>
        <source>A new data directory will be created.</source>
        <translation>Будет создана новая директория данных.</translation>
    </message>
    <message>
        <source>name</source>
        <translation>имя</translation>
    </message>
    <message>
        <source>Directory already exists. Add %1 if you intend to create a new directory here.</source>
        <translation>Каталог уже существует. Добавьте %1, если хотите создать новую директорию здесь.</translation>
    </message>
    <message>
        <source>Path already exists, and is not a directory.</source>
        <translation>Данный путь уже существует и это не каталог.</translation>
    </message>
    <message>
        <source>Cannot create data directory here.</source>
        <translation>Невозможно создать директорию данных здесь.</translation>
    </message>
</context>
<context>
    <name>HelpMessageDialog</name>
    <message>
        <source>version</source>
        <translation>версия</translation>
    </message>
    <message>
        <source>(%1-bit)</source>
        <translation>(%1-бит)</translation>
    </message>
    <message>
        <source>About %1</source>
        <translation>Около %1</translation>
    </message>
    <message>
        <source>Command-line options</source>
        <translation>Опции командной строки</translation>
    </message>
</context>
<context>
    <name>Intro</name>
    <message>
        <source>Welcome</source>
        <translation>Добро пожаловать</translation>
    </message>
    <message>
        <source>Welcome to %1.</source>
        <translation>Добро пожаловать в %1.</translation>
    </message>
    <message>
        <source>As this is the first time the program is launched, you can choose where %1 will store its data.</source>
        <translation>Поскольку программа запущена впервые, вы должны указать где %1 будет хранить данные.</translation>
    </message>
    <message>
        <source>When you click OK, %1 will begin to download and process the full %4 block chain (%2GB) starting with the earliest transactions in %3 when %4 initially launched.</source>
        <translation>Когда вы нажмете ОК, %1 начнет загружать и обрабатывать полную цепочку блоков %4 (%2ГБ), начиная с самых ранних транзакций в %3, когда %4 был первоначально запущен.</translation>
    </message>
    <message>
        <source>This initial synchronisation is very demanding, and may expose hardware problems with your computer that had previously gone unnoticed. Each time you run %1, it will continue downloading where it left off.</source>
        <translation>Первоначальная синхронизация очень сложна и может выявить проблемы с оборудованием вашего компьютера, которые ранее оставались незамеченными. Каждый раз, когда вы запускаете %1, будет продолжена загрузка с того места, где остановился.</translation>
    </message>
    <message>
        <source>If you have chosen to limit block chain storage (pruning), the historical data must still be downloaded and processed, but will be deleted afterward to keep your disk usage low.</source>
        <translation>Если вы указали сокращать объём хранимого блокчейна (pruning), все исторические данные все равно должны быть скачаны и обработаны, но впоследствии они будут удалены для экономии места на диске.</translation>
    </message>
    <message>
        <source>Use the default data directory</source>
        <translation>Использовать стандартную директорию данных</translation>
    </message>
    <message>
        <source>Use a custom data directory:</source>
        <translation>Использовать пользовательскую директорию данных</translation>
    </message>
    <message>
        <source>Bitcoin</source>
        <translation>Bitcoin Core</translation>
    </message>
    <message>
        <source>At least %1 GB of data will be stored in this directory, and it will grow over time.</source>
        <translation>Как минимум %1 ГБ данных будет сохранен в эту директорию. Со временем размер будет увеличиваться.</translation>
    </message>
    <message>
        <source>Approximately %1 GB of data will be stored in this directory.</source>
        <translation>Приблизительно %1 ГБ данных будет сохранено в эту директорию.</translation>
    </message>
    <message>
        <source>%1 will download and store a copy of the Bitcoin block chain.</source>
        <translation>%1 скачает и сохранит копию цепи блоков.</translation>
    </message>
    <message>
        <source>The wallet will also be stored in this directory.</source>
        <translation>Кошелек также будет сохранен в эту директорию.</translation>
    </message>
    <message>
        <source>Error: Specified data directory "%1" cannot be created.</source>
        <translation>Ошибка: невозможно создать указанную директорию данных "%1".</translation>
    </message>
    <message>
        <source>Error</source>
        <translation>Ошибка</translation>
    </message>
    <message numerus="yes">
        <source>%n GB of free space available</source>
        <translation><numerusform>%n ГБ свободного места</numerusform><numerusform>%n ГБ свободного места</numerusform><numerusform>%n ГБ свободного места</numerusform><numerusform>%n ГБ свободного места</numerusform></translation>
    </message>
    <message numerus="yes">
        <source>(of %n GB needed)</source>
        <translation><numerusform>(требуется %n ГБ)</numerusform><numerusform>(%n ГБ требуется)</numerusform><numerusform>(%n ГБ требуется)</numerusform><numerusform>(%n ГБ требуется)</numerusform></translation>
    </message>
</context>
<context>
    <name>ModalOverlay</name>
    <message>
        <source>Form</source>
        <translation>Форма</translation>
    </message>
    <message>
        <source>Recent transactions may not yet be visible, and therefore your wallet's balance might be incorrect. This information will be correct once your wallet has finished synchronizing with the bitcoin network, as detailed below.</source>
        <translation>Последние транзакции пока могут быть не видны, поэтому вы можете видеть некорректный баланс ваших кошельков. Отображаемая информация будет верна после завершения синхронизации. Прогресс синхронизации вы можете видеть ниже.</translation>
    </message>
    <message>
        <source>Attempting to spend bitcoins that are affected by not-yet-displayed transactions will not be accepted by the network.</source>
        <translation>Попытка потратить средства, использованные в транзакциях, которые ещё не синхронизированы, будет отклонена сетью.</translation>
    </message>
    <message>
        <source>Number of blocks left</source>
        <translation>Количество оставшихся блоков</translation>
    </message>
    <message>
        <source>Unknown...</source>
        <translation>Неизвестно...</translation>
    </message>
    <message>
        <source>Last block time</source>
        <translation>Время последнего блока</translation>
    </message>
    <message>
        <source>Progress</source>
        <translation>Прогресс</translation>
    </message>
    <message>
        <source>Progress increase per hour</source>
        <translation>Прогресс за час</translation>
    </message>
    <message>
        <source>calculating...</source>
        <translation>выполняется вычисление...</translation>
    </message>
    <message>
        <source>Estimated time left until synced</source>
        <translation>Расчетное время, оставшееся до синхронизации</translation>
    </message>
    <message>
        <source>Hide</source>
        <translation>Спрятать</translation>
    </message>
    <message>
        <source>Unknown. Syncing Headers (%1, %2%)...</source>
        <translation>Не известно. Синхронизация заголовков (%1, %2%)...</translation>
    </message>
</context>
<context>
    <name>OpenURIDialog</name>
    <message>
        <source>Open URI</source>
        <translation>Открыть URI</translation>
    </message>
    <message>
        <source>Open payment request from URI or file</source>
        <translation>Открыть запрос на оплату из URI или файла</translation>
    </message>
    <message>
        <source>URI:</source>
        <translation>URI:</translation>
    </message>
    <message>
        <source>Select payment request file</source>
        <translation>Выберите файл запроса платежа</translation>
    </message>
    <message>
        <source>Select payment request file to open</source>
        <translation>Выберите файл запроса платежа для открытия</translation>
    </message>
</context>
<context>
    <name>OptionsDialog</name>
    <message>
        <source>Options</source>
        <translation>Опции</translation>
    </message>
    <message>
        <source>&amp;Main</source>
        <translation>&amp;Главный</translation>
    </message>
    <message>
        <source>Automatically start %1 after logging in to the system.</source>
        <translation>Автоматически запускать %1 после входа в систему.</translation>
    </message>
    <message>
        <source>&amp;Start %1 on system login</source>
        <translation>&amp;Запустить %1 при входе в систему</translation>
    </message>
    <message>
        <source>Size of &amp;database cache</source>
        <translation>Размер кеша &amp;базы данных</translation>
    </message>
    <message>
        <source>Number of script &amp;verification threads</source>
        <translation>Количество потоков для проверки скрипта</translation>
    </message>
    <message>
        <source>IP address of the proxy (e.g. IPv4: 127.0.0.1 / IPv6: ::1)</source>
        <translation>IP-адрес прокси-сервера (к примеру, IPv4: 127.0.0.1 / IPv6: ::1)</translation>
    </message>
    <message>
        <source>Shows if the supplied default SOCKS5 proxy is used to reach peers via this network type.</source>
        <translation>Показывает, используется ли прокси-сервер SOCKS5 по умолчанию, для доступа к узлам через этот тип сети.</translation>
    </message>
    <message>
        <source>Use separate SOCKS&amp;5 proxy to reach peers via Tor hidden services:</source>
        <translation>Использовать отдельные SOCKS&amp;5 прокси для подключения к пирам через Tor hidden services:</translation>
    </message>
    <message>
        <source>Hide the icon from the system tray.</source>
        <translation>Убрать значок с области уведомлений.</translation>
    </message>
    <message>
        <source>&amp;Hide tray icon</source>
        <translation>&amp;Спрятать иконку в трее</translation>
    </message>
    <message>
        <source>Minimize instead of exit the application when the window is closed. When this option is enabled, the application will be closed only after selecting Exit in the menu.</source>
        <translation>Сворачивать вместо закрытия. Если данная опция будет выбрана — приложение закроется только после выбора соответствующего пункта в меню.</translation>
    </message>
    <message>
        <source>Third party URLs (e.g. a block explorer) that appear in the transactions tab as context menu items. %s in the URL is replaced by transaction hash. Multiple URLs are separated by vertical bar |.</source>
        <translation>Сторонние URL-адреса (например, обозреватель блоков) , которые отображаются на вкладке транзакции как элементы контекстного меню. %s в URL заменяется хэшем транзакции. Несколько URL-адресов разделены вертикальной чертой |.</translation>
    </message>
    <message>
        <source>Open the %1 configuration file from the working directory.</source>
        <translation>Откройте файл конфигурации %1 из рабочего каталога.</translation>
    </message>
    <message>
        <source>Open Configuration File</source>
        <translation>Открыть файл конфигурации</translation>
    </message>
    <message>
        <source>Reset all client options to default.</source>
        <translation>Сбросить все опции клиента к значениям по умолчанию.</translation>
    </message>
    <message>
        <source>&amp;Reset Options</source>
        <translation>&amp;Сбросить опции</translation>
    </message>
    <message>
        <source>&amp;Network</source>
        <translation>&amp;Сеть</translation>
    </message>
    <message>
        <source>Disables some advanced features but all blocks will still be fully validated. Reverting this setting requires re-downloading the entire blockchain. Actual disk usage may be somewhat higher.</source>
        <translation>Отключает некоторые дополнительные функции, но все блоки по-прежнему будут полностью проверены. Для возврата к этому параметру необходимо повторно загрузить весь блокчейн. Фактическое использование диска может быть несколько выше.</translation>
    </message>
    <message>
        <source>Prune &amp;block storage to</source>
        <translation>Сокращать объём хранимого блокчейна до</translation>
    </message>
    <message>
        <source>GB</source>
        <translation>ГБ</translation>
    </message>
    <message>
        <source>Reverting this setting requires re-downloading the entire blockchain.</source>
        <translation>Отмена этой настройки требует повторного скачивания всего блокчейна.</translation>
    </message>
    <message>
        <source>MiB</source>
        <translation>МиБ</translation>
    </message>
    <message>
        <source>(0 = auto, &lt;0 = leave that many cores free)</source>
        <translation>(0=авто, &lt;0 = оставить столько ядер свободными)</translation>
    </message>
    <message>
        <source>W&amp;allet</source>
        <translation>К&amp;ошелёк</translation>
    </message>
    <message>
        <source>Expert</source>
        <translation>Эксперт</translation>
    </message>
    <message>
        <source>Enable coin &amp;control features</source>
        <translation>Включить возможность &amp;управления монетами</translation>
    </message>
    <message>
        <source>If you disable the spending of unconfirmed change, the change from a transaction cannot be used until that transaction has at least one confirmation. This also affects how your balance is computed.</source>
        <translation>При отключении траты неподтверждённой сдачи, сдача от транзакции не может быть использована до тех пор пока у этой транзакции не будет хотя бы одно подтверждение. Это также влияет как ваш баланс рассчитывается.</translation>
    </message>
    <message>
        <source>&amp;Spend unconfirmed change</source>
        <translation>&amp;Тратить неподтвержденную сдачу</translation>
    </message>
    <message>
        <source>Automatically open the Bitcoin client port on the router. This only works when your router supports UPnP and it is enabled.</source>
        <translation>Автоматически открыть порт для Bitcoin-клиента на маршрутизаторе. Работает только если Ваш маршрутизатор поддерживает UPnP, и данная функция включена.</translation>
    </message>
    <message>
        <source>Map port using &amp;UPnP</source>
        <translation>Пробросить порт через &amp;UPnP</translation>
    </message>
    <message>
        <source>Accept connections from outside.</source>
        <translation>Принимать внешние подключения</translation>
    </message>
    <message>
        <source>Allow incomin&amp;g connections</source>
        <translation>Разрешить входящие соединения</translation>
    </message>
    <message>
        <source>Connect to the Bitcoin network through a SOCKS5 proxy.</source>
        <translation>Подключится к сети Bitcoin через SOCKS5 прокси.</translation>
    </message>
    <message>
        <source>&amp;Connect through SOCKS5 proxy (default proxy):</source>
        <translation>&amp;Выполнить подключение через прокси-сервер SOCKS5 (прокси-сервер по умолчанию):</translation>
    </message>
    <message>
        <source>Proxy &amp;IP:</source>
        <translation>IP прокси:</translation>
    </message>
    <message>
        <source>&amp;Port:</source>
        <translation>&amp;Порт:</translation>
    </message>
    <message>
        <source>Port of the proxy (e.g. 9050)</source>
        <translation>Порт прокси: (напр. 9050)</translation>
    </message>
    <message>
        <source>Used for reaching peers via:</source>
        <translation>Используется для подключения к пирам по:</translation>
    </message>
    <message>
        <source>IPv4</source>
        <translation>IPv4</translation>
    </message>
    <message>
        <source>IPv6</source>
        <translation>IPv6</translation>
    </message>
    <message>
        <source>Tor</source>
        <translation>Tor</translation>
    </message>
    <message>
        <source>Connect to the Bitcoin network through a separate SOCKS5 proxy for Tor hidden services.</source>
        <translation>Соединяться к Биткоин-сети через отдельные SOCKS5 прокси через Tor hidden services:</translation>
    </message>
    <message>
        <source>&amp;Window</source>
        <translation>&amp;Окно</translation>
    </message>
    <message>
        <source>Show only a tray icon after minimizing the window.</source>
        <translation>Отобразить только значок в области уведомлений после сворачивания окна.</translation>
    </message>
    <message>
        <source>&amp;Minimize to the tray instead of the taskbar</source>
        <translation>&amp;Сворачивать в системный лоток вместо панели задач</translation>
    </message>
    <message>
        <source>M&amp;inimize on close</source>
        <translation>З&amp;акрыть при сворачивании</translation>
    </message>
    <message>
        <source>&amp;Display</source>
        <translation>&amp;Отображение</translation>
    </message>
    <message>
        <source>User Interface &amp;language:</source>
        <translation>Язык пользовательского интерфейса:</translation>
    </message>
    <message>
        <source>The user interface language can be set here. This setting will take effect after restarting %1.</source>
        <translation>Здесь можно выбрать язык пользовательского интерфейса. Параметры будут применены после перезапуска %1</translation>
    </message>
    <message>
        <source>&amp;Unit to show amounts in:</source>
        <translation>&amp;Отображать суммы в единицах:</translation>
    </message>
    <message>
        <source>Choose the default subdivision unit to show in the interface and when sending coins.</source>
        <translation>Выберите единицу измерения монет при отображении и отправке.</translation>
    </message>
    <message>
        <source>Whether to show coin control features or not.</source>
        <translation>Показывать ли опцию управления монетами.</translation>
    </message>
    <message>
        <source>&amp;Third party transaction URLs</source>
        <translation>&amp;Ссылки на транзакции сторонних сервисов</translation>
    </message>
    <message>
        <source>Options set in this dialog are overridden by the command line or in the configuration file:</source>
        <translation>Параметры, установленные в этом диалоговом окне, переопределяются командной строкой или в файле конфигурации:</translation>
    </message>
    <message>
        <source>&amp;OK</source>
        <translation>&amp;ОК</translation>
    </message>
    <message>
        <source>&amp;Cancel</source>
        <translation>&amp;Отмена</translation>
    </message>
    <message>
        <source>default</source>
        <translation>по умолчанию</translation>
    </message>
    <message>
        <source>none</source>
        <translation>ни один</translation>
    </message>
    <message>
        <source>Confirm options reset</source>
        <translation>Подтвердить сброс опций</translation>
    </message>
    <message>
        <source>Client restart required to activate changes.</source>
        <translation>Для активации изменений необходим перезапуск клиента.</translation>
    </message>
    <message>
        <source>Client will be shut down. Do you want to proceed?</source>
        <translation>Клиент будет закрыт. Продолжить далее?</translation>
    </message>
    <message>
        <source>Configuration options</source>
        <translation>Опции конфигурации</translation>
    </message>
    <message>
        <source>The configuration file is used to specify advanced user options which override GUI settings. Additionally, any command-line options will override this configuration file.</source>
        <translation>Файл конфигурации используется для указания расширенных пользовательских параметров, которые переопределяют настройки графического интерфейса. Кроме того, любые параметры командной строки будут переопределять этот файл конфигурации.</translation>
    </message>
    <message>
        <source>Error</source>
        <translation>Ошибка</translation>
    </message>
    <message>
        <source>The configuration file could not be opened.</source>
        <translation>Невозможно открыть файл конфигурации.</translation>
    </message>
    <message>
        <source>This change would require a client restart.</source>
        <translation>Это изменение потребует перезапуск клиента.</translation>
    </message>
    <message>
        <source>The supplied proxy address is invalid.</source>
        <translation>Введенный адрес прокси-сервера недействителен.</translation>
    </message>
</context>
<context>
    <name>OverviewPage</name>
    <message>
        <source>Form</source>
        <translation>Форма</translation>
    </message>
    <message>
        <source>The displayed information may be out of date. Your wallet automatically synchronizes with the Bitcoin network after a connection is established, but this process has not completed yet.</source>
        <translation>Отображаемая информация может быть устаревшей. Ваш бумажник автоматически синхронизируется с сетью Bitcoin после подключения, но этот процесс пока не завершён.</translation>
    </message>
    <message>
        <source>Watch-only:</source>
        <translation>Только просмотр:</translation>
    </message>
    <message>
        <source>Available:</source>
        <translation>Доступно:</translation>
    </message>
    <message>
        <source>Your current spendable balance</source>
        <translation>Ваш доступный баланс</translation>
    </message>
    <message>
        <source>Pending:</source>
        <translation>В ожидании:</translation>
    </message>
    <message>
        <source>Total of transactions that have yet to be confirmed, and do not yet count toward the spendable balance</source>
        <translation>Общая сумма всех транзакций, которые до сих пор не подтверждены, и до сих пор не учитываются в расходном балансе</translation>
    </message>
    <message>
        <source>Immature:</source>
        <translation>Незрелые:</translation>
    </message>
    <message>
        <source>Mined balance that has not yet matured</source>
        <translation>Баланс добытых монет, который ещё не созрел</translation>
    </message>
    <message>
        <source>Balances</source>
        <translation>Балансы</translation>
    </message>
    <message>
        <source>Total:</source>
        <translation>Всего:</translation>
    </message>
    <message>
        <source>Your current total balance</source>
        <translation>Ваш текущий баланс:</translation>
    </message>
    <message>
        <source>Your current balance in watch-only addresses</source>
        <translation>Ваш текущий баланс (только чтение):</translation>
    </message>
    <message>
        <source>Spendable:</source>
        <translation>Доступно:</translation>
    </message>
    <message>
        <source>Recent transactions</source>
        <translation>Последние транзакции</translation>
    </message>
    <message>
        <source>Unconfirmed transactions to watch-only addresses</source>
        <translation>Неподтвержденные транзакции для просмотра по адресам</translation>
    </message>
    <message>
        <source>Mined balance in watch-only addresses that has not yet matured</source>
        <translation>Баланс добытых монет на адресах наблюдения, который ещё не созрел</translation>
    </message>
    <message>
        <source>Current total balance in watch-only addresses</source>
        <translation>Текущий общий баланс на адресах наблюдения</translation>
    </message>
</context>
<context>
    <name>PaymentServer</name>
    <message>
        <source>Payment request error</source>
        <translation>Ошибка запроса платежа</translation>
    </message>
    <message>
        <source>Cannot start bitcoin: click-to-pay handler</source>
        <translation>Не удаётся запустить bitcoin: обработчик click-to-pay</translation>
    </message>
    <message>
        <source>URI handling</source>
        <translation>Обработка идентификатора</translation>
    </message>
    <message>
        <source>'bitcoin://' is not a valid URI. Use 'bitcoin:' instead.</source>
        <translation>'bitcoin://' не верный URI. Используйте 'bitcoin:' вместо этого.</translation>
    </message>
    <message>
        <source>You are using a BIP70 URL which will be unsupported in the future.</source>
        <translation>Вы используете URL BIP70, который не будет поддерживаться в будущем.</translation>
    </message>
    <message>
        <source>Payment request fetch URL is invalid: %1</source>
        <translation>Неверный URL запроса платежа: %1</translation>
    </message>
    <message>
        <source>Cannot process payment request because BIP70 support was not compiled in.</source>
        <translation>Не удалось обработать запрос на оплату, так как поддержка BIP70 не была имплементирована.</translation>
    </message>
    <message>
        <source>Invalid payment address %1</source>
        <translation>Неверный адрес %1</translation>
    </message>
    <message>
        <source>URI cannot be parsed! This can be caused by an invalid Bitcoin address or malformed URI parameters.</source>
        <translation>Не удалось обработать идентификатор! Это может быть связано с неверным Bitcoin-адресом или неправильными параметрами идентификатора.</translation>
    </message>
    <message>
        <source>Payment request file handling</source>
        <translation>Обработка запроса платежа</translation>
    </message>
    <message>
        <source>Payment request file cannot be read! This can be caused by an invalid payment request file.</source>
        <translation>Файл запроса платежа не может быть прочитан! Обычно это происходит из-за неверного файла запроса платежа.</translation>
    </message>
    <message>
        <source>Payment request rejected</source>
        <translation>Запрос платежа отклонен</translation>
    </message>
    <message>
        <source>Payment request network doesn't match client network.</source>
        <translation>Сеть запроса платежа не совпадает с сетью клиента.</translation>
    </message>
    <message>
        <source>Payment request expired.</source>
        <translation>Истекло время ожидания запроса платежа</translation>
    </message>
    <message>
        <source>Payment request is not initialized.</source>
        <translation>Запрос платежа не инициализирован</translation>
    </message>
    <message>
        <source>Unverified payment requests to custom payment scripts are unsupported.</source>
        <translation>Непроверенные запросы платежей с нестандартными платёжными сценариями не поддерживаются.</translation>
    </message>
    <message>
        <source>Invalid payment request.</source>
        <translation>Неверный запрос платежа.</translation>
    </message>
    <message>
        <source>Requested payment amount of %1 is too small (considered dust).</source>
        <translation>Запрошенная сумма платежа %1 слишком мала (считается пылью).</translation>
    </message>
    <message>
        <source>Refund from %1</source>
        <translation>Возврат от %1</translation>
    </message>
    <message>
        <source>Payment request %1 is too large (%2 bytes, allowed %3 bytes).</source>
        <translation>Запрос платежа %1 слишком большой (%2 байтов, разрешено %3 байтов).</translation>
    </message>
    <message>
        <source>Error communicating with %1: %2</source>
        <translation>Ошибка связи с %1: %2</translation>
    </message>
    <message>
        <source>Payment request cannot be parsed!</source>
        <translation>Запрос платежа не понятен!</translation>
    </message>
    <message>
        <source>Bad response from server %1</source>
        <translation>Неправильный ответ от сервера %1</translation>
    </message>
    <message>
        <source>Network request error</source>
        <translation>Ошибка сетевого запроса</translation>
    </message>
    <message>
        <source>Payment acknowledged</source>
        <translation>Оплата подтверждена</translation>
    </message>
</context>
<context>
    <name>PeerTableModel</name>
    <message>
        <source>User Agent</source>
        <translation>Пользовательский агент</translation>
    </message>
    <message>
        <source>Node/Service</source>
        <translation>Узел/служба</translation>
    </message>
    <message>
        <source>NodeId</source>
        <translation>Идентификатор узла</translation>
    </message>
    <message>
        <source>Ping</source>
        <translation>Время отклика</translation>
    </message>
    <message>
        <source>Sent</source>
        <translation>Отправлено</translation>
    </message>
    <message>
        <source>Received</source>
        <translation>Получено</translation>
    </message>
</context>
<context>
    <name>QObject</name>
    <message>
        <source>Amount</source>
        <translation>Количество</translation>
    </message>
    <message>
        <source>Enter a Bitcoin address (e.g. %1)</source>
        <translation>Введите биткоин-адрес (напр. %1)</translation>
    </message>
    <message>
        <source>%1 d</source>
        <translation>%1 д</translation>
    </message>
    <message>
        <source>%1 h</source>
        <translation>%1 ч</translation>
    </message>
    <message>
        <source>%1 m</source>
        <translation>%1 м</translation>
    </message>
    <message>
        <source>%1 s</source>
        <translation>%1 с</translation>
    </message>
    <message>
        <source>None</source>
        <translation>Ни один</translation>
    </message>
    <message>
        <source>N/A</source>
        <translation>Н/Д</translation>
    </message>
    <message>
        <source>%1 ms</source>
        <translation>%1 мс</translation>
    </message>
    <message numerus="yes">
        <source>%n second(s)</source>
        <translation><numerusform>%n секунда</numerusform><numerusform>%n секунд</numerusform><numerusform>%n секунд</numerusform><numerusform>%n секунд</numerusform></translation>
    </message>
    <message numerus="yes">
        <source>%n minute(s)</source>
        <translation><numerusform>%n минута</numerusform><numerusform>%n минут</numerusform><numerusform>%n минут</numerusform><numerusform>%n минут</numerusform></translation>
    </message>
    <message numerus="yes">
        <source>%n hour(s)</source>
        <translation><numerusform>%n час</numerusform><numerusform>%n часа</numerusform><numerusform>%n часов</numerusform><numerusform>%n часов</numerusform></translation>
    </message>
    <message numerus="yes">
        <source>%n day(s)</source>
        <translation><numerusform>%n день</numerusform><numerusform>%n дней</numerusform><numerusform>%n дней</numerusform><numerusform>%n дней</numerusform></translation>
    </message>
    <message numerus="yes">
        <source>%n week(s)</source>
        <translation><numerusform>%n недели</numerusform><numerusform>%n недель</numerusform><numerusform>%n недель</numerusform><numerusform>%n недель</numerusform></translation>
    </message>
    <message>
        <source>%1 and %2</source>
        <translation>%1 и %2</translation>
    </message>
    <message numerus="yes">
        <source>%n year(s)</source>
        <translation><numerusform>%n год</numerusform><numerusform>%n лет</numerusform><numerusform>%n лет</numerusform><numerusform>%n лет</numerusform></translation>
    </message>
    <message>
        <source>%1 B</source>
        <translation>%1  Б</translation>
    </message>
    <message>
        <source>%1 KB</source>
        <translation>%1  КБ</translation>
    </message>
    <message>
        <source>%1 MB</source>
        <translation>%1  МБ</translation>
    </message>
    <message>
        <source>%1 GB</source>
        <translation>%1 ГБ</translation>
    </message>
    <message>
        <source>%1 didn't yet exit safely...</source>
        <translation>%1 ещё не завершился безопасно...</translation>
    </message>
    <message>
        <source>unknown</source>
        <translation>неизвестно</translation>
    </message>
</context>
<context>
    <name>QObject::QObject</name>
    <message>
        <source>Error parsing command line arguments: %1.</source>
        <translation>Синтаксическая ошибка аргументов командной строки: %1</translation>
    </message>
    <message>
        <source>Error: Specified data directory "%1" does not exist.</source>
        <translation>Ошибка: указанная директория данных "%1" не существует.</translation>
    </message>
    <message>
        <source>Error: Cannot parse configuration file: %1.</source>
        <translation>Ошибка : Не возможно разобрать файл конфигурации: %1.</translation>
    </message>
    <message>
        <source>Error: %1</source>
        <translation>Ошибка: %1</translation>
    </message>
</context>
<context>
    <name>QRImageWidget</name>
    <message>
        <source>&amp;Save Image...</source>
        <translation>&amp;Сохранить изображение...</translation>
    </message>
    <message>
        <source>&amp;Copy Image</source>
        <translation>&amp;Копировать изображение</translation>
    </message>
    <message>
        <source>Save QR Code</source>
        <translation>Сохранить QR-код</translation>
    </message>
    <message>
        <source>PNG Image (*.png)</source>
        <translation>PNG Картинка (*.png)</translation>
    </message>
</context>
<context>
    <name>RPCConsole</name>
    <message>
        <source>N/A</source>
        <translation>Н/Д</translation>
    </message>
    <message>
        <source>Client version</source>
        <translation>Версия клиента</translation>
    </message>
    <message>
        <source>&amp;Information</source>
        <translation>Информация</translation>
    </message>
    <message>
        <source>Debug window</source>
        <translation>Окно отладки</translation>
    </message>
    <message>
        <source>General</source>
        <translation>Общий</translation>
    </message>
    <message>
        <source>Using BerkeleyDB version</source>
        <translation>Используется версия BerkeleyDB</translation>
    </message>
    <message>
        <source>Datadir</source>
        <translation>Директория данных</translation>
    </message>
    <message>
        <source>To specify a non-default location of the data directory use the '%1' option.</source>
        <translation>Чтобы указать нестандартное расположение каталога данных, используйте этот параметр '%1'.</translation>
    </message>
    <message>
        <source>Blocksdir</source>
        <translation>Директория блоков</translation>
    </message>
    <message>
        <source>To specify a non-default location of the blocks directory use the '%1' option.</source>
        <translation>Чтобы указать нестандартное расположение каталога данных с блоками, используйте этот параметр '%1'.</translation>
    </message>
    <message>
        <source>Startup time</source>
        <translation>Время запуска</translation>
    </message>
    <message>
        <source>Network</source>
        <translation>Сеть</translation>
    </message>
    <message>
        <source>Name</source>
        <translation>Название</translation>
    </message>
    <message>
        <source>Number of connections</source>
        <translation>Количество соединений</translation>
    </message>
    <message>
        <source>Block chain</source>
        <translation>Блокчейн</translation>
    </message>
    <message>
        <source>Current number of blocks</source>
        <translation>Текущее количество блоков</translation>
    </message>
    <message>
        <source>Memory Pool</source>
        <translation>Пул памяти</translation>
    </message>
    <message>
        <source>Current number of transactions</source>
        <translation>Текущее количество транзакций</translation>
    </message>
    <message>
        <source>Memory usage</source>
        <translation>Использование памяти</translation>
    </message>
    <message>
        <source>Wallet: </source>
        <translation>Кошелек:</translation>
    </message>
    <message>
        <source>(none)</source>
        <translation>(ни один)</translation>
    </message>
    <message>
        <source>&amp;Reset</source>
        <translation>&amp;Сбросить</translation>
    </message>
    <message>
        <source>Received</source>
        <translation>Получено</translation>
    </message>
    <message>
        <source>Sent</source>
        <translation>Отправлено</translation>
    </message>
    <message>
        <source>&amp;Peers</source>
        <translation>&amp;Пиры</translation>
    </message>
    <message>
        <source>Banned peers</source>
        <translation>Заблокированные пиры</translation>
    </message>
    <message>
        <source>Select a peer to view detailed information.</source>
        <translation>Выберите пира для просмотра детальной информации.</translation>
    </message>
    <message>
        <source>Whitelisted</source>
        <translation>Белый список</translation>
    </message>
    <message>
        <source>Direction</source>
        <translation>Направление</translation>
    </message>
    <message>
        <source>Version</source>
        <translation>Версия</translation>
    </message>
    <message>
        <source>Starting Block</source>
        <translation>Начальный блок</translation>
    </message>
    <message>
        <source>Synced Headers</source>
        <translation>Синхронизировано заголовков</translation>
    </message>
    <message>
        <source>Synced Blocks</source>
        <translation>Синхронизировано блоков</translation>
    </message>
    <message>
        <source>User Agent</source>
        <translation>Пользовательский агент</translation>
    </message>
    <message>
        <source>Open the %1 debug log file from the current data directory. This can take a few seconds for large log files.</source>
        <translation>Открыть отладочный лог-файл %1 с текущего каталога данных. Для больших лог-файлов это может занять несколько секунд.</translation>
    </message>
    <message>
        <source>Decrease font size</source>
        <translation>Уменьшить размер шрифта</translation>
    </message>
    <message>
        <source>Increase font size</source>
        <translation>Увеличить размер шрифта</translation>
    </message>
    <message>
        <source>Services</source>
        <translation>Сервисы</translation>
    </message>
    <message>
        <source>Ban Score</source>
        <translation>Запретить счёт</translation>
    </message>
    <message>
        <source>Connection Time</source>
        <translation>Время соединения</translation>
    </message>
    <message>
        <source>Last Send</source>
        <translation>Последние отправленные</translation>
    </message>
    <message>
        <source>Last Receive</source>
        <translation>Последние полученные</translation>
    </message>
    <message>
        <source>Ping Time</source>
        <translation>Время отклика Ping</translation>
    </message>
    <message>
        <source>The duration of a currently outstanding ping.</source>
        <translation>Продолжительность текущего времени отклика.</translation>
    </message>
    <message>
        <source>Ping Wait</source>
        <translation>Отклик Подождите</translation>
    </message>
    <message>
        <source>Min Ping</source>
        <translation>Минимальное время отклика Ping</translation>
    </message>
    <message>
        <source>Time Offset</source>
        <translation>Временный офсет</translation>
    </message>
    <message>
        <source>Last block time</source>
        <translation>Время последнего блока</translation>
    </message>
    <message>
        <source>&amp;Open</source>
        <translation>&amp;Открыть</translation>
    </message>
    <message>
        <source>&amp;Console</source>
        <translation>&amp;Консоль</translation>
    </message>
    <message>
        <source>&amp;Network Traffic</source>
        <translation>&amp;Сетевой трафик</translation>
    </message>
    <message>
        <source>Totals</source>
        <translation>Всего</translation>
    </message>
    <message>
        <source>In:</source>
        <translation>Вход:</translation>
    </message>
    <message>
        <source>Out:</source>
        <translation>Выход:</translation>
    </message>
    <message>
        <source>Debug log file</source>
        <translation>Файл журнала отладки</translation>
    </message>
    <message>
        <source>Clear console</source>
        <translation>Очистить консоль</translation>
    </message>
    <message>
        <source>1 &amp;hour</source>
        <translation>1 &amp;час</translation>
    </message>
    <message>
        <source>1 &amp;day</source>
        <translation>1 &amp;день</translation>
    </message>
    <message>
        <source>1 &amp;week</source>
        <translation>1 &amp;неделя</translation>
    </message>
    <message>
        <source>1 &amp;year</source>
        <translation>1 &amp;год</translation>
    </message>
    <message>
        <source>&amp;Disconnect</source>
        <translation>&amp;Отключится</translation>
    </message>
    <message>
        <source>Ban for</source>
        <translation>Забанить на</translation>
    </message>
    <message>
        <source>&amp;Unban</source>
        <translation>Отменить запрет</translation>
    </message>
    <message>
        <source>Welcome to the %1 RPC console.</source>
        <translation>Добро пожаловать в %1 RPC консоль</translation>
    </message>
    <message>
        <source>Type %1 for an overview of available commands.</source>
        <translation>Ввести %1 для обзора доступных команд.</translation>
    </message>
    <message>
        <source>For more information on using this console type %1.</source>
        <translation>Для получения дополнительных сведений об использовании этой консоли, введите %1.</translation>
    </message>
    <message>
        <source>WARNING: Scammers have been active, telling users to type commands here, stealing their wallet contents. Do not use this console without fully understanding the ramifications of a command.</source>
        <translation>ВНИМАНИЕ: Мошенники предлагали пользователям вводить сюда команды, похищая таким образом содержимое их бумажников. Не используйте эту консоль без полного понимания смысла команд.</translation>
    </message>
    <message>
        <source>Network activity disabled</source>
        <translation>Сетевая активность отключена</translation>
    </message>
    <message>
        <source>Executing command without any wallet</source>
        <translation>Выполнение команды без кошелька</translation>
    </message>
    <message>
        <source>Executing command using "%1" wallet</source>
        <translation>Выполнение команды с помощью "%1" кошелька</translation>
    </message>
    <message>
        <source>(node id: %1)</source>
        <translation>(идентификатор узла: %1)</translation>
    </message>
    <message>
        <source>via %1</source>
        <translation>с помощью %1</translation>
    </message>
    <message>
        <source>never</source>
        <translation>никогда</translation>
    </message>
    <message>
        <source>Inbound</source>
        <translation>Входящий</translation>
    </message>
    <message>
        <source>Outbound</source>
        <translation>Исходящий</translation>
    </message>
    <message>
        <source>Yes</source>
        <translation>Да</translation>
    </message>
    <message>
        <source>No</source>
        <translation>Нет</translation>
    </message>
    <message>
        <source>Unknown</source>
        <translation>Неизвестно</translation>
    </message>
</context>
<context>
    <name>ReceiveCoinsDialog</name>
    <message>
        <source>&amp;Amount:</source>
        <translation>&amp;Количество:</translation>
    </message>
    <message>
        <source>&amp;Label:</source>
        <translation>&amp;Метка:</translation>
    </message>
    <message>
        <source>&amp;Message:</source>
        <translation>&amp;Сообщение:</translation>
    </message>
    <message>
        <source>An optional message to attach to the payment request, which will be displayed when the request is opened. Note: The message will not be sent with the payment over the Bitcoin network.</source>
        <translation>Необязательное сообщение для запроса платежа, которое будет показано при открытии запроса. Заметьте: сообщение не будет отправлено вместе с платежом через сеть Bitcoin.</translation>
    </message>
    <message>
        <source>An optional label to associate with the new receiving address.</source>
        <translation>Необязательная метка для нового адреса получения.</translation>
    </message>
    <message>
        <source>Use this form to request payments. All fields are &lt;b&gt;optional&lt;/b&gt;.</source>
        <translation>Заполните форму для запроса платежей. Все поля &lt;b&gt;необязательны&lt;/b&gt;.</translation>
    </message>
    <message>
        <source>An optional amount to request. Leave this empty or zero to not request a specific amount.</source>
        <translation>Необязательная сумма для запроса. Оставьте пустым или укажите ноль, чтобы запросить неопределённую сумму.</translation>
    </message>
    <message>
        <source>Clear all fields of the form.</source>
        <translation>Очистить все поля формы.</translation>
    </message>
    <message>
        <source>Clear</source>
        <translation>Отчистить</translation>
    </message>
    <message>
        <source>Native segwit addresses (aka Bech32 or BIP-173) reduce your transaction fees later on and offer better protection against typos, but old wallets don't support them. When unchecked, an address compatible with older wallets will be created instead.</source>
        <translation>"Родные" segwit адреса (Bech32 или BIP-173) в дальнейшем уменьшат комиссии ваших транзакций и предоставят улучшенную защиту от опечаток, однако старые кошельки не поддерживают эти адреса. Если не выбрано, будет создан совместимый со старыми кошелёк.</translation>
    </message>
    <message>
        <source>Generate native segwit (Bech32) address</source>
        <translation>Создать "родной" segwit (Bech32) адрес </translation>
    </message>
    <message>
        <source>Requested payments history</source>
        <translation>История платежных запросов</translation>
    </message>
    <message>
        <source>&amp;Request payment</source>
        <translation>&amp;Запросить платеж</translation>
    </message>
    <message>
        <source>Show the selected request (does the same as double clicking an entry)</source>
        <translation>Отобразить выбранный запрос (выполняет то же, что и двойной щелчок на записи)</translation>
    </message>
    <message>
        <source>Show</source>
        <translation>Показать</translation>
    </message>
    <message>
        <source>Remove the selected entries from the list</source>
        <translation>Удалить выбранные записи со списка</translation>
    </message>
    <message>
        <source>Remove</source>
        <translation>Удалить</translation>
    </message>
    <message>
        <source>Copy URI</source>
        <translation>Копировать URI</translation>
    </message>
    <message>
        <source>Copy label</source>
        <translation>Копировать метку</translation>
    </message>
    <message>
        <source>Copy message</source>
        <translation>Копировать сообщение</translation>
    </message>
    <message>
        <source>Copy amount</source>
        <translation>Копировать сумму</translation>
    </message>
</context>
<context>
    <name>ReceiveRequestDialog</name>
    <message>
        <source>QR Code</source>
        <translation>QR-код</translation>
    </message>
    <message>
        <source>Copy &amp;URI</source>
        <translation>Копировать &amp;URI</translation>
    </message>
    <message>
        <source>Copy &amp;Address</source>
        <translation>Копировать &amp;Адрес</translation>
    </message>
    <message>
        <source>&amp;Save Image...</source>
        <translation>&amp;Сохранить изображение...</translation>
    </message>
    <message>
        <source>Request payment to %1</source>
        <translation>Запросить платёж на %1</translation>
    </message>
    <message>
        <source>Payment information</source>
        <translation>Информация о платеже</translation>
    </message>
    <message>
        <source>URI</source>
        <translation>URI</translation>
    </message>
    <message>
        <source>Address</source>
        <translation>Адрес</translation>
    </message>
    <message>
        <source>Amount</source>
        <translation>Количество</translation>
    </message>
    <message>
        <source>Label</source>
        <translation>Метка</translation>
    </message>
    <message>
        <source>Message</source>
        <translation>Сообщение</translation>
    </message>
    <message>
        <source>Wallet</source>
        <translation>Кошелек</translation>
    </message>
    <message>
        <source>Resulting URI too long, try to reduce the text for label / message.</source>
        <translation>Получившийся URI слишком длинный, попробуйте сократить текст метки / сообщения.</translation>
    </message>
    <message>
        <source>Error encoding URI into QR Code.</source>
        <translation>Ошибка преобразования URI в QR-код.</translation>
    </message>
</context>
<context>
    <name>RecentRequestsTableModel</name>
    <message>
        <source>Date</source>
        <translation>Дата</translation>
    </message>
    <message>
        <source>Label</source>
        <translation>Метка</translation>
    </message>
    <message>
        <source>Message</source>
        <translation>Сообщение</translation>
    </message>
    <message>
        <source>(no label)</source>
        <translation>(нет метки)</translation>
    </message>
    <message>
        <source>(no message)</source>
        <translation>(нет сообщений)</translation>
    </message>
    <message>
        <source>(no amount requested)</source>
        <translation>(не указана запрашиваемая сумма)</translation>
    </message>
    <message>
        <source>Requested</source>
        <translation>Запрошено</translation>
    </message>
</context>
<context>
    <name>SendCoinsDialog</name>
    <message>
        <source>Send Coins</source>
        <translation>Отправить монеты</translation>
    </message>
    <message>
        <source>Coin Control Features</source>
        <translation>Опции управления монетами</translation>
    </message>
    <message>
        <source>Inputs...</source>
        <translation>Входы...</translation>
    </message>
    <message>
        <source>automatically selected</source>
        <translation>выбрано автоматически</translation>
    </message>
    <message>
        <source>Insufficient funds!</source>
        <translation>Недостаточно средств!</translation>
    </message>
    <message>
        <source>Quantity:</source>
        <translation>Количество:</translation>
    </message>
    <message>
        <source>Bytes:</source>
        <translation>Байтов:</translation>
    </message>
    <message>
        <source>Amount:</source>
        <translation>Количество:</translation>
    </message>
    <message>
        <source>Fee:</source>
        <translation>Комиссия:</translation>
    </message>
    <message>
        <source>After Fee:</source>
        <translation>После комиссии:</translation>
    </message>
    <message>
        <source>Change:</source>
        <translation>Сдача:</translation>
    </message>
    <message>
        <source>If this is activated, but the change address is empty or invalid, change will be sent to a newly generated address.</source>
        <translation>Если это выбрано, но адрес сдачи пустой или неверный, сдача будет отправлена на новый сгенерированный адрес.</translation>
    </message>
    <message>
        <source>Custom change address</source>
        <translation>Указать адрес для сдачи</translation>
    </message>
    <message>
        <source>Transaction Fee:</source>
        <translation>Комиссия за транзакцию:</translation>
    </message>
    <message>
        <source>Choose...</source>
        <translation>Выбрать...</translation>
    </message>
    <message>
        <source>Using the fallbackfee can result in sending a transaction that will take several hours or days (or never) to confirm. Consider choosing your fee manually or wait until you have validated the complete chain.</source>
        <translation>Использование резервной комиссии может привести к отправке транзакции, для подтверждения которой потребуется несколько часов или дней (или никогда). Попробуйте выбрать свою комиссию вручную или подождите, пока вы не подтвердите всю цепочку.</translation>
    </message>
    <message>
        <source>Warning: Fee estimation is currently not possible.</source>
        <translation>Предупреждение: оценка комиссии в данный момент невозможна.</translation>
    </message>
    <message>
        <source>collapse fee-settings</source>
        <translation>свернуть настройки комиссионных</translation>
    </message>
    <message>
        <source>Specify a custom fee per kB (1,000 bytes) of the transaction's virtual size.

Note:  Since the fee is calculated on a per-byte basis, a fee of "100 satoshis per kB" for a transaction size of 500 bytes (half of 1 kB) would ultimately yield a fee of only 50 satoshis.</source>
        <translation>Укажите пользовательскую плату за килобайт (1000 байт) виртуального размера транзакции.

Примечание: Так как комиссия рассчитывается на основе каждого байта, комиссия  "100 сатошей за КБ " для транзакции размером 500 байт (половина 1 КБ) в конечном счете, приведет к сбору только 50 сатошей.</translation>
    </message>
    <message>
        <source>per kilobyte</source>
        <translation>за килобайт</translation>
    </message>
    <message>
        <source>Hide</source>
        <translation>Спрятать</translation>
    </message>
    <message>
        <source>Recommended:</source>
        <translation>Рекомендованное значение:</translation>
    </message>
    <message>
        <source>Custom:</source>
        <translation>Пользовательское значение:</translation>
    </message>
    <message>
        <source>(Smart fee not initialized yet. This usually takes a few blocks...)</source>
        <translation>(Умная комиссия пока не инициализирована. Обычно для этого требуется несколько блоков...)</translation>
    </message>
    <message>
        <source>Send to multiple recipients at once</source>
        <translation>Отправить нескольким получателям сразу</translation>
    </message>
    <message>
        <source>Add &amp;Recipient</source>
        <translation>Добавить &amp;получателя</translation>
    </message>
    <message>
        <source>Clear all fields of the form.</source>
        <translation>Очистить все поля формы.</translation>
    </message>
    <message>
        <source>Dust:</source>
        <translation>Пыль:</translation>
    </message>
    <message>
        <source>When there is less transaction volume than space in the blocks, miners as well as relaying nodes may enforce a minimum fee. Paying only this minimum fee is just fine, but be aware that this can result in a never confirming transaction once there is more demand for bitcoin transactions than the network can process.</source>
        <translation>Когда объем транзакций меньше, чем пространство в блоках, майнеры, а также ретранслирующие узлы могут устанавливать минимальную плату. Платить только эту минимальную комиссию - это хорошо, но имейте в виду, что это может привести к тому, что транзакция никогда не будет подтверждена, если будет больше биткойн-транзакций, чем может обработать сеть.</translation>
    </message>
    <message>
        <source>A too low fee might result in a never confirming transaction (read the tooltip)</source>
        <translation>Слишком низкая комиссия может привести к невозможности подтверждения транзакции (см. подсказку)</translation>
    </message>
    <message>
        <source>Confirmation time target:</source>
        <translation>Целевое время подтверждения</translation>
    </message>
    <message>
        <source>Enable Replace-By-Fee</source>
        <translation>Включить Replace-By-Fee</translation>
    </message>
    <message>
        <source>With Replace-By-Fee (BIP-125) you can increase a transaction's fee after it is sent. Without this, a higher fee may be recommended to compensate for increased transaction delay risk.</source>
        <translation>С помощью Replace-By-Fee (BIP-125) вы можете увеличить комиссию за транзакцию после ее отправки. Без этого может быть рекомендована более высокая комиссия для компенсации повышенного риска задержки транзакции.</translation>
    </message>
    <message>
        <source>Clear &amp;All</source>
        <translation>Очистить &amp;Всё</translation>
    </message>
    <message>
        <source>Balance:</source>
        <translation>Баланс:</translation>
    </message>
    <message>
        <source>Confirm the send action</source>
        <translation>Подтвердить отправку</translation>
    </message>
    <message>
        <source>S&amp;end</source>
        <translation>&amp;Отправить</translation>
    </message>
    <message>
        <source>Copy quantity</source>
        <translation>Копировать количество</translation>
    </message>
    <message>
        <source>Copy amount</source>
        <translation>Копировать сумму</translation>
    </message>
    <message>
        <source>Copy fee</source>
        <translation>Скопировать комиссию</translation>
    </message>
    <message>
        <source>Copy after fee</source>
        <translation>Скопировать после комиссии</translation>
    </message>
    <message>
        <source>Copy bytes</source>
        <translation>Скопировать байты</translation>
    </message>
    <message>
        <source>Copy dust</source>
        <translation>Скопировать пыль</translation>
    </message>
    <message>
        <source>Copy change</source>
        <translation>Скопировать сдачу</translation>
    </message>
    <message>
        <source>%1 (%2 blocks)</source>
        <translation>%1 (%2 блоков)</translation>
    </message>
    <message>
        <source>%1 to %2</source>
        <translation>С %1 на %2</translation>
    </message>
    <message>
        <source>Are you sure you want to send?</source>
        <translation>Вы действительно хотите выполнить отправку?</translation>
    </message>
    <message>
        <source>or</source>
        <translation>или</translation>
    </message>
    <message>
        <source>You can increase the fee later (signals Replace-By-Fee, BIP-125).</source>
        <translation>Вы можете увеличить комиссию позже (Replace-By-Fee, BIP-125).</translation>
    </message>
    <message>
        <source>from wallet %1</source>
        <translation>С кошелька %1</translation>
    </message>
    <message>
        <source>Please, review your transaction.</source>
        <translation>Пожалуйста, ознакомьтесь с вашей транзакцией.</translation>
    </message>
    <message>
        <source>Transaction fee</source>
        <translation>Комиссия за транзакцию</translation>
    </message>
    <message>
        <source>Not signalling Replace-By-Fee, BIP-125.</source>
        <translation>Не сигнализирует Replace-By-Fee, BIP-125.</translation>
    </message>
    <message>
        <source>Total Amount</source>
        <translation>Общая сумма</translation>
    </message>
    <message>
        <source>Confirm send coins</source>
        <translation>Подтвердить отправку монет</translation>
    </message>
    <message>
        <source>The recipient address is not valid. Please recheck.</source>
        <translation>Адрес получателя неверный. Пожалуйста, перепроверьте.</translation>
    </message>
    <message>
        <source>The amount to pay must be larger than 0.</source>
        <translation>Сумма оплаты должна быть больше 0.</translation>
    </message>
    <message>
        <source>The amount exceeds your balance.</source>
        <translation>Количество превышает ваш баланс.</translation>
    </message>
    <message>
        <source>The total exceeds your balance when the %1 transaction fee is included.</source>
        <translation>Сумма с учётом комиссии %1 превышает ваш баланс.</translation>
    </message>
    <message>
        <source>Duplicate address found: addresses should only be used once each.</source>
        <translation>Обнаружен дублирующийся адрес: используйте каждый адрес однократно.</translation>
    </message>
    <message>
        <source>Transaction creation failed!</source>
        <translation>Создание транзакции завершилось неудачей!</translation>
    </message>
    <message>
        <source>The transaction was rejected with the following reason: %1</source>
        <translation>Транзакция была отменена по следующей причине: %1</translation>
    </message>
    <message>
        <source>A fee higher than %1 is considered an absurdly high fee.</source>
        <translation>Комиссия более чем в %1 считается абсурдно высокой.</translation>
    </message>
    <message>
        <source>Payment request expired.</source>
        <translation>Истекло время ожидания запроса платежа</translation>
    </message>
    <message>
        <source>Warning: Invalid Bitcoin address</source>
        <translation>Предупреждение: Неверный Bitcoin адрес</translation>
    </message>
    <message>
        <source>Warning: Unknown change address</source>
        <translation>Предупреждение: Неизвестный адрес сдачи</translation>
    </message>
    <message>
        <source>Confirm custom change address</source>
        <translation>Подтвердите свой адрес для сдачи</translation>
    </message>
    <message>
        <source>The address you selected for change is not part of this wallet. Any or all funds in your wallet may be sent to this address. Are you sure?</source>
        <translation>Выбранный вами адрес для сдачи не принадлежит этому кошельку. Часть или все средства могут быть отправлены на этот адрес. Вы уверены?</translation>
    </message>
    <message>
        <source>(no label)</source>
        <translation>(нет метки)</translation>
    </message>
</context>
<context>
    <name>SendCoinsEntry</name>
    <message>
        <source>A&amp;mount:</source>
        <translation>&amp;Количество:</translation>
    </message>
    <message>
        <source>Pay &amp;To:</source>
        <translation>&amp;Заплатить:</translation>
    </message>
    <message>
        <source>&amp;Label:</source>
        <translation>&amp;Метка:</translation>
    </message>
    <message>
        <source>Choose previously used address</source>
        <translation>Выбрать предыдущий использованный адрес</translation>
    </message>
    <message>
        <source>This is a normal payment.</source>
        <translation>Это нормальный платёж.</translation>
    </message>
    <message>
        <source>The Bitcoin address to send the payment to</source>
        <translation>Bitcoin-адрес, на который отправить платёж</translation>
    </message>
    <message>
        <source>Alt+A</source>
        <translation>Alt+A</translation>
    </message>
    <message>
        <source>Paste address from clipboard</source>
        <translation>Вставить адрес из буфера обмена</translation>
    </message>
    <message>
        <source>Alt+P</source>
        <translation>Alt+P</translation>
    </message>
    <message>
        <source>Remove this entry</source>
        <translation>Удалить эту запись</translation>
    </message>
    <message>
        <source>The fee will be deducted from the amount being sent. The recipient will receive less bitcoins than you enter in the amount field. If multiple recipients are selected, the fee is split equally.</source>
        <translation>С отправляемой суммы будет удержана комиссия. Получателю придёт меньше биткоинов, чем вы вводите в поле количества. Если выбрано несколько получателей, комиссия распределяется поровну.</translation>
    </message>
    <message>
        <source>S&amp;ubtract fee from amount</source>
        <translation>В&amp;ычесть комиссию с суммы</translation>
    </message>
    <message>
        <source>Use available balance</source>
        <translation>Использовать доступный баланс</translation>
    </message>
    <message>
        <source>Message:</source>
        <translation>Сообщение:</translation>
    </message>
    <message>
        <source>This is an unauthenticated payment request.</source>
        <translation>Это не проверенный запрос на оплату.</translation>
    </message>
    <message>
        <source>This is an authenticated payment request.</source>
        <translation>Это проверенный запрос на оплату.</translation>
    </message>
    <message>
        <source>Enter a label for this address to add it to the list of used addresses</source>
        <translation>Введите метку для этого адреса, чтобы добавить его в список используемых адресов</translation>
    </message>
    <message>
        <source>A message that was attached to the bitcoin: URI which will be stored with the transaction for your reference. Note: This message will not be sent over the Bitcoin network.</source>
        <translation>Сообщение прикрепленное к bitcoin идентификатору будет сохранено вместе с транзакцией для вашего сведения. Заметьте: сообщение не будет отправлено через сеть Bitcoin.</translation>
    </message>
    <message>
        <source>Pay To:</source>
        <translation>Выполнить оплату в пользу:</translation>
    </message>
    <message>
        <source>Memo:</source>
        <translation>Примечание:</translation>
    </message>
    <message>
        <source>Enter a label for this address to add it to your address book</source>
        <translation>Введите метку для этого адреса, чтобы добавить его в свою адресную книгу</translation>
    </message>
</context>
<context>
    <name>SendConfirmationDialog</name>
    <message>
        <source>Yes</source>
        <translation>Да</translation>
    </message>
</context>
<context>
    <name>ShutdownWindow</name>
    <message>
        <source>%1 is shutting down...</source>
        <translation>%1 завершает работу...</translation>
    </message>
    <message>
        <source>Do not shut down the computer until this window disappears.</source>
        <translation>Не выключайте компьютер, пока это окно не исчезнет.</translation>
    </message>
</context>
<context>
    <name>SignVerifyMessageDialog</name>
    <message>
        <source>Signatures - Sign / Verify a Message</source>
        <translation>Подписи - Подписать / Проверить Сообщение</translation>
    </message>
    <message>
        <source>&amp;Sign Message</source>
        <translation>&amp;Подписать Сообщение</translation>
    </message>
    <message>
        <source>You can sign messages/agreements with your addresses to prove you can receive bitcoins sent to them. Be careful not to sign anything vague or random, as phishing attacks may try to trick you into signing your identity over to them. Only sign fully-detailed statements you agree to.</source>
        <translation>Вы можете подписывать сообщения/соглашения своими адресами, чтобы доказать свою возможность получать биткоины на них. Будьте осторожны, не подписывайте что-то неопределённое или случайное, так как фишинговые атаки могут обманным путём заставить вас подписать нежелательные сообщения. Подписывайте только те сообщения, с которыми вы согласны вплоть до мелочей.</translation>
    </message>
    <message>
        <source>The Bitcoin address to sign the message with</source>
        <translation>Bitcoin-адрес, которым подписать сообщение</translation>
    </message>
    <message>
        <source>Choose previously used address</source>
        <translation>Выбрать предыдущий использованный адрес</translation>
    </message>
    <message>
        <source>Alt+A</source>
        <translation>Alt+A</translation>
    </message>
    <message>
        <source>Paste address from clipboard</source>
        <translation>Вставить адрес из буфера обмена</translation>
    </message>
    <message>
        <source>Alt+P</source>
        <translation>Alt+P</translation>
    </message>
    <message>
        <source>Enter the message you want to sign here</source>
        <translation>Введите сообщение для подписи</translation>
    </message>
    <message>
        <source>Signature</source>
        <translation>Подпись</translation>
    </message>
    <message>
        <source>Copy the current signature to the system clipboard</source>
        <translation>Скопировать текущую подпись в буфер обмена системы</translation>
    </message>
    <message>
        <source>Sign the message to prove you own this Bitcoin address</source>
        <translation>Подписать сообщение, чтобы доказать владение Bitcoin-адресом</translation>
    </message>
    <message>
        <source>Sign &amp;Message</source>
        <translation>Подписать &amp;Сообщение</translation>
    </message>
    <message>
        <source>Reset all sign message fields</source>
        <translation>Сбросить значения всех полей подписывания сообщений</translation>
    </message>
    <message>
        <source>Clear &amp;All</source>
        <translation>Очистить &amp;Всё</translation>
    </message>
    <message>
        <source>&amp;Verify Message</source>
        <translation>&amp;Проверить Сообщение</translation>
    </message>
    <message>
        <source>Enter the receiver's address, message (ensure you copy line breaks, spaces, tabs, etc. exactly) and signature below to verify the message. Be careful not to read more into the signature than what is in the signed message itself, to avoid being tricked by a man-in-the-middle attack. Note that this only proves the signing party receives with the address, it cannot prove sendership of any transaction!</source>
        <translation>Введите ниже адрес получателя, сообщение (убедитесь, что переводы строк, пробелы, табы и т.п. в точности скопированы) и подпись, чтобы проверить сообщение. Убедитесь, что не скопировали лишнего в подпись, по сравнению с самим подписываемым сообщением, чтобы не стать жертвой атаки "man-in-the-middle". Заметьте, что эта операция удостоверяет лишь авторство подписавшего, но не может удостоверить отправителя транзакции.</translation>
    </message>
    <message>
        <source>The Bitcoin address the message was signed with</source>
        <translation>Bitcoin-адрес, которым было подписано сообщение</translation>
    </message>
    <message>
        <source>Verify the message to ensure it was signed with the specified Bitcoin address</source>
        <translation>Проверить сообщение, чтобы убедиться, что оно было подписано указанным Bitcoin-адресом</translation>
    </message>
    <message>
        <source>Verify &amp;Message</source>
        <translation>Проверить &amp;Сообщение</translation>
    </message>
    <message>
        <source>Reset all verify message fields</source>
        <translation>Сбросить все поля проверки сообщения</translation>
    </message>
    <message>
        <source>Click "Sign Message" to generate signature</source>
        <translation>Нажмите "Подписать сообщение" для создания подписи</translation>
    </message>
    <message>
        <source>The entered address is invalid.</source>
        <translation>Введенный адрес недействителен.</translation>
    </message>
    <message>
        <source>Please check the address and try again.</source>
        <translation>Необходимо проверить адрес и выполнить повторную попытку.</translation>
    </message>
    <message>
        <source>The entered address does not refer to a key.</source>
        <translation>Введённый адрес не связан с ключом.</translation>
    </message>
    <message>
        <source>Wallet unlock was cancelled.</source>
        <translation>Разблокирование кошелька было отменено.</translation>
    </message>
    <message>
        <source>Private key for the entered address is not available.</source>
        <translation>Недоступен секретный ключ для введённого адреса.</translation>
    </message>
    <message>
        <source>Message signing failed.</source>
        <translation>Не удалось подписать сообщение.</translation>
    </message>
    <message>
        <source>Message signed.</source>
        <translation>Сообщение подписано.</translation>
    </message>
    <message>
        <source>The signature could not be decoded.</source>
        <translation>Невозможно расшифровать подпись.</translation>
    </message>
    <message>
        <source>Please check the signature and try again.</source>
        <translation>Пожалуйста, проверьте подпись и попробуйте ещё раз.</translation>
    </message>
    <message>
        <source>The signature did not match the message digest.</source>
        <translation>Подпись не соответствует отпечатку сообщения.</translation>
    </message>
    <message>
        <source>Message verification failed.</source>
        <translation>Сообщение не прошло проверку.</translation>
    </message>
    <message>
        <source>Message verified.</source>
        <translation>Сообщение проверено.</translation>
    </message>
</context>
<context>
    <name>SplashScreen</name>
    <message>
        <source>[testnet]</source>
        <translation>[Тестовая сеть]</translation>
    </message>
</context>
<context>
    <name>TrafficGraphWidget</name>
    <message>
        <source>KB/s</source>
        <translation>КБ/сек</translation>
    </message>
</context>
<context>
    <name>TransactionDesc</name>
    <message numerus="yes">
        <source>Open for %n more block(s)</source>
        <translation><numerusform>Открыть еще на %n блок</numerusform><numerusform>Открыть еще на %n блоков</numerusform><numerusform>Открыть еще на %n блоков</numerusform><numerusform>Открыть еще на %n блоков</numerusform></translation>
    </message>
    <message>
        <source>Open until %1</source>
        <translation>Открыто до %1</translation>
    </message>
    <message>
        <source>conflicted with a transaction with %1 confirmations</source>
        <translation>конфликт с транзакцией с %1 подтверждений</translation>
    </message>
    <message>
        <source>0/unconfirmed, %1</source>
        <translation>0/не подтверждено, %1</translation>
    </message>
    <message>
        <source>in memory pool</source>
        <translation>в мемпуле</translation>
    </message>
    <message>
        <source>not in memory pool</source>
        <translation>не в мемпуле</translation>
    </message>
    <message>
        <source>abandoned</source>
        <translation>заброшено</translation>
    </message>
    <message>
        <source>%1/unconfirmed</source>
        <translation>%1/не подтверждено</translation>
    </message>
    <message>
        <source>%1 confirmations</source>
        <translation>%1 подтверждений</translation>
    </message>
    <message>
        <source>Status</source>
        <translation>Статус</translation>
    </message>
    <message>
        <source>Date</source>
        <translation>Дата</translation>
    </message>
    <message>
        <source>Source</source>
        <translation>Источник</translation>
    </message>
    <message>
        <source>Generated</source>
        <translation>Создано автоматически</translation>
    </message>
    <message>
        <source>From</source>
        <translation>От</translation>
    </message>
    <message>
        <source>unknown</source>
        <translation>неизвестно</translation>
    </message>
    <message>
        <source>To</source>
        <translation>Для</translation>
    </message>
    <message>
        <source>own address</source>
        <translation>свой адрес</translation>
    </message>
    <message>
        <source>watch-only</source>
        <translation>только просмотр</translation>
    </message>
    <message>
        <source>label</source>
        <translation>метка</translation>
    </message>
    <message>
        <source>Credit</source>
        <translation>Кредит</translation>
    </message>
    <message numerus="yes">
        <source>matures in %n more block(s)</source>
        <translation><numerusform>созревает еще в %n блоках</numerusform><numerusform>созревает еще в %n блоках</numerusform><numerusform>созревает еще в %n блоках</numerusform><numerusform>созревает еще в %n блоках</numerusform></translation>
    </message>
    <message>
        <source>not accepted</source>
        <translation>не принято</translation>
    </message>
    <message>
        <source>Debit</source>
        <translation>Дебет</translation>
    </message>
    <message>
        <source>Total debit</source>
        <translation>Всего дебет</translation>
    </message>
    <message>
        <source>Total credit</source>
        <translation>Всего кредит</translation>
    </message>
    <message>
        <source>Transaction fee</source>
        <translation>Комиссия за транзакцию</translation>
    </message>
    <message>
        <source>Net amount</source>
        <translation>Чистая сумма</translation>
    </message>
    <message>
        <source>Message</source>
        <translation>Сообщение</translation>
    </message>
    <message>
        <source>Comment</source>
        <translation>Комментарий</translation>
    </message>
    <message>
        <source>Transaction ID</source>
        <translation>ID транзакции</translation>
    </message>
    <message>
        <source>Transaction total size</source>
        <translation>Общий размер транзакции</translation>
    </message>
    <message>
        <source>Transaction virtual size</source>
        <translation>Виртуальный размер транзакции</translation>
    </message>
    <message>
        <source>Output index</source>
        <translation>Индекс выхода</translation>
    </message>
    <message>
        <source>Merchant</source>
        <translation>Мерчант</translation>
    </message>
    <message>
        <source>Generated coins must mature %1 blocks before they can be spent. When you generated this block, it was broadcast to the network to be added to the block chain. If it fails to get into the chain, its state will change to "not accepted" and it won't be spendable. This may occasionally happen if another node generates a block within a few seconds of yours.</source>
        <translation>Созданные автоматически монеты должны подождать %1 блоков, прежде чем они могут быть потрачены. Когда вы создали автоматически этот блок, он был отправлен в сеть для добавления в цепочку блоков. Если он не попадёт в цепь, его статус изменится на "не принят", и монеты будут недействительны. Это иногда происходит в случае, если другой узел создаст автоматически блок на несколько секунд раньше вас.</translation>
    </message>
    <message>
        <source>Debug information</source>
        <translation>Отладочная информация</translation>
    </message>
    <message>
        <source>Transaction</source>
        <translation>Транзакция</translation>
    </message>
    <message>
        <source>Inputs</source>
        <translation>Входы</translation>
    </message>
    <message>
        <source>Amount</source>
        <translation>Количество</translation>
    </message>
    <message>
        <source>true</source>
        <translation>истина</translation>
    </message>
    <message>
        <source>false</source>
        <translation>ложь</translation>
    </message>
</context>
<context>
    <name>TransactionDescDialog</name>
    <message>
        <source>This pane shows a detailed description of the transaction</source>
        <translation>На этой панели показано подробное описание транзакции</translation>
    </message>
    <message>
        <source>Details for %1</source>
        <translation>Детальная информация по %1</translation>
    </message>
</context>
<context>
    <name>TransactionTableModel</name>
    <message>
        <source>Date</source>
        <translation>Дата</translation>
    </message>
    <message>
        <source>Type</source>
        <translation>Тип</translation>
    </message>
    <message>
        <source>Label</source>
        <translation>Метка</translation>
    </message>
    <message numerus="yes">
        <source>Open for %n more block(s)</source>
        <translation><numerusform>Открыть еще на %n блок</numerusform><numerusform>Открыть еще на %n блоков</numerusform><numerusform>Открыть еще на %n блоков</numerusform><numerusform>Открыть еще на %n блоков</numerusform></translation>
    </message>
    <message>
        <source>Open until %1</source>
        <translation>Открыто до %1</translation>
    </message>
    <message>
        <source>Unconfirmed</source>
        <translation>Неподтвержденный</translation>
    </message>
    <message>
        <source>Abandoned</source>
        <translation>Заброшено</translation>
    </message>
    <message>
        <source>Confirming (%1 of %2 recommended confirmations)</source>
        <translation>Подтверждается (%1 из %2 рекомендуемых подтверждений)</translation>
    </message>
    <message>
        <source>Confirmed (%1 confirmations)</source>
        <translation>Подтверждено (%1 подтверждений)</translation>
    </message>
    <message>
        <source>Conflicted</source>
        <translation>В противоречии</translation>
    </message>
    <message>
        <source>Immature (%1 confirmations, will be available after %2)</source>
        <translation>Незрелый (%1 подтверждений, будет доступно после %2)</translation>
    </message>
    <message>
        <source>Generated but not accepted</source>
        <translation>Создано автоматически, но не принято</translation>
    </message>
    <message>
        <source>Received with</source>
        <translation>Получено на</translation>
    </message>
    <message>
        <source>Received from</source>
        <translation>Получено от</translation>
    </message>
    <message>
        <source>Sent to</source>
        <translation>Отправить</translation>
    </message>
    <message>
        <source>Payment to yourself</source>
        <translation>Отправлено себе</translation>
    </message>
    <message>
        <source>Mined</source>
        <translation>Добыто</translation>
    </message>
    <message>
        <source>watch-only</source>
        <translation>только просмотр</translation>
    </message>
    <message>
        <source>(n/a)</source>
        <translation>(недоступно)</translation>
    </message>
    <message>
        <source>(no label)</source>
        <translation>(нет метки)</translation>
    </message>
    <message>
        <source>Transaction status. Hover over this field to show number of confirmations.</source>
        <translation>Статус транзакции. Для отображения количества подтверждений необходимо навести курсор на это поле.</translation>
    </message>
    <message>
        <source>Date and time that the transaction was received.</source>
        <translation>Дата и время получения транзакции.</translation>
    </message>
    <message>
        <source>Type of transaction.</source>
        <translation>Тип транзакции.</translation>
    </message>
    <message>
        <source>Whether or not a watch-only address is involved in this transaction.</source>
        <translation>Использовался ли в транзакции адрес для наблюдения.</translation>
    </message>
    <message>
        <source>User-defined intent/purpose of the transaction.</source>
        <translation>Определяемое пользователем намерение/цель транзакции.</translation>
    </message>
    <message>
        <source>Amount removed from or added to balance.</source>
        <translation>Снятая или добавленная к балансу сумма.</translation>
    </message>
</context>
<context>
    <name>TransactionView</name>
    <message>
        <source>All</source>
        <translation>Все</translation>
    </message>
    <message>
        <source>Today</source>
        <translation>Сегодня</translation>
    </message>
    <message>
        <source>This week</source>
        <translation>Эта неделя</translation>
    </message>
    <message>
        <source>This month</source>
        <translation>Этот месяц</translation>
    </message>
    <message>
        <source>Last month</source>
        <translation>Последний месяц</translation>
    </message>
    <message>
        <source>This year</source>
        <translation>Этот год</translation>
    </message>
    <message>
        <source>Range...</source>
        <translation>Диапазон...</translation>
    </message>
    <message>
        <source>Received with</source>
        <translation>Получено на</translation>
    </message>
    <message>
        <source>Sent to</source>
        <translation>Отправить</translation>
    </message>
    <message>
        <source>To yourself</source>
        <translation>Себе</translation>
    </message>
    <message>
        <source>Mined</source>
        <translation>Добыто</translation>
    </message>
    <message>
        <source>Other</source>
        <translation>Другое</translation>
    </message>
    <message>
        <source>Enter address, transaction id, or label to search</source>
        <translation>Введите адрес, ID транзакции или метку для поиска</translation>
    </message>
    <message>
        <source>Min amount</source>
        <translation>Минимальное количество</translation>
    </message>
    <message>
        <source>Abandon transaction</source>
        <translation>Отказ от транзакции</translation>
    </message>
    <message>
        <source>Increase transaction fee</source>
        <translation>Увеличить комиссию за транзакцию</translation>
    </message>
    <message>
        <source>Copy address</source>
        <translation>Копировать адрес</translation>
    </message>
    <message>
        <source>Copy label</source>
        <translation>Копировать метку</translation>
    </message>
    <message>
        <source>Copy amount</source>
        <translation>Копировать сумму</translation>
    </message>
    <message>
        <source>Copy transaction ID</source>
        <translation>Копировать ID транзакции</translation>
    </message>
    <message>
        <source>Copy raw transaction</source>
        <translation>Копировать raw транзакцию</translation>
    </message>
    <message>
        <source>Copy full transaction details</source>
        <translation>Копировать все детали транзакции</translation>
    </message>
    <message>
        <source>Edit label</source>
        <translation>Изменить метку</translation>
    </message>
    <message>
        <source>Show transaction details</source>
        <translation>Отобразить детали транзакции</translation>
    </message>
    <message>
        <source>Export Transaction History</source>
        <translation>Экспортировать историю транзакций</translation>
    </message>
    <message>
        <source>Comma separated file (*.csv)</source>
        <translation>Файл, разделенный запятыми</translation>
    </message>
    <message>
        <source>Confirmed</source>
        <translation>Подтвержденные</translation>
    </message>
    <message>
        <source>Watch-only</source>
        <translation>Только наблюдение</translation>
    </message>
    <message>
        <source>Date</source>
        <translation>Дата</translation>
    </message>
    <message>
        <source>Type</source>
        <translation>Тип</translation>
    </message>
    <message>
        <source>Label</source>
        <translation>Метка</translation>
    </message>
    <message>
        <source>Address</source>
        <translation>Адрес</translation>
    </message>
    <message>
        <source>ID</source>
        <translation>ИН</translation>
    </message>
    <message>
        <source>Exporting Failed</source>
        <translation>Экспорт не удался</translation>
    </message>
    <message>
        <source>There was an error trying to save the transaction history to %1.</source>
        <translation>При попытке сохранения истории транзакций в %1 произошла ошибка.</translation>
    </message>
    <message>
        <source>Exporting Successful</source>
        <translation>Экспорт выполнен успешно</translation>
    </message>
    <message>
        <source>The transaction history was successfully saved to %1.</source>
        <translation>Историю транзакций было успешно сохранено в %1.</translation>
    </message>
    <message>
        <source>Range:</source>
        <translation>Диапазон:</translation>
    </message>
    <message>
        <source>to</source>
        <translation>для</translation>
    </message>
</context>
<context>
    <name>UnitDisplayStatusBarControl</name>
    <message>
        <source>Unit to show amounts in. Click to select another unit.</source>
        <translation>Единица измерения количества монет. Щёлкните для выбора другой единицы.</translation>
    </message>
</context>
<context>
    <name>WalletController</name>
    <message>
        <source>Close wallet</source>
        <translation>Закрыть кошелек</translation>
    </message>
    <message>
        <source>Are you sure you wish to close wallet &lt;i&gt;%1&lt;/i&gt;?</source>
        <translation>Вы уверены, что хотите закрыть кошелек &lt;i&gt;%1&lt;/i&gt;?</translation>
    </message>
    </context>
<context>
    <name>WalletFrame</name>
    <message>
        <source>No wallet has been loaded.</source>
        <translation>Не был загружен ни один кошелёк.</translation>
    </message>
</context>
<context>
    <name>WalletModel</name>
    <message>
        <source>Send Coins</source>
        <translation>Отправить монеты</translation>
    </message>
    <message>
        <source>Fee bump error</source>
        <translation>Ошибка оплаты</translation>
    </message>
    <message>
        <source>Increasing transaction fee failed</source>
        <translation>Увеличение комиссии за транзакцию завершилось неудачей</translation>
    </message>
    <message>
        <source>Do you want to increase the fee?</source>
        <translation>Желаете увеличить комиссию?</translation>
    </message>
    <message>
        <source>Current fee:</source>
        <translation>Текущая комиссия:</translation>
    </message>
    <message>
        <source>Increase:</source>
        <translation>Увеличить</translation>
    </message>
    <message>
        <source>New fee:</source>
        <translation>Новая комиссия:</translation>
    </message>
    <message>
        <source>Confirm fee bump</source>
        <translation>Подтвердите оплату</translation>
    </message>
    <message>
        <source>Can't sign transaction.</source>
        <translation>Невозможно подписать транзакцию</translation>
    </message>
    <message>
        <source>Could not commit transaction</source>
        <translation>Не удалось выполнить транзакцию</translation>
    </message>
    <message>
        <source>default wallet</source>
        <translation>Кошелек по умолчанию</translation>
    </message>
</context>
<context>
    <name>WalletView</name>
    <message>
        <source>&amp;Export</source>
        <translation>Экспортировать</translation>
    </message>
    <message>
        <source>Export the data in the current tab to a file</source>
        <translation>Экспортировать данные в текущей вкладке в файл</translation>
    </message>
    <message>
        <source>Backup Wallet</source>
        <translation>Создать резервную копию кошелька</translation>
    </message>
    <message>
        <source>Wallet Data (*.dat)</source>
        <translation>Данные кошелька (*.dat)</translation>
    </message>
    <message>
        <source>Backup Failed</source>
        <translation>Создание резервной копии кошелька завершилось неудачей</translation>
    </message>
    <message>
        <source>There was an error trying to save the wallet data to %1.</source>
        <translation>При попытке сохранения данных кошелька в %1 произошла ошибка.</translation>
    </message>
    <message>
        <source>Backup Successful</source>
        <translation>Резервное копирование выполнено успешно</translation>
    </message>
    <message>
        <source>The wallet data was successfully saved to %1.</source>
        <translation>Данные кошелька были успешно сохранены в %1.</translation>
    </message>
    <message>
        <source>Cancel</source>
        <translation>Отмена</translation>
    </message>
</context>
<context>
    <name>bitcoin-core</name>
    <message>
        <source>Distributed under the MIT software license, see the accompanying file %s or %s</source>
        <translation>Распространяется под лицензией MIT, см. приложенный файл %s или %s</translation>
    </message>
    <message>
        <source>Prune configured below the minimum of %d MiB.  Please use a higher number.</source>
        <translation>Удаление блоков выставлено ниже, чем минимум в %d Мб. Пожалуйста, используйте большее значение.</translation>
    </message>
    <message>
        <source>Prune: last wallet synchronisation goes beyond pruned data. You need to -reindex (download the whole blockchain again in case of pruned node)</source>
        <translation>Удаление: последняя синхронизация кошелька вышла за рамки удаленных данных. Вам нужен -reindex (скачать всю цепь блоков в случае удаленного узла)</translation>
    </message>
    <message>
        <source>Rescans are not possible in pruned mode. You will need to use -reindex which will download the whole blockchain again.</source>
        <translation>Повторное сканирование не возможно в режиме удаления. Вам надо будет использовать -reindex, который загрузит заново всю цепь блоков.</translation>
    </message>
    <message>
        <source>Error: A fatal internal error occurred, see debug.log for details</source>
        <translation>Ошибка: произошла критическая внутренняя ошибка, для получения деталей см. debug.log</translation>
    </message>
    <message>
        <source>Pruning blockstore...</source>
        <translation>Очистка хранилища блоков...</translation>
    </message>
    <message>
        <source>Unable to start HTTP server. See debug log for details.</source>
        <translation>Невозможно запустить HTTP-сервер. Для получения более детальной информации необходимо обратиться к журналу отладки.</translation>
    </message>
    <message>
        <source>Bitcoin Core</source>
        <translation>Bitcoin Core</translation>
    </message>
    <message>
        <source>The %s developers</source>
        <translation>Разработчики %s</translation>
    </message>
    <message>
        <source>Cannot obtain a lock on data directory %s. %s is probably already running.</source>
        <translation>Невозможно заблокировать каталог данных %s. %s возможно уже работает.</translation>
    </message>
    <message>
        <source>Cannot provide specific connections and have addrman find outgoing connections at the same.</source>
        <translation>Не удается предоставить определенные подключения и найти исходящие соединения при этом.</translation>
    </message>
    <message>
        <source>Error reading %s! All keys read correctly, but transaction data or address book entries might be missing or incorrect.</source>
        <translation>Ошибка чтения %s! Все ключи прочитаны верно, но данные транзакций или записи адресной книги могут отсутствовать или быть неправильными.</translation>
    </message>
    <message>
        <source>Please check that your computer's date and time are correct! If your clock is wrong, %s will not work properly.</source>
        <translation>Пожалуйста убедитесь в корректности установки времени и даты на вашем компьютере! Если время установлено неверно, %s не будет работать правильно.</translation>
    </message>
    <message>
        <source>Please contribute if you find %s useful. Visit %s for further information about the software.</source>
        <translation>Пожалуйста, внесите свой вклад, если вы найдете %s полезными. Посетите %s для получения дополнительной информации о программном обеспечении.</translation>
    </message>
    <message>
        <source>The block database contains a block which appears to be from the future. This may be due to your computer's date and time being set incorrectly. Only rebuild the block database if you are sure that your computer's date and time are correct</source>
        <translation>База данных блоков содержит блок, который появляется из будущего. Это может из-за некорректно установленных даты и времени на вашем компьютере. Остается только перестраивать базу блоков, если вы уверены, что дата и время корректны.</translation>
    </message>
    <message>
        <source>This is a pre-release test build - use at your own risk - do not use for mining or merchant applications</source>
        <translation>Это тестовая сборка - используйте на свой страх и риск - не используйте для добычи или торговых приложений</translation>
    </message>
    <message>
        <source>This is the transaction fee you may discard if change is smaller than dust at this level</source>
        <translation>Это плата за транзакцию, которую вы можете отменить, если изменения меньше чем пыль</translation>
    </message>
    <message>
        <source>Unable to replay blocks. You will need to rebuild the database using -reindex-chainstate.</source>
        <translation>Невозможно воспроизвести блоки. Вам нужно будет перестроить базу данных, используя -reindex-chaintate.</translation>
    </message>
    <message>
        <source>Unable to rewind the database to a pre-fork state. You will need to redownload the blockchain</source>
        <translation>Невозможно отмотать базу данных до предфоркового состояния. Вам будет необходимо перекачать цепочку блоков.</translation>
    </message>
    <message>
        <source>Warning: The network does not appear to fully agree! Some miners appear to be experiencing issues.</source>
        <translation>Внимание: Похоже, в сети нет полного согласия! Некоторые майнеры, возможно, испытывают проблемы.</translation>
    </message>
    <message>
        <source>Warning: We do not appear to fully agree with our peers! You may need to upgrade, or other nodes may need to upgrade.</source>
        <translation>Внимание: Мы не полностью согласны с подключенными участниками! Вам или другим участникам, возможно, следует обновиться.</translation>
    </message>
    <message>
        <source>%d of last 100 blocks have unexpected version</source>
        <translation>%d из последних 100 блоков имеют неожиданную версию</translation>
    </message>
    <message>
        <source>%s corrupt, salvage failed</source>
        <translation>%s поврежден, восстановить не удалось</translation>
    </message>
    <message>
        <source>-maxmempool must be at least %d MB</source>
        <translation>-maxmempool должен быть как минимум %d Мб</translation>
    </message>
    <message>
        <source>Cannot resolve -%s address: '%s'</source>
        <translation>Не удается разрешить -%s адрес: '%s'</translation>
    </message>
    <message>
        <source>Change index out of range</source>
        <translation>Изменение индекса вне диапазона</translation>
    </message>
    <message>
        <source>Config setting for %s only applied on %s network when in [%s] section.</source>
        <translation>Настройка конфигурации для %s применяется только в %s сети во [%s] разделе.</translation>
    </message>
    <message>
        <source>Copyright (C) %i-%i</source>
        <translation>Авторское право (©) %i-%i</translation>
    </message>
    <message>
        <source>Corrupted block database detected</source>
        <translation>БД блоков повреждена</translation>
    </message>
    <message>
        <source>Do you want to rebuild the block database now?</source>
        <translation>Пересобрать БД блоков прямо сейчас?</translation>
    </message>
    <message>
        <source>Error initializing block database</source>
        <translation>Ошибка инициализации блоков БД</translation>
    </message>
    <message>
        <source>Error initializing wallet database environment %s!</source>
        <translation>Ошибка инициализации окружения БД кошелька %s!</translation>
    </message>
    <message>
        <source>Error loading %s</source>
        <translation>Ошибка загрузки %s</translation>
    </message>
    <message>
        <source>Error loading %s: Private keys can only be disabled during creation</source>
        <translation>Ошибка загрузки %s: Приватные ключи можно отключить только при создании</translation>
    </message>
    <message>
        <source>Error loading %s: Wallet corrupted</source>
        <translation>Ошибка загрузки %s: кошелек поврежден</translation>
    </message>
    <message>
        <source>Error loading %s: Wallet requires newer version of %s</source>
        <translation>Ошибка загрузки %s: кошелек требует более поздней версии %s</translation>
    </message>
    <message>
        <source>Error loading block database</source>
        <translation>Ошибка чтения БД блоков</translation>
    </message>
    <message>
        <source>Error opening block database</source>
        <translation>Не удалось открыть БД блоков</translation>
    </message>
    <message>
        <source>Error: Disk space is low!</source>
        <translation>Ошибка: место на диске заканчивается!</translation>
    </message>
    <message>
        <source>Failed to listen on any port. Use -listen=0 if you want this.</source>
        <translation>Не удалось начать прослушивание на порту. Используйте -listen=0 если вас это устраивает.</translation>
    </message>
    <message>
        <source>Failed to rescan the wallet during initialization</source>
        <translation>Не удалось повторно сканировать кошелек во время инициализации</translation>
    </message>
    <message>
        <source>Importing...</source>
        <translation>Выполняется импорт...</translation>
    </message>
    <message>
        <source>Incorrect or no genesis block found. Wrong datadir for network?</source>
        <translation>Неверный или отсутствующий начальный блок. Неправильный каталог данных для сети?</translation>
    </message>
    <message>
        <source>Initialization sanity check failed. %s is shutting down.</source>
        <translation>Начальная проверка исправности не удалась. %s завершает работу.</translation>
    </message>
    <message>
        <source>Invalid amount for -%s=&lt;amount&gt;: '%s'</source>
        <translation>Неверная сумма для -%s=&lt;amount&gt;: '%s'</translation>
    </message>
    <message>
        <source>Invalid amount for -discardfee=&lt;amount&gt;: '%s'</source>
        <translation>Недопустимая сумма для -discardfee=&lt;amount&gt;: '%s'</translation>
    </message>
    <message>
        <source>Invalid amount for -fallbackfee=&lt;amount&gt;: '%s'</source>
        <translation>Недопустимая сумма для -fallbackfee=&lt;amount&gt;: '%s'</translation>
    </message>
    <message>
        <source>Specified blocks directory "%s" does not exist.</source>
        <translation>Указанная директория с блоками "%s" не существует.</translation>
    </message>
    <message>
        <source>Upgrading txindex database</source>
        <translation>Обновление БД txindex</translation>
    </message>
    <message>
        <source>Loading P2P addresses...</source>
        <translation>Выполняется загрузка P2P-адресов...</translation>
    </message>
    <message>
        <source>Loading banlist...</source>
        <translation>Загрузка черного списка...</translation>
    </message>
    <message>
        <source>Not enough file descriptors available.</source>
        <translation>Недоступно достаточного количества дескрипторов файла.</translation>
    </message>
    <message>
        <source>Prune cannot be configured with a negative value.</source>
        <translation>Удаление блоков не может использовать отрицательное значение.</translation>
    </message>
    <message>
        <source>Prune mode is incompatible with -txindex.</source>
        <translation>Режим удаления блоков несовместим с -txindex.</translation>
    </message>
    <message>
        <source>Replaying blocks...</source>
        <translation>Пересборка блоков...</translation>
    </message>
    <message>
        <source>Rewinding blocks...</source>
        <translation>Перемотка блоков...</translation>
    </message>
    <message>
        <source>The source code is available from %s.</source>
        <translation>Исходный код доступен в %s.</translation>
    </message>
    <message>
        <source>Transaction fee and change calculation failed</source>
        <translation>Не удалось рассчитать комиссию и сдачу для транзакции </translation>
    </message>
    <message>
        <source>Unable to bind to %s on this computer. %s is probably already running.</source>
        <translation>Невозможно привязаться к %s на этом компьютере. Возможно, %s уже работает.</translation>
    </message>
    <message>
        <source>Unable to generate keys</source>
        <translation>Невозможно сгенерировать ключи</translation>
    </message>
    <message>
        <source>Unsupported logging category %s=%s.</source>
        <translation>Неподдерживаемая категория ведения журнала %s=%s.</translation>
    </message>
    <message>
        <source>Upgrading UTXO database</source>
        <translation>Обновление БД UTXO</translation>
    </message>
    <message>
        <source>User Agent comment (%s) contains unsafe characters.</source>
        <translation>Комментарий пользователя (%s) содержит небезопасные символы.</translation>
    </message>
    <message>
        <source>Verifying blocks...</source>
        <translation>Проверка блоков...</translation>
    </message>
    <message>
        <source>Wallet needed to be rewritten: restart %s to complete</source>
        <translation>Необходимо перезаписать бумажник, перезапустите %s для завершения операции.</translation>
    </message>
    <message>
        <source>Error: Listening for incoming connections failed (listen returned error %s)</source>
        <translation>Ошибка: Не удалось начать прослушивание входящих подключений (прослушивание вернуло ошибку %s)</translation>
    </message>
    <message>
        <source>Invalid amount for -maxtxfee=&lt;amount&gt;: '%s' (must be at least the minrelay fee of %s to prevent stuck transactions)</source>
        <translation>Неверное значение для -maxtxfee=&lt;amount&gt;: '%s' (минимальная комиссия трансляции %s для предотвращения зависания транзакций)</translation>
    </message>
    <message>
        <source>The transaction amount is too small to send after the fee has been deducted</source>
        <translation>Сумма транзакции за вычетом комиссии слишком мала</translation>
    </message>
    <message>
        <source>You need to rebuild the database using -reindex to go back to unpruned mode.  This will redownload the entire blockchain</source>
        <translation>Вам необходимо пересобрать базу данных с помощью -reindex, чтобы вернуться к полному режиму. Это приведёт к перезагрузке всей цепи блоков</translation>
    </message>
    <message>
        <source>Error reading from database, shutting down.</source>
        <translation>Ошибка чтения с базы данных, выполняется закрытие.</translation>
    </message>
    <message>
        <source>Error upgrading chainstate database</source>
        <translation>Ошибка обновления БД состояния цепи</translation>
    </message>
    <message>
        <source>Error: Disk space is low for %s</source>
        <translation>Ошибка: На диске недостаточно места для %s</translation>
    </message>
    <message>
        <source>Information</source>
        <translation>Информация</translation>
    </message>
    <message>
        <source>Invalid -onion address or hostname: '%s'</source>
        <translation>Неверный -onion адрес или имя хоста: '%s'</translation>
    </message>
    <message>
        <source>Invalid -proxy address or hostname: '%s'</source>
        <translation>Неверный адрес -proxy или имя хоста: '%s'</translation>
    </message>
    <message>
        <source>Invalid amount for -paytxfee=&lt;amount&gt;: '%s' (must be at least %s)</source>
        <translation>Неверное количество в параметре -paytxfee=&lt;amount&gt;: '%s' (должно быть как минимум %s)</translation>
    </message>
    <message>
        <source>Invalid netmask specified in -whitelist: '%s'</source>
        <translation>Указана неверная сетевая маска в -whitelist: '%s'</translation>
    </message>
    <message>
        <source>Need to specify a port with -whitebind: '%s'</source>
        <translation>Необходимо указать порт с -whitebind: '%s'</translation>
    </message>
    <message>
        <source>Reducing -maxconnections from %d to %d, because of system limitations.</source>
        <translation>Уменьшите -maxconnections с %d до %d, из-за ограничений системы.</translation>
    </message>
    <message>
        <source>Section [%s] is not recognized.</source>
        <translation>Раздел [%s] не распознан.</translation>
    </message>
    <message>
        <source>Signing transaction failed</source>
        <translation>Подписание транзакции завершилось неудачей</translation>
    </message>
    <message>
        <source>Specified -walletdir "%s" does not exist</source>
        <translation>Указанный -walletdir "%s" не существует</translation>
    </message>
    <message>
        <source>Specified -walletdir "%s" is a relative path</source>
        <translation>Указанный -walletdir "%s" является относительным путем</translation>
    </message>
    <message>
        <source>Specified -walletdir "%s" is not a directory</source>
        <translation>Указанный -walletdir "%s" не является каталогом</translation>
    </message>
    <message>
        <source>The specified config file %s does not exist
</source>
        <translation>Указанный файл конфигурации %s не существует
</translation>
    </message>
    <message>
        <source>The transaction amount is too small to pay the fee</source>
        <translation>Сумма транзакции слишком мала для уплаты комиссии</translation>
    </message>
    <message>
        <source>This is experimental software.</source>
        <translation>Это экспериментальное ПО.</translation>
    </message>
    <message>
        <source>Transaction amount too small</source>
        <translation>Размер транзакции слишком мал</translation>
    </message>
    <message>
        <source>Transaction too large for fee policy</source>
        <translation>Транзакция слишком большая для правил комиссии</translation>
    </message>
    <message>
        <source>Transaction too large</source>
        <translation>Транзакция слишком большая</translation>
    </message>
    <message>
        <source>Unable to bind to %s on this computer (bind returned error %s)</source>
        <translation>Невозможно привязаться к %s на этом компьютере (bind вернул ошибку %s)</translation>
    </message>
    <message>
        <source>Unable to generate initial keys</source>
        <translation>Невозможно сгенерировать начальные ключи</translation>
    </message>
    <message>
        <source>Verifying wallet(s)...</source>
        <translation>Проверка кошелька(ов)...</translation>
    </message>
    <message>
        <source>Wallet %s resides outside wallet directory %s</source>
        <translation>Бумажник %s располагается вне каталога данных %s</translation>
    </message>
    <message>
        <source>Warning</source>
        <translation>Предупреждение</translation>
    </message>
    <message>
        <source>Warning: unknown new rules activated (versionbit %i)</source>
        <translation>Внимание: Неизвестные правила вступили в силу (versionbit %i)</translation>
    </message>
    <message>
        <source>Zapping all transactions from wallet...</source>
        <translation>Стираем все транзакции из кошелька...</translation>
    </message>
    <message>
        <source>-maxtxfee is set very high! Fees this large could be paid on a single transaction.</source>
        <translation>Установлено очень большое значение -maxtxfee. Такие большие комиссии могут быть уплачены в отдельной транзакции.</translation>
    </message>
    <message>
        <source>This is the transaction fee you may pay when fee estimates are not available.</source>
        <translation>Это комиссия за транзакцию, которую вы можете заплатить, когда расчёт комиссии недоступен.</translation>
    </message>
    <message>
        <source>This product includes software developed by the OpenSSL Project for use in the OpenSSL Toolkit %s and cryptographic software written by Eric Young and UPnP software written by Thomas Bernard.</source>
        <translation>Этот продукт включает ПО, разработанное OpenSSL Project для использования в OpenSSL Toolkit %s и криптографическое ПО, написанное Eric Young и ПО для работы с UPnP, написанное Thomas Bernard.</translation>
    </message>
    <message>
        <source>Total length of network version string (%i) exceeds maximum length (%i). Reduce the number or size of uacomments.</source>
        <translation>Текущая длина строки версии сети (%i) превышает максимальную длину (%i). Уменьшите количество или размер uacomments.</translation>
    </message>
    <message>
        <source>Warning: Wallet file corrupt, data salvaged! Original %s saved as %s in %s; if your balance or transactions are incorrect you should restore from a backup.</source>
        <translation>Внимание: Файл бумажника поврежден, данные восстановлены! Оригинальный %s сохранен как %s в %s; Если баланс или транзакции некорректны, вы должны восстановить файл из резервной копии.</translation>
    </message>
    <message>
        <source>%s is set very high!</source>
        <translation>%s задан слишком высоким!</translation>
    </message>
    <message>
        <source>Error loading wallet %s. Duplicate -wallet filename specified.</source>
        <translation>Ошибка загрузки кошелька %s. Задано повторяющееся имя файла.</translation>
    </message>
    <message>
        <source>Keypool ran out, please call keypoolrefill first</source>
        <translation>Пул ключей опустел, пожалуйста, выполните keypoolrefill</translation>
    </message>
    <message>
        <source>Starting network threads...</source>
        <translation>Запуск сетевых потоков...</translation>
    </message>
    <message>
        <source>The wallet will avoid paying less than the minimum relay fee.</source>
        <translation>Кошелек позволит избежать оплаты меньше, чем минимальная комиссия передачи.</translation>
    </message>
    <message>
        <source>This is the minimum transaction fee you pay on every transaction.</source>
        <translation>Это минимальная комиссия, которую вы платите для любой транзакции</translation>
    </message>
    <message>
        <source>This is the transaction fee you will pay if you send a transaction.</source>
        <translation>Это размер комиссии, которую вы заплатите при отправке транзакции </translation>
    </message>
    <message>
        <source>Transaction amounts must not be negative</source>
        <translation>Размер транзакции не может быть отрицательным</translation>
    </message>
    <message>
        <source>Transaction has too long of a mempool chain</source>
        <translation>В транзакции слишком длинная цепочка</translation>
    </message>
    <message>
        <source>Transaction must have at least one recipient</source>
        <translation>Транзакция должна иметь хотя бы одного получателя</translation>
    </message>
    <message>
        <source>Unknown network specified in -onlynet: '%s'</source>
        <translation>Неизвестная сеть, указанная в -onlynet: '%s'</translation>
    </message>
    <message>
        <source>Insufficient funds</source>
        <translation>Недостаточно средств</translation>
    </message>
    <message>
        <source>Cannot upgrade a non HD split wallet without upgrading to support pre split keypool. Please use -upgradewallet=169900 or -upgradewallet with no version specified.</source>
        <translation>Невозможно обновить не разделенный HD кошелек  без обновления для поддержки предварительно разделенного пула ключей. Пожалуйста, используйте -upgradewallet=169900 или -upgradeallet без указания версии.</translation>
    </message>
    <message>
        <source>Fee estimation failed. Fallbackfee is disabled. Wait a few blocks or enable -fallbackfee.</source>
        <translation>Не удалось оценить комиссию. Резервная комиссия отключена. Подождите несколько блоков или включите -fallbackfee.</translation>
    </message>
    <message>
        <source>Warning: Private keys detected in wallet {%s} with disabled private keys</source>
        <translation>Предупреждение: Приватные ключи обнаружены в кошельке {%s} с отключенными приватными ключами</translation>
    </message>
    <message>
        <source>Cannot write to data directory '%s'; check permissions.</source>
        <translation>Не удается выполнить запись в каталог данных '%s'; проверьте разрешения.</translation>
    </message>
    <message>
        <source>Loading block index...</source>
        <translation>Загрузка индекса блоков...</translation>
    </message>
    <message>
        <source>Loading wallet...</source>
        <translation>Выполняется загрузка кошелька...</translation>
    </message>
    <message>
        <source>Cannot downgrade wallet</source>
        <translation>Невозможно выполнить переход на более раннюю версию кошелька</translation>
    </message>
    <message>
        <source>Rescanning...</source>
        <translation>Выполняется повторное сканирование...</translation>
    </message>
    <message>
        <source>Done loading</source>
        <translation>Загрузка завершена</translation>
    </message>
    <message>
        <source>Do not keep transactions in the mempool longer than &lt;n&gt; hours (default: %u)</source>
        <translation>Do not keep transactions in the mempool longer than &lt;n&gt; hours (default: %u)</translation>
    </message>
    <message>
        <source>Error</source>
        <translation>Ошибка</translation>
    </message>
</context>
</TS><|MERGE_RESOLUTION|>--- conflicted
+++ resolved
@@ -116,10 +116,7 @@
         <source>(no label)</source>
         <translation>(нет метки)</translation>
     </message>
-    </context>
-<context>
-    <name>AddressTableModel</name>
-    </context>
+</context>
 <context>
     <name>AskPassphraseDialog</name>
     <message>
@@ -138,9 +135,6 @@
         <source>Repeat new passphrase</source>
         <translation>Повторите новый пароль</translation>
     </message>
-<<<<<<< HEAD
-    </context>
-=======
     <message>
         <source>Show password</source>
         <translation>Отобразить пароль</translation>
@@ -234,7 +228,6 @@
         <translation>Внимание: клавиша CapsLock включена!</translation>
     </message>
 </context>
->>>>>>> be92be56
 <context>
     <name>BanTableModel</name>
     <message>
@@ -249,238 +242,136 @@
 <context>
     <name>BitcoinGUI</name>
     <message>
-<<<<<<< HEAD
+        <source>Sign &amp;message...</source>
+        <translation>Подписать &amp;сообщение...</translation>
+    </message>
+    <message>
+        <source>Synchronizing with network...</source>
+        <translation>Синхронизация с сетью...</translation>
+    </message>
+    <message>
+        <source>&amp;Overview</source>
+        <translation>&amp;Обзор</translation>
+    </message>
+    <message>
+        <source>Show general overview of wallet</source>
+        <translation>Отобразить главное окно кошелька</translation>
+    </message>
+    <message>
+        <source>&amp;Transactions</source>
+        <translation>&amp;Транзакции</translation>
+    </message>
+    <message>
+        <source>Browse transaction history</source>
+        <translation>Просмотр истории транзакций</translation>
+    </message>
+    <message>
+        <source>E&amp;xit</source>
+        <translation>В&amp;ыход</translation>
+    </message>
+    <message>
+        <source>Quit application</source>
+        <translation>Выйти</translation>
+    </message>
+    <message>
+        <source>&amp;About %1</source>
+        <translation>&amp;О программе %1</translation>
+    </message>
+    <message>
+        <source>Show information about %1</source>
+        <translation>Показать информацию о %1</translation>
+    </message>
+    <message>
+        <source>About &amp;Qt</source>
+        <translation>О библиотеке &amp;Qt</translation>
+    </message>
+    <message>
+        <source>Show information about Qt</source>
+        <translation>Показать информацию о библиотеке Qt</translation>
+    </message>
+    <message>
+        <source>&amp;Options...</source>
+        <translation>&amp;Опции...</translation>
+    </message>
+    <message>
+        <source>Modify configuration options for %1</source>
+        <translation>Изменить опции конфигурации для %1</translation>
+    </message>
+    <message>
+        <source>&amp;Encrypt Wallet...</source>
+        <translation>&amp;Зашифровать кошелёк</translation>
+    </message>
+    <message>
+        <source>&amp;Backup Wallet...</source>
+        <translation>&amp;Создать резервную копию кошелька</translation>
+    </message>
+    <message>
+        <source>&amp;Change Passphrase...</source>
+        <translation>&amp;Изменить пароль...</translation>
+    </message>
+    <message>
+        <source>Open &amp;URI...</source>
+        <translation>Открыть &amp;URI...</translation>
+    </message>
+    <message>
+        <source>Wallet:</source>
+        <translation>Кошелек:</translation>
+    </message>
+    <message>
+        <source>Click to disable network activity.</source>
+        <translation>Нажмите для отключения взаимодействия с сетью.</translation>
+    </message>
+    <message>
+        <source>Network activity disabled.</source>
+        <translation>Взаимодействие с сетью отключено.</translation>
+    </message>
+    <message>
+        <source>Click to enable network activity again.</source>
+        <translation>Нажмите для включения взаимодействия с сетью.</translation>
+    </message>
+    <message>
+        <source>Syncing Headers (%1%)...</source>
+        <translation>Синхронизация заголовков (%1%)...</translation>
+    </message>
+    <message>
+        <source>Reindexing blocks on disk...</source>
+        <translation>Реиндексация блоков на диске...</translation>
+    </message>
+    <message>
+        <source>Proxy is &lt;b&gt;enabled&lt;/b&gt;: %1</source>
+        <translation>Прокси &lt;b&gt;включен&lt;/b&gt;: %1</translation>
+    </message>
+    <message>
+        <source>Send coins to a Bitcoin address</source>
+        <translation>Послать средства на биткойн адрес</translation>
+    </message>
+    <message>
+        <source>Backup wallet to another location</source>
+        <translation>Выполнить резервное копирование кошелька в другом месте расположения</translation>
+    </message>
+    <message>
+        <source>Change the passphrase used for wallet encryption</source>
+        <translation>Изменить пароль, используемый для шифрования кошелька</translation>
+    </message>
+    <message>
+        <source>&amp;Debug window</source>
+        <translation>&amp;Окно отладки</translation>
+    </message>
+    <message>
+        <source>Open debugging and diagnostic console</source>
+        <translation>Открыть консоль отладки и диагностики</translation>
+    </message>
+    <message>
+        <source>&amp;Verify message...</source>
+        <translation>&amp;Проверить сообщение...</translation>
+    </message>
+    <message>
         <source>Bitcoin</source>
         <translation>Bitcoin Core</translation>
     </message>
     <message>
-        <source>&amp;Command-line options</source>
-        <translation>Опции командной строки</translation>
-=======
-        <source>Sign &amp;message...</source>
-        <translation>Подписать &amp;сообщение...</translation>
->>>>>>> be92be56
-    </message>
-    <message>
-        <source>Synchronizing with network...</source>
-        <translation>Синхронизация с сетью...</translation>
-    </message>
-    <message>
-        <source>&amp;Overview</source>
-        <translation>&amp;Обзор</translation>
-    </message>
-    <message>
-        <source>Show general overview of wallet</source>
-        <translation>Отобразить главное окно кошелька</translation>
-    </message>
-    <message>
-        <source>&amp;Transactions</source>
-        <translation>&amp;Транзакции</translation>
-    </message>
-    <message>
-        <source>Browse transaction history</source>
-        <translation>Просмотр истории транзакций</translation>
-    </message>
-    <message>
-        <source>E&amp;xit</source>
-        <translation>В&amp;ыход</translation>
-    </message>
-    <message>
-        <source>Quit application</source>
-        <translation>Выйти</translation>
-    </message>
-    <message>
-        <source>&amp;About %1</source>
-        <translation>&amp;О программе %1</translation>
-    </message>
-    <message>
-        <source>Show information about %1</source>
-        <translation>Показать информацию о %1</translation>
-    </message>
-    <message>
-        <source>About &amp;Qt</source>
-        <translation>О библиотеке &amp;Qt</translation>
-    </message>
-    <message>
-        <source>Show information about Qt</source>
-        <translation>Показать информацию о библиотеке Qt</translation>
-    </message>
-    <message>
-        <source>&amp;Options...</source>
-        <translation>&amp;Опции...</translation>
-    </message>
-    <message>
-        <source>Modify configuration options for %1</source>
-        <translation>Изменить опции конфигурации для %1</translation>
-    </message>
-<<<<<<< HEAD
-    </context>
-<context>
-    <name>OptionsDialog</name>
-    </context>
-<context>
-    <name>OverviewPage</name>
-    </context>
-<context>
-    <name>PaymentServer</name>
-    </context>
-<context>
-    <name>PeerTableModel</name>
-    </context>
-<context>
-    <name>QObject</name>
-    </context>
-<context>
-    <name>QRImageWidget</name>
-    </context>
-<context>
-    <name>RPCConsole</name>
-=======
->>>>>>> be92be56
-    <message>
-        <source>&amp;Encrypt Wallet...</source>
-        <translation>&amp;Зашифровать кошелёк</translation>
-    </message>
-<<<<<<< HEAD
-    </context>
-<context>
-    <name>ReceiveCoinsDialog</name>
-    </context>
-<context>
-    <name>ReceiveRequestDialog</name>
-    </context>
-<context>
-    <name>RecentRequestsTableModel</name>
-    </context>
-<context>
-    <name>SendCoinsDialog</name>
-    </context>
-<context>
-    <name>SendCoinsEntry</name>
-    </context>
-<context>
-    <name>SendConfirmationDialog</name>
-    </context>
-<context>
-    <name>ShutdownWindow</name>
-    </context>
-<context>
-    <name>SignVerifyMessageDialog</name>
-    </context>
-<context>
-    <name>SplashScreen</name>
-    </context>
-<context>
-    <name>TrafficGraphWidget</name>
-    </context>
-<context>
-    <name>TransactionDesc</name>
-    </context>
-<context>
-    <name>TransactionDescDialog</name>
-    </context>
-<context>
-    <name>TransactionTableModel</name>
-    </context>
-<context>
-    <name>TransactionView</name>
-    </context>
-<context>
-    <name>UnitDisplayStatusBarControl</name>
-    </context>
-<context>
-    <name>WalletFrame</name>
-    </context>
-<context>
-    <name>WalletModel</name>
-    </context>
-<context>
-    <name>WalletView</name>
-    </context>
-<context>
-    <name>bitcoin-core</name>
-=======
->>>>>>> be92be56
-    <message>
-        <source>&amp;Backup Wallet...</source>
-        <translation>&amp;Создать резервную копию кошелька</translation>
-    </message>
-    <message>
-        <source>&amp;Change Passphrase...</source>
-        <translation>&amp;Изменить пароль...</translation>
-    </message>
-    <message>
-        <source>Open &amp;URI...</source>
-        <translation>Открыть &amp;URI...</translation>
-    </message>
-    <message>
-        <source>Wallet:</source>
-        <translation>Кошелек:</translation>
-    </message>
-    <message>
-        <source>Click to disable network activity.</source>
-        <translation>Нажмите для отключения взаимодействия с сетью.</translation>
-    </message>
-    <message>
-        <source>Network activity disabled.</source>
-        <translation>Взаимодействие с сетью отключено.</translation>
-    </message>
-    <message>
-        <source>Click to enable network activity again.</source>
-        <translation>Нажмите для включения взаимодействия с сетью.</translation>
-    </message>
-    <message>
-        <source>Syncing Headers (%1%)...</source>
-        <translation>Синхронизация заголовков (%1%)...</translation>
-    </message>
-    <message>
-        <source>Reindexing blocks on disk...</source>
-        <translation>Реиндексация блоков на диске...</translation>
-    </message>
-    <message>
-        <source>Proxy is &lt;b&gt;enabled&lt;/b&gt;: %1</source>
-        <translation>Прокси &lt;b&gt;включен&lt;/b&gt;: %1</translation>
-    </message>
-    <message>
-        <source>Send coins to a Bitcoin address</source>
-        <translation>Послать средства на биткойн адрес</translation>
-    </message>
-    <message>
-        <source>Backup wallet to another location</source>
-        <translation>Выполнить резервное копирование кошелька в другом месте расположения</translation>
-    </message>
-    <message>
-        <source>Change the passphrase used for wallet encryption</source>
-        <translation>Изменить пароль, используемый для шифрования кошелька</translation>
-    </message>
-    <message>
-        <source>&amp;Debug window</source>
-        <translation>&amp;Окно отладки</translation>
-    </message>
-    <message>
-        <source>Open debugging and diagnostic console</source>
-        <translation>Открыть консоль отладки и диагностики</translation>
-    </message>
-    <message>
-        <source>&amp;Verify message...</source>
-        <translation>&amp;Проверить сообщение...</translation>
-    </message>
-    <message>
-        <source>Bitcoin</source>
-        <translation>Bitcoin Core</translation>
-    </message>
-    <message>
-<<<<<<< HEAD
-        <source>Whitelisted peers cannot be DoS banned and their transactions are always relayed, even if they are already in the mempool, useful e.g. for a gateway</source>
-        <translation>bitcoin-core</translation>
-    </message>
-    <message>
-        <source>Information</source>
-        <translation>Информация</translation>
-=======
         <source>&amp;Send</source>
         <translation>&amp;Отправить</translation>
->>>>>>> be92be56
     </message>
     <message>
         <source>&amp;Receive</source>
@@ -3814,10 +3705,6 @@
         <translation>Загрузка завершена</translation>
     </message>
     <message>
-        <source>Do not keep transactions in the mempool longer than &lt;n&gt; hours (default: %u)</source>
-        <translation>Do not keep transactions in the mempool longer than &lt;n&gt; hours (default: %u)</translation>
-    </message>
-    <message>
         <source>Error</source>
         <translation>Ошибка</translation>
     </message>
