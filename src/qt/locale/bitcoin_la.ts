<<<<<<< HEAD
<?xml version="1.0" ?><!DOCTYPE TS><TS language="la" version="2.0">
<defaultcodec>UTF-8</defaultcodec>
<context>
    <name>AboutDialog</name>
    <message>
        <location filename="../forms/aboutdialog.ui" line="+14"/>
        <source>About Peercoin</source>
        <translation>Informatio de Peercoin</translation>
    </message>
    <message>
        <location line="+39"/>
        <source>&lt;b&gt;Peercoin&lt;/b&gt; version</source>
        <translation>&lt;b&gt;Peercoin&lt;/b&gt; versio</translation>
    </message>
    <message>
        <location line="+57"/>
        <source>
This is experimental software.

Distributed under the MIT/X11 software license, see the accompanying file COPYING or http://www.opensource.org/licenses/mit-license.php.

This product includes software developed by the OpenSSL Project for use in the OpenSSL Toolkit (http://www.openssl.org/) and cryptographic software written by Eric Young (eay@cryptsoft.com) and UPnP software written by Thomas Bernard.</source>
        <translation>Hoc est experimentale programma.

Distributum sub MIT/X11 licentia programmatum, vide comitantem plicam COPYING vel http://www.opensource.org/licenses/mit-license.php.

Hoc productum continet programmata composita ab OpenSSL Project pro utendo in OpenSSL Toolkit (http://www.openssl.org/) et programmata cifrarum scripta ab Eric Young (eay@cryptsoft.com) et UPnP programmata scripta ab Thomas Bernard.</translation>
    </message>
    <message>
        <location filename="../aboutdialog.cpp" line="+14"/>
        <source>Copyright</source>
        <translation>Copyright</translation>
    </message>
    <message>
        <location line="+0"/>
        <source>The Peercoin developers</source>
        <translation>Peercoin curatores</translation>
    </message>
</context>
=======
<TS language="la" version="2.1">
>>>>>>> dac5d68f
<context>
    <name>AddressBookPage</name>
    <message>
        <source>Create a new address</source>
        <translation>Crea novam inscriptionem</translation>
    </message>
    <message>
        <source>Copy the currently selected address to the system clipboard</source>
        <translation>Copia inscriptionem iam selectam in latibulum systematis</translation>
    </message>
    <message>
<<<<<<< HEAD
        <location line="-11"/>
        <source>&amp;New Address</source>
        <translation>&amp;Nova Inscriptio</translation>
    </message>
    <message>
        <location filename="../addressbookpage.cpp" line="+63"/>
        <source>These are your Peercoin addresses for receiving payments. You may want to give a different one to each sender so you can keep track of who is paying you.</source>
        <translation>Haec sunt inscriptiones Peercoin tuae pro accipendo pensitationes.  Cupias variam ad quemque mittentem dare ut melius scias quem tibi pensare.</translation>
    </message>
    <message>
        <location filename="../forms/addressbookpage.ui" line="+14"/>
        <source>&amp;Copy Address</source>
        <translation>&amp;Copia Inscriptionem</translation>
    </message>
    <message>
        <location line="+11"/>
        <source>Show &amp;QR Code</source>
        <translation>Monstra codicem &amp;QR</translation>
    </message>
    <message>
        <location line="+11"/>
        <source>Sign a message to prove you own a Peercoin address</source>
        <translation>Signa nuntium ut demonstres inscriptionem Peercoin a te possessam esse</translation>
    </message>
    <message>
        <location line="+3"/>
        <source>Sign &amp;Message</source>
        <translation>Signa &amp;Nuntium</translation>
    </message>
    <message>
        <location line="+25"/>
=======
>>>>>>> dac5d68f
        <source>Delete the currently selected address from the list</source>
        <translation>Dele active selectam inscriptionem ex enumeratione</translation>
    </message>
    <message>
        <source>Export the data in the current tab to a file</source>
        <translation>Exporta data in hac tabella in plicam</translation>
    </message>
    <message>
        <source>&amp;Export</source>
        <translation>&amp;Exporta</translation>
    </message>
    <message>
<<<<<<< HEAD
        <location line="-44"/>
        <source>Verify a message to ensure it was signed with a specified Peercoin address</source>
        <translation>Verifica nuntium ut cures signatum esse cum specificata inscriptione Peercoin</translation>
    </message>
    <message>
        <location line="+3"/>
        <source>&amp;Verify Message</source>
        <translation>&amp;Verifica Nuntium</translation>
    </message>
    <message>
        <location line="+14"/>
        <source>&amp;Delete</source>
        <translation>&amp;Dele</translation>
    </message>
    <message>
        <location filename="../addressbookpage.cpp" line="-5"/>
        <source>These are your Peercoin addresses for sending payments. Always check the amount and the receiving address before sending coins.</source>
        <translation>Hae sunt inscriptiones mittendi pensitationes.  Semper inspice quantitatem et inscriptionem accipiendi antequam nummos mittis.</translation>
    </message>
    <message>
        <location line="+13"/>
        <source>Copy &amp;Label</source>
        <translation>Copia &amp;Titulum</translation>
    </message>
    <message>
        <location line="+1"/>
        <source>&amp;Edit</source>
        <translation>&amp;Muta</translation>
    </message>
    <message>
        <location line="+1"/>
        <source>Send &amp;Coins</source>
        <translation>Mitte &amp;Nummos</translation>
    </message>
    <message>
        <location line="+260"/>
        <source>Export Address Book Data</source>
        <translation>Exporta Data Libri Inscriptionum</translation>
    </message>
    <message>
        <location line="+1"/>
        <source>Comma separated file (*.csv)</source>
        <translation>Comma Separata Plica (*.csv)</translation>
    </message>
    <message>
        <location line="+13"/>
        <source>Error exporting</source>
        <translation>Error exportandi</translation>
    </message>
    <message>
        <location line="+0"/>
        <source>Could not write to file %1.</source>
        <translation>Non potuisse scribere in plicam %1.</translation>
    </message>
</context>
=======
        <source>&amp;Delete</source>
        <translation>&amp;Dele</translation>
    </message>
    </context>
>>>>>>> dac5d68f
<context>
    <name>AddressTableModel</name>
    </context>
<context>
    <name>AskPassphraseDialog</name>
    <message>
        <source>Passphrase Dialog</source>
        <translation>Dialogus Tesserae</translation>
    </message>
    <message>
        <source>Enter passphrase</source>
        <translation>Insere tesseram</translation>
    </message>
    <message>
        <source>New passphrase</source>
        <translation>Nova tessera</translation>
    </message>
    <message>
        <source>Repeat new passphrase</source>
        <translation>Itera novam tesseram</translation>
    </message>
<<<<<<< HEAD
    <message>
        <location filename="../askpassphrasedialog.cpp" line="+33"/>
        <source>Enter the new passphrase to the wallet.&lt;br/&gt;Please use a passphrase of &lt;b&gt;10 or more random characters&lt;/b&gt;, or &lt;b&gt;eight or more words&lt;/b&gt;.</source>
        <translation>Insero novam tesseram cassidili.&lt;br/&gt;Sodes tessera &lt;b&gt;10 pluriumve fortuitarum litterarum&lt;/b&gt; utere aut &lt;b&gt;octo pluriumve verborum&lt;/b&gt;.</translation>
    </message>
    <message>
        <location line="+1"/>
        <source>Encrypt wallet</source>
        <translation>Cifra cassidile</translation>
    </message>
    <message>
        <location line="+3"/>
        <source>This operation needs your wallet passphrase to unlock the wallet.</source>
        <translation>Huic operationi necesse est tessera cassidili tuo ut cassidile reseret.</translation>
    </message>
    <message>
        <location line="+5"/>
        <source>Unlock wallet</source>
        <translation>Resera cassidile</translation>
    </message>
    <message>
        <location line="+3"/>
        <source>This operation needs your wallet passphrase to decrypt the wallet.</source>
        <translation>Huic operationi necesse est tessera cassidili tuo ut cassidile decifret.</translation>
    </message>
    <message>
        <location line="+5"/>
        <source>Decrypt wallet</source>
        <translation>Decifra cassidile</translation>
    </message>
    <message>
        <location line="+3"/>
        <source>Change passphrase</source>
        <translation>Muta tesseram</translation>
    </message>
    <message>
        <location line="+1"/>
        <source>Enter the old and new passphrase to the wallet.</source>
        <translation>Insero veterem novamque tesseram cassidili.</translation>
    </message>
    <message>
        <location line="+46"/>
        <source>Confirm wallet encryption</source>
        <translation>Confirma cifrationem cassidilis</translation>
    </message>
    <message>
        <location line="+1"/>
        <source>Warning: If you encrypt your wallet and lose your passphrase, you will &lt;b&gt;LOSE ALL OF YOUR PEERCOINS&lt;/b&gt;!</source>
        <translation>Monitio: Si cassidile tuum cifras et tesseram amittis, tu &lt;b&gt;AMITTES OMNES TUOS NUMMOS BITOS&lt;/b&gt;!</translation>
    </message>
    <message>
        <location line="+0"/>
        <source>Are you sure you wish to encrypt your wallet?</source>
        <translation>Certusne es te velle tuum cassidile cifrare?</translation>
    </message>
    <message>
        <location line="+15"/>
        <source>IMPORTANT: Any previous backups you have made of your wallet file should be replaced with the newly generated, encrypted wallet file. For security reasons, previous backups of the unencrypted wallet file will become useless as soon as you start using the new, encrypted wallet.</source>
        <translation>GRAVE: Oportet ulla prioria conservata quae fecisti de plica tui cassidilis reponi a nove generata cifrata plica cassidilis.  Propter securitatem, prioria conservata de plica non cifrata cassidilis inutilia fiet simul atque incipis uti novo cifrato cassidili.</translation>
    </message>
    <message>
        <location line="+100"/>
        <location line="+24"/>
        <source>Warning: The Caps Lock key is on!</source>
        <translation>Monitio: Litterae ut capitales seratae sunt!</translation>
    </message>
    <message>
        <location line="-130"/>
        <location line="+58"/>
        <source>Wallet encrypted</source>
        <translation>Cassidile cifratum</translation>
    </message>
    <message>
        <location line="-56"/>
        <source>Peercoin will close now to finish the encryption process. Remember that encrypting your wallet cannot fully protect your peercoins from being stolen by malware infecting your computer.</source>
        <translation>Peercoin iam desinet ut finiat actionem cifrandi.  Memento cassidile cifrare non posse cuncte curare ne tui nummi clepantur ab malis programatibus in tuo computatro.</translation>
    </message>
    <message>
        <location line="+13"/>
        <location line="+7"/>
        <location line="+42"/>
        <location line="+6"/>
        <source>Wallet encryption failed</source>
        <translation>Cassidile cifrare abortum est</translation>
    </message>
    <message>
        <location line="-54"/>
        <source>Wallet encryption failed due to an internal error. Your wallet was not encrypted.</source>
        <translation>Cassidile cifrare abortum est propter internum errorem.  Tuum cassidile cifratum non est.</translation>
    </message>
    <message>
        <location line="+7"/>
        <location line="+48"/>
        <source>The supplied passphrases do not match.</source>
        <translation>Tesserae datae non eaedem sunt.</translation>
    </message>
    <message>
        <location line="-37"/>
        <source>Wallet unlock failed</source>
        <translation>Cassidile reserare abortum est.</translation>
    </message>
    <message>
        <location line="+1"/>
        <location line="+11"/>
        <location line="+19"/>
        <source>The passphrase entered for the wallet decryption was incorrect.</source>
        <translation>Tessera inserta pro cassidilis decifrando prava erat.</translation>
    </message>
    <message>
        <location line="-20"/>
        <source>Wallet decryption failed</source>
        <translation>Cassidile decifrare abortum est.</translation>
    </message>
    <message>
        <location line="+14"/>
        <source>Wallet passphrase was successfully changed.</source>
        <translation>Tessera cassidilis successa est in mutando.</translation>
    </message>
</context>
=======
    </context>
<context>
    <name>BanTableModel</name>
    </context>
>>>>>>> dac5d68f
<context>
    <name>BitcoinGUI</name>
    <message>
        <source>Sign &amp;message...</source>
        <translation>Signa &amp;nuntium...</translation>
    </message>
    <message>
        <source>Synchronizing with network...</source>
        <translation>Synchronizans cum rete...</translation>
    </message>
    <message>
        <source>&amp;Overview</source>
        <translation>&amp;Summarium</translation>
    </message>
    <message>
        <source>Show general overview of wallet</source>
        <translation>Monstra generale summarium cassidilis</translation>
    </message>
    <message>
        <source>&amp;Transactions</source>
        <translation>&amp;Transactiones</translation>
    </message>
    <message>
        <source>Browse transaction history</source>
        <translation>Inspicio historiam transactionum</translation>
    </message>
    <message>
        <source>E&amp;xit</source>
        <translation>E&amp;xi</translation>
    </message>
    <message>
        <source>Quit application</source>
        <translation>Exi applicatione</translation>
    </message>
    <message>
<<<<<<< HEAD
        <location line="+4"/>
        <source>Show information about Peercoin</source>
        <translation>Monstra informationem de Peercoin</translation>
    </message>
    <message>
        <location line="+2"/>
=======
>>>>>>> dac5d68f
        <source>About &amp;Qt</source>
        <translation>Informatio de &amp;Qt</translation>
    </message>
    <message>
        <source>Show information about Qt</source>
        <translation>Monstra informationem de Qt</translation>
    </message>
    <message>
        <source>&amp;Options...</source>
        <translation>&amp;Optiones</translation>
    </message>
    <message>
        <source>&amp;Encrypt Wallet...</source>
        <translation>&amp;Cifra Cassidile...</translation>
    </message>
    <message>
        <source>&amp;Backup Wallet...</source>
        <translation>&amp;Conserva Cassidile...</translation>
    </message>
    <message>
        <source>&amp;Change Passphrase...</source>
        <translation>&amp;Muta tesseram...</translation>
    </message>
    <message>
        <source>Reindexing blocks on disk...</source>
        <translation>Recreans indicem frustorum in disco...</translation>
    </message>
    <message>
<<<<<<< HEAD
        <location line="-347"/>
        <source>Send coins to a Peercoin address</source>
        <translation>Mitte nummos ad inscriptionem Peercoin</translation>
    </message>
    <message>
        <location line="+49"/>
        <source>Modify configuration options for Peercoin</source>
        <translation>Muta configurationis optiones pro Peercoin</translation>
    </message>
    <message>
        <location line="+9"/>
=======
        <source>Send coins to a Bitcoin address</source>
        <translation>Mitte nummos ad inscriptionem Bitcoin</translation>
    </message>
    <message>
>>>>>>> dac5d68f
        <source>Backup wallet to another location</source>
        <translation>Conserva cassidile in locum alium</translation>
    </message>
    <message>
        <source>Change the passphrase used for wallet encryption</source>
        <translation>Muta tesseram utam pro cassidilis cifrando</translation>
    </message>
    <message>
        <source>&amp;Debug window</source>
        <translation>Fenestra &amp;Debug</translation>
    </message>
    <message>
        <source>Open debugging and diagnostic console</source>
        <translation>Aperi terminalem debug et diagnosticalem</translation>
    </message>
    <message>
        <source>&amp;Verify message...</source>
        <translation>&amp;Verifica nuntium...</translation>
    </message>
    <message>
<<<<<<< HEAD
        <location line="-165"/>
        <location line="+530"/>
        <source>Peercoin</source>
        <translation>Peercoin</translation>
=======
        <source>Bitcoin</source>
        <translation>Bitcoin</translation>
>>>>>>> dac5d68f
    </message>
    <message>
        <source>Wallet</source>
        <translation>Cassidile</translation>
    </message>
    <message>
        <source>&amp;Send</source>
        <translation>&amp;Mitte</translation>
    </message>
    <message>
        <source>&amp;Receive</source>
        <translation>&amp;Accipe</translation>
    </message>
    <message>
<<<<<<< HEAD
        <location line="+14"/>
        <source>&amp;Addresses</source>
        <translation>&amp;Inscriptiones</translation>
    </message>
    <message>
        <location line="+22"/>
        <source>&amp;About Peercoin</source>
        <translation>&amp;Informatio de Peercoin</translation>
    </message>
    <message>
        <location line="+9"/>
=======
>>>>>>> dac5d68f
        <source>&amp;Show / Hide</source>
        <translation>&amp;Monstra/Occulta</translation>
    </message>
    <message>
        <source>Show or hide the main Window</source>
        <translation>Monstra vel occulta Fenestram principem</translation>
    </message>
    <message>
        <source>Encrypt the private keys that belong to your wallet</source>
        <translation>Cifra claves privatas quae cassidili tui sunt</translation>
    </message>
    <message>
<<<<<<< HEAD
        <location line="+1"/>
        <source>Decrypt wallet only for minting. Sending coins will still require the password.</source>
        <translation type="unfinished"></translation>
    </message>
    <message>
        <location line="+7"/>
        <source>Sign messages with your Peercoin addresses to prove you own them</source>
        <translation>Signa nuntios cum tuis inscriptionibus Peercoin ut demonstres te eas possidere</translation>
    </message>
    <message>
        <location line="+2"/>
        <source>Verify messages to ensure they were signed with specified Peercoin addresses</source>
        <translation>Verifica nuntios ut certus sis eos signatos esse cum specificatis inscriptionibus Peercoin</translation>
    </message>
    <message>
        <location line="+3"/>
        <source>UI to create multisig addresses</source>
        <translation type="unfinished"></translation>
=======
        <source>Sign messages with your Bitcoin addresses to prove you own them</source>
        <translation>Signa nuntios cum tuis inscriptionibus Bitcoin ut demonstres te eas possidere</translation>
    </message>
    <message>
        <source>Verify messages to ensure they were signed with specified Bitcoin addresses</source>
        <translation>Verifica nuntios ut certus sis eos signatos esse cum specificatis inscriptionibus Bitcoin</translation>
>>>>>>> dac5d68f
    </message>
    <message>
        <source>&amp;File</source>
        <translation>&amp;Plica</translation>
    </message>
    <message>
        <source>&amp;Settings</source>
        <translation>&amp;Configuratio</translation>
    </message>
    <message>
        <source>&amp;Help</source>
        <translation>&amp;Auxilium</translation>
    </message>
    <message>
        <source>Tabs toolbar</source>
<<<<<<< HEAD
        <translation>Tabella instrumentorum &quot;Tabs&quot;</translation>
    </message>
    <message>
        <location line="+17"/>
        <location line="+10"/>
        <source>[testnet]</source>
        <translation>[testnet]</translation>
    </message>
    <message>
        <location line="+47"/>
        <source>Peercoin client</source>
        <translation>Peercoin cliens</translation>
    </message>
    <message numerus="yes">
        <location line="+141"/>
        <source>%n active connection(s) to Peercoin network</source>
        <translation><numerusform>%n activa conexio ad rete Peercoin</numerusform><numerusform>%n activae conexiones ad rete Peercoin</numerusform></translation>
=======
        <translation>Tabella instrumentorum "Tabs"</translation>
>>>>>>> dac5d68f
    </message>
    <message>
        <source>&amp;Command-line options</source>
        <translation>Optiones mandati initiantis</translation>
    </message>
    <message>
        <source>%1 behind</source>
        <translation>%1 post</translation>
    </message>
    <message>
        <source>Last received block was generated %1 ago.</source>
        <translation>Postremum acceptum frustum generatum est %1 abhinc.</translation>
    </message>
    <message>
        <source>Transactions after this will not yet be visible.</source>
        <translation>Transactiones post hoc nondum visibiles erunt.</translation>
    </message>
    <message>
        <source>Error</source>
        <translation>Error</translation>
    </message>
    <message>
        <source>Warning</source>
        <translation>Monitio</translation>
    </message>
    <message>
        <source>Information</source>
        <translation>Informatio</translation>
    </message>
    <message>
<<<<<<< HEAD
        <location line="+70"/>
        <source>You can send this transaction for a fee of %1, which is burned and prevents spamming of the network. Do you want to pay the fee?</source>
        <translation type="unfinished"/>
    </message>
    <message>
        <location line="-140"/>
=======
>>>>>>> dac5d68f
        <source>Up to date</source>
        <translation>Recentissimo</translation>
    </message>
    <message>
        <source>Catching up...</source>
        <translation>Persequens...</translation>
    </message>
    <message>
        <source>Sent transaction</source>
        <translation>Transactio missa</translation>
    </message>
    <message>
        <source>Incoming transaction</source>
        <translation>Transactio incipiens</translation>
    </message>
    <message>
<<<<<<< HEAD
        <location line="+1"/>
        <source>Date: %1
Amount: %2
Type: %3
Address: %4
</source>
        <translation>Dies: %1
Quantitas: %2
Typus: %3
Inscriptio: %4
</translation>
    </message>
    <message>
        <location line="+33"/>
        <location line="+23"/>
        <source>URI handling</source>
        <translation>Tractatio URI</translation>
    </message>
    <message>
        <location line="-23"/>
        <location line="+23"/>
        <source>URI can not be parsed! This can be caused by an invalid Peercoin address or malformed URI parameters.</source>
        <translation>URI intellegi non posse!  Huius causa possit inscriptionem Peercoin non validam aut URI parametra maleformata.</translation>
    </message>
    <message>
        <location line="+17"/>
=======
>>>>>>> dac5d68f
        <source>Wallet is &lt;b&gt;encrypted&lt;/b&gt; and currently &lt;b&gt;unlocked&lt;/b&gt;</source>
        <translation>Cassidile &lt;b&gt;cifratum&lt;/b&gt; est et iam nunc &lt;b&gt;reseratum&lt;/b&gt;</translation>
    </message>
    <message>
        <source>Wallet is &lt;b&gt;encrypted&lt;/b&gt; and currently &lt;b&gt;locked&lt;/b&gt;</source>
        <translation>Cassidile &lt;b&gt;cifratum&lt;/b&gt; est et iam nunc &lt;b&gt;seratum&lt;/b&gt;</translation>
    </message>
    </context>
<context>
    <name>CoinControlDialog</name>
    <message>
<<<<<<< HEAD
        <location filename="../bitcoin.cpp" line="+111"/>
        <source>A fatal error occurred. Peercoin can no longer continue safely and will quit.</source>
        <translation>Error fatalis accidit.  Peercoin nondum pergere tute potest, et exibit.</translation>
=======
        <source>Amount:</source>
        <translation>Quantitas:</translation>
    </message>
    <message>
        <source>Amount</source>
        <translation>Quantitas</translation>
>>>>>>> dac5d68f
    </message>
    <message>
        <source>Date</source>
        <translation>Dies</translation>
    </message>
    <message>
        <source>Confirmed</source>
        <translation>Confirmatum</translation>
    </message>
    </context>
<context>
    <name>EditAddressDialog</name>
    <message>
        <source>Edit Address</source>
        <translation>Muta Inscriptionem</translation>
    </message>
    <message>
        <source>&amp;Label</source>
        <translation>&amp;Titulus</translation>
    </message>
    <message>
        <source>&amp;Address</source>
        <translation>&amp;Inscriptio</translation>
    </message>
<<<<<<< HEAD
    <message>
        <location line="+10"/>
        <source>The address associated with this address book entry. This can only be modified for sending addresses.</source>
        <translation>Titulus associatus huic insertione libri inscriptionum.  Haec tantum mutari potest pro inscriptionibus mittendi</translation>
    </message>
    <message>
        <location filename="../editaddressdialog.cpp" line="+21"/>
        <source>New receiving address</source>
        <translation>Nova inscriptio accipiendi</translation>
    </message>
    <message>
        <location line="+4"/>
        <source>New sending address</source>
        <translation>Nova inscriptio mittendi</translation>
    </message>
    <message>
        <location line="+3"/>
        <source>Edit receiving address</source>
        <translation>Muta inscriptionem accipiendi</translation>
    </message>
    <message>
        <location line="+4"/>
        <source>Edit sending address</source>
        <translation>Muta inscriptionem mittendi</translation>
    </message>
    <message>
        <location line="+76"/>
        <source>The entered address &quot;%1&quot; is already in the address book.</source>
        <translation>Inserta inscriptio &quot;%1&quot; iam in libro inscriptionum est.</translation>
    </message>
    <message>
        <location line="-5"/>
        <source>The entered address &quot;%1&quot; is not a valid Peercoin address.</source>
        <translation>Inscriptio inserta &quot;%1&quot; non valida inscriptio Peercoin est.</translation>
    </message>
    <message>
        <location line="+10"/>
        <source>Could not unlock wallet.</source>
        <translation>Non potuisse cassidile reserare</translation>
    </message>
    <message>
        <location line="+5"/>
        <source>New key generation failed.</source>
        <translation>Generare novam clavem abortum est.</translation>
    </message>
</context>
<context>
    <name>GUIUtil::HelpMessageBox</name>
    <message>
        <location filename="../guiutil.cpp" line="+424"/>
        <location line="+12"/>
        <source>Peercoin-Qt</source>
        <translation>Peercoin-Qt</translation>
    </message>
=======
    </context>
<context>
    <name>FreespaceChecker</name>
    </context>
<context>
    <name>HelpMessageDialog</name>
>>>>>>> dac5d68f
    <message>
        <source>version</source>
        <translation>versio</translation>
    </message>
    <message>
        <source>Command-line options</source>
        <translation>Optiones mandati initiantis</translation>
    </message>
    <message>
        <source>Usage:</source>
        <translation>Usus:</translation>
    </message>
    <message>
        <source>command-line options</source>
        <translation>Optiones mandati intiantis</translation>
    </message>
    </context>
<context>
    <name>Intro</name>
    <message>
        <source>Bitcoin</source>
        <translation>Bitcoin</translation>
    </message>
    <message>
        <source>Error</source>
        <translation>Error</translation>
    </message>
    </context>
<context>
    <name>ModalOverlay</name>
    <message>
        <source>Form</source>
        <translation>Schema</translation>
    </message>
    <message>
        <source>Last block time</source>
        <translation>Hora postremi frusti</translation>
    </message>
    </context>
<context>
    <name>OpenURIDialog</name>
    </context>
<context>
    <name>OptionsDialog</name>
    <message>
        <source>Options</source>
        <translation>Optiones</translation>
    </message>
    <message>
        <source>&amp;Main</source>
        <translation>&amp;Princeps</translation>
    </message>
    <message>
<<<<<<< HEAD
        <location line="+6"/>
        <source>Mandatory network transaction fee per kB transferred. Most transactions are 1 kB and incur a 0.01 PPC fee. Note: transfer size may increase depending on the number of input transactions required to be added together to fund the payment.</source>
        <translation type="unfinished"/>
    </message>
    <message>
        <location line="+15"/>
        <source>Additional network &amp;fee</source>
        <translation type="unfinished"/>
    </message>
    <message>
        <location line="+31"/>
        <source>Automatically start Peercoin after logging in to the system.</source>
        <translation>Pelle Peercoin per se postquam in systema inire.</translation>
    </message>
    <message>
        <location line="+46"/>
        <source>Check this box to follow the centrally issued checkpoints.</source>
        <translation type="unfinished"/>
    </message>
    <message>
        <location line="+3"/>
        <source>&amp;Start Peercoin on system login</source>
        <translation>&amp;Pelle Peercoin cum inire systema</translation>
    </message>
    <message>
        <location line="+7"/>
        <source>Enforce checkpoints</source>
        <translation type="unfinished"></translation>
    </message>
    <message>
        <location line="+35"/>
=======
>>>>>>> dac5d68f
        <source>Reset all client options to default.</source>
        <translation>Reconstitue omnes optiones clientis ad praedefinita.</translation>
    </message>
    <message>
        <source>&amp;Reset Options</source>
        <translation>&amp;Reconstitue Optiones</translation>
    </message>
    <message>
        <source>&amp;Network</source>
        <translation>&amp;Rete</translation>
    </message>
    <message>
<<<<<<< HEAD
        <location line="+6"/>
        <source>Automatically open the Peercoin client port on the router. This only works when your router supports UPnP and it is enabled.</source>
        <translation>Aperi per se portam clientis Peercoin in itineratore.  Hoc tantum effectivum est si itineratrum tuum supportat UPnP et id activum est.</translation>
=======
        <source>W&amp;allet</source>
        <translation>Cassidile</translation>
    </message>
    <message>
        <source>Automatically open the Bitcoin client port on the router. This only works when your router supports UPnP and it is enabled.</source>
        <translation>Aperi per se portam clientis Bitcoin in itineratore.  Hoc tantum effectivum est si itineratrum tuum supportat UPnP et id activum est.</translation>
>>>>>>> dac5d68f
    </message>
    <message>
        <source>Map port using &amp;UPnP</source>
        <translation>Designa portam utendo &amp;UPnP</translation>
    </message>
    <message>
<<<<<<< HEAD
        <location line="+7"/>
        <source>Connect to the Peercoin network through a SOCKS proxy (e.g. when connecting through Tor).</source>
        <translation>Connecte ad rete Peercoin per SOCKS vicarium (e.g. quando conectens per Tor).</translation>
    </message>
    <message>
        <location line="+3"/>
        <source>&amp;Connect through SOCKS proxy:</source>
        <translation>&amp;Conecte per SOCKS vicarium:</translation>
    </message>
    <message>
        <location line="+9"/>
=======
>>>>>>> dac5d68f
        <source>Proxy &amp;IP:</source>
        <translation>&amp;IP vicarii:</translation>
    </message>
    <message>
        <source>&amp;Port:</source>
        <translation>&amp;Porta:</translation>
    </message>
    <message>
        <source>Port of the proxy (e.g. 9050)</source>
        <translation>Porta vicarii (e.g. 9050)</translation>
    </message>
    <message>
        <source>&amp;Window</source>
        <translation>&amp;Fenestra</translation>
    </message>
    <message>
        <source>Show only a tray icon after minimizing the window.</source>
        <translation>Monstra tantum iconem in tabella systematis postquam fenestram minifactam est.</translation>
    </message>
    <message>
        <source>&amp;Minimize to the tray instead of the taskbar</source>
        <translation>&amp;Minifac in tabellam systematis potius quam applicationum</translation>
    </message>
    <message>
        <source>M&amp;inimize on close</source>
        <translation>M&amp;inifac ad claudendum</translation>
    </message>
    <message>
        <source>&amp;Display</source>
        <translation>&amp;UI</translation>
    </message>
    <message>
        <source>User Interface &amp;language:</source>
        <translation>&amp;Lingua monstranda utenti:</translation>
    </message>
    <message>
<<<<<<< HEAD
        <location line="+13"/>
        <source>The user interface language can be set here. This setting will take effect after restarting Peercoin.</source>
        <translation>Lingua monstranda utenti hic constitui potest.  Haec configuratio effectiva erit postquam Peercoin iterum initiatum erit.</translation>
    </message>
    <message>
        <location line="+11"/>
=======
>>>>>>> dac5d68f
        <source>&amp;Unit to show amounts in:</source>
        <translation>&amp;Unita qua quantitates monstrare:</translation>
    </message>
    <message>
        <source>Choose the default subdivision unit to show in the interface and when sending coins.</source>
        <translation>Selige praedefinitam unitam subdivisionis monstrare in interfacie et quando nummos mittere</translation>
    </message>
    <message>
<<<<<<< HEAD
        <location line="+9"/>
        <source>Whether to show Peercoin addresses in the transaction list or not.</source>
        <translation>Num monstrare inscriptiones Peercoin in enumeratione transactionum.</translation>
    </message>
    <message>
        <location line="+3"/>
        <source>&amp;Display addresses in transaction list</source>
        <translation>&amp;Monstra inscriptiones in enumeratione transactionum</translation>
    </message>
    <message>
        <location line="+71"/>
=======
>>>>>>> dac5d68f
        <source>&amp;OK</source>
        <translation>&amp;OK</translation>
    </message>
    <message>
        <source>&amp;Cancel</source>
        <translation>&amp;Cancella</translation>
    </message>
    <message>
        <source>default</source>
        <translation>praedefinitum</translation>
    </message>
    <message>
        <source>Confirm options reset</source>
        <translation>Confirma optionum reconstituere</translation>
    </message>
    <message>
<<<<<<< HEAD
        <location line="+1"/>
        <source>Some settings may require a client restart to take effect.</source>
        <translation>Aliis configurationibus fortasse necesse est clientem iterum initiare ut effectivae sint.</translation>
    </message>
    <message>
        <location line="+0"/>
        <source>Do you want to proceed?</source>
        <translation>Vis procedere?</translation>
    </message>
    <message>
        <location line="+42"/>
        <location line="+9"/>
        <source>Warning</source>
        <translation>Monitio</translation>
    </message>
    <message>
        <location line="-9"/>
        <location line="+9"/>
        <source>This setting will take effect after restarting Peercoin.</source>
        <translation>Haec configuratio effectiva erit postquam Peercoin iterum initiatum erit.</translation>
=======
        <source>Error</source>
        <translation>Error</translation>
>>>>>>> dac5d68f
    </message>
    <message>
        <source>The supplied proxy address is invalid.</source>
        <translation>Inscriptio vicarii tradita non valida est.</translation>
    </message>
</context>
<context>
    <name>OverviewPage</name>
    <message>
        <source>Form</source>
        <translation>Schema</translation>
    </message>
    <message>
<<<<<<< HEAD
        <location line="+50"/>
        <location line="+166"/>
        <source>The displayed information may be out of date. Your wallet automatically synchronizes with the Peercoin network after a connection is established, but this process has not completed yet.</source>
        <translation>Monstrata informatio fortasse non recentissima est.  Tuum cassidile per se synchronizat cum rete Peercoin postquam conexio constabilita est, sed hoc actio nondum perfecta est.</translation>
=======
        <source>The displayed information may be out of date. Your wallet automatically synchronizes with the Bitcoin network after a connection is established, but this process has not completed yet.</source>
        <translation>Monstrata informatio fortasse non recentissima est.  Tuum cassidile per se synchronizat cum rete Bitcoin postquam conexio constabilita est, sed hoc actio nondum perfecta est.</translation>
>>>>>>> dac5d68f
    </message>
    <message>
        <source>Immature:</source>
        <translation>Immatura:</translation>
    </message>
    <message>
        <source>Mined balance that has not yet matured</source>
        <translation>Fossum pendendum quod nondum maturum est</translation>
    </message>
    </context>
<context>
    <name>PaymentServer</name>
<<<<<<< HEAD
    <message>
        <location filename="../paymentserver.cpp" line="+107"/>
        <source>Cannot start peercoin: click-to-pay handler</source>
        <translation>Peercoin incipere non potest: cliccare-ad-pensandum handler</translation>
    </message>
</context>
=======
    </context>
>>>>>>> dac5d68f
<context>
    <name>PeerTableModel</name>
    </context>
<context>
    <name>QObject</name>
    <message>
        <source>Amount</source>
        <translation>Quantitas</translation>
    </message>
    <message>
        <source>N/A</source>
        <translation>N/A</translation>
    </message>
    <message>
        <source>unknown</source>
        <translation>ignotum</translation>
    </message>
</context>
<context>
    <name>QObject::QObject</name>
    </context>
<context>
    <name>QRImageWidget</name>
    </context>
<context>
    <name>RPCConsole</name>
    <message>
        <source>N/A</source>
        <translation>N/A</translation>
    </message>
    <message>
        <source>Client version</source>
        <translation>Versio clientis</translation>
    </message>
    <message>
        <source>&amp;Information</source>
        <translation>&amp;Informatio</translation>
    </message>
    <message>
        <source>Debug window</source>
        <translation>Fenestra Debug</translation>
    </message>
    <message>
        <source>Startup time</source>
        <translation>Tempus initiandi</translation>
    </message>
    <message>
        <source>Network</source>
        <translation>Rete</translation>
    </message>
    <message>
        <source>Number of connections</source>
        <translation>Numerus conexionum</translation>
    </message>
    <message>
        <source>Block chain</source>
        <translation>Catena frustorum</translation>
    </message>
    <message>
        <source>Current number of blocks</source>
        <translation>Numerus frustorum iam nunc</translation>
    </message>
    <message>
        <source>Last block time</source>
        <translation>Hora postremi frusti</translation>
    </message>
    <message>
        <source>&amp;Open</source>
        <translation>&amp;Aperi</translation>
    </message>
    <message>
<<<<<<< HEAD
        <location line="+16"/>
        <source>Command-line options</source>
        <translation>Optiones mandati initiantis</translation>
    </message>
    <message>
        <location line="+7"/>
        <source>Show the Peercoin-Qt help message to get a list with possible Peercoin command-line options.</source>
        <translation>Monstra nuntium auxilii Peercoin-Qt ut videas enumerationem possibilium optionum Peercoin mandati initiantis.</translation>
    </message>
    <message>
        <location line="+3"/>
        <source>&amp;Show</source>
        <translation>&amp;Monstra</translation>
    </message>
    <message>
        <location line="+24"/>
=======
>>>>>>> dac5d68f
        <source>&amp;Console</source>
        <translation>&amp;Terminale</translation>
    </message>
    <message>
<<<<<<< HEAD
        <location line="-260"/>
        <source>Build date</source>
        <translation>Dies aedificandi</translation>
    </message>
    <message>
        <location line="-104"/>
        <source>Peercoin - Debug window</source>
        <translation>Peercoin - Fenestra debug</translation>
    </message>
    <message>
        <location line="+25"/>
        <source>Peercoin Core</source>
        <translation>Peercoin Nucleus</translation>
    </message>
    <message>
        <location line="+279"/>
=======
>>>>>>> dac5d68f
        <source>Debug log file</source>
        <translation>Debug catalogi plica</translation>
    </message>
    <message>
<<<<<<< HEAD
        <location line="+7"/>
        <source>Open the Peercoin debug log file from the current data directory. This can take a few seconds for large log files.</source>
        <translation>Aperi plicam catalogi de Peercoin debug ex activo indice datorum.  Hoc possit pauca secunda pro plicis magnis catalogi.</translation>
    </message>
    <message>
        <location line="+102"/>
=======
>>>>>>> dac5d68f
        <source>Clear console</source>
        <translation>Vacuefac terminale</translation>
    </message>
    </context>
<context>
    <name>ReceiveCoinsDialog</name>
    <message>
        <source>&amp;Amount:</source>
        <translation>Quantitas:</translation>
    </message>
    <message>
<<<<<<< HEAD
        <location filename="../rpcconsole.cpp" line="-30"/>
        <source>Welcome to the Peercoin RPC console.</source>
        <translation>Bene ventio in terminale RPC de Peercoin.</translation>
=======
        <source>&amp;Label:</source>
        <translation>&amp;Titulus:</translation>
>>>>>>> dac5d68f
    </message>
    <message>
        <source>&amp;Message:</source>
        <translation>Nuntius:</translation>
    </message>
    </context>
<context>
    <name>ReceiveRequestDialog</name>
    <message>
        <source>Copy &amp;Address</source>
        <translation>&amp;Copia Inscriptionem</translation>
    </message>
    </context>
<context>
    <name>RecentRequestsTableModel</name>
    </context>
<context>
    <name>SendCoinsDialog</name>
    <message>
        <source>Send Coins</source>
        <translation>Mitte Nummos</translation>
    </message>
    <message>
        <source>Insufficient funds!</source>
        <translation>Inopia nummorum</translation>
    </message>
    <message>
        <source>Amount:</source>
        <translation>Quantitas:</translation>
    </message>
    <message>
        <source>Transaction Fee:</source>
        <translation>Transactionis merces:</translation>
    </message>
    <message>
        <source>Send to multiple recipients at once</source>
        <translation>Mitte pluribus accipientibus simul</translation>
    </message>
    <message>
        <source>Add &amp;Recipient</source>
        <translation>Adde &amp;Accipientem</translation>
    </message>
    <message>
        <source>Clear &amp;All</source>
        <translation>Vacuefac &amp;Omnia</translation>
    </message>
    <message>
        <source>Balance:</source>
        <translation>Pendendum:</translation>
    </message>
    <message>
        <source>Confirm the send action</source>
        <translation>Confirma actionem mittendi</translation>
    </message>
    <message>
        <source>S&amp;end</source>
        <translation>&amp;Mitte</translation>
    </message>
    </context>
<context>
    <name>SendCoinsEntry</name>
    <message>
        <source>A&amp;mount:</source>
        <translation>&amp;Quantitas:</translation>
    </message>
    <message>
        <source>Pay &amp;To:</source>
        <translation>Pensa &amp;Ad:</translation>
    </message>
    <message>
        <source>&amp;Label:</source>
        <translation>&amp;Titulus:</translation>
    </message>
    <message>
        <source>Alt+A</source>
        <translation>Alt+A</translation>
    </message>
    <message>
        <source>Paste address from clipboard</source>
        <translation>Glutina inscriptionem ex latibulo</translation>
    </message>
    <message>
        <source>Alt+P</source>
        <translation>Alt+P</translation>
    </message>
    <message>
        <source>Message:</source>
        <translation>Nuntius:</translation>
    </message>
    <message>
<<<<<<< HEAD
        <location filename="../sendcoinsentry.cpp" line="+1"/>
        <source>Enter a Peercoin address</source>
        <translation>Insero inscriptionem Peercoin (e.g. 1NS17iag9jJgTHD1VXjvLCEnZuQ3rJDE9L)</translation>
=======
        <source>Pay To:</source>
        <translation>Pensa Ad:</translation>
>>>>>>> dac5d68f
    </message>
    </context>
<context>
    <name>SendConfirmationDialog</name>
    </context>
<context>
    <name>ShutdownWindow</name>
    </context>
<context>
    <name>SignVerifyMessageDialog</name>
    <message>
        <source>Signatures - Sign / Verify a Message</source>
        <translation>Signationes - Signa / Verifica nuntium</translation>
    </message>
    <message>
        <source>&amp;Sign Message</source>
        <translation>&amp;Signa Nuntium</translation>
    </message>
    <message>
        <source>Alt+A</source>
        <translation>Alt+A</translation>
    </message>
    <message>
        <source>Paste address from clipboard</source>
        <translation>Glutina inscriptionem ex latibulo</translation>
    </message>
    <message>
        <source>Alt+P</source>
        <translation>Alt+P</translation>
    </message>
    <message>
        <source>Enter the message you want to sign here</source>
        <translation>Insere hic nuntium quod vis signare</translation>
    </message>
    <message>
        <source>Signature</source>
        <translation>Signatio</translation>
    </message>
    <message>
        <source>Copy the current signature to the system clipboard</source>
        <translation>Copia signationem in latibulum systematis</translation>
    </message>
    <message>
<<<<<<< HEAD
        <location line="+21"/>
        <source>Sign the message to prove you own this Peercoin address</source>
        <translation>Signa nuntium ut demonstres hanc inscriptionem Peercoin a te possessa esse</translation>
=======
        <source>Sign the message to prove you own this Bitcoin address</source>
        <translation>Signa nuntium ut demonstres hanc inscriptionem Bitcoin a te possessa esse</translation>
>>>>>>> dac5d68f
    </message>
    <message>
        <source>Sign &amp;Message</source>
        <translation>Signa &amp;Nuntium</translation>
    </message>
    <message>
        <source>Reset all sign message fields</source>
        <translation>Reconstitue omnes campos signandi nuntii</translation>
    </message>
    <message>
        <source>Clear &amp;All</source>
        <translation>Vacuefac &amp;Omnia</translation>
    </message>
    <message>
        <source>&amp;Verify Message</source>
        <translation>&amp;Verifica Nuntium</translation>
    </message>
    <message>
<<<<<<< HEAD
        <location line="+6"/>
        <source>Enter the signing address, message (ensure you copy line breaks, spaces, tabs, etc. exactly) and signature below to verify the message. Be careful not to read more into the signature than what is in the signed message itself, to avoid being tricked by a man-in-the-middle attack.</source>
        <translation>Insere inscriptionem signantem, nuntium (cura ut copias intermissiones linearum, spatia, tabs, et cetera exacte) et signationem infra ut nuntium verifices.  Cautus esto ne magis legas in signationem quam in nuntio signato ipso est, ut vites falli ab impetu homo-in-medio.</translation>
    </message>
    <message>
        <location line="+21"/>
        <source>The address the message was signed with (e.g. 1NS17iag9jJgTHD1VXjvLCEnZuQ3rJDE9L)</source>
        <translation>Inscriptio qua nuntius signatus est (e.g. 1NS17iag9jJgTHD1VXjvLCEnZuQ3rJDE9L)</translation>
    </message>
    <message>
        <location line="+40"/>
        <source>Verify the message to ensure it was signed with the specified Peercoin address</source>
        <translation>Verifica nuntium ut cures signatum esse cum specifica inscriptione Peercoin</translation>
=======
        <source>Verify the message to ensure it was signed with the specified Bitcoin address</source>
        <translation>Verifica nuntium ut cures signatum esse cum specifica inscriptione Bitcoin</translation>
>>>>>>> dac5d68f
    </message>
    <message>
        <source>Verify &amp;Message</source>
        <translation>Verifica &amp;Nuntium</translation>
    </message>
    <message>
        <source>Reset all verify message fields</source>
        <translation>Reconstitue omnes campos verificandi nuntii</translation>
    </message>
    </context>
<context>
    <name>SplashScreen</name>
    <message>
<<<<<<< HEAD
        <location filename="../signverifymessagedialog.cpp" line="+27"/>
        <location line="+3"/>
        <source>Enter a Peercoin address</source>
        <translation>Insere inscriptionem Peercoin (e.g. 1NS17iag9jJgTHD1VXjvLCEnZuQ3rJDE9L)</translation>
    </message>
    <message>
        <location line="-2"/>
        <source>Click &quot;Sign Message&quot; to generate signature</source>
        <translation>Clicca &quot;Signa Nuntium&quot; ut signatio generetur</translation>
    </message>
    <message>
        <location line="+3"/>
        <source>Enter Peercoin signature</source>
        <translation>Insere signationem Peercoin</translation>
    </message>
    <message>
        <location line="+82"/>
        <location line="+81"/>
        <source>The entered address is invalid.</source>
        <translation>Inscriptio inserta non valida est.</translation>
    </message>
    <message>
        <location line="-81"/>
        <location line="+8"/>
        <location line="+73"/>
        <location line="+8"/>
        <source>Please check the address and try again.</source>
        <translation>Sodes inscriptionem proba et rursus conare.</translation>
=======
        <source>[testnet]</source>
        <translation>[testnet]</translation>
>>>>>>> dac5d68f
    </message>
</context>
<context>
    <name>TrafficGraphWidget</name>
    </context>
<context>
    <name>TransactionDesc</name>
    </context>
<context>
    <name>TransactionDescDialog</name>
    <message>
        <source>This pane shows a detailed description of the transaction</source>
        <translation>Haec tabula monstrat descriptionem verbosam transactionis</translation>
    </message>
    </context>
<context>
    <name>TransactionTableModel</name>
    </context>
<context>
    <name>TransactionView</name>
    </context>
<context>
    <name>UnitDisplayStatusBarControl</name>
    </context>
<context>
    <name>WalletFrame</name>
    </context>
<context>
    <name>WalletModel</name>
    </context>
<context>
    <name>WalletView</name>
    </context>
<context>
    <name>bitcoin-core</name>
    <message>
        <source>Options:</source>
        <translation>Optiones:</translation>
    </message>
    <message>
        <source>Specify data directory</source>
        <translation>Specifica indicem datorum</translation>
    </message>
    <message>
        <source>Connect to a node to retrieve peer addresses, and disconnect</source>
        <translation>Conecta ad nodum acceptare inscriptiones parium, et disconecte</translation>
    </message>
    <message>
        <source>Specify your own public address</source>
        <translation>Specifica tuam propriam publicam inscriptionem</translation>
    </message>
    <message>
        <source>Accept command line and JSON-RPC commands</source>
        <translation>Accipe terminalis et JSON-RPC mandata.</translation>
    </message>
    <message>
        <source>Run in the background as a daemon and accept commands</source>
        <translation>Operare infere sicut daemon et mandata accipe</translation>
    </message>
    <message>
        <source>Bitcoin Core</source>
        <translation>Bitcoin Nucleus</translation>
    </message>
    <message>
        <source>Bind to given address and always listen on it. Use [host]:port notation for IPv6</source>
        <translation>Conglutina ad inscriptionem datam et semper in eam ausculta.  Utere [moderatrum]:porta notationem pro IPv6</translation>
    </message>
    <message>
        <source>Execute command when a wallet transaction changes (%s in cmd is replaced by TxID)</source>
        <translation>Facere mandatum quotiescumque cassidilis transactio mutet (%s in mandato sbstituitur ab TxID)</translation>
    </message>
    <message>
<<<<<<< HEAD
        <location filename="../splashscreen.cpp" line="+22"/>
        <source>The Peercoin developers</source>
        <translation>Peercoin curatores</translation>
=======
        <source>Accept connections from outside (default: 1 if no -proxy or -connect)</source>
        <translation>Accipe conexiones externas (praedefinitum: 1 nisi -proxy neque -connect)</translation>
>>>>>>> dac5d68f
    </message>
    <message>
        <source>Block creation options:</source>
        <translation>Optiones creandi frustorum:</translation>
    </message>
    <message>
        <source>Corrupted block database detected</source>
        <translation>Corruptum databasum frustorum invenitur</translation>
    </message>
    <message>
        <source>Do you want to rebuild the block database now?</source>
        <translation>Visne reficere databasum frustorum iam?</translation>
    </message>
    <message>
        <source>Error initializing block database</source>
        <translation>Error initiando databasem frustorum</translation>
    </message>
    <message>
        <source>Error initializing wallet database environment %s!</source>
        <translation>Error initiando systematem databasi cassidilis %s!</translation>
    </message>
    <message>
        <source>Error loading block database</source>
        <translation>Error legendo frustorum databasem</translation>
    </message>
    <message>
        <source>Error opening block database</source>
        <translation>Error aperiendo databasum frustorum</translation>
    </message>
    <message>
        <source>Error: Disk space is low!</source>
        <translation>Error: Inopia spatii disci!</translation>
    </message>
    <message>
        <source>Failed to listen on any port. Use -listen=0 if you want this.</source>
        <translation>Non potuisse auscultare in ulla porta.  Utere -listen=0 si hoc vis.</translation>
    </message>
    <message>
        <source>Not enough file descriptors available.</source>
        <translation>Inopia descriptorum plicarum.</translation>
    </message>
    <message>
        <source>Verifying blocks...</source>
        <translation>Verificante frusta...</translation>
    </message>
    <message>
        <source>Information</source>
        <translation>Informatio</translation>
    </message>
    <message>
        <source>Send trace/debug info to console instead of debug.log file</source>
        <translation>Mitte informationem vestigii/debug ad terminale potius quam plicam debug.log</translation>
    </message>
    <message>
        <source>Shrink debug.log file on client startup (default: 1 when no -debug)</source>
        <translation>Diminue plicam debug.log ad initium clientis (praedefinitum: 1 nisi -debug)</translation>
    </message>
    <message>
        <source>Signing transaction failed</source>
        <translation>Signandum transactionis abortum est</translation>
    </message>
    <message>
        <source>Transaction amount too small</source>
        <translation>Magnitudo transactionis nimis parva</translation>
    </message>
    <message>
        <source>Transaction too large</source>
        <translation>Transactio nimis magna</translation>
    </message>
    <message>
        <source>Username for JSON-RPC connections</source>
        <translation>Nomen utentis pro conexionibus JSON-RPC</translation>
    </message>
    <message>
        <source>Warning</source>
        <translation>Monitio</translation>
    </message>
    <message>
        <source>Password for JSON-RPC connections</source>
        <translation>Tessera pro conexionibus JSON-RPC</translation>
    </message>
    <message>
        <source>Execute command when the best block changes (%s in cmd is replaced by block hash)</source>
        <translation>Pelle mandatum quando optissimum frustum mutat (%s in mandato substituitur ab hash frusti)</translation>
    </message>
    <message>
        <source>Allow DNS lookups for -addnode, -seednode and -connect</source>
        <translation>Permitte quaerenda DNS pro -addnode, -seednode, et -connect</translation>
    </message>
    <message>
        <source>Unknown network specified in -onlynet: '%s'</source>
        <translation>Ignotum rete specificatum in -onlynet: '%s'</translation>
    </message>
    <message>
        <source>Insufficient funds</source>
        <translation>Inopia nummorum</translation>
    </message>
    <message>
        <source>Loading block index...</source>
        <translation>Legens indicem frustorum...</translation>
    </message>
    <message>
        <source>Loading wallet...</source>
        <translation>Legens cassidile...</translation>
    </message>
    <message>
        <source>Cannot downgrade wallet</source>
        <translation>Non posse cassidile regredi</translation>
    </message>
    <message>
        <source>Rescanning...</source>
        <translation>Iterum perlegens...</translation>
    </message>
    <message>
        <source>Done loading</source>
        <translation>Completo lengendi</translation>
    </message>
    <message>
<<<<<<< HEAD
        <location line="+70"/>
        <source>unknown</source>
        <translation>ignotum</translation>
    </message>
</context>
<context>
    <name>TransactionDescDialog</name>
    <message>
        <location filename="../forms/transactiondescdialog.ui" line="+14"/>
        <source>Transaction details</source>
        <translation>Particularia transactionis</translation>
    </message>
    <message>
        <location line="+6"/>
        <source>This pane shows a detailed description of the transaction</source>
        <translation>Haec tabula monstrat descriptionem verbosam transactionis</translation>
    </message>
</context>
<context>
    <name>TransactionTableModel</name>
    <message>
        <location filename="../transactiontablemodel.cpp" line="+225"/>
        <source>Date</source>
        <translation>Dies</translation>
    </message>
    <message>
        <location line="+0"/>
        <source>Type</source>
        <translation>Typus</translation>
    </message>
    <message>
        <location line="+0"/>
        <source>Address</source>
        <translation>Inscriptio</translation>
    </message>
    <message>
        <location line="+0"/>
        <source>Amount</source>
        <translation>Quantitas</translation>
    </message>
    <message numerus="yes">
        <location line="+57"/>
        <source>Open for %n more block(s)</source>
        <translation><numerusform>Aperi pro %n plure frusto</numerusform><numerusform>Aperi pro %n pluribus frustis</numerusform></translation>
    </message>
    <message>
        <location line="+3"/>
        <source>Open until %1</source>
        <translation>Apertum donec %1</translation>
    </message>
    <message>
        <location line="+3"/>
        <source>Offline (%1 confirmations)</source>
        <translation>Non conectum (%1 confirmationes)</translation>
    </message>
    <message>
        <location line="+3"/>
        <source>Unconfirmed (%1 of %2 confirmations)</source>
        <translation>Non confirmatum (%1 de %2 confirmationibus)</translation>
    </message>
    <message>
        <location line="+3"/>
        <source>Confirmed (%1 confirmations)</source>
        <translation>Confirmatum (%1 confirmationes)</translation>
    </message>
    <message numerus="yes">
        <location line="+8"/>
        <source>Mined balance will be available when it matures in %n more block(s)</source>
        <translation><numerusform>Fossum pendendum utibile erit quando id maturum est post %n plus frustum</numerusform><numerusform>Fossum pendendum utibile erit quando id maturum est post %n pluria frusta</numerusform></translation>
    </message>
    <message>
        <location line="+5"/>
        <source>This block was not received by any other nodes and will probably not be accepted!</source>
        <translation>Hoc frustum non acceptum est ab ulla alia nodis et probabiliter non acceptum erit!</translation>
    </message>
    <message>
        <location line="+3"/>
        <source>Generated but not accepted</source>
        <translation>Generatum sed non acceptum</translation>
    </message>
    <message>
        <location line="+43"/>
        <source>Received with</source>
        <translation>Acceptum cum</translation>
    </message>
    <message>
        <location line="+2"/>
        <source>Received from</source>
        <translation>Acceptum ab</translation>
    </message>
    <message>
        <location line="+3"/>
        <source>Sent to</source>
        <translation>Missum ad</translation>
    </message>
    <message>
        <location line="+2"/>
        <source>Payment to yourself</source>
        <translation>Pensitatio ad te ipsum</translation>
    </message>
    <message>
        <location line="+2"/>
        <source>Mined</source>
        <translation>Fossa</translation>
    </message>
    <message>
        <location line="+38"/>
        <source>(n/a)</source>
        <translation>(n/a)</translation>
    </message>
    <message>
        <location line="+199"/>
        <source>Transaction status. Hover over this field to show number of confirmations.</source>
        <translation>Status transactionis.  Supervola cum mure ut monstretur numerus confirmationum.</translation>
    </message>
    <message>
        <location line="+2"/>
        <source>Date and time that the transaction was received.</source>
        <translation>Dies et tempus quando transactio accepta est.</translation>
    </message>
    <message>
        <location line="+2"/>
        <source>Type of transaction.</source>
        <translation>Typus transactionis.</translation>
    </message>
    <message>
        <location line="+2"/>
        <source>Destination address of transaction.</source>
        <translation>Inscriptio destinationis transactionis.</translation>
    </message>
    <message>
        <location line="+2"/>
        <source>Amount removed from or added to balance.</source>
        <translation>Quantitas remota ex pendendo aut addita ei.</translation>
    </message>
</context>
<context>
    <name>TransactionView</name>
    <message>
        <location filename="../transactionview.cpp" line="+52"/>
        <location line="+16"/>
        <source>All</source>
        <translation>Omne</translation>
    </message>
    <message>
        <location line="-15"/>
        <source>Today</source>
        <translation>Hodie</translation>
    </message>
    <message>
        <location line="+1"/>
        <source>This week</source>
        <translation>Hac hebdomade</translation>
    </message>
    <message>
        <location line="+1"/>
        <source>This month</source>
        <translation>Hoc mense</translation>
    </message>
    <message>
        <location line="+1"/>
        <source>Last month</source>
        <translation>Postremo mense</translation>
    </message>
    <message>
        <location line="+1"/>
        <source>This year</source>
        <translation>Hoc anno</translation>
    </message>
    <message>
        <location line="+1"/>
        <source>Range...</source>
        <translation>Intervallum...</translation>
    </message>
    <message>
        <location line="+11"/>
        <source>Received with</source>
        <translation>Acceptum cum</translation>
    </message>
    <message>
        <location line="+2"/>
        <source>Sent to</source>
        <translation>Missum ad</translation>
    </message>
    <message>
        <location line="+2"/>
        <source>To yourself</source>
        <translation>Ad te ipsum</translation>
    </message>
    <message>
        <location line="+1"/>
        <source>Mined</source>
        <translation>Fossa</translation>
    </message>
    <message>
        <location line="+1"/>
        <source>Other</source>
        <translation>Alia</translation>
    </message>
    <message>
        <location line="+7"/>
        <source>Enter address or label to search</source>
        <translation>Insere inscriptionem vel titulum ut quaeras</translation>
    </message>
    <message>
        <location line="+7"/>
        <source>Min amount</source>
        <translation>Quantitas minima</translation>
    </message>
    <message>
        <location line="+34"/>
        <source>Copy address</source>
        <translation>Copia inscriptionem</translation>
    </message>
    <message>
        <location line="+1"/>
        <source>Copy label</source>
        <translation>Copia titulum</translation>
    </message>
    <message>
        <location line="+1"/>
        <source>Copy amount</source>
        <translation>Copia quantitatem</translation>
    </message>
    <message>
        <location line="+1"/>
        <source>Copy transaction ID</source>
        <translation>Copia transactionis ID</translation>
    </message>
    <message>
        <location line="+1"/>
        <source>Edit label</source>
        <translation>Muta titulum</translation>
    </message>
    <message>
        <location line="+1"/>
        <source>Show transaction details</source>
        <translation>Monstra particularia transactionis</translation>
    </message>
    <message>
        <location line="+139"/>
        <source>Export Transaction Data</source>
        <translation>Exporta Data Transactionum</translation>
    </message>
    <message>
        <location line="+1"/>
        <source>Comma separated file (*.csv)</source>
        <translation>Comma Separata Plica (*.csv)</translation>
    </message>
    <message>
        <location line="+8"/>
        <source>Confirmed</source>
        <translation>Confirmatum</translation>
    </message>
    <message>
        <location line="+1"/>
        <source>Date</source>
        <translation>Dies</translation>
    </message>
    <message>
        <location line="+1"/>
        <source>Type</source>
        <translation>Typus</translation>
    </message>
    <message>
        <location line="+1"/>
        <source>Label</source>
        <translation>Titulus</translation>
    </message>
    <message>
        <location line="+1"/>
        <source>Address</source>
        <translation>Inscriptio</translation>
    </message>
    <message>
        <location line="+1"/>
        <source>Amount</source>
        <translation>Quantitas</translation>
    </message>
    <message>
        <location line="+1"/>
        <source>ID</source>
        <translation>ID</translation>
    </message>
    <message>
        <location line="+4"/>
        <source>Error exporting</source>
        <translation>Error exportandi</translation>
    </message>
    <message>
        <location line="+0"/>
        <source>Could not write to file %1.</source>
        <translation>Non potuisse scribere ad plicam %1.</translation>
    </message>
    <message>
        <location line="+100"/>
        <source>Range:</source>
        <translation>Intervallum:</translation>
    </message>
    <message>
        <location line="+8"/>
        <source>to</source>
        <translation>ad</translation>
    </message>
</context>
<context>
    <name>WalletModel</name>
    <message>
        <location filename="../walletmodel.cpp" line="+193"/>
        <source>Send Coins</source>
        <translation>Mitte Nummos</translation>
    </message>
</context>
<context>
    <name>WalletView</name>
    <message>
        <location filename="../walletview.cpp" line="+42"/>
        <source>&amp;Export</source>
        <translation>&amp;Exporta</translation>
    </message>
    <message>
        <location line="+1"/>
        <source>Export the data in the current tab to a file</source>
        <translation>Exporta data in hac tabella in plicam</translation>
    </message>
    <message>
        <location line="+193"/>
        <source>Backup Wallet</source>
        <translation>Conserva cassidile</translation>
    </message>
    <message>
        <location line="+0"/>
        <source>Wallet Data (*.dat)</source>
        <translation>Data cassidilis (*.dat)</translation>
    </message>
    <message>
        <location line="+3"/>
        <source>Backup Failed</source>
        <translation>Conservare abortum est.</translation>
    </message>
    <message>
        <location line="+0"/>
        <source>There was an error trying to save the wallet data to the new location.</source>
        <translation>Error erat conante salvare data cassidilis ad novum locum.</translation>
    </message>
    <message>
        <location line="+4"/>
        <source>Backup Successful</source>
        <translation>Successum in conservando</translation>
    </message>
    <message>
        <location line="+0"/>
        <source>The wallet data was successfully saved to the new location.</source>
        <translation>Successum in salvando data cassidilis in novum locum.</translation>
    </message>
</context>
<context>
    <name>bitcoin-core</name>
    <message>
        <location filename="../bitcoinstrings.cpp" line="+94"/>
        <source>Peercoin version</source>
        <translation>Versio de Peercoin</translation>
    </message>
    <message>
        <location line="+102"/>
        <source>Usage:</source>
        <translation>Usus:</translation>
    </message>
    <message>
        <location line="-29"/>
        <source>Send command to -server or peercoind</source>
        <translation>Mitte mandatum ad -server vel peercoind</translation>
    </message>
    <message>
        <location line="-23"/>
        <source>List commands</source>
        <translation>Enumera mandata</translation>
    </message>
    <message>
        <location line="-12"/>
        <source>Get help for a command</source>
        <translation>Accipe auxilium pro mandato</translation>
    </message>
    <message>
        <location line="+24"/>
        <source>Options:</source>
        <translation>Optiones:</translation>
    </message>
    <message>
        <location line="+24"/>
        <source>Specify configuration file (default: peercoin.conf)</source>
        <translation>Specifica configurationis plicam (praedefinitum: peercoin.conf)</translation>
    </message>
    <message>
        <location line="+3"/>
        <source>Specify pid file (default: peercoind.pid)</source>
        <translation>Specifica pid plicam (praedefinitum: peercoin.pid)</translation>
    </message>
    <message>
        <location line="-1"/>
        <source>Specify data directory</source>
        <translation>Specifica indicem datorum</translation>
    </message>
    <message>
        <location line="-9"/>
        <source>Set database cache size in megabytes (default: 25)</source>
        <translation>Constitue magnitudinem databasis cache in megabytes (praedefinitum: 25)</translation>
    </message>
    <message>
        <location line="-28"/>
        <source>Listen for connections on &lt;port&gt; (default: 8333 or testnet: 18333)</source>
        <translation>Ausculta pro conexionibus in &lt;porta&gt; (praedefinitum: 8333 vel testnet: 18333)</translation>
    </message>
    <message>
        <location line="+5"/>
        <source>Maintain at most &lt;n&gt; connections to peers (default: 125)</source>
        <translation>Manutene non plures quam &lt;n&gt; conexiones ad paria (praedefinitum: 125)</translation>
    </message>
    <message>
        <location line="-48"/>
        <source>Connect to a node to retrieve peer addresses, and disconnect</source>
        <translation>Conecta ad nodum acceptare inscriptiones parium, et disconecte</translation>
    </message>
    <message>
        <location line="+82"/>
        <source>Specify your own public address</source>
        <translation>Specifica tuam propriam publicam inscriptionem</translation>
    </message>
    <message>
        <location line="+3"/>
        <source>Threshold for disconnecting misbehaving peers (default: 100)</source>
        <translation>Limen pro disconectendo paria improba (praedefinitum: 100)</translation>
    </message>
    <message>
        <location line="-134"/>
        <source>Number of seconds to keep misbehaving peers from reconnecting (default: 86400)</source>
        <translation>Numerum secundorum prohibere ne paria improba reconectant (praedefinitum: 86400)</translation>
    </message>
    <message>
        <location line="-29"/>
        <source>An error occurred while setting up the RPC port %u for listening on IPv4: %s</source>
        <translation>Error erat dum initians portam RPC %u pro auscultando in IPv4: %s</translation>
    </message>
    <message>
        <location line="+27"/>
        <source>Listen for JSON-RPC connections on &lt;port&gt; (default: 8332 or testnet: 18332)</source>
        <translation>Ausculta pro conexionibus JSON-RPC in &lt;porta&gt; (praedefinitum: 8332 vel testnet: 18332)</translation>
    </message>
    <message>
        <location line="+37"/>
        <source>Accept command line and JSON-RPC commands</source>
        <translation>Accipe terminalis et JSON-RPC mandata.</translation>
    </message>
    <message>
        <location line="+76"/>
        <source>Run in the background as a daemon and accept commands</source>
        <translation>Operare infere sicut daemon et mandata accipe</translation>
    </message>
    <message>
        <location line="+37"/>
        <source>Use the test network</source>
        <translation>Utere rete experimentale</translation>
    </message>
    <message>
        <location line="-112"/>
        <source>Accept connections from outside (default: 1 if no -proxy or -connect)</source>
        <translation>Accipe conexiones externas (praedefinitum: 1 nisi -proxy neque -connect)</translation>
    </message>
    <message>
        <location line="-80"/>
        <source>%s, you must set a rpcpassword in the configuration file:
%s
It is recommended you use the following random password:
rpcuser=peercoinrpc
rpcpassword=%s
(you do not need to remember this password)
The username and password MUST NOT be the same.
If the file does not exist, create it with owner-readable-only file permissions.
It is also recommended to set alertnotify so you are notified of problems;
for example: alertnotify=echo %%s | mail -s &quot;Peercoin Alert&quot; admin@foo.com
</source>
        <translation>%s, necesse est te rpcpassword constituere in plica configurationis:
%s
Hortatur te hanc fortuitam tesseram uti:
rpcuser=peercoinrpc
rpcpassword=%s
(non est necesse te hanc tesseram meminisse)
Nomen usoris et tessera eadem esse NON POSSUNT.
Si plica non existit, eam crea cum permissionibus ut eius dominus tantum sinitur id legere.
Quoque hortatur alertnotify constituere ut tu notificetur de problematibus;
exempli gratia: alertnotify=echo %%s | mail -s &quot;Peercoin Notificatio&quot; admin@foo.com
</translation>
    </message>
    <message>
        <location line="+17"/>
        <source>An error occurred while setting up the RPC port %u for listening on IPv6, falling back to IPv4: %s</source>
        <translation>Error erat dum initians portam RPC %u pro auscultando in IPv6, labens retrorsum ad IPv4: %s</translation>
    </message>
    <message>
        <location line="+3"/>
        <source>Bind to given address and always listen on it. Use [host]:port notation for IPv6</source>
        <translation>Conglutina ad inscriptionem datam et semper in eam ausculta.  Utere [moderatrum]:porta notationem pro IPv6</translation>
    </message>
    <message>
        <location line="+3"/>
        <source>Cannot obtain a lock on data directory %s. Peercoin is probably already running.</source>
        <translation>Non posse serare datorum indicem %s.  Peercoin probabiliter iam operatur.</translation>
    </message>
    <message>
        <location line="+3"/>
        <source>Error: The transaction was rejected! This might happen if some of the coins in your wallet were already spent, such as if you used a copy of wallet.dat and coins were spent in the copy but not marked as spent here.</source>
        <translation>Error: Transactio eiecta est! Hoc possit accidere si alii nummorum in cassidili tuo iam soluti sint, ut si usus es exemplar de wallet.dat et nummi soluti sunt in exemplari sed non hic notati ut soluti.</translation>
    </message>
    <message>
        <location line="+4"/>
        <source>Error: This transaction requires a transaction fee of at least %s because of its amount, complexity, or use of recently received funds!</source>
        <translation>Error: Huic transactioni necesse est merces saltem %s propter eius magnitudinem, complexitatem, vel usum recentum acceptorum nummorum!</translation>
    </message>
    <message>
        <location line="+3"/>
        <source>Execute command when a relevant alert is received (%s in cmd is replaced by message)</source>
        <translation>Facere mandatum quotiescumque notificatio affinis accipitur (%s in mandato mutatur in nuntium) </translation>
    </message>
    <message>
        <location line="+3"/>
        <source>Execute command when a wallet transaction changes (%s in cmd is replaced by TxID)</source>
        <translation>Facere mandatum quotiescumque cassidilis transactio mutet (%s in mandato sbstituitur ab TxID)</translation>
    </message>
    <message>
        <location line="+11"/>
        <source>Set maximum size of high-priority/low-fee transactions in bytes (default: 27000)</source>
        <translation>Constitue magnitudinem maximam transactionum magnae-prioritatis/parvae-mercedis in octetis/bytes (praedefinitum: 27000)</translation>
    </message>
    <message>
        <location line="+6"/>
        <source>This is a pre-release test build - use at your own risk - do not use for mining or merchant applications</source>
        <translation>Hoc est prae-dimittum experimentala aedes - utere eo periculo tuo proprio - nolite utere fodendo vel applicationibus mercatoriis</translation>
    </message>
    <message>
        <location line="+5"/>
        <source>Warning: -paytxfee is set very high! This is the transaction fee you will pay if you send a transaction.</source>
        <translation>Monitio: -paytxfee constitutum valde magnum!  Hoc est merces transactionis solves si mittis transactionem.</translation>
    </message>
    <message>
        <location line="+3"/>
        <source>Warning: Displayed transactions may not be correct! You may need to upgrade, or other nodes may need to upgrade.</source>
        <translation>Monitio: Monstratae transactiones fortasse non recta sint! Forte oportet tibi progredere, an aliis nodis progredere.</translation>
    </message>
    <message>
        <location line="+3"/>
        <source>Warning: Please check that your computer&apos;s date and time are correct! If your clock is wrong Peercoin will not work properly.</source>
        <translation>Monitio: Sodes cura ut dies tempusque computatri tui recti sunt!  Si horologium tuum pravum est, Peercoin non proprie fungetur.</translation>
    </message>
    <message>
        <location line="+3"/>
        <source>Warning: error reading wallet.dat! All keys read correctly, but transaction data or address book entries might be missing or incorrect.</source>
        <translation>Monitio: error legendo wallet.dat!  Omnes claves recte lectae, sed data transactionum vel libri inscriptionum fortasse desint vel prava sint.</translation>
    </message>
    <message>
        <location line="+3"/>
        <source>Warning: wallet.dat corrupt, data salvaged! Original wallet.dat saved as wallet.{timestamp}.bak in %s; if your balance or transactions are incorrect you should restore from a backup.</source>
        <translation>Monitio: wallet.data corrupta, data salvata!  Originalis wallet.dat salvata ut wallet.{timestamp}.bak in %s; si pendendum tuum vel transactiones pravae sunt, oportet ab conservato restituere.</translation>
    </message>
    <message>
        <location line="+14"/>
        <source>Attempt to recover private keys from a corrupt wallet.dat</source>
        <translation>Conare recipere claves privatas de corrupto wallet.dat</translation>
    </message>
    <message>
        <location line="+2"/>
        <source>Block creation options:</source>
        <translation>Optiones creandi frustorum:</translation>
    </message>
    <message>
        <location line="+5"/>
        <source>Connect only to the specified node(s)</source>
        <translation>Conecte sole ad nodos specificatos (vel nodum specificatum)</translation>
    </message>
    <message>
        <location line="+3"/>
        <source>Corrupted block database detected</source>
        <translation>Corruptum databasum frustorum invenitur</translation>
    </message>
    <message>
        <location line="+1"/>
        <source>Discover own IP address (default: 1 when listening and no -externalip)</source>
        <translation>Discooperi propriam inscriptionem IP (praedefinitum: 1 quando auscultans et nullum -externalip)</translation>
    </message>
    <message>
        <location line="+1"/>
        <source>Do you want to rebuild the block database now?</source>
        <translation>Visne reficere databasum frustorum iam?</translation>
    </message>
    <message>
        <location line="+2"/>
        <source>Error initializing block database</source>
        <translation>Error initiando databasem frustorum</translation>
    </message>
    <message>
        <location line="+1"/>
        <source>Error initializing wallet database environment %s!</source>
        <translation>Error initiando systematem databasi cassidilis %s!</translation>
    </message>
    <message>
        <location line="+1"/>
        <source>Error loading block database</source>
        <translation>Error legendo frustorum databasem</translation>
    </message>
    <message>
        <location line="+4"/>
        <source>Error opening block database</source>
        <translation>Error aperiendo databasum frustorum</translation>
    </message>
    <message>
        <location line="+2"/>
        <source>Error: Disk space is low!</source>
        <translation>Error: Inopia spatii disci!</translation>
    </message>
    <message>
        <location line="+1"/>
        <source>Error: Wallet locked, unable to create transaction!</source>
        <translation>Error: Cassidile seratum, non posse transactionem creare!</translation>
    </message>
    <message>
        <location line="+1"/>
        <source>Error: system error: </source>
        <translation>Error: systematis error:</translation>
    </message>
    <message>
        <location line="+1"/>
        <source>Failed to listen on any port. Use -listen=0 if you want this.</source>
        <translation>Non potuisse auscultare in ulla porta.  Utere -listen=0 si hoc vis.</translation>
    </message>
    <message>
        <location line="+1"/>
        <source>Failed to read block info</source>
        <translation>Non potuisse informationem frusti legere </translation>
    </message>
    <message>
        <location line="+1"/>
        <source>Failed to read block</source>
        <translation>Non potuisse frustum legere</translation>
    </message>
    <message>
        <location line="+1"/>
        <source>Failed to sync block index</source>
        <translation>Synchronizare indicem frustorum abortum est</translation>
    </message>
    <message>
        <location line="+1"/>
        <source>Failed to write block index</source>
        <translation>Scribere indicem frustorum abortum est</translation>
    </message>
    <message>
        <location line="+1"/>
        <source>Failed to write block info</source>
        <translation>Scribere informationem abortum est</translation>
    </message>
    <message>
        <location line="+1"/>
        <source>Failed to write block</source>
        <translation>Scribere frustum abortum est</translation>
    </message>
    <message>
        <location line="+1"/>
        <source>Failed to write file info</source>
        <translation>Scribere informationem plicae abortum est</translation>
    </message>
    <message>
        <location line="+1"/>
        <source>Failed to write to coin database</source>
        <translation>Scribere databasem nummorum abortum est</translation>
    </message>
    <message>
        <location line="+1"/>
        <source>Failed to write transaction index</source>
        <translation>Scribere indicem transactionum abortum est</translation>
    </message>
    <message>
        <location line="+1"/>
        <source>Failed to write undo data</source>
        <translation>Scribere data pro cancellando mutationes abortum est</translation>
    </message>
    <message>
        <location line="+2"/>
        <source>Find peers using DNS lookup (default: 1 unless -connect)</source>
        <translation>Inveni paria utendo DNS quaerendo (praedefinitum: 1 nisi -connect)</translation>
    </message>
    <message>
        <location line="+1"/>
        <source>Generate coins (default: 0)</source>
        <translation>Genera nummos (praedefinitum: 0)</translation>
    </message>
    <message>
        <location line="+2"/>
        <source>How many blocks to check at startup (default: 288, 0 = all)</source>
        <translation>Quot frusta proba ad initium (praedefinitum: 288, 0 = omnia)</translation>
    </message>
    <message>
        <location line="+1"/>
        <source>How thorough the block verification is (0-4, default: 3)</source>
        <translation>Quam perfecta frustorum verificatio est (0-4, praedefinitum: 3)</translation>
    </message>
    <message>
        <location line="+19"/>
        <source>Not enough file descriptors available.</source>
        <translation>Inopia descriptorum plicarum.</translation>
    </message>
    <message>
        <location line="+8"/>
        <source>Rebuild block chain index from current blk000??.dat files</source>
        <translation>Restituere indicem catenae frustorum ex activis plicis blk000??.dat</translation>
    </message>
    <message>
        <location line="+16"/>
        <source>Set the number of threads to service RPC calls (default: 4)</source>
        <translation>Constitue numerum filorum ad tractandum RPC postulationes (praedefinitum: 4)</translation>
    </message>
    <message>
        <location line="+26"/>
        <source>Verifying blocks...</source>
        <translation>Verificante frusta...</translation>
    </message>
    <message>
        <location line="+1"/>
        <source>Verifying wallet...</source>
        <translation>Verificante cassidilem...</translation>
    </message>
    <message>
        <location line="-69"/>
        <source>Imports blocks from external blk000??.dat file</source>
        <translation>Importat frusta ab externa plica blk000??.dat</translation>
    </message>
    <message>
        <location line="-76"/>
        <source>Set the number of script verification threads (up to 16, 0 = auto, &lt;0 = leave that many cores free, default: 0)</source>
        <translation>Constitue numerum filorum verificationis scriptorum (Maximum 16, 0 = auto, &lt;0 = tot corda libera erunt, praedefinitum: 0)</translation>
    </message>
    <message>
        <location line="+77"/>
        <source>Information</source>
        <translation>Informatio</translation>
    </message>
    <message>
        <location line="+3"/>
        <source>Invalid -tor address: &apos;%s&apos;</source>
        <translation>Inscriptio -tor non valida: &apos;%s&apos;</translation>
    </message>
    <message>
        <location line="+1"/>
        <source>Invalid amount for -minrelaytxfee=&lt;amount&gt;: &apos;%s&apos;</source>
        <translation>Quantitas non valida pro -minrelaytxfee=&lt;amount&gt;: &apos;%s&apos;</translation>
    </message>
    <message>
        <location line="+1"/>
        <source>Invalid amount for -mintxfee=&lt;amount&gt;: &apos;%s&apos;</source>
        <translation>Quantitas non valida pro -mintxfee=&lt;amount&gt;: &apos;%s&apos;</translation>
    </message>
    <message>
        <location line="+8"/>
        <source>Maintain a full transaction index (default: 0)</source>
        <translation>Manutene completam indicem transactionum (praedefinitum: 0)</translation>
    </message>
    <message>
        <location line="+2"/>
        <source>Maximum per-connection receive buffer, &lt;n&gt;*1000 bytes (default: 5000)</source>
        <translation>Maxima magnitudo memoriae pro datis accipendis singulis conexionibus, &lt;n&gt;*1000 octetis/bytes (praedefinitum: 5000)</translation>
    </message>
    <message>
        <location line="+1"/>
        <source>Maximum per-connection send buffer, &lt;n&gt;*1000 bytes (default: 1000)</source>
        <translation>Maxima magnitudo memoriae pro datis mittendis singulis conexionibus, &lt;n&gt;*1000 octetis/bytes (praedefinitum: 1000)</translation>
    </message>
    <message>
        <location line="+2"/>
        <source>Only accept block chain matching built-in checkpoints (default: 1)</source>
        <translation>Tantum accipe catenam frustorum convenientem internis lapidibus (praedefinitum: 1)</translation>
    </message>
    <message>
        <location line="+1"/>
        <source>Only connect to nodes in network &lt;net&gt; (IPv4, IPv6 or Tor)</source>
        <translation>Tantum conecte ad nodos in rete &lt;net&gt; (IPv4, IPv6 aut Tor)</translation>
    </message>
    <message>
        <location line="+2"/>
        <source>Output extra debugging information. Implies all other -debug* options</source>
        <translation>Exscribe additiciam informationem pro debug.  Implicat omnes alias optiones -debug*</translation>
    </message>
    <message>
        <location line="+1"/>
        <source>Output extra network debugging information</source>
        <translation>Exscribe additiciam informationem pro retis debug.</translation>
    </message>
    <message>
        <location line="+2"/>
        <source>Prepend debug output with timestamp</source>
        <translation>Antepone pittacium temporis ante exscriptum de debug </translation>
    </message>
    <message>
        <location line="+5"/>
        <source>SSL options: (see the Bitcoin Wiki for SSL setup instructions)</source>
        <translation>Optiones SSL: (vide vici de Peercoin pro instructionibus SSL configurationis)</translation>
    </message>
    <message>
        <location line="+1"/>
        <source>Select the version of socks proxy to use (4-5, default: 5)</source>
        <translation>Selige versionem socks vicarii utendam (4-5, praedefinitum: 5)</translation>
    </message>
    <message>
        <location line="+3"/>
        <source>Send trace/debug info to console instead of debug.log file</source>
        <translation>Mitte informationem vestigii/debug ad terminale potius quam plicam debug.log</translation>
    </message>
    <message>
        <location line="+1"/>
        <source>Send trace/debug info to debugger</source>
        <translation>Mitte informationem vestigii/debug ad debugger</translation>
    </message>
    <message>
        <location line="+5"/>
        <source>Set maximum block size in bytes (default: 250000)</source>
        <translation>Constitue maximam magnitudinem frusti in octetis/bytes (praedefinitum: 250000)</translation>
    </message>
    <message>
        <location line="+1"/>
        <source>Set minimum block size in bytes (default: 0)</source>
        <translation>Constitue minimam magnitudinem frusti in octetis/bytes (praedefinitum: 0)</translation>
    </message>
    <message>
        <location line="+2"/>
        <source>Shrink debug.log file on client startup (default: 1 when no -debug)</source>
        <translation>Diminue plicam debug.log ad initium clientis (praedefinitum: 1 nisi -debug)</translation>
    </message>
    <message>
        <location line="+1"/>
        <source>Signing transaction failed</source>
        <translation>Signandum transactionis abortum est</translation>
    </message>
    <message>
        <location line="+2"/>
        <source>Specify connection timeout in milliseconds (default: 5000)</source>
        <translation>Specifica tempumfati conexionis in millisecundis (praedefinitum: 5000)</translation>
    </message>
    <message>
        <location line="+4"/>
        <source>System error: </source>
        <translation>Systematis error:</translation>
    </message>
    <message>
        <location line="+4"/>
        <source>Transaction amount too small</source>
        <translation>Magnitudo transactionis nimis parva</translation>
    </message>
    <message>
        <location line="+1"/>
        <source>Transaction amounts must be positive</source>
        <translation>Necesse est magnitudines transactionum positivas esse.</translation>
    </message>
    <message>
        <location line="+1"/>
        <source>Transaction too large</source>
        <translation>Transactio nimis magna</translation>
    </message>
    <message>
        <location line="+7"/>
        <source>Use UPnP to map the listening port (default: 0)</source>
        <translation>Utere UPnP designare portam auscultandi (praedefinitum: 0)</translation>
    </message>
    <message>
        <location line="+1"/>
        <source>Use UPnP to map the listening port (default: 1 when listening)</source>
        <translation>Utere UPnP designare portam auscultandi (praedefinitum: 1 quando auscultans)</translation>
    </message>
    <message>
        <location line="+1"/>
        <source>Use proxy to reach tor hidden services (default: same as -proxy)</source>
        <translation>Utere vicarium ut extendas ad tor servitia occulta (praedefinitum: idem ut -proxy)</translation>
    </message>
    <message>
        <location line="+2"/>
        <source>Username for JSON-RPC connections</source>
        <translation>Nomen utentis pro conexionibus JSON-RPC</translation>
    </message>
    <message>
        <location line="+4"/>
        <source>Warning</source>
        <translation>Monitio</translation>
    </message>
    <message>
        <location line="+1"/>
        <source>Warning: This version is obsolete, upgrade required!</source>
        <translation>Monitio: Haec versio obsoleta est, progressio postulata!</translation>
    </message>
    <message>
        <location line="+1"/>
        <source>You need to rebuild the databases using -reindex to change -txindex</source>
        <translation>Oportet recreare databases utendo -reindex ut mutes -txindex</translation>
    </message>
    <message>
        <location line="+1"/>
        <source>wallet.dat corrupt, salvage failed</source>
        <translation>wallet.dat corrupta, salvare abortum est</translation>
    </message>
    <message>
        <location line="-50"/>
        <source>Password for JSON-RPC connections</source>
        <translation>Tessera pro conexionibus JSON-RPC</translation>
    </message>
    <message>
        <location line="-67"/>
        <source>Allow JSON-RPC connections from specified IP address</source>
        <translation>Permitte conexionibus JSON-RPC ex inscriptione specificata</translation>
    </message>
    <message>
        <location line="+76"/>
        <source>Send commands to node running on &lt;ip&gt; (default: 127.0.0.1)</source>
        <translation>Mitte mandata nodo operanti in &lt;ip&gt; (praedefinitum: 127.0.0.1)</translation>
    </message>
    <message>
        <location line="-120"/>
        <source>Execute command when the best block changes (%s in cmd is replaced by block hash)</source>
        <translation>Pelle mandatum quando optissimum frustum mutat (%s in mandato substituitur ab hash frusti)</translation>
    </message>
    <message>
        <location line="+147"/>
        <source>Upgrade wallet to latest format</source>
        <translation>Progredere cassidile ad formam recentissimam</translation>
    </message>
    <message>
        <location line="-21"/>
        <source>Set key pool size to &lt;n&gt; (default: 100)</source>
        <translation>Constitue magnitudinem stagni clavium ad &lt;n&gt; (praedefinitum: 100)</translation>
    </message>
    <message>
        <location line="-12"/>
        <source>Rescan the block chain for missing wallet transactions</source>
        <translation>Iterum perlege catenam frustorum propter absentes cassidilis transactiones</translation>
    </message>
    <message>
        <location line="+35"/>
        <source>Use OpenSSL (https) for JSON-RPC connections</source>
        <translation>Utere OpenSSL (https) pro conexionibus JSON-RPC</translation>
    </message>
    <message>
        <location line="-26"/>
        <source>Server certificate file (default: server.cert)</source>
        <translation>Plica certificationis daemonis moderantis (praedefinitum: server.cert)</translation>
    </message>
    <message>
        <location line="+1"/>
        <source>Server private key (default: server.pem)</source>
        <translation>Clavis privata daemonis moderans (praedefinitum: server.pem)</translation>
    </message>
    <message>
        <location line="-151"/>
        <source>Acceptable ciphers (default: TLSv1+HIGH:!SSLv2:!aNULL:!eNULL:!AH:!3DES:@STRENGTH)</source>
        <translation>Acceptabiles cifrae (praedefinitum: TLSv1+HIGH:!SSLv2:!aNULL:!eNULL:!AH:!3DES:@STRENGTH)</translation>
    </message>
    <message>
        <location line="+165"/>
        <source>This help message</source>
        <translation>Hic nuntius auxilii</translation>
    </message>
    <message>
        <location line="+6"/>
        <source>Unable to bind to %s on this computer (bind returned error %d, %s)</source>
        <translation>Non posse conglutinare ad %s in hoc computatro (conglutinare redidit errorem %d, %s)</translation>
    </message>
    <message>
        <location line="-91"/>
        <source>Connect through socks proxy</source>
        <translation>Conecte per socks vicarium</translation>
    </message>
    <message>
        <location line="-10"/>
        <source>Allow DNS lookups for -addnode, -seednode and -connect</source>
        <translation>Permitte quaerenda DNS pro -addnode, -seednode, et -connect</translation>
    </message>
    <message>
        <location line="+55"/>
        <source>Loading addresses...</source>
        <translation>Legens inscriptiones...</translation>
    </message>
    <message>
        <location line="-35"/>
        <source>Error loading wallet.dat: Wallet corrupted</source>
        <translation>Error legendi wallet.dat: Cassidile corruptum</translation>
    </message>
    <message>
        <location line="+1"/>
        <source>Error loading wallet.dat: Wallet requires newer version of Peercoin</source>
        <translation>Error legendi wallet.dat: Cassidili necesse est recentior versio Peercoin</translation>
    </message>
    <message>
        <location line="+93"/>
        <source>Wallet needed to be rewritten: restart Peercoin to complete</source>
        <translation>Cassidili necesse erat rescribi: Repelle Peercoin ut compleas</translation>
    </message>
    <message>
        <location line="-95"/>
        <source>Error loading wallet.dat</source>
        <translation>Error legendi wallet.dat</translation>
    </message>
    <message>
        <location line="+28"/>
        <source>Invalid -proxy address: &apos;%s&apos;</source>
        <translation>Inscriptio -proxy non valida: &apos;%s&apos;</translation>
    </message>
    <message>
        <location line="+56"/>
        <source>Unknown network specified in -onlynet: &apos;%s&apos;</source>
        <translation>Ignotum rete specificatum in -onlynet: &apos;%s&apos;</translation>
    </message>
    <message>
        <location line="-1"/>
        <source>Unknown -socks proxy version requested: %i</source>
        <translation>Ignota -socks vicarii versio postulata: %i</translation>
    </message>
    <message>
        <location line="-96"/>
        <source>Cannot resolve -bind address: &apos;%s&apos;</source>
        <translation>Non posse resolvere -bind inscriptonem: &apos;%s&apos;</translation>
    </message>
    <message>
        <location line="+1"/>
        <source>Cannot resolve -externalip address: &apos;%s&apos;</source>
        <translation>Non posse resolvere -externalip inscriptionem: &apos;%s&apos;</translation>
    </message>
    <message>
        <location line="+44"/>
        <source>Invalid amount for -paytxfee=&lt;amount&gt;: &apos;%s&apos;</source>
        <translation>Quantitas non valida pro -paytxfee=&lt;quantitas&gt;: &apos;%s&apos;</translation>
    </message>
    <message>
        <location line="+1"/>
        <source>Invalid amount</source>
        <translation>Quantitas non valida</translation>
    </message>
    <message>
        <location line="-6"/>
        <source>Insufficient funds</source>
        <translation>Inopia nummorum</translation>
    </message>
    <message>
        <location line="+10"/>
        <source>Loading block index...</source>
        <translation>Legens indicem frustorum...</translation>
    </message>
    <message>
        <location line="-57"/>
        <source>Add a node to connect to and attempt to keep the connection open</source>
        <translation>Adice nodum cui conectere et conare sustinere conexionem apertam</translation>
    </message>
    <message>
        <location line="-25"/>
        <source>Unable to bind to %s on this computer. Peercoin is probably already running.</source>
        <translation>Non posse conglutinare ad %s in hoc cumputatro.  Peercoin probabiliter iam operatur.</translation>
    </message>
    <message>
        <location line="+64"/>
        <source>Fee per KB to add to transactions you send</source>
        <translation>Merces per KB addere ad transactiones tu mittas</translation>
    </message>
    <message>
        <location line="+19"/>
        <source>Loading wallet...</source>
        <translation>Legens cassidile...</translation>
    </message>
    <message>
        <location line="-52"/>
        <source>Cannot downgrade wallet</source>
        <translation>Non posse cassidile regredi</translation>
    </message>
    <message>
        <location line="+3"/>
        <source>Cannot write default address</source>
        <translation>Non posse scribere praedefinitam inscriptionem</translation>
    </message>
    <message>
        <location line="+64"/>
        <source>Rescanning...</source>
        <translation>Iterum perlegens...</translation>
    </message>
    <message>
        <location line="-57"/>
        <source>Done loading</source>
        <translation>Completo lengendi</translation>
    </message>
    <message>
        <location line="+82"/>
        <source>To use the %s option</source>
        <translation>Ut utaris optione %s</translation>
    </message>
    <message>
        <location line="-74"/>
=======
>>>>>>> dac5d68f
        <source>Error</source>
        <translation>Error</translation>
    </message>
</context>
</TS><|MERGE_RESOLUTION|>--- conflicted
+++ resolved
@@ -1,46 +1,4 @@
-<<<<<<< HEAD
-<?xml version="1.0" ?><!DOCTYPE TS><TS language="la" version="2.0">
-<defaultcodec>UTF-8</defaultcodec>
-<context>
-    <name>AboutDialog</name>
-    <message>
-        <location filename="../forms/aboutdialog.ui" line="+14"/>
-        <source>About Peercoin</source>
-        <translation>Informatio de Peercoin</translation>
-    </message>
-    <message>
-        <location line="+39"/>
-        <source>&lt;b&gt;Peercoin&lt;/b&gt; version</source>
-        <translation>&lt;b&gt;Peercoin&lt;/b&gt; versio</translation>
-    </message>
-    <message>
-        <location line="+57"/>
-        <source>
-This is experimental software.
-
-Distributed under the MIT/X11 software license, see the accompanying file COPYING or http://www.opensource.org/licenses/mit-license.php.
-
-This product includes software developed by the OpenSSL Project for use in the OpenSSL Toolkit (http://www.openssl.org/) and cryptographic software written by Eric Young (eay@cryptsoft.com) and UPnP software written by Thomas Bernard.</source>
-        <translation>Hoc est experimentale programma.
-
-Distributum sub MIT/X11 licentia programmatum, vide comitantem plicam COPYING vel http://www.opensource.org/licenses/mit-license.php.
-
-Hoc productum continet programmata composita ab OpenSSL Project pro utendo in OpenSSL Toolkit (http://www.openssl.org/) et programmata cifrarum scripta ab Eric Young (eay@cryptsoft.com) et UPnP programmata scripta ab Thomas Bernard.</translation>
-    </message>
-    <message>
-        <location filename="../aboutdialog.cpp" line="+14"/>
-        <source>Copyright</source>
-        <translation>Copyright</translation>
-    </message>
-    <message>
-        <location line="+0"/>
-        <source>The Peercoin developers</source>
-        <translation>Peercoin curatores</translation>
-    </message>
-</context>
-=======
 <TS language="la" version="2.1">
->>>>>>> dac5d68f
 <context>
     <name>AddressBookPage</name>
     <message>
@@ -52,2634 +10,902 @@
         <translation>Copia inscriptionem iam selectam in latibulum systematis</translation>
     </message>
     <message>
-<<<<<<< HEAD
-        <location line="-11"/>
-        <source>&amp;New Address</source>
-        <translation>&amp;Nova Inscriptio</translation>
-    </message>
-    <message>
-        <location filename="../addressbookpage.cpp" line="+63"/>
-        <source>These are your Peercoin addresses for receiving payments. You may want to give a different one to each sender so you can keep track of who is paying you.</source>
-        <translation>Haec sunt inscriptiones Peercoin tuae pro accipendo pensitationes.  Cupias variam ad quemque mittentem dare ut melius scias quem tibi pensare.</translation>
-    </message>
-    <message>
-        <location filename="../forms/addressbookpage.ui" line="+14"/>
-        <source>&amp;Copy Address</source>
+        <source>Delete the currently selected address from the list</source>
+        <translation>Dele active selectam inscriptionem ex enumeratione</translation>
+    </message>
+    <message>
+        <source>Export the data in the current tab to a file</source>
+        <translation>Exporta data in hac tabella in plicam</translation>
+    </message>
+    <message>
+        <source>&amp;Export</source>
+        <translation>&amp;Exporta</translation>
+    </message>
+    <message>
+        <source>&amp;Delete</source>
+        <translation>&amp;Dele</translation>
+    </message>
+    </context>
+<context>
+    <name>AddressTableModel</name>
+    </context>
+<context>
+    <name>AskPassphraseDialog</name>
+    <message>
+        <source>Passphrase Dialog</source>
+        <translation>Dialogus Tesserae</translation>
+    </message>
+    <message>
+        <source>Enter passphrase</source>
+        <translation>Insere tesseram</translation>
+    </message>
+    <message>
+        <source>New passphrase</source>
+        <translation>Nova tessera</translation>
+    </message>
+    <message>
+        <source>Repeat new passphrase</source>
+        <translation>Itera novam tesseram</translation>
+    </message>
+    </context>
+<context>
+    <name>BanTableModel</name>
+    </context>
+<context>
+    <name>BitcoinGUI</name>
+    <message>
+        <source>Sign &amp;message...</source>
+        <translation>Signa &amp;nuntium...</translation>
+    </message>
+    <message>
+        <source>Synchronizing with network...</source>
+        <translation>Synchronizans cum rete...</translation>
+    </message>
+    <message>
+        <source>&amp;Overview</source>
+        <translation>&amp;Summarium</translation>
+    </message>
+    <message>
+        <source>Show general overview of wallet</source>
+        <translation>Monstra generale summarium cassidilis</translation>
+    </message>
+    <message>
+        <source>&amp;Transactions</source>
+        <translation>&amp;Transactiones</translation>
+    </message>
+    <message>
+        <source>Browse transaction history</source>
+        <translation>Inspicio historiam transactionum</translation>
+    </message>
+    <message>
+        <source>E&amp;xit</source>
+        <translation>E&amp;xi</translation>
+    </message>
+    <message>
+        <source>Quit application</source>
+        <translation>Exi applicatione</translation>
+    </message>
+    <message>
+        <source>About &amp;Qt</source>
+        <translation>Informatio de &amp;Qt</translation>
+    </message>
+    <message>
+        <source>Show information about Qt</source>
+        <translation>Monstra informationem de Qt</translation>
+    </message>
+    <message>
+        <source>&amp;Options...</source>
+        <translation>&amp;Optiones</translation>
+    </message>
+    <message>
+        <source>&amp;Encrypt Wallet...</source>
+        <translation>&amp;Cifra Cassidile...</translation>
+    </message>
+    <message>
+        <source>&amp;Backup Wallet...</source>
+        <translation>&amp;Conserva Cassidile...</translation>
+    </message>
+    <message>
+        <source>&amp;Change Passphrase...</source>
+        <translation>&amp;Muta tesseram...</translation>
+    </message>
+    <message>
+        <source>Reindexing blocks on disk...</source>
+        <translation>Recreans indicem frustorum in disco...</translation>
+    </message>
+    <message>
+        <source>Send coins to a Bitcoin address</source>
+        <translation>Mitte nummos ad inscriptionem Bitcoin</translation>
+    </message>
+    <message>
+        <source>Backup wallet to another location</source>
+        <translation>Conserva cassidile in locum alium</translation>
+    </message>
+    <message>
+        <source>Change the passphrase used for wallet encryption</source>
+        <translation>Muta tesseram utam pro cassidilis cifrando</translation>
+    </message>
+    <message>
+        <source>&amp;Debug window</source>
+        <translation>Fenestra &amp;Debug</translation>
+    </message>
+    <message>
+        <source>Open debugging and diagnostic console</source>
+        <translation>Aperi terminalem debug et diagnosticalem</translation>
+    </message>
+    <message>
+        <source>&amp;Verify message...</source>
+        <translation>&amp;Verifica nuntium...</translation>
+    </message>
+    <message>
+        <source>Bitcoin</source>
+        <translation>Bitcoin</translation>
+    </message>
+    <message>
+        <source>Wallet</source>
+        <translation>Cassidile</translation>
+    </message>
+    <message>
+        <source>&amp;Send</source>
+        <translation>&amp;Mitte</translation>
+    </message>
+    <message>
+        <source>&amp;Receive</source>
+        <translation>&amp;Accipe</translation>
+    </message>
+    <message>
+        <source>&amp;Show / Hide</source>
+        <translation>&amp;Monstra/Occulta</translation>
+    </message>
+    <message>
+        <source>Show or hide the main Window</source>
+        <translation>Monstra vel occulta Fenestram principem</translation>
+    </message>
+    <message>
+        <source>Encrypt the private keys that belong to your wallet</source>
+        <translation>Cifra claves privatas quae cassidili tui sunt</translation>
+    </message>
+    <message>
+        <source>Sign messages with your Bitcoin addresses to prove you own them</source>
+        <translation>Signa nuntios cum tuis inscriptionibus Bitcoin ut demonstres te eas possidere</translation>
+    </message>
+    <message>
+        <source>Verify messages to ensure they were signed with specified Bitcoin addresses</source>
+        <translation>Verifica nuntios ut certus sis eos signatos esse cum specificatis inscriptionibus Bitcoin</translation>
+    </message>
+    <message>
+        <source>&amp;File</source>
+        <translation>&amp;Plica</translation>
+    </message>
+    <message>
+        <source>&amp;Settings</source>
+        <translation>&amp;Configuratio</translation>
+    </message>
+    <message>
+        <source>&amp;Help</source>
+        <translation>&amp;Auxilium</translation>
+    </message>
+    <message>
+        <source>Tabs toolbar</source>
+        <translation>Tabella instrumentorum "Tabs"</translation>
+    </message>
+    <message>
+        <source>&amp;Command-line options</source>
+        <translation>Optiones mandati initiantis</translation>
+    </message>
+    <message>
+        <source>%1 behind</source>
+        <translation>%1 post</translation>
+    </message>
+    <message>
+        <source>Last received block was generated %1 ago.</source>
+        <translation>Postremum acceptum frustum generatum est %1 abhinc.</translation>
+    </message>
+    <message>
+        <source>Transactions after this will not yet be visible.</source>
+        <translation>Transactiones post hoc nondum visibiles erunt.</translation>
+    </message>
+    <message>
+        <source>Error</source>
+        <translation>Error</translation>
+    </message>
+    <message>
+        <source>Warning</source>
+        <translation>Monitio</translation>
+    </message>
+    <message>
+        <source>Information</source>
+        <translation>Informatio</translation>
+    </message>
+    <message>
+        <source>Up to date</source>
+        <translation>Recentissimo</translation>
+    </message>
+    <message>
+        <source>Catching up...</source>
+        <translation>Persequens...</translation>
+    </message>
+    <message>
+        <source>Sent transaction</source>
+        <translation>Transactio missa</translation>
+    </message>
+    <message>
+        <source>Incoming transaction</source>
+        <translation>Transactio incipiens</translation>
+    </message>
+    <message>
+        <source>Wallet is &lt;b&gt;encrypted&lt;/b&gt; and currently &lt;b&gt;unlocked&lt;/b&gt;</source>
+        <translation>Cassidile &lt;b&gt;cifratum&lt;/b&gt; est et iam nunc &lt;b&gt;reseratum&lt;/b&gt;</translation>
+    </message>
+    <message>
+        <source>Wallet is &lt;b&gt;encrypted&lt;/b&gt; and currently &lt;b&gt;locked&lt;/b&gt;</source>
+        <translation>Cassidile &lt;b&gt;cifratum&lt;/b&gt; est et iam nunc &lt;b&gt;seratum&lt;/b&gt;</translation>
+    </message>
+    </context>
+<context>
+    <name>CoinControlDialog</name>
+    <message>
+        <source>Amount:</source>
+        <translation>Quantitas:</translation>
+    </message>
+    <message>
+        <source>Amount</source>
+        <translation>Quantitas</translation>
+    </message>
+    <message>
+        <source>Date</source>
+        <translation>Dies</translation>
+    </message>
+    <message>
+        <source>Confirmed</source>
+        <translation>Confirmatum</translation>
+    </message>
+    </context>
+<context>
+    <name>EditAddressDialog</name>
+    <message>
+        <source>Edit Address</source>
+        <translation>Muta Inscriptionem</translation>
+    </message>
+    <message>
+        <source>&amp;Label</source>
+        <translation>&amp;Titulus</translation>
+    </message>
+    <message>
+        <source>&amp;Address</source>
+        <translation>&amp;Inscriptio</translation>
+    </message>
+    </context>
+<context>
+    <name>FreespaceChecker</name>
+    </context>
+<context>
+    <name>HelpMessageDialog</name>
+    <message>
+        <source>version</source>
+        <translation>versio</translation>
+    </message>
+    <message>
+        <source>Command-line options</source>
+        <translation>Optiones mandati initiantis</translation>
+    </message>
+    <message>
+        <source>Usage:</source>
+        <translation>Usus:</translation>
+    </message>
+    <message>
+        <source>command-line options</source>
+        <translation>Optiones mandati intiantis</translation>
+    </message>
+    </context>
+<context>
+    <name>Intro</name>
+    <message>
+        <source>Bitcoin</source>
+        <translation>Bitcoin</translation>
+    </message>
+    <message>
+        <source>Error</source>
+        <translation>Error</translation>
+    </message>
+    </context>
+<context>
+    <name>ModalOverlay</name>
+    <message>
+        <source>Form</source>
+        <translation>Schema</translation>
+    </message>
+    <message>
+        <source>Last block time</source>
+        <translation>Hora postremi frusti</translation>
+    </message>
+    </context>
+<context>
+    <name>OpenURIDialog</name>
+    </context>
+<context>
+    <name>OptionsDialog</name>
+    <message>
+        <source>Options</source>
+        <translation>Optiones</translation>
+    </message>
+    <message>
+        <source>&amp;Main</source>
+        <translation>&amp;Princeps</translation>
+    </message>
+    <message>
+        <source>Reset all client options to default.</source>
+        <translation>Reconstitue omnes optiones clientis ad praedefinita.</translation>
+    </message>
+    <message>
+        <source>&amp;Reset Options</source>
+        <translation>&amp;Reconstitue Optiones</translation>
+    </message>
+    <message>
+        <source>&amp;Network</source>
+        <translation>&amp;Rete</translation>
+    </message>
+    <message>
+        <source>W&amp;allet</source>
+        <translation>Cassidile</translation>
+    </message>
+    <message>
+        <source>Automatically open the Bitcoin client port on the router. This only works when your router supports UPnP and it is enabled.</source>
+        <translation>Aperi per se portam clientis Bitcoin in itineratore.  Hoc tantum effectivum est si itineratrum tuum supportat UPnP et id activum est.</translation>
+    </message>
+    <message>
+        <source>Map port using &amp;UPnP</source>
+        <translation>Designa portam utendo &amp;UPnP</translation>
+    </message>
+    <message>
+        <source>Proxy &amp;IP:</source>
+        <translation>&amp;IP vicarii:</translation>
+    </message>
+    <message>
+        <source>&amp;Port:</source>
+        <translation>&amp;Porta:</translation>
+    </message>
+    <message>
+        <source>Port of the proxy (e.g. 9050)</source>
+        <translation>Porta vicarii (e.g. 9050)</translation>
+    </message>
+    <message>
+        <source>&amp;Window</source>
+        <translation>&amp;Fenestra</translation>
+    </message>
+    <message>
+        <source>Show only a tray icon after minimizing the window.</source>
+        <translation>Monstra tantum iconem in tabella systematis postquam fenestram minifactam est.</translation>
+    </message>
+    <message>
+        <source>&amp;Minimize to the tray instead of the taskbar</source>
+        <translation>&amp;Minifac in tabellam systematis potius quam applicationum</translation>
+    </message>
+    <message>
+        <source>M&amp;inimize on close</source>
+        <translation>M&amp;inifac ad claudendum</translation>
+    </message>
+    <message>
+        <source>&amp;Display</source>
+        <translation>&amp;UI</translation>
+    </message>
+    <message>
+        <source>User Interface &amp;language:</source>
+        <translation>&amp;Lingua monstranda utenti:</translation>
+    </message>
+    <message>
+        <source>&amp;Unit to show amounts in:</source>
+        <translation>&amp;Unita qua quantitates monstrare:</translation>
+    </message>
+    <message>
+        <source>Choose the default subdivision unit to show in the interface and when sending coins.</source>
+        <translation>Selige praedefinitam unitam subdivisionis monstrare in interfacie et quando nummos mittere</translation>
+    </message>
+    <message>
+        <source>&amp;OK</source>
+        <translation>&amp;OK</translation>
+    </message>
+    <message>
+        <source>&amp;Cancel</source>
+        <translation>&amp;Cancella</translation>
+    </message>
+    <message>
+        <source>default</source>
+        <translation>praedefinitum</translation>
+    </message>
+    <message>
+        <source>Confirm options reset</source>
+        <translation>Confirma optionum reconstituere</translation>
+    </message>
+    <message>
+        <source>Error</source>
+        <translation>Error</translation>
+    </message>
+    <message>
+        <source>The supplied proxy address is invalid.</source>
+        <translation>Inscriptio vicarii tradita non valida est.</translation>
+    </message>
+</context>
+<context>
+    <name>OverviewPage</name>
+    <message>
+        <source>Form</source>
+        <translation>Schema</translation>
+    </message>
+    <message>
+        <source>The displayed information may be out of date. Your wallet automatically synchronizes with the Bitcoin network after a connection is established, but this process has not completed yet.</source>
+        <translation>Monstrata informatio fortasse non recentissima est.  Tuum cassidile per se synchronizat cum rete Bitcoin postquam conexio constabilita est, sed hoc actio nondum perfecta est.</translation>
+    </message>
+    <message>
+        <source>Immature:</source>
+        <translation>Immatura:</translation>
+    </message>
+    <message>
+        <source>Mined balance that has not yet matured</source>
+        <translation>Fossum pendendum quod nondum maturum est</translation>
+    </message>
+    </context>
+<context>
+    <name>PaymentServer</name>
+    </context>
+<context>
+    <name>PeerTableModel</name>
+    </context>
+<context>
+    <name>QObject</name>
+    <message>
+        <source>Amount</source>
+        <translation>Quantitas</translation>
+    </message>
+    <message>
+        <source>N/A</source>
+        <translation>N/A</translation>
+    </message>
+    <message>
+        <source>unknown</source>
+        <translation>ignotum</translation>
+    </message>
+</context>
+<context>
+    <name>QObject::QObject</name>
+    </context>
+<context>
+    <name>QRImageWidget</name>
+    </context>
+<context>
+    <name>RPCConsole</name>
+    <message>
+        <source>N/A</source>
+        <translation>N/A</translation>
+    </message>
+    <message>
+        <source>Client version</source>
+        <translation>Versio clientis</translation>
+    </message>
+    <message>
+        <source>&amp;Information</source>
+        <translation>&amp;Informatio</translation>
+    </message>
+    <message>
+        <source>Debug window</source>
+        <translation>Fenestra Debug</translation>
+    </message>
+    <message>
+        <source>Startup time</source>
+        <translation>Tempus initiandi</translation>
+    </message>
+    <message>
+        <source>Network</source>
+        <translation>Rete</translation>
+    </message>
+    <message>
+        <source>Number of connections</source>
+        <translation>Numerus conexionum</translation>
+    </message>
+    <message>
+        <source>Block chain</source>
+        <translation>Catena frustorum</translation>
+    </message>
+    <message>
+        <source>Current number of blocks</source>
+        <translation>Numerus frustorum iam nunc</translation>
+    </message>
+    <message>
+        <source>Last block time</source>
+        <translation>Hora postremi frusti</translation>
+    </message>
+    <message>
+        <source>&amp;Open</source>
+        <translation>&amp;Aperi</translation>
+    </message>
+    <message>
+        <source>&amp;Console</source>
+        <translation>&amp;Terminale</translation>
+    </message>
+    <message>
+        <source>Debug log file</source>
+        <translation>Debug catalogi plica</translation>
+    </message>
+    <message>
+        <source>Clear console</source>
+        <translation>Vacuefac terminale</translation>
+    </message>
+    </context>
+<context>
+    <name>ReceiveCoinsDialog</name>
+    <message>
+        <source>&amp;Amount:</source>
+        <translation>Quantitas:</translation>
+    </message>
+    <message>
+        <source>&amp;Label:</source>
+        <translation>&amp;Titulus:</translation>
+    </message>
+    <message>
+        <source>&amp;Message:</source>
+        <translation>Nuntius:</translation>
+    </message>
+    </context>
+<context>
+    <name>ReceiveRequestDialog</name>
+    <message>
+        <source>Copy &amp;Address</source>
         <translation>&amp;Copia Inscriptionem</translation>
     </message>
-    <message>
-        <location line="+11"/>
-        <source>Show &amp;QR Code</source>
-        <translation>Monstra codicem &amp;QR</translation>
-    </message>
-    <message>
-        <location line="+11"/>
-        <source>Sign a message to prove you own a Peercoin address</source>
-        <translation>Signa nuntium ut demonstres inscriptionem Peercoin a te possessam esse</translation>
-    </message>
-    <message>
-        <location line="+3"/>
+    </context>
+<context>
+    <name>RecentRequestsTableModel</name>
+    </context>
+<context>
+    <name>SendCoinsDialog</name>
+    <message>
+        <source>Send Coins</source>
+        <translation>Mitte Nummos</translation>
+    </message>
+    <message>
+        <source>Insufficient funds!</source>
+        <translation>Inopia nummorum</translation>
+    </message>
+    <message>
+        <source>Amount:</source>
+        <translation>Quantitas:</translation>
+    </message>
+    <message>
+        <source>Transaction Fee:</source>
+        <translation>Transactionis merces:</translation>
+    </message>
+    <message>
+        <source>Send to multiple recipients at once</source>
+        <translation>Mitte pluribus accipientibus simul</translation>
+    </message>
+    <message>
+        <source>Add &amp;Recipient</source>
+        <translation>Adde &amp;Accipientem</translation>
+    </message>
+    <message>
+        <source>Clear &amp;All</source>
+        <translation>Vacuefac &amp;Omnia</translation>
+    </message>
+    <message>
+        <source>Balance:</source>
+        <translation>Pendendum:</translation>
+    </message>
+    <message>
+        <source>Confirm the send action</source>
+        <translation>Confirma actionem mittendi</translation>
+    </message>
+    <message>
+        <source>S&amp;end</source>
+        <translation>&amp;Mitte</translation>
+    </message>
+    </context>
+<context>
+    <name>SendCoinsEntry</name>
+    <message>
+        <source>A&amp;mount:</source>
+        <translation>&amp;Quantitas:</translation>
+    </message>
+    <message>
+        <source>Pay &amp;To:</source>
+        <translation>Pensa &amp;Ad:</translation>
+    </message>
+    <message>
+        <source>&amp;Label:</source>
+        <translation>&amp;Titulus:</translation>
+    </message>
+    <message>
+        <source>Alt+A</source>
+        <translation>Alt+A</translation>
+    </message>
+    <message>
+        <source>Paste address from clipboard</source>
+        <translation>Glutina inscriptionem ex latibulo</translation>
+    </message>
+    <message>
+        <source>Alt+P</source>
+        <translation>Alt+P</translation>
+    </message>
+    <message>
+        <source>Message:</source>
+        <translation>Nuntius:</translation>
+    </message>
+    <message>
+        <source>Pay To:</source>
+        <translation>Pensa Ad:</translation>
+    </message>
+    </context>
+<context>
+    <name>SendConfirmationDialog</name>
+    </context>
+<context>
+    <name>ShutdownWindow</name>
+    </context>
+<context>
+    <name>SignVerifyMessageDialog</name>
+    <message>
+        <source>Signatures - Sign / Verify a Message</source>
+        <translation>Signationes - Signa / Verifica nuntium</translation>
+    </message>
+    <message>
+        <source>&amp;Sign Message</source>
+        <translation>&amp;Signa Nuntium</translation>
+    </message>
+    <message>
+        <source>Alt+A</source>
+        <translation>Alt+A</translation>
+    </message>
+    <message>
+        <source>Paste address from clipboard</source>
+        <translation>Glutina inscriptionem ex latibulo</translation>
+    </message>
+    <message>
+        <source>Alt+P</source>
+        <translation>Alt+P</translation>
+    </message>
+    <message>
+        <source>Enter the message you want to sign here</source>
+        <translation>Insere hic nuntium quod vis signare</translation>
+    </message>
+    <message>
+        <source>Signature</source>
+        <translation>Signatio</translation>
+    </message>
+    <message>
+        <source>Copy the current signature to the system clipboard</source>
+        <translation>Copia signationem in latibulum systematis</translation>
+    </message>
+    <message>
+        <source>Sign the message to prove you own this Bitcoin address</source>
+        <translation>Signa nuntium ut demonstres hanc inscriptionem Bitcoin a te possessa esse</translation>
+    </message>
+    <message>
         <source>Sign &amp;Message</source>
         <translation>Signa &amp;Nuntium</translation>
     </message>
     <message>
-        <location line="+25"/>
-=======
->>>>>>> dac5d68f
-        <source>Delete the currently selected address from the list</source>
-        <translation>Dele active selectam inscriptionem ex enumeratione</translation>
-    </message>
-    <message>
-        <source>Export the data in the current tab to a file</source>
-        <translation>Exporta data in hac tabella in plicam</translation>
-    </message>
-    <message>
-        <source>&amp;Export</source>
-        <translation>&amp;Exporta</translation>
-    </message>
-    <message>
-<<<<<<< HEAD
-        <location line="-44"/>
-        <source>Verify a message to ensure it was signed with a specified Peercoin address</source>
-        <translation>Verifica nuntium ut cures signatum esse cum specificata inscriptione Peercoin</translation>
-    </message>
-    <message>
-        <location line="+3"/>
+        <source>Reset all sign message fields</source>
+        <translation>Reconstitue omnes campos signandi nuntii</translation>
+    </message>
+    <message>
+        <source>Clear &amp;All</source>
+        <translation>Vacuefac &amp;Omnia</translation>
+    </message>
+    <message>
         <source>&amp;Verify Message</source>
         <translation>&amp;Verifica Nuntium</translation>
     </message>
     <message>
-        <location line="+14"/>
-        <source>&amp;Delete</source>
-        <translation>&amp;Dele</translation>
-    </message>
-    <message>
-        <location filename="../addressbookpage.cpp" line="-5"/>
-        <source>These are your Peercoin addresses for sending payments. Always check the amount and the receiving address before sending coins.</source>
-        <translation>Hae sunt inscriptiones mittendi pensitationes.  Semper inspice quantitatem et inscriptionem accipiendi antequam nummos mittis.</translation>
-    </message>
-    <message>
-        <location line="+13"/>
-        <source>Copy &amp;Label</source>
-        <translation>Copia &amp;Titulum</translation>
-    </message>
-    <message>
-        <location line="+1"/>
-        <source>&amp;Edit</source>
-        <translation>&amp;Muta</translation>
-    </message>
-    <message>
-        <location line="+1"/>
-        <source>Send &amp;Coins</source>
-        <translation>Mitte &amp;Nummos</translation>
-    </message>
-    <message>
-        <location line="+260"/>
-        <source>Export Address Book Data</source>
-        <translation>Exporta Data Libri Inscriptionum</translation>
-    </message>
-    <message>
-        <location line="+1"/>
-        <source>Comma separated file (*.csv)</source>
-        <translation>Comma Separata Plica (*.csv)</translation>
-    </message>
-    <message>
-        <location line="+13"/>
-        <source>Error exporting</source>
-        <translation>Error exportandi</translation>
-    </message>
-    <message>
-        <location line="+0"/>
-        <source>Could not write to file %1.</source>
-        <translation>Non potuisse scribere in plicam %1.</translation>
-    </message>
-</context>
-=======
-        <source>&amp;Delete</source>
-        <translation>&amp;Dele</translation>
-    </message>
-    </context>
->>>>>>> dac5d68f
-<context>
-    <name>AddressTableModel</name>
-    </context>
-<context>
-    <name>AskPassphraseDialog</name>
-    <message>
-        <source>Passphrase Dialog</source>
-        <translation>Dialogus Tesserae</translation>
-    </message>
-    <message>
-        <source>Enter passphrase</source>
-        <translation>Insere tesseram</translation>
-    </message>
-    <message>
-        <source>New passphrase</source>
-        <translation>Nova tessera</translation>
-    </message>
-    <message>
-        <source>Repeat new passphrase</source>
-        <translation>Itera novam tesseram</translation>
-    </message>
-<<<<<<< HEAD
-    <message>
-        <location filename="../askpassphrasedialog.cpp" line="+33"/>
-        <source>Enter the new passphrase to the wallet.&lt;br/&gt;Please use a passphrase of &lt;b&gt;10 or more random characters&lt;/b&gt;, or &lt;b&gt;eight or more words&lt;/b&gt;.</source>
-        <translation>Insero novam tesseram cassidili.&lt;br/&gt;Sodes tessera &lt;b&gt;10 pluriumve fortuitarum litterarum&lt;/b&gt; utere aut &lt;b&gt;octo pluriumve verborum&lt;/b&gt;.</translation>
-    </message>
-    <message>
-        <location line="+1"/>
-        <source>Encrypt wallet</source>
-        <translation>Cifra cassidile</translation>
-    </message>
-    <message>
-        <location line="+3"/>
-        <source>This operation needs your wallet passphrase to unlock the wallet.</source>
-        <translation>Huic operationi necesse est tessera cassidili tuo ut cassidile reseret.</translation>
-    </message>
-    <message>
-        <location line="+5"/>
-        <source>Unlock wallet</source>
-        <translation>Resera cassidile</translation>
-    </message>
-    <message>
-        <location line="+3"/>
-        <source>This operation needs your wallet passphrase to decrypt the wallet.</source>
-        <translation>Huic operationi necesse est tessera cassidili tuo ut cassidile decifret.</translation>
-    </message>
-    <message>
-        <location line="+5"/>
-        <source>Decrypt wallet</source>
-        <translation>Decifra cassidile</translation>
-    </message>
-    <message>
-        <location line="+3"/>
-        <source>Change passphrase</source>
-        <translation>Muta tesseram</translation>
-    </message>
-    <message>
-        <location line="+1"/>
-        <source>Enter the old and new passphrase to the wallet.</source>
-        <translation>Insero veterem novamque tesseram cassidili.</translation>
-    </message>
-    <message>
-        <location line="+46"/>
-        <source>Confirm wallet encryption</source>
-        <translation>Confirma cifrationem cassidilis</translation>
-    </message>
-    <message>
-        <location line="+1"/>
-        <source>Warning: If you encrypt your wallet and lose your passphrase, you will &lt;b&gt;LOSE ALL OF YOUR PEERCOINS&lt;/b&gt;!</source>
-        <translation>Monitio: Si cassidile tuum cifras et tesseram amittis, tu &lt;b&gt;AMITTES OMNES TUOS NUMMOS BITOS&lt;/b&gt;!</translation>
-    </message>
-    <message>
-        <location line="+0"/>
-        <source>Are you sure you wish to encrypt your wallet?</source>
-        <translation>Certusne es te velle tuum cassidile cifrare?</translation>
-    </message>
-    <message>
-        <location line="+15"/>
-        <source>IMPORTANT: Any previous backups you have made of your wallet file should be replaced with the newly generated, encrypted wallet file. For security reasons, previous backups of the unencrypted wallet file will become useless as soon as you start using the new, encrypted wallet.</source>
-        <translation>GRAVE: Oportet ulla prioria conservata quae fecisti de plica tui cassidilis reponi a nove generata cifrata plica cassidilis.  Propter securitatem, prioria conservata de plica non cifrata cassidilis inutilia fiet simul atque incipis uti novo cifrato cassidili.</translation>
-    </message>
-    <message>
-        <location line="+100"/>
-        <location line="+24"/>
-        <source>Warning: The Caps Lock key is on!</source>
-        <translation>Monitio: Litterae ut capitales seratae sunt!</translation>
-    </message>
-    <message>
-        <location line="-130"/>
-        <location line="+58"/>
-        <source>Wallet encrypted</source>
-        <translation>Cassidile cifratum</translation>
-    </message>
-    <message>
-        <location line="-56"/>
-        <source>Peercoin will close now to finish the encryption process. Remember that encrypting your wallet cannot fully protect your peercoins from being stolen by malware infecting your computer.</source>
-        <translation>Peercoin iam desinet ut finiat actionem cifrandi.  Memento cassidile cifrare non posse cuncte curare ne tui nummi clepantur ab malis programatibus in tuo computatro.</translation>
-    </message>
-    <message>
-        <location line="+13"/>
-        <location line="+7"/>
-        <location line="+42"/>
-        <location line="+6"/>
-        <source>Wallet encryption failed</source>
-        <translation>Cassidile cifrare abortum est</translation>
-    </message>
-    <message>
-        <location line="-54"/>
-        <source>Wallet encryption failed due to an internal error. Your wallet was not encrypted.</source>
-        <translation>Cassidile cifrare abortum est propter internum errorem.  Tuum cassidile cifratum non est.</translation>
-    </message>
-    <message>
-        <location line="+7"/>
-        <location line="+48"/>
-        <source>The supplied passphrases do not match.</source>
-        <translation>Tesserae datae non eaedem sunt.</translation>
-    </message>
-    <message>
-        <location line="-37"/>
-        <source>Wallet unlock failed</source>
-        <translation>Cassidile reserare abortum est.</translation>
-    </message>
-    <message>
-        <location line="+1"/>
-        <location line="+11"/>
-        <location line="+19"/>
-        <source>The passphrase entered for the wallet decryption was incorrect.</source>
-        <translation>Tessera inserta pro cassidilis decifrando prava erat.</translation>
-    </message>
-    <message>
-        <location line="-20"/>
-        <source>Wallet decryption failed</source>
-        <translation>Cassidile decifrare abortum est.</translation>
-    </message>
-    <message>
-        <location line="+14"/>
-        <source>Wallet passphrase was successfully changed.</source>
-        <translation>Tessera cassidilis successa est in mutando.</translation>
-    </message>
-</context>
-=======
-    </context>
-<context>
-    <name>BanTableModel</name>
-    </context>
->>>>>>> dac5d68f
-<context>
-    <name>BitcoinGUI</name>
-    <message>
-        <source>Sign &amp;message...</source>
-        <translation>Signa &amp;nuntium...</translation>
-    </message>
-    <message>
-        <source>Synchronizing with network...</source>
-        <translation>Synchronizans cum rete...</translation>
-    </message>
-    <message>
-        <source>&amp;Overview</source>
-        <translation>&amp;Summarium</translation>
-    </message>
-    <message>
-        <source>Show general overview of wallet</source>
-        <translation>Monstra generale summarium cassidilis</translation>
-    </message>
-    <message>
-        <source>&amp;Transactions</source>
-        <translation>&amp;Transactiones</translation>
-    </message>
-    <message>
-        <source>Browse transaction history</source>
-        <translation>Inspicio historiam transactionum</translation>
-    </message>
-    <message>
-        <source>E&amp;xit</source>
-        <translation>E&amp;xi</translation>
-    </message>
-    <message>
-        <source>Quit application</source>
-        <translation>Exi applicatione</translation>
-    </message>
-    <message>
-<<<<<<< HEAD
-        <location line="+4"/>
-        <source>Show information about Peercoin</source>
-        <translation>Monstra informationem de Peercoin</translation>
-    </message>
-    <message>
-        <location line="+2"/>
-=======
->>>>>>> dac5d68f
-        <source>About &amp;Qt</source>
-        <translation>Informatio de &amp;Qt</translation>
-    </message>
-    <message>
-        <source>Show information about Qt</source>
-        <translation>Monstra informationem de Qt</translation>
-    </message>
-    <message>
-        <source>&amp;Options...</source>
-        <translation>&amp;Optiones</translation>
-    </message>
-    <message>
-        <source>&amp;Encrypt Wallet...</source>
-        <translation>&amp;Cifra Cassidile...</translation>
-    </message>
-    <message>
-        <source>&amp;Backup Wallet...</source>
-        <translation>&amp;Conserva Cassidile...</translation>
-    </message>
-    <message>
-        <source>&amp;Change Passphrase...</source>
-        <translation>&amp;Muta tesseram...</translation>
-    </message>
-    <message>
-        <source>Reindexing blocks on disk...</source>
-        <translation>Recreans indicem frustorum in disco...</translation>
-    </message>
-    <message>
-<<<<<<< HEAD
-        <location line="-347"/>
-        <source>Send coins to a Peercoin address</source>
-        <translation>Mitte nummos ad inscriptionem Peercoin</translation>
-    </message>
-    <message>
-        <location line="+49"/>
-        <source>Modify configuration options for Peercoin</source>
-        <translation>Muta configurationis optiones pro Peercoin</translation>
-    </message>
-    <message>
-        <location line="+9"/>
-=======
-        <source>Send coins to a Bitcoin address</source>
-        <translation>Mitte nummos ad inscriptionem Bitcoin</translation>
-    </message>
-    <message>
->>>>>>> dac5d68f
-        <source>Backup wallet to another location</source>
-        <translation>Conserva cassidile in locum alium</translation>
-    </message>
-    <message>
-        <source>Change the passphrase used for wallet encryption</source>
-        <translation>Muta tesseram utam pro cassidilis cifrando</translation>
-    </message>
-    <message>
-        <source>&amp;Debug window</source>
-        <translation>Fenestra &amp;Debug</translation>
-    </message>
-    <message>
-        <source>Open debugging and diagnostic console</source>
-        <translation>Aperi terminalem debug et diagnosticalem</translation>
-    </message>
-    <message>
-        <source>&amp;Verify message...</source>
-        <translation>&amp;Verifica nuntium...</translation>
-    </message>
-    <message>
-<<<<<<< HEAD
-        <location line="-165"/>
-        <location line="+530"/>
-        <source>Peercoin</source>
-        <translation>Peercoin</translation>
-=======
-        <source>Bitcoin</source>
-        <translation>Bitcoin</translation>
->>>>>>> dac5d68f
-    </message>
-    <message>
-        <source>Wallet</source>
-        <translation>Cassidile</translation>
-    </message>
-    <message>
-        <source>&amp;Send</source>
-        <translation>&amp;Mitte</translation>
-    </message>
-    <message>
-        <source>&amp;Receive</source>
-        <translation>&amp;Accipe</translation>
-    </message>
-    <message>
-<<<<<<< HEAD
-        <location line="+14"/>
-        <source>&amp;Addresses</source>
-        <translation>&amp;Inscriptiones</translation>
-    </message>
-    <message>
-        <location line="+22"/>
-        <source>&amp;About Peercoin</source>
-        <translation>&amp;Informatio de Peercoin</translation>
-    </message>
-    <message>
-        <location line="+9"/>
-=======
->>>>>>> dac5d68f
-        <source>&amp;Show / Hide</source>
-        <translation>&amp;Monstra/Occulta</translation>
-    </message>
-    <message>
-        <source>Show or hide the main Window</source>
-        <translation>Monstra vel occulta Fenestram principem</translation>
-    </message>
-    <message>
-        <source>Encrypt the private keys that belong to your wallet</source>
-        <translation>Cifra claves privatas quae cassidili tui sunt</translation>
-    </message>
-    <message>
-<<<<<<< HEAD
-        <location line="+1"/>
-        <source>Decrypt wallet only for minting. Sending coins will still require the password.</source>
-        <translation type="unfinished"></translation>
-    </message>
-    <message>
-        <location line="+7"/>
-        <source>Sign messages with your Peercoin addresses to prove you own them</source>
-        <translation>Signa nuntios cum tuis inscriptionibus Peercoin ut demonstres te eas possidere</translation>
-    </message>
-    <message>
-        <location line="+2"/>
-        <source>Verify messages to ensure they were signed with specified Peercoin addresses</source>
-        <translation>Verifica nuntios ut certus sis eos signatos esse cum specificatis inscriptionibus Peercoin</translation>
-    </message>
-    <message>
-        <location line="+3"/>
-        <source>UI to create multisig addresses</source>
-        <translation type="unfinished"></translation>
-=======
-        <source>Sign messages with your Bitcoin addresses to prove you own them</source>
-        <translation>Signa nuntios cum tuis inscriptionibus Bitcoin ut demonstres te eas possidere</translation>
-    </message>
-    <message>
-        <source>Verify messages to ensure they were signed with specified Bitcoin addresses</source>
-        <translation>Verifica nuntios ut certus sis eos signatos esse cum specificatis inscriptionibus Bitcoin</translation>
->>>>>>> dac5d68f
-    </message>
-    <message>
-        <source>&amp;File</source>
-        <translation>&amp;Plica</translation>
-    </message>
-    <message>
-        <source>&amp;Settings</source>
-        <translation>&amp;Configuratio</translation>
-    </message>
-    <message>
-        <source>&amp;Help</source>
-        <translation>&amp;Auxilium</translation>
-    </message>
-    <message>
-        <source>Tabs toolbar</source>
-<<<<<<< HEAD
-        <translation>Tabella instrumentorum &quot;Tabs&quot;</translation>
-    </message>
-    <message>
-        <location line="+17"/>
-        <location line="+10"/>
+        <source>Verify the message to ensure it was signed with the specified Bitcoin address</source>
+        <translation>Verifica nuntium ut cures signatum esse cum specifica inscriptione Bitcoin</translation>
+    </message>
+    <message>
+        <source>Verify &amp;Message</source>
+        <translation>Verifica &amp;Nuntium</translation>
+    </message>
+    <message>
+        <source>Reset all verify message fields</source>
+        <translation>Reconstitue omnes campos verificandi nuntii</translation>
+    </message>
+    </context>
+<context>
+    <name>SplashScreen</name>
+    <message>
         <source>[testnet]</source>
         <translation>[testnet]</translation>
     </message>
-    <message>
-        <location line="+47"/>
-        <source>Peercoin client</source>
-        <translation>Peercoin cliens</translation>
-    </message>
-    <message numerus="yes">
-        <location line="+141"/>
-        <source>%n active connection(s) to Peercoin network</source>
-        <translation><numerusform>%n activa conexio ad rete Peercoin</numerusform><numerusform>%n activae conexiones ad rete Peercoin</numerusform></translation>
-=======
-        <translation>Tabella instrumentorum "Tabs"</translation>
->>>>>>> dac5d68f
-    </message>
-    <message>
-        <source>&amp;Command-line options</source>
-        <translation>Optiones mandati initiantis</translation>
-    </message>
-    <message>
-        <source>%1 behind</source>
-        <translation>%1 post</translation>
-    </message>
-    <message>
-        <source>Last received block was generated %1 ago.</source>
-        <translation>Postremum acceptum frustum generatum est %1 abhinc.</translation>
-    </message>
-    <message>
-        <source>Transactions after this will not yet be visible.</source>
-        <translation>Transactiones post hoc nondum visibiles erunt.</translation>
+</context>
+<context>
+    <name>TrafficGraphWidget</name>
+    </context>
+<context>
+    <name>TransactionDesc</name>
+    </context>
+<context>
+    <name>TransactionDescDialog</name>
+    <message>
+        <source>This pane shows a detailed description of the transaction</source>
+        <translation>Haec tabula monstrat descriptionem verbosam transactionis</translation>
+    </message>
+    </context>
+<context>
+    <name>TransactionTableModel</name>
+    </context>
+<context>
+    <name>TransactionView</name>
+    </context>
+<context>
+    <name>UnitDisplayStatusBarControl</name>
+    </context>
+<context>
+    <name>WalletFrame</name>
+    </context>
+<context>
+    <name>WalletModel</name>
+    </context>
+<context>
+    <name>WalletView</name>
+    </context>
+<context>
+    <name>bitcoin-core</name>
+    <message>
+        <source>Options:</source>
+        <translation>Optiones:</translation>
+    </message>
+    <message>
+        <source>Specify data directory</source>
+        <translation>Specifica indicem datorum</translation>
+    </message>
+    <message>
+        <source>Connect to a node to retrieve peer addresses, and disconnect</source>
+        <translation>Conecta ad nodum acceptare inscriptiones parium, et disconecte</translation>
+    </message>
+    <message>
+        <source>Specify your own public address</source>
+        <translation>Specifica tuam propriam publicam inscriptionem</translation>
+    </message>
+    <message>
+        <source>Accept command line and JSON-RPC commands</source>
+        <translation>Accipe terminalis et JSON-RPC mandata.</translation>
+    </message>
+    <message>
+        <source>Run in the background as a daemon and accept commands</source>
+        <translation>Operare infere sicut daemon et mandata accipe</translation>
+    </message>
+    <message>
+        <source>Bitcoin Core</source>
+        <translation>Bitcoin Nucleus</translation>
+    </message>
+    <message>
+        <source>Bind to given address and always listen on it. Use [host]:port notation for IPv6</source>
+        <translation>Conglutina ad inscriptionem datam et semper in eam ausculta.  Utere [moderatrum]:porta notationem pro IPv6</translation>
+    </message>
+    <message>
+        <source>Execute command when a wallet transaction changes (%s in cmd is replaced by TxID)</source>
+        <translation>Facere mandatum quotiescumque cassidilis transactio mutet (%s in mandato sbstituitur ab TxID)</translation>
+    </message>
+    <message>
+        <source>Accept connections from outside (default: 1 if no -proxy or -connect)</source>
+        <translation>Accipe conexiones externas (praedefinitum: 1 nisi -proxy neque -connect)</translation>
+    </message>
+    <message>
+        <source>Block creation options:</source>
+        <translation>Optiones creandi frustorum:</translation>
+    </message>
+    <message>
+        <source>Corrupted block database detected</source>
+        <translation>Corruptum databasum frustorum invenitur</translation>
+    </message>
+    <message>
+        <source>Do you want to rebuild the block database now?</source>
+        <translation>Visne reficere databasum frustorum iam?</translation>
+    </message>
+    <message>
+        <source>Error initializing block database</source>
+        <translation>Error initiando databasem frustorum</translation>
+    </message>
+    <message>
+        <source>Error initializing wallet database environment %s!</source>
+        <translation>Error initiando systematem databasi cassidilis %s!</translation>
+    </message>
+    <message>
+        <source>Error loading block database</source>
+        <translation>Error legendo frustorum databasem</translation>
+    </message>
+    <message>
+        <source>Error opening block database</source>
+        <translation>Error aperiendo databasum frustorum</translation>
+    </message>
+    <message>
+        <source>Error: Disk space is low!</source>
+        <translation>Error: Inopia spatii disci!</translation>
+    </message>
+    <message>
+        <source>Failed to listen on any port. Use -listen=0 if you want this.</source>
+        <translation>Non potuisse auscultare in ulla porta.  Utere -listen=0 si hoc vis.</translation>
+    </message>
+    <message>
+        <source>Not enough file descriptors available.</source>
+        <translation>Inopia descriptorum plicarum.</translation>
+    </message>
+    <message>
+        <source>Verifying blocks...</source>
+        <translation>Verificante frusta...</translation>
+    </message>
+    <message>
+        <source>Information</source>
+        <translation>Informatio</translation>
+    </message>
+    <message>
+        <source>Send trace/debug info to console instead of debug.log file</source>
+        <translation>Mitte informationem vestigii/debug ad terminale potius quam plicam debug.log</translation>
+    </message>
+    <message>
+        <source>Shrink debug.log file on client startup (default: 1 when no -debug)</source>
+        <translation>Diminue plicam debug.log ad initium clientis (praedefinitum: 1 nisi -debug)</translation>
+    </message>
+    <message>
+        <source>Signing transaction failed</source>
+        <translation>Signandum transactionis abortum est</translation>
+    </message>
+    <message>
+        <source>Transaction amount too small</source>
+        <translation>Magnitudo transactionis nimis parva</translation>
+    </message>
+    <message>
+        <source>Transaction too large</source>
+        <translation>Transactio nimis magna</translation>
+    </message>
+    <message>
+        <source>Username for JSON-RPC connections</source>
+        <translation>Nomen utentis pro conexionibus JSON-RPC</translation>
+    </message>
+    <message>
+        <source>Warning</source>
+        <translation>Monitio</translation>
+    </message>
+    <message>
+        <source>Password for JSON-RPC connections</source>
+        <translation>Tessera pro conexionibus JSON-RPC</translation>
+    </message>
+    <message>
+        <source>Execute command when the best block changes (%s in cmd is replaced by block hash)</source>
+        <translation>Pelle mandatum quando optissimum frustum mutat (%s in mandato substituitur ab hash frusti)</translation>
+    </message>
+    <message>
+        <source>Allow DNS lookups for -addnode, -seednode and -connect</source>
+        <translation>Permitte quaerenda DNS pro -addnode, -seednode, et -connect</translation>
+    </message>
+    <message>
+        <source>Unknown network specified in -onlynet: '%s'</source>
+        <translation>Ignotum rete specificatum in -onlynet: '%s'</translation>
+    </message>
+    <message>
+        <source>Insufficient funds</source>
+        <translation>Inopia nummorum</translation>
+    </message>
+    <message>
+        <source>Loading block index...</source>
+        <translation>Legens indicem frustorum...</translation>
+    </message>
+    <message>
+        <source>Loading wallet...</source>
+        <translation>Legens cassidile...</translation>
+    </message>
+    <message>
+        <source>Cannot downgrade wallet</source>
+        <translation>Non posse cassidile regredi</translation>
+    </message>
+    <message>
+        <source>Rescanning...</source>
+        <translation>Iterum perlegens...</translation>
+    </message>
+    <message>
+        <source>Done loading</source>
+        <translation>Completo lengendi</translation>
     </message>
     <message>
         <source>Error</source>
         <translation>Error</translation>
     </message>
-    <message>
-        <source>Warning</source>
-        <translation>Monitio</translation>
-    </message>
-    <message>
-        <source>Information</source>
-        <translation>Informatio</translation>
-    </message>
-    <message>
-<<<<<<< HEAD
-        <location line="+70"/>
-        <source>You can send this transaction for a fee of %1, which is burned and prevents spamming of the network. Do you want to pay the fee?</source>
-        <translation type="unfinished"/>
-    </message>
-    <message>
-        <location line="-140"/>
-=======
->>>>>>> dac5d68f
-        <source>Up to date</source>
-        <translation>Recentissimo</translation>
-    </message>
-    <message>
-        <source>Catching up...</source>
-        <translation>Persequens...</translation>
-    </message>
-    <message>
-        <source>Sent transaction</source>
-        <translation>Transactio missa</translation>
-    </message>
-    <message>
-        <source>Incoming transaction</source>
-        <translation>Transactio incipiens</translation>
-    </message>
-    <message>
-<<<<<<< HEAD
-        <location line="+1"/>
-        <source>Date: %1
-Amount: %2
-Type: %3
-Address: %4
-</source>
-        <translation>Dies: %1
-Quantitas: %2
-Typus: %3
-Inscriptio: %4
-</translation>
-    </message>
-    <message>
-        <location line="+33"/>
-        <location line="+23"/>
-        <source>URI handling</source>
-        <translation>Tractatio URI</translation>
-    </message>
-    <message>
-        <location line="-23"/>
-        <location line="+23"/>
-        <source>URI can not be parsed! This can be caused by an invalid Peercoin address or malformed URI parameters.</source>
-        <translation>URI intellegi non posse!  Huius causa possit inscriptionem Peercoin non validam aut URI parametra maleformata.</translation>
-    </message>
-    <message>
-        <location line="+17"/>
-=======
->>>>>>> dac5d68f
-        <source>Wallet is &lt;b&gt;encrypted&lt;/b&gt; and currently &lt;b&gt;unlocked&lt;/b&gt;</source>
-        <translation>Cassidile &lt;b&gt;cifratum&lt;/b&gt; est et iam nunc &lt;b&gt;reseratum&lt;/b&gt;</translation>
-    </message>
-    <message>
-        <source>Wallet is &lt;b&gt;encrypted&lt;/b&gt; and currently &lt;b&gt;locked&lt;/b&gt;</source>
-        <translation>Cassidile &lt;b&gt;cifratum&lt;/b&gt; est et iam nunc &lt;b&gt;seratum&lt;/b&gt;</translation>
-    </message>
-    </context>
-<context>
-    <name>CoinControlDialog</name>
-    <message>
-<<<<<<< HEAD
-        <location filename="../bitcoin.cpp" line="+111"/>
-        <source>A fatal error occurred. Peercoin can no longer continue safely and will quit.</source>
-        <translation>Error fatalis accidit.  Peercoin nondum pergere tute potest, et exibit.</translation>
-=======
-        <source>Amount:</source>
-        <translation>Quantitas:</translation>
-    </message>
-    <message>
-        <source>Amount</source>
-        <translation>Quantitas</translation>
->>>>>>> dac5d68f
-    </message>
-    <message>
-        <source>Date</source>
-        <translation>Dies</translation>
-    </message>
-    <message>
-        <source>Confirmed</source>
-        <translation>Confirmatum</translation>
-    </message>
-    </context>
-<context>
-    <name>EditAddressDialog</name>
-    <message>
-        <source>Edit Address</source>
-        <translation>Muta Inscriptionem</translation>
-    </message>
-    <message>
-        <source>&amp;Label</source>
-        <translation>&amp;Titulus</translation>
-    </message>
-    <message>
-        <source>&amp;Address</source>
-        <translation>&amp;Inscriptio</translation>
-    </message>
-<<<<<<< HEAD
-    <message>
-        <location line="+10"/>
-        <source>The address associated with this address book entry. This can only be modified for sending addresses.</source>
-        <translation>Titulus associatus huic insertione libri inscriptionum.  Haec tantum mutari potest pro inscriptionibus mittendi</translation>
-    </message>
-    <message>
-        <location filename="../editaddressdialog.cpp" line="+21"/>
-        <source>New receiving address</source>
-        <translation>Nova inscriptio accipiendi</translation>
-    </message>
-    <message>
-        <location line="+4"/>
-        <source>New sending address</source>
-        <translation>Nova inscriptio mittendi</translation>
-    </message>
-    <message>
-        <location line="+3"/>
-        <source>Edit receiving address</source>
-        <translation>Muta inscriptionem accipiendi</translation>
-    </message>
-    <message>
-        <location line="+4"/>
-        <source>Edit sending address</source>
-        <translation>Muta inscriptionem mittendi</translation>
-    </message>
-    <message>
-        <location line="+76"/>
-        <source>The entered address &quot;%1&quot; is already in the address book.</source>
-        <translation>Inserta inscriptio &quot;%1&quot; iam in libro inscriptionum est.</translation>
-    </message>
-    <message>
-        <location line="-5"/>
-        <source>The entered address &quot;%1&quot; is not a valid Peercoin address.</source>
-        <translation>Inscriptio inserta &quot;%1&quot; non valida inscriptio Peercoin est.</translation>
-    </message>
-    <message>
-        <location line="+10"/>
-        <source>Could not unlock wallet.</source>
-        <translation>Non potuisse cassidile reserare</translation>
-    </message>
-    <message>
-        <location line="+5"/>
-        <source>New key generation failed.</source>
-        <translation>Generare novam clavem abortum est.</translation>
-    </message>
-</context>
-<context>
-    <name>GUIUtil::HelpMessageBox</name>
-    <message>
-        <location filename="../guiutil.cpp" line="+424"/>
-        <location line="+12"/>
-        <source>Peercoin-Qt</source>
-        <translation>Peercoin-Qt</translation>
-    </message>
-=======
-    </context>
-<context>
-    <name>FreespaceChecker</name>
-    </context>
-<context>
-    <name>HelpMessageDialog</name>
->>>>>>> dac5d68f
-    <message>
-        <source>version</source>
-        <translation>versio</translation>
-    </message>
-    <message>
-        <source>Command-line options</source>
-        <translation>Optiones mandati initiantis</translation>
-    </message>
-    <message>
-        <source>Usage:</source>
-        <translation>Usus:</translation>
-    </message>
-    <message>
-        <source>command-line options</source>
-        <translation>Optiones mandati intiantis</translation>
-    </message>
-    </context>
-<context>
-    <name>Intro</name>
-    <message>
-        <source>Bitcoin</source>
-        <translation>Bitcoin</translation>
-    </message>
-    <message>
-        <source>Error</source>
-        <translation>Error</translation>
-    </message>
-    </context>
-<context>
-    <name>ModalOverlay</name>
-    <message>
-        <source>Form</source>
-        <translation>Schema</translation>
-    </message>
-    <message>
-        <source>Last block time</source>
-        <translation>Hora postremi frusti</translation>
-    </message>
-    </context>
-<context>
-    <name>OpenURIDialog</name>
-    </context>
-<context>
-    <name>OptionsDialog</name>
-    <message>
-        <source>Options</source>
-        <translation>Optiones</translation>
-    </message>
-    <message>
-        <source>&amp;Main</source>
-        <translation>&amp;Princeps</translation>
-    </message>
-    <message>
-<<<<<<< HEAD
-        <location line="+6"/>
-        <source>Mandatory network transaction fee per kB transferred. Most transactions are 1 kB and incur a 0.01 PPC fee. Note: transfer size may increase depending on the number of input transactions required to be added together to fund the payment.</source>
-        <translation type="unfinished"/>
-    </message>
-    <message>
-        <location line="+15"/>
-        <source>Additional network &amp;fee</source>
-        <translation type="unfinished"/>
-    </message>
-    <message>
-        <location line="+31"/>
-        <source>Automatically start Peercoin after logging in to the system.</source>
-        <translation>Pelle Peercoin per se postquam in systema inire.</translation>
-    </message>
-    <message>
-        <location line="+46"/>
-        <source>Check this box to follow the centrally issued checkpoints.</source>
-        <translation type="unfinished"/>
-    </message>
-    <message>
-        <location line="+3"/>
-        <source>&amp;Start Peercoin on system login</source>
-        <translation>&amp;Pelle Peercoin cum inire systema</translation>
-    </message>
-    <message>
-        <location line="+7"/>
-        <source>Enforce checkpoints</source>
-        <translation type="unfinished"></translation>
-    </message>
-    <message>
-        <location line="+35"/>
-=======
->>>>>>> dac5d68f
-        <source>Reset all client options to default.</source>
-        <translation>Reconstitue omnes optiones clientis ad praedefinita.</translation>
-    </message>
-    <message>
-        <source>&amp;Reset Options</source>
-        <translation>&amp;Reconstitue Optiones</translation>
-    </message>
-    <message>
-        <source>&amp;Network</source>
-        <translation>&amp;Rete</translation>
-    </message>
-    <message>
-<<<<<<< HEAD
-        <location line="+6"/>
-        <source>Automatically open the Peercoin client port on the router. This only works when your router supports UPnP and it is enabled.</source>
-        <translation>Aperi per se portam clientis Peercoin in itineratore.  Hoc tantum effectivum est si itineratrum tuum supportat UPnP et id activum est.</translation>
-=======
-        <source>W&amp;allet</source>
-        <translation>Cassidile</translation>
-    </message>
-    <message>
-        <source>Automatically open the Bitcoin client port on the router. This only works when your router supports UPnP and it is enabled.</source>
-        <translation>Aperi per se portam clientis Bitcoin in itineratore.  Hoc tantum effectivum est si itineratrum tuum supportat UPnP et id activum est.</translation>
->>>>>>> dac5d68f
-    </message>
-    <message>
-        <source>Map port using &amp;UPnP</source>
-        <translation>Designa portam utendo &amp;UPnP</translation>
-    </message>
-    <message>
-<<<<<<< HEAD
-        <location line="+7"/>
-        <source>Connect to the Peercoin network through a SOCKS proxy (e.g. when connecting through Tor).</source>
-        <translation>Connecte ad rete Peercoin per SOCKS vicarium (e.g. quando conectens per Tor).</translation>
-    </message>
-    <message>
-        <location line="+3"/>
-        <source>&amp;Connect through SOCKS proxy:</source>
-        <translation>&amp;Conecte per SOCKS vicarium:</translation>
-    </message>
-    <message>
-        <location line="+9"/>
-=======
->>>>>>> dac5d68f
-        <source>Proxy &amp;IP:</source>
-        <translation>&amp;IP vicarii:</translation>
-    </message>
-    <message>
-        <source>&amp;Port:</source>
-        <translation>&amp;Porta:</translation>
-    </message>
-    <message>
-        <source>Port of the proxy (e.g. 9050)</source>
-        <translation>Porta vicarii (e.g. 9050)</translation>
-    </message>
-    <message>
-        <source>&amp;Window</source>
-        <translation>&amp;Fenestra</translation>
-    </message>
-    <message>
-        <source>Show only a tray icon after minimizing the window.</source>
-        <translation>Monstra tantum iconem in tabella systematis postquam fenestram minifactam est.</translation>
-    </message>
-    <message>
-        <source>&amp;Minimize to the tray instead of the taskbar</source>
-        <translation>&amp;Minifac in tabellam systematis potius quam applicationum</translation>
-    </message>
-    <message>
-        <source>M&amp;inimize on close</source>
-        <translation>M&amp;inifac ad claudendum</translation>
-    </message>
-    <message>
-        <source>&amp;Display</source>
-        <translation>&amp;UI</translation>
-    </message>
-    <message>
-        <source>User Interface &amp;language:</source>
-        <translation>&amp;Lingua monstranda utenti:</translation>
-    </message>
-    <message>
-<<<<<<< HEAD
-        <location line="+13"/>
-        <source>The user interface language can be set here. This setting will take effect after restarting Peercoin.</source>
-        <translation>Lingua monstranda utenti hic constitui potest.  Haec configuratio effectiva erit postquam Peercoin iterum initiatum erit.</translation>
-    </message>
-    <message>
-        <location line="+11"/>
-=======
->>>>>>> dac5d68f
-        <source>&amp;Unit to show amounts in:</source>
-        <translation>&amp;Unita qua quantitates monstrare:</translation>
-    </message>
-    <message>
-        <source>Choose the default subdivision unit to show in the interface and when sending coins.</source>
-        <translation>Selige praedefinitam unitam subdivisionis monstrare in interfacie et quando nummos mittere</translation>
-    </message>
-    <message>
-<<<<<<< HEAD
-        <location line="+9"/>
-        <source>Whether to show Peercoin addresses in the transaction list or not.</source>
-        <translation>Num monstrare inscriptiones Peercoin in enumeratione transactionum.</translation>
-    </message>
-    <message>
-        <location line="+3"/>
-        <source>&amp;Display addresses in transaction list</source>
-        <translation>&amp;Monstra inscriptiones in enumeratione transactionum</translation>
-    </message>
-    <message>
-        <location line="+71"/>
-=======
->>>>>>> dac5d68f
-        <source>&amp;OK</source>
-        <translation>&amp;OK</translation>
-    </message>
-    <message>
-        <source>&amp;Cancel</source>
-        <translation>&amp;Cancella</translation>
-    </message>
-    <message>
-        <source>default</source>
-        <translation>praedefinitum</translation>
-    </message>
-    <message>
-        <source>Confirm options reset</source>
-        <translation>Confirma optionum reconstituere</translation>
-    </message>
-    <message>
-<<<<<<< HEAD
-        <location line="+1"/>
-        <source>Some settings may require a client restart to take effect.</source>
-        <translation>Aliis configurationibus fortasse necesse est clientem iterum initiare ut effectivae sint.</translation>
-    </message>
-    <message>
-        <location line="+0"/>
-        <source>Do you want to proceed?</source>
-        <translation>Vis procedere?</translation>
-    </message>
-    <message>
-        <location line="+42"/>
-        <location line="+9"/>
-        <source>Warning</source>
-        <translation>Monitio</translation>
-    </message>
-    <message>
-        <location line="-9"/>
-        <location line="+9"/>
-        <source>This setting will take effect after restarting Peercoin.</source>
-        <translation>Haec configuratio effectiva erit postquam Peercoin iterum initiatum erit.</translation>
-=======
-        <source>Error</source>
-        <translation>Error</translation>
->>>>>>> dac5d68f
-    </message>
-    <message>
-        <source>The supplied proxy address is invalid.</source>
-        <translation>Inscriptio vicarii tradita non valida est.</translation>
-    </message>
-</context>
-<context>
-    <name>OverviewPage</name>
-    <message>
-        <source>Form</source>
-        <translation>Schema</translation>
-    </message>
-    <message>
-<<<<<<< HEAD
-        <location line="+50"/>
-        <location line="+166"/>
-        <source>The displayed information may be out of date. Your wallet automatically synchronizes with the Peercoin network after a connection is established, but this process has not completed yet.</source>
-        <translation>Monstrata informatio fortasse non recentissima est.  Tuum cassidile per se synchronizat cum rete Peercoin postquam conexio constabilita est, sed hoc actio nondum perfecta est.</translation>
-=======
-        <source>The displayed information may be out of date. Your wallet automatically synchronizes with the Bitcoin network after a connection is established, but this process has not completed yet.</source>
-        <translation>Monstrata informatio fortasse non recentissima est.  Tuum cassidile per se synchronizat cum rete Bitcoin postquam conexio constabilita est, sed hoc actio nondum perfecta est.</translation>
->>>>>>> dac5d68f
-    </message>
-    <message>
-        <source>Immature:</source>
-        <translation>Immatura:</translation>
-    </message>
-    <message>
-        <source>Mined balance that has not yet matured</source>
-        <translation>Fossum pendendum quod nondum maturum est</translation>
-    </message>
-    </context>
-<context>
-    <name>PaymentServer</name>
-<<<<<<< HEAD
-    <message>
-        <location filename="../paymentserver.cpp" line="+107"/>
-        <source>Cannot start peercoin: click-to-pay handler</source>
-        <translation>Peercoin incipere non potest: cliccare-ad-pensandum handler</translation>
-    </message>
-</context>
-=======
-    </context>
->>>>>>> dac5d68f
-<context>
-    <name>PeerTableModel</name>
-    </context>
-<context>
-    <name>QObject</name>
-    <message>
-        <source>Amount</source>
-        <translation>Quantitas</translation>
-    </message>
-    <message>
-        <source>N/A</source>
-        <translation>N/A</translation>
-    </message>
-    <message>
-        <source>unknown</source>
-        <translation>ignotum</translation>
-    </message>
-</context>
-<context>
-    <name>QObject::QObject</name>
-    </context>
-<context>
-    <name>QRImageWidget</name>
-    </context>
-<context>
-    <name>RPCConsole</name>
-    <message>
-        <source>N/A</source>
-        <translation>N/A</translation>
-    </message>
-    <message>
-        <source>Client version</source>
-        <translation>Versio clientis</translation>
-    </message>
-    <message>
-        <source>&amp;Information</source>
-        <translation>&amp;Informatio</translation>
-    </message>
-    <message>
-        <source>Debug window</source>
-        <translation>Fenestra Debug</translation>
-    </message>
-    <message>
-        <source>Startup time</source>
-        <translation>Tempus initiandi</translation>
-    </message>
-    <message>
-        <source>Network</source>
-        <translation>Rete</translation>
-    </message>
-    <message>
-        <source>Number of connections</source>
-        <translation>Numerus conexionum</translation>
-    </message>
-    <message>
-        <source>Block chain</source>
-        <translation>Catena frustorum</translation>
-    </message>
-    <message>
-        <source>Current number of blocks</source>
-        <translation>Numerus frustorum iam nunc</translation>
-    </message>
-    <message>
-        <source>Last block time</source>
-        <translation>Hora postremi frusti</translation>
-    </message>
-    <message>
-        <source>&amp;Open</source>
-        <translation>&amp;Aperi</translation>
-    </message>
-    <message>
-<<<<<<< HEAD
-        <location line="+16"/>
-        <source>Command-line options</source>
-        <translation>Optiones mandati initiantis</translation>
-    </message>
-    <message>
-        <location line="+7"/>
-        <source>Show the Peercoin-Qt help message to get a list with possible Peercoin command-line options.</source>
-        <translation>Monstra nuntium auxilii Peercoin-Qt ut videas enumerationem possibilium optionum Peercoin mandati initiantis.</translation>
-    </message>
-    <message>
-        <location line="+3"/>
-        <source>&amp;Show</source>
-        <translation>&amp;Monstra</translation>
-    </message>
-    <message>
-        <location line="+24"/>
-=======
->>>>>>> dac5d68f
-        <source>&amp;Console</source>
-        <translation>&amp;Terminale</translation>
-    </message>
-    <message>
-<<<<<<< HEAD
-        <location line="-260"/>
-        <source>Build date</source>
-        <translation>Dies aedificandi</translation>
-    </message>
-    <message>
-        <location line="-104"/>
-        <source>Peercoin - Debug window</source>
-        <translation>Peercoin - Fenestra debug</translation>
-    </message>
-    <message>
-        <location line="+25"/>
-        <source>Peercoin Core</source>
-        <translation>Peercoin Nucleus</translation>
-    </message>
-    <message>
-        <location line="+279"/>
-=======
->>>>>>> dac5d68f
-        <source>Debug log file</source>
-        <translation>Debug catalogi plica</translation>
-    </message>
-    <message>
-<<<<<<< HEAD
-        <location line="+7"/>
-        <source>Open the Peercoin debug log file from the current data directory. This can take a few seconds for large log files.</source>
-        <translation>Aperi plicam catalogi de Peercoin debug ex activo indice datorum.  Hoc possit pauca secunda pro plicis magnis catalogi.</translation>
-    </message>
-    <message>
-        <location line="+102"/>
-=======
->>>>>>> dac5d68f
-        <source>Clear console</source>
-        <translation>Vacuefac terminale</translation>
-    </message>
-    </context>
-<context>
-    <name>ReceiveCoinsDialog</name>
-    <message>
-        <source>&amp;Amount:</source>
-        <translation>Quantitas:</translation>
-    </message>
-    <message>
-<<<<<<< HEAD
-        <location filename="../rpcconsole.cpp" line="-30"/>
-        <source>Welcome to the Peercoin RPC console.</source>
-        <translation>Bene ventio in terminale RPC de Peercoin.</translation>
-=======
-        <source>&amp;Label:</source>
-        <translation>&amp;Titulus:</translation>
->>>>>>> dac5d68f
-    </message>
-    <message>
-        <source>&amp;Message:</source>
-        <translation>Nuntius:</translation>
-    </message>
-    </context>
-<context>
-    <name>ReceiveRequestDialog</name>
-    <message>
-        <source>Copy &amp;Address</source>
-        <translation>&amp;Copia Inscriptionem</translation>
-    </message>
-    </context>
-<context>
-    <name>RecentRequestsTableModel</name>
-    </context>
-<context>
-    <name>SendCoinsDialog</name>
-    <message>
-        <source>Send Coins</source>
-        <translation>Mitte Nummos</translation>
-    </message>
-    <message>
-        <source>Insufficient funds!</source>
-        <translation>Inopia nummorum</translation>
-    </message>
-    <message>
-        <source>Amount:</source>
-        <translation>Quantitas:</translation>
-    </message>
-    <message>
-        <source>Transaction Fee:</source>
-        <translation>Transactionis merces:</translation>
-    </message>
-    <message>
-        <source>Send to multiple recipients at once</source>
-        <translation>Mitte pluribus accipientibus simul</translation>
-    </message>
-    <message>
-        <source>Add &amp;Recipient</source>
-        <translation>Adde &amp;Accipientem</translation>
-    </message>
-    <message>
-        <source>Clear &amp;All</source>
-        <translation>Vacuefac &amp;Omnia</translation>
-    </message>
-    <message>
-        <source>Balance:</source>
-        <translation>Pendendum:</translation>
-    </message>
-    <message>
-        <source>Confirm the send action</source>
-        <translation>Confirma actionem mittendi</translation>
-    </message>
-    <message>
-        <source>S&amp;end</source>
-        <translation>&amp;Mitte</translation>
-    </message>
-    </context>
-<context>
-    <name>SendCoinsEntry</name>
-    <message>
-        <source>A&amp;mount:</source>
-        <translation>&amp;Quantitas:</translation>
-    </message>
-    <message>
-        <source>Pay &amp;To:</source>
-        <translation>Pensa &amp;Ad:</translation>
-    </message>
-    <message>
-        <source>&amp;Label:</source>
-        <translation>&amp;Titulus:</translation>
-    </message>
-    <message>
-        <source>Alt+A</source>
-        <translation>Alt+A</translation>
-    </message>
-    <message>
-        <source>Paste address from clipboard</source>
-        <translation>Glutina inscriptionem ex latibulo</translation>
-    </message>
-    <message>
-        <source>Alt+P</source>
-        <translation>Alt+P</translation>
-    </message>
-    <message>
-        <source>Message:</source>
-        <translation>Nuntius:</translation>
-    </message>
-    <message>
-<<<<<<< HEAD
-        <location filename="../sendcoinsentry.cpp" line="+1"/>
-        <source>Enter a Peercoin address</source>
-        <translation>Insero inscriptionem Peercoin (e.g. 1NS17iag9jJgTHD1VXjvLCEnZuQ3rJDE9L)</translation>
-=======
-        <source>Pay To:</source>
-        <translation>Pensa Ad:</translation>
->>>>>>> dac5d68f
-    </message>
-    </context>
-<context>
-    <name>SendConfirmationDialog</name>
-    </context>
-<context>
-    <name>ShutdownWindow</name>
-    </context>
-<context>
-    <name>SignVerifyMessageDialog</name>
-    <message>
-        <source>Signatures - Sign / Verify a Message</source>
-        <translation>Signationes - Signa / Verifica nuntium</translation>
-    </message>
-    <message>
-        <source>&amp;Sign Message</source>
-        <translation>&amp;Signa Nuntium</translation>
-    </message>
-    <message>
-        <source>Alt+A</source>
-        <translation>Alt+A</translation>
-    </message>
-    <message>
-        <source>Paste address from clipboard</source>
-        <translation>Glutina inscriptionem ex latibulo</translation>
-    </message>
-    <message>
-        <source>Alt+P</source>
-        <translation>Alt+P</translation>
-    </message>
-    <message>
-        <source>Enter the message you want to sign here</source>
-        <translation>Insere hic nuntium quod vis signare</translation>
-    </message>
-    <message>
-        <source>Signature</source>
-        <translation>Signatio</translation>
-    </message>
-    <message>
-        <source>Copy the current signature to the system clipboard</source>
-        <translation>Copia signationem in latibulum systematis</translation>
-    </message>
-    <message>
-<<<<<<< HEAD
-        <location line="+21"/>
-        <source>Sign the message to prove you own this Peercoin address</source>
-        <translation>Signa nuntium ut demonstres hanc inscriptionem Peercoin a te possessa esse</translation>
-=======
-        <source>Sign the message to prove you own this Bitcoin address</source>
-        <translation>Signa nuntium ut demonstres hanc inscriptionem Bitcoin a te possessa esse</translation>
->>>>>>> dac5d68f
-    </message>
-    <message>
-        <source>Sign &amp;Message</source>
-        <translation>Signa &amp;Nuntium</translation>
-    </message>
-    <message>
-        <source>Reset all sign message fields</source>
-        <translation>Reconstitue omnes campos signandi nuntii</translation>
-    </message>
-    <message>
-        <source>Clear &amp;All</source>
-        <translation>Vacuefac &amp;Omnia</translation>
-    </message>
-    <message>
-        <source>&amp;Verify Message</source>
-        <translation>&amp;Verifica Nuntium</translation>
-    </message>
-    <message>
-<<<<<<< HEAD
-        <location line="+6"/>
-        <source>Enter the signing address, message (ensure you copy line breaks, spaces, tabs, etc. exactly) and signature below to verify the message. Be careful not to read more into the signature than what is in the signed message itself, to avoid being tricked by a man-in-the-middle attack.</source>
-        <translation>Insere inscriptionem signantem, nuntium (cura ut copias intermissiones linearum, spatia, tabs, et cetera exacte) et signationem infra ut nuntium verifices.  Cautus esto ne magis legas in signationem quam in nuntio signato ipso est, ut vites falli ab impetu homo-in-medio.</translation>
-    </message>
-    <message>
-        <location line="+21"/>
-        <source>The address the message was signed with (e.g. 1NS17iag9jJgTHD1VXjvLCEnZuQ3rJDE9L)</source>
-        <translation>Inscriptio qua nuntius signatus est (e.g. 1NS17iag9jJgTHD1VXjvLCEnZuQ3rJDE9L)</translation>
-    </message>
-    <message>
-        <location line="+40"/>
-        <source>Verify the message to ensure it was signed with the specified Peercoin address</source>
-        <translation>Verifica nuntium ut cures signatum esse cum specifica inscriptione Peercoin</translation>
-=======
-        <source>Verify the message to ensure it was signed with the specified Bitcoin address</source>
-        <translation>Verifica nuntium ut cures signatum esse cum specifica inscriptione Bitcoin</translation>
->>>>>>> dac5d68f
-    </message>
-    <message>
-        <source>Verify &amp;Message</source>
-        <translation>Verifica &amp;Nuntium</translation>
-    </message>
-    <message>
-        <source>Reset all verify message fields</source>
-        <translation>Reconstitue omnes campos verificandi nuntii</translation>
-    </message>
-    </context>
-<context>
-    <name>SplashScreen</name>
-    <message>
-<<<<<<< HEAD
-        <location filename="../signverifymessagedialog.cpp" line="+27"/>
-        <location line="+3"/>
-        <source>Enter a Peercoin address</source>
-        <translation>Insere inscriptionem Peercoin (e.g. 1NS17iag9jJgTHD1VXjvLCEnZuQ3rJDE9L)</translation>
-    </message>
-    <message>
-        <location line="-2"/>
-        <source>Click &quot;Sign Message&quot; to generate signature</source>
-        <translation>Clicca &quot;Signa Nuntium&quot; ut signatio generetur</translation>
-    </message>
-    <message>
-        <location line="+3"/>
-        <source>Enter Peercoin signature</source>
-        <translation>Insere signationem Peercoin</translation>
-    </message>
-    <message>
-        <location line="+82"/>
-        <location line="+81"/>
-        <source>The entered address is invalid.</source>
-        <translation>Inscriptio inserta non valida est.</translation>
-    </message>
-    <message>
-        <location line="-81"/>
-        <location line="+8"/>
-        <location line="+73"/>
-        <location line="+8"/>
-        <source>Please check the address and try again.</source>
-        <translation>Sodes inscriptionem proba et rursus conare.</translation>
-=======
-        <source>[testnet]</source>
-        <translation>[testnet]</translation>
->>>>>>> dac5d68f
-    </message>
-</context>
-<context>
-    <name>TrafficGraphWidget</name>
-    </context>
-<context>
-    <name>TransactionDesc</name>
-    </context>
-<context>
-    <name>TransactionDescDialog</name>
-    <message>
-        <source>This pane shows a detailed description of the transaction</source>
-        <translation>Haec tabula monstrat descriptionem verbosam transactionis</translation>
-    </message>
-    </context>
-<context>
-    <name>TransactionTableModel</name>
-    </context>
-<context>
-    <name>TransactionView</name>
-    </context>
-<context>
-    <name>UnitDisplayStatusBarControl</name>
-    </context>
-<context>
-    <name>WalletFrame</name>
-    </context>
-<context>
-    <name>WalletModel</name>
-    </context>
-<context>
-    <name>WalletView</name>
-    </context>
-<context>
-    <name>bitcoin-core</name>
-    <message>
-        <source>Options:</source>
-        <translation>Optiones:</translation>
-    </message>
-    <message>
-        <source>Specify data directory</source>
-        <translation>Specifica indicem datorum</translation>
-    </message>
-    <message>
-        <source>Connect to a node to retrieve peer addresses, and disconnect</source>
-        <translation>Conecta ad nodum acceptare inscriptiones parium, et disconecte</translation>
-    </message>
-    <message>
-        <source>Specify your own public address</source>
-        <translation>Specifica tuam propriam publicam inscriptionem</translation>
-    </message>
-    <message>
-        <source>Accept command line and JSON-RPC commands</source>
-        <translation>Accipe terminalis et JSON-RPC mandata.</translation>
-    </message>
-    <message>
-        <source>Run in the background as a daemon and accept commands</source>
-        <translation>Operare infere sicut daemon et mandata accipe</translation>
-    </message>
-    <message>
-        <source>Bitcoin Core</source>
-        <translation>Bitcoin Nucleus</translation>
-    </message>
-    <message>
-        <source>Bind to given address and always listen on it. Use [host]:port notation for IPv6</source>
-        <translation>Conglutina ad inscriptionem datam et semper in eam ausculta.  Utere [moderatrum]:porta notationem pro IPv6</translation>
-    </message>
-    <message>
-        <source>Execute command when a wallet transaction changes (%s in cmd is replaced by TxID)</source>
-        <translation>Facere mandatum quotiescumque cassidilis transactio mutet (%s in mandato sbstituitur ab TxID)</translation>
-    </message>
-    <message>
-<<<<<<< HEAD
-        <location filename="../splashscreen.cpp" line="+22"/>
-        <source>The Peercoin developers</source>
-        <translation>Peercoin curatores</translation>
-=======
-        <source>Accept connections from outside (default: 1 if no -proxy or -connect)</source>
-        <translation>Accipe conexiones externas (praedefinitum: 1 nisi -proxy neque -connect)</translation>
->>>>>>> dac5d68f
-    </message>
-    <message>
-        <source>Block creation options:</source>
-        <translation>Optiones creandi frustorum:</translation>
-    </message>
-    <message>
-        <source>Corrupted block database detected</source>
-        <translation>Corruptum databasum frustorum invenitur</translation>
-    </message>
-    <message>
-        <source>Do you want to rebuild the block database now?</source>
-        <translation>Visne reficere databasum frustorum iam?</translation>
-    </message>
-    <message>
-        <source>Error initializing block database</source>
-        <translation>Error initiando databasem frustorum</translation>
-    </message>
-    <message>
-        <source>Error initializing wallet database environment %s!</source>
-        <translation>Error initiando systematem databasi cassidilis %s!</translation>
-    </message>
-    <message>
-        <source>Error loading block database</source>
-        <translation>Error legendo frustorum databasem</translation>
-    </message>
-    <message>
-        <source>Error opening block database</source>
-        <translation>Error aperiendo databasum frustorum</translation>
-    </message>
-    <message>
-        <source>Error: Disk space is low!</source>
-        <translation>Error: Inopia spatii disci!</translation>
-    </message>
-    <message>
-        <source>Failed to listen on any port. Use -listen=0 if you want this.</source>
-        <translation>Non potuisse auscultare in ulla porta.  Utere -listen=0 si hoc vis.</translation>
-    </message>
-    <message>
-        <source>Not enough file descriptors available.</source>
-        <translation>Inopia descriptorum plicarum.</translation>
-    </message>
-    <message>
-        <source>Verifying blocks...</source>
-        <translation>Verificante frusta...</translation>
-    </message>
-    <message>
-        <source>Information</source>
-        <translation>Informatio</translation>
-    </message>
-    <message>
-        <source>Send trace/debug info to console instead of debug.log file</source>
-        <translation>Mitte informationem vestigii/debug ad terminale potius quam plicam debug.log</translation>
-    </message>
-    <message>
-        <source>Shrink debug.log file on client startup (default: 1 when no -debug)</source>
-        <translation>Diminue plicam debug.log ad initium clientis (praedefinitum: 1 nisi -debug)</translation>
-    </message>
-    <message>
-        <source>Signing transaction failed</source>
-        <translation>Signandum transactionis abortum est</translation>
-    </message>
-    <message>
-        <source>Transaction amount too small</source>
-        <translation>Magnitudo transactionis nimis parva</translation>
-    </message>
-    <message>
-        <source>Transaction too large</source>
-        <translation>Transactio nimis magna</translation>
-    </message>
-    <message>
-        <source>Username for JSON-RPC connections</source>
-        <translation>Nomen utentis pro conexionibus JSON-RPC</translation>
-    </message>
-    <message>
-        <source>Warning</source>
-        <translation>Monitio</translation>
-    </message>
-    <message>
-        <source>Password for JSON-RPC connections</source>
-        <translation>Tessera pro conexionibus JSON-RPC</translation>
-    </message>
-    <message>
-        <source>Execute command when the best block changes (%s in cmd is replaced by block hash)</source>
-        <translation>Pelle mandatum quando optissimum frustum mutat (%s in mandato substituitur ab hash frusti)</translation>
-    </message>
-    <message>
-        <source>Allow DNS lookups for -addnode, -seednode and -connect</source>
-        <translation>Permitte quaerenda DNS pro -addnode, -seednode, et -connect</translation>
-    </message>
-    <message>
-        <source>Unknown network specified in -onlynet: '%s'</source>
-        <translation>Ignotum rete specificatum in -onlynet: '%s'</translation>
-    </message>
-    <message>
-        <source>Insufficient funds</source>
-        <translation>Inopia nummorum</translation>
-    </message>
-    <message>
-        <source>Loading block index...</source>
-        <translation>Legens indicem frustorum...</translation>
-    </message>
-    <message>
-        <source>Loading wallet...</source>
-        <translation>Legens cassidile...</translation>
-    </message>
-    <message>
-        <source>Cannot downgrade wallet</source>
-        <translation>Non posse cassidile regredi</translation>
-    </message>
-    <message>
-        <source>Rescanning...</source>
-        <translation>Iterum perlegens...</translation>
-    </message>
-    <message>
-        <source>Done loading</source>
-        <translation>Completo lengendi</translation>
-    </message>
-    <message>
-<<<<<<< HEAD
-        <location line="+70"/>
-        <source>unknown</source>
-        <translation>ignotum</translation>
-    </message>
-</context>
-<context>
-    <name>TransactionDescDialog</name>
-    <message>
-        <location filename="../forms/transactiondescdialog.ui" line="+14"/>
-        <source>Transaction details</source>
-        <translation>Particularia transactionis</translation>
-    </message>
-    <message>
-        <location line="+6"/>
-        <source>This pane shows a detailed description of the transaction</source>
-        <translation>Haec tabula monstrat descriptionem verbosam transactionis</translation>
-    </message>
-</context>
-<context>
-    <name>TransactionTableModel</name>
-    <message>
-        <location filename="../transactiontablemodel.cpp" line="+225"/>
-        <source>Date</source>
-        <translation>Dies</translation>
-    </message>
-    <message>
-        <location line="+0"/>
-        <source>Type</source>
-        <translation>Typus</translation>
-    </message>
-    <message>
-        <location line="+0"/>
-        <source>Address</source>
-        <translation>Inscriptio</translation>
-    </message>
-    <message>
-        <location line="+0"/>
-        <source>Amount</source>
-        <translation>Quantitas</translation>
-    </message>
-    <message numerus="yes">
-        <location line="+57"/>
-        <source>Open for %n more block(s)</source>
-        <translation><numerusform>Aperi pro %n plure frusto</numerusform><numerusform>Aperi pro %n pluribus frustis</numerusform></translation>
-    </message>
-    <message>
-        <location line="+3"/>
-        <source>Open until %1</source>
-        <translation>Apertum donec %1</translation>
-    </message>
-    <message>
-        <location line="+3"/>
-        <source>Offline (%1 confirmations)</source>
-        <translation>Non conectum (%1 confirmationes)</translation>
-    </message>
-    <message>
-        <location line="+3"/>
-        <source>Unconfirmed (%1 of %2 confirmations)</source>
-        <translation>Non confirmatum (%1 de %2 confirmationibus)</translation>
-    </message>
-    <message>
-        <location line="+3"/>
-        <source>Confirmed (%1 confirmations)</source>
-        <translation>Confirmatum (%1 confirmationes)</translation>
-    </message>
-    <message numerus="yes">
-        <location line="+8"/>
-        <source>Mined balance will be available when it matures in %n more block(s)</source>
-        <translation><numerusform>Fossum pendendum utibile erit quando id maturum est post %n plus frustum</numerusform><numerusform>Fossum pendendum utibile erit quando id maturum est post %n pluria frusta</numerusform></translation>
-    </message>
-    <message>
-        <location line="+5"/>
-        <source>This block was not received by any other nodes and will probably not be accepted!</source>
-        <translation>Hoc frustum non acceptum est ab ulla alia nodis et probabiliter non acceptum erit!</translation>
-    </message>
-    <message>
-        <location line="+3"/>
-        <source>Generated but not accepted</source>
-        <translation>Generatum sed non acceptum</translation>
-    </message>
-    <message>
-        <location line="+43"/>
-        <source>Received with</source>
-        <translation>Acceptum cum</translation>
-    </message>
-    <message>
-        <location line="+2"/>
-        <source>Received from</source>
-        <translation>Acceptum ab</translation>
-    </message>
-    <message>
-        <location line="+3"/>
-        <source>Sent to</source>
-        <translation>Missum ad</translation>
-    </message>
-    <message>
-        <location line="+2"/>
-        <source>Payment to yourself</source>
-        <translation>Pensitatio ad te ipsum</translation>
-    </message>
-    <message>
-        <location line="+2"/>
-        <source>Mined</source>
-        <translation>Fossa</translation>
-    </message>
-    <message>
-        <location line="+38"/>
-        <source>(n/a)</source>
-        <translation>(n/a)</translation>
-    </message>
-    <message>
-        <location line="+199"/>
-        <source>Transaction status. Hover over this field to show number of confirmations.</source>
-        <translation>Status transactionis.  Supervola cum mure ut monstretur numerus confirmationum.</translation>
-    </message>
-    <message>
-        <location line="+2"/>
-        <source>Date and time that the transaction was received.</source>
-        <translation>Dies et tempus quando transactio accepta est.</translation>
-    </message>
-    <message>
-        <location line="+2"/>
-        <source>Type of transaction.</source>
-        <translation>Typus transactionis.</translation>
-    </message>
-    <message>
-        <location line="+2"/>
-        <source>Destination address of transaction.</source>
-        <translation>Inscriptio destinationis transactionis.</translation>
-    </message>
-    <message>
-        <location line="+2"/>
-        <source>Amount removed from or added to balance.</source>
-        <translation>Quantitas remota ex pendendo aut addita ei.</translation>
-    </message>
-</context>
-<context>
-    <name>TransactionView</name>
-    <message>
-        <location filename="../transactionview.cpp" line="+52"/>
-        <location line="+16"/>
-        <source>All</source>
-        <translation>Omne</translation>
-    </message>
-    <message>
-        <location line="-15"/>
-        <source>Today</source>
-        <translation>Hodie</translation>
-    </message>
-    <message>
-        <location line="+1"/>
-        <source>This week</source>
-        <translation>Hac hebdomade</translation>
-    </message>
-    <message>
-        <location line="+1"/>
-        <source>This month</source>
-        <translation>Hoc mense</translation>
-    </message>
-    <message>
-        <location line="+1"/>
-        <source>Last month</source>
-        <translation>Postremo mense</translation>
-    </message>
-    <message>
-        <location line="+1"/>
-        <source>This year</source>
-        <translation>Hoc anno</translation>
-    </message>
-    <message>
-        <location line="+1"/>
-        <source>Range...</source>
-        <translation>Intervallum...</translation>
-    </message>
-    <message>
-        <location line="+11"/>
-        <source>Received with</source>
-        <translation>Acceptum cum</translation>
-    </message>
-    <message>
-        <location line="+2"/>
-        <source>Sent to</source>
-        <translation>Missum ad</translation>
-    </message>
-    <message>
-        <location line="+2"/>
-        <source>To yourself</source>
-        <translation>Ad te ipsum</translation>
-    </message>
-    <message>
-        <location line="+1"/>
-        <source>Mined</source>
-        <translation>Fossa</translation>
-    </message>
-    <message>
-        <location line="+1"/>
-        <source>Other</source>
-        <translation>Alia</translation>
-    </message>
-    <message>
-        <location line="+7"/>
-        <source>Enter address or label to search</source>
-        <translation>Insere inscriptionem vel titulum ut quaeras</translation>
-    </message>
-    <message>
-        <location line="+7"/>
-        <source>Min amount</source>
-        <translation>Quantitas minima</translation>
-    </message>
-    <message>
-        <location line="+34"/>
-        <source>Copy address</source>
-        <translation>Copia inscriptionem</translation>
-    </message>
-    <message>
-        <location line="+1"/>
-        <source>Copy label</source>
-        <translation>Copia titulum</translation>
-    </message>
-    <message>
-        <location line="+1"/>
-        <source>Copy amount</source>
-        <translation>Copia quantitatem</translation>
-    </message>
-    <message>
-        <location line="+1"/>
-        <source>Copy transaction ID</source>
-        <translation>Copia transactionis ID</translation>
-    </message>
-    <message>
-        <location line="+1"/>
-        <source>Edit label</source>
-        <translation>Muta titulum</translation>
-    </message>
-    <message>
-        <location line="+1"/>
-        <source>Show transaction details</source>
-        <translation>Monstra particularia transactionis</translation>
-    </message>
-    <message>
-        <location line="+139"/>
-        <source>Export Transaction Data</source>
-        <translation>Exporta Data Transactionum</translation>
-    </message>
-    <message>
-        <location line="+1"/>
-        <source>Comma separated file (*.csv)</source>
-        <translation>Comma Separata Plica (*.csv)</translation>
-    </message>
-    <message>
-        <location line="+8"/>
-        <source>Confirmed</source>
-        <translation>Confirmatum</translation>
-    </message>
-    <message>
-        <location line="+1"/>
-        <source>Date</source>
-        <translation>Dies</translation>
-    </message>
-    <message>
-        <location line="+1"/>
-        <source>Type</source>
-        <translation>Typus</translation>
-    </message>
-    <message>
-        <location line="+1"/>
-        <source>Label</source>
-        <translation>Titulus</translation>
-    </message>
-    <message>
-        <location line="+1"/>
-        <source>Address</source>
-        <translation>Inscriptio</translation>
-    </message>
-    <message>
-        <location line="+1"/>
-        <source>Amount</source>
-        <translation>Quantitas</translation>
-    </message>
-    <message>
-        <location line="+1"/>
-        <source>ID</source>
-        <translation>ID</translation>
-    </message>
-    <message>
-        <location line="+4"/>
-        <source>Error exporting</source>
-        <translation>Error exportandi</translation>
-    </message>
-    <message>
-        <location line="+0"/>
-        <source>Could not write to file %1.</source>
-        <translation>Non potuisse scribere ad plicam %1.</translation>
-    </message>
-    <message>
-        <location line="+100"/>
-        <source>Range:</source>
-        <translation>Intervallum:</translation>
-    </message>
-    <message>
-        <location line="+8"/>
-        <source>to</source>
-        <translation>ad</translation>
-    </message>
-</context>
-<context>
-    <name>WalletModel</name>
-    <message>
-        <location filename="../walletmodel.cpp" line="+193"/>
-        <source>Send Coins</source>
-        <translation>Mitte Nummos</translation>
-    </message>
-</context>
-<context>
-    <name>WalletView</name>
-    <message>
-        <location filename="../walletview.cpp" line="+42"/>
-        <source>&amp;Export</source>
-        <translation>&amp;Exporta</translation>
-    </message>
-    <message>
-        <location line="+1"/>
-        <source>Export the data in the current tab to a file</source>
-        <translation>Exporta data in hac tabella in plicam</translation>
-    </message>
-    <message>
-        <location line="+193"/>
-        <source>Backup Wallet</source>
-        <translation>Conserva cassidile</translation>
-    </message>
-    <message>
-        <location line="+0"/>
-        <source>Wallet Data (*.dat)</source>
-        <translation>Data cassidilis (*.dat)</translation>
-    </message>
-    <message>
-        <location line="+3"/>
-        <source>Backup Failed</source>
-        <translation>Conservare abortum est.</translation>
-    </message>
-    <message>
-        <location line="+0"/>
-        <source>There was an error trying to save the wallet data to the new location.</source>
-        <translation>Error erat conante salvare data cassidilis ad novum locum.</translation>
-    </message>
-    <message>
-        <location line="+4"/>
-        <source>Backup Successful</source>
-        <translation>Successum in conservando</translation>
-    </message>
-    <message>
-        <location line="+0"/>
-        <source>The wallet data was successfully saved to the new location.</source>
-        <translation>Successum in salvando data cassidilis in novum locum.</translation>
-    </message>
-</context>
-<context>
-    <name>bitcoin-core</name>
-    <message>
-        <location filename="../bitcoinstrings.cpp" line="+94"/>
-        <source>Peercoin version</source>
-        <translation>Versio de Peercoin</translation>
-    </message>
-    <message>
-        <location line="+102"/>
-        <source>Usage:</source>
-        <translation>Usus:</translation>
-    </message>
-    <message>
-        <location line="-29"/>
-        <source>Send command to -server or peercoind</source>
-        <translation>Mitte mandatum ad -server vel peercoind</translation>
-    </message>
-    <message>
-        <location line="-23"/>
-        <source>List commands</source>
-        <translation>Enumera mandata</translation>
-    </message>
-    <message>
-        <location line="-12"/>
-        <source>Get help for a command</source>
-        <translation>Accipe auxilium pro mandato</translation>
-    </message>
-    <message>
-        <location line="+24"/>
-        <source>Options:</source>
-        <translation>Optiones:</translation>
-    </message>
-    <message>
-        <location line="+24"/>
-        <source>Specify configuration file (default: peercoin.conf)</source>
-        <translation>Specifica configurationis plicam (praedefinitum: peercoin.conf)</translation>
-    </message>
-    <message>
-        <location line="+3"/>
-        <source>Specify pid file (default: peercoind.pid)</source>
-        <translation>Specifica pid plicam (praedefinitum: peercoin.pid)</translation>
-    </message>
-    <message>
-        <location line="-1"/>
-        <source>Specify data directory</source>
-        <translation>Specifica indicem datorum</translation>
-    </message>
-    <message>
-        <location line="-9"/>
-        <source>Set database cache size in megabytes (default: 25)</source>
-        <translation>Constitue magnitudinem databasis cache in megabytes (praedefinitum: 25)</translation>
-    </message>
-    <message>
-        <location line="-28"/>
-        <source>Listen for connections on &lt;port&gt; (default: 8333 or testnet: 18333)</source>
-        <translation>Ausculta pro conexionibus in &lt;porta&gt; (praedefinitum: 8333 vel testnet: 18333)</translation>
-    </message>
-    <message>
-        <location line="+5"/>
-        <source>Maintain at most &lt;n&gt; connections to peers (default: 125)</source>
-        <translation>Manutene non plures quam &lt;n&gt; conexiones ad paria (praedefinitum: 125)</translation>
-    </message>
-    <message>
-        <location line="-48"/>
-        <source>Connect to a node to retrieve peer addresses, and disconnect</source>
-        <translation>Conecta ad nodum acceptare inscriptiones parium, et disconecte</translation>
-    </message>
-    <message>
-        <location line="+82"/>
-        <source>Specify your own public address</source>
-        <translation>Specifica tuam propriam publicam inscriptionem</translation>
-    </message>
-    <message>
-        <location line="+3"/>
-        <source>Threshold for disconnecting misbehaving peers (default: 100)</source>
-        <translation>Limen pro disconectendo paria improba (praedefinitum: 100)</translation>
-    </message>
-    <message>
-        <location line="-134"/>
-        <source>Number of seconds to keep misbehaving peers from reconnecting (default: 86400)</source>
-        <translation>Numerum secundorum prohibere ne paria improba reconectant (praedefinitum: 86400)</translation>
-    </message>
-    <message>
-        <location line="-29"/>
-        <source>An error occurred while setting up the RPC port %u for listening on IPv4: %s</source>
-        <translation>Error erat dum initians portam RPC %u pro auscultando in IPv4: %s</translation>
-    </message>
-    <message>
-        <location line="+27"/>
-        <source>Listen for JSON-RPC connections on &lt;port&gt; (default: 8332 or testnet: 18332)</source>
-        <translation>Ausculta pro conexionibus JSON-RPC in &lt;porta&gt; (praedefinitum: 8332 vel testnet: 18332)</translation>
-    </message>
-    <message>
-        <location line="+37"/>
-        <source>Accept command line and JSON-RPC commands</source>
-        <translation>Accipe terminalis et JSON-RPC mandata.</translation>
-    </message>
-    <message>
-        <location line="+76"/>
-        <source>Run in the background as a daemon and accept commands</source>
-        <translation>Operare infere sicut daemon et mandata accipe</translation>
-    </message>
-    <message>
-        <location line="+37"/>
-        <source>Use the test network</source>
-        <translation>Utere rete experimentale</translation>
-    </message>
-    <message>
-        <location line="-112"/>
-        <source>Accept connections from outside (default: 1 if no -proxy or -connect)</source>
-        <translation>Accipe conexiones externas (praedefinitum: 1 nisi -proxy neque -connect)</translation>
-    </message>
-    <message>
-        <location line="-80"/>
-        <source>%s, you must set a rpcpassword in the configuration file:
-%s
-It is recommended you use the following random password:
-rpcuser=peercoinrpc
-rpcpassword=%s
-(you do not need to remember this password)
-The username and password MUST NOT be the same.
-If the file does not exist, create it with owner-readable-only file permissions.
-It is also recommended to set alertnotify so you are notified of problems;
-for example: alertnotify=echo %%s | mail -s &quot;Peercoin Alert&quot; admin@foo.com
-</source>
-        <translation>%s, necesse est te rpcpassword constituere in plica configurationis:
-%s
-Hortatur te hanc fortuitam tesseram uti:
-rpcuser=peercoinrpc
-rpcpassword=%s
-(non est necesse te hanc tesseram meminisse)
-Nomen usoris et tessera eadem esse NON POSSUNT.
-Si plica non existit, eam crea cum permissionibus ut eius dominus tantum sinitur id legere.
-Quoque hortatur alertnotify constituere ut tu notificetur de problematibus;
-exempli gratia: alertnotify=echo %%s | mail -s &quot;Peercoin Notificatio&quot; admin@foo.com
-</translation>
-    </message>
-    <message>
-        <location line="+17"/>
-        <source>An error occurred while setting up the RPC port %u for listening on IPv6, falling back to IPv4: %s</source>
-        <translation>Error erat dum initians portam RPC %u pro auscultando in IPv6, labens retrorsum ad IPv4: %s</translation>
-    </message>
-    <message>
-        <location line="+3"/>
-        <source>Bind to given address and always listen on it. Use [host]:port notation for IPv6</source>
-        <translation>Conglutina ad inscriptionem datam et semper in eam ausculta.  Utere [moderatrum]:porta notationem pro IPv6</translation>
-    </message>
-    <message>
-        <location line="+3"/>
-        <source>Cannot obtain a lock on data directory %s. Peercoin is probably already running.</source>
-        <translation>Non posse serare datorum indicem %s.  Peercoin probabiliter iam operatur.</translation>
-    </message>
-    <message>
-        <location line="+3"/>
-        <source>Error: The transaction was rejected! This might happen if some of the coins in your wallet were already spent, such as if you used a copy of wallet.dat and coins were spent in the copy but not marked as spent here.</source>
-        <translation>Error: Transactio eiecta est! Hoc possit accidere si alii nummorum in cassidili tuo iam soluti sint, ut si usus es exemplar de wallet.dat et nummi soluti sunt in exemplari sed non hic notati ut soluti.</translation>
-    </message>
-    <message>
-        <location line="+4"/>
-        <source>Error: This transaction requires a transaction fee of at least %s because of its amount, complexity, or use of recently received funds!</source>
-        <translation>Error: Huic transactioni necesse est merces saltem %s propter eius magnitudinem, complexitatem, vel usum recentum acceptorum nummorum!</translation>
-    </message>
-    <message>
-        <location line="+3"/>
-        <source>Execute command when a relevant alert is received (%s in cmd is replaced by message)</source>
-        <translation>Facere mandatum quotiescumque notificatio affinis accipitur (%s in mandato mutatur in nuntium) </translation>
-    </message>
-    <message>
-        <location line="+3"/>
-        <source>Execute command when a wallet transaction changes (%s in cmd is replaced by TxID)</source>
-        <translation>Facere mandatum quotiescumque cassidilis transactio mutet (%s in mandato sbstituitur ab TxID)</translation>
-    </message>
-    <message>
-        <location line="+11"/>
-        <source>Set maximum size of high-priority/low-fee transactions in bytes (default: 27000)</source>
-        <translation>Constitue magnitudinem maximam transactionum magnae-prioritatis/parvae-mercedis in octetis/bytes (praedefinitum: 27000)</translation>
-    </message>
-    <message>
-        <location line="+6"/>
-        <source>This is a pre-release test build - use at your own risk - do not use for mining or merchant applications</source>
-        <translation>Hoc est prae-dimittum experimentala aedes - utere eo periculo tuo proprio - nolite utere fodendo vel applicationibus mercatoriis</translation>
-    </message>
-    <message>
-        <location line="+5"/>
-        <source>Warning: -paytxfee is set very high! This is the transaction fee you will pay if you send a transaction.</source>
-        <translation>Monitio: -paytxfee constitutum valde magnum!  Hoc est merces transactionis solves si mittis transactionem.</translation>
-    </message>
-    <message>
-        <location line="+3"/>
-        <source>Warning: Displayed transactions may not be correct! You may need to upgrade, or other nodes may need to upgrade.</source>
-        <translation>Monitio: Monstratae transactiones fortasse non recta sint! Forte oportet tibi progredere, an aliis nodis progredere.</translation>
-    </message>
-    <message>
-        <location line="+3"/>
-        <source>Warning: Please check that your computer&apos;s date and time are correct! If your clock is wrong Peercoin will not work properly.</source>
-        <translation>Monitio: Sodes cura ut dies tempusque computatri tui recti sunt!  Si horologium tuum pravum est, Peercoin non proprie fungetur.</translation>
-    </message>
-    <message>
-        <location line="+3"/>
-        <source>Warning: error reading wallet.dat! All keys read correctly, but transaction data or address book entries might be missing or incorrect.</source>
-        <translation>Monitio: error legendo wallet.dat!  Omnes claves recte lectae, sed data transactionum vel libri inscriptionum fortasse desint vel prava sint.</translation>
-    </message>
-    <message>
-        <location line="+3"/>
-        <source>Warning: wallet.dat corrupt, data salvaged! Original wallet.dat saved as wallet.{timestamp}.bak in %s; if your balance or transactions are incorrect you should restore from a backup.</source>
-        <translation>Monitio: wallet.data corrupta, data salvata!  Originalis wallet.dat salvata ut wallet.{timestamp}.bak in %s; si pendendum tuum vel transactiones pravae sunt, oportet ab conservato restituere.</translation>
-    </message>
-    <message>
-        <location line="+14"/>
-        <source>Attempt to recover private keys from a corrupt wallet.dat</source>
-        <translation>Conare recipere claves privatas de corrupto wallet.dat</translation>
-    </message>
-    <message>
-        <location line="+2"/>
-        <source>Block creation options:</source>
-        <translation>Optiones creandi frustorum:</translation>
-    </message>
-    <message>
-        <location line="+5"/>
-        <source>Connect only to the specified node(s)</source>
-        <translation>Conecte sole ad nodos specificatos (vel nodum specificatum)</translation>
-    </message>
-    <message>
-        <location line="+3"/>
-        <source>Corrupted block database detected</source>
-        <translation>Corruptum databasum frustorum invenitur</translation>
-    </message>
-    <message>
-        <location line="+1"/>
-        <source>Discover own IP address (default: 1 when listening and no -externalip)</source>
-        <translation>Discooperi propriam inscriptionem IP (praedefinitum: 1 quando auscultans et nullum -externalip)</translation>
-    </message>
-    <message>
-        <location line="+1"/>
-        <source>Do you want to rebuild the block database now?</source>
-        <translation>Visne reficere databasum frustorum iam?</translation>
-    </message>
-    <message>
-        <location line="+2"/>
-        <source>Error initializing block database</source>
-        <translation>Error initiando databasem frustorum</translation>
-    </message>
-    <message>
-        <location line="+1"/>
-        <source>Error initializing wallet database environment %s!</source>
-        <translation>Error initiando systematem databasi cassidilis %s!</translation>
-    </message>
-    <message>
-        <location line="+1"/>
-        <source>Error loading block database</source>
-        <translation>Error legendo frustorum databasem</translation>
-    </message>
-    <message>
-        <location line="+4"/>
-        <source>Error opening block database</source>
-        <translation>Error aperiendo databasum frustorum</translation>
-    </message>
-    <message>
-        <location line="+2"/>
-        <source>Error: Disk space is low!</source>
-        <translation>Error: Inopia spatii disci!</translation>
-    </message>
-    <message>
-        <location line="+1"/>
-        <source>Error: Wallet locked, unable to create transaction!</source>
-        <translation>Error: Cassidile seratum, non posse transactionem creare!</translation>
-    </message>
-    <message>
-        <location line="+1"/>
-        <source>Error: system error: </source>
-        <translation>Error: systematis error:</translation>
-    </message>
-    <message>
-        <location line="+1"/>
-        <source>Failed to listen on any port. Use -listen=0 if you want this.</source>
-        <translation>Non potuisse auscultare in ulla porta.  Utere -listen=0 si hoc vis.</translation>
-    </message>
-    <message>
-        <location line="+1"/>
-        <source>Failed to read block info</source>
-        <translation>Non potuisse informationem frusti legere </translation>
-    </message>
-    <message>
-        <location line="+1"/>
-        <source>Failed to read block</source>
-        <translation>Non potuisse frustum legere</translation>
-    </message>
-    <message>
-        <location line="+1"/>
-        <source>Failed to sync block index</source>
-        <translation>Synchronizare indicem frustorum abortum est</translation>
-    </message>
-    <message>
-        <location line="+1"/>
-        <source>Failed to write block index</source>
-        <translation>Scribere indicem frustorum abortum est</translation>
-    </message>
-    <message>
-        <location line="+1"/>
-        <source>Failed to write block info</source>
-        <translation>Scribere informationem abortum est</translation>
-    </message>
-    <message>
-        <location line="+1"/>
-        <source>Failed to write block</source>
-        <translation>Scribere frustum abortum est</translation>
-    </message>
-    <message>
-        <location line="+1"/>
-        <source>Failed to write file info</source>
-        <translation>Scribere informationem plicae abortum est</translation>
-    </message>
-    <message>
-        <location line="+1"/>
-        <source>Failed to write to coin database</source>
-        <translation>Scribere databasem nummorum abortum est</translation>
-    </message>
-    <message>
-        <location line="+1"/>
-        <source>Failed to write transaction index</source>
-        <translation>Scribere indicem transactionum abortum est</translation>
-    </message>
-    <message>
-        <location line="+1"/>
-        <source>Failed to write undo data</source>
-        <translation>Scribere data pro cancellando mutationes abortum est</translation>
-    </message>
-    <message>
-        <location line="+2"/>
-        <source>Find peers using DNS lookup (default: 1 unless -connect)</source>
-        <translation>Inveni paria utendo DNS quaerendo (praedefinitum: 1 nisi -connect)</translation>
-    </message>
-    <message>
-        <location line="+1"/>
-        <source>Generate coins (default: 0)</source>
-        <translation>Genera nummos (praedefinitum: 0)</translation>
-    </message>
-    <message>
-        <location line="+2"/>
-        <source>How many blocks to check at startup (default: 288, 0 = all)</source>
-        <translation>Quot frusta proba ad initium (praedefinitum: 288, 0 = omnia)</translation>
-    </message>
-    <message>
-        <location line="+1"/>
-        <source>How thorough the block verification is (0-4, default: 3)</source>
-        <translation>Quam perfecta frustorum verificatio est (0-4, praedefinitum: 3)</translation>
-    </message>
-    <message>
-        <location line="+19"/>
-        <source>Not enough file descriptors available.</source>
-        <translation>Inopia descriptorum plicarum.</translation>
-    </message>
-    <message>
-        <location line="+8"/>
-        <source>Rebuild block chain index from current blk000??.dat files</source>
-        <translation>Restituere indicem catenae frustorum ex activis plicis blk000??.dat</translation>
-    </message>
-    <message>
-        <location line="+16"/>
-        <source>Set the number of threads to service RPC calls (default: 4)</source>
-        <translation>Constitue numerum filorum ad tractandum RPC postulationes (praedefinitum: 4)</translation>
-    </message>
-    <message>
-        <location line="+26"/>
-        <source>Verifying blocks...</source>
-        <translation>Verificante frusta...</translation>
-    </message>
-    <message>
-        <location line="+1"/>
-        <source>Verifying wallet...</source>
-        <translation>Verificante cassidilem...</translation>
-    </message>
-    <message>
-        <location line="-69"/>
-        <source>Imports blocks from external blk000??.dat file</source>
-        <translation>Importat frusta ab externa plica blk000??.dat</translation>
-    </message>
-    <message>
-        <location line="-76"/>
-        <source>Set the number of script verification threads (up to 16, 0 = auto, &lt;0 = leave that many cores free, default: 0)</source>
-        <translation>Constitue numerum filorum verificationis scriptorum (Maximum 16, 0 = auto, &lt;0 = tot corda libera erunt, praedefinitum: 0)</translation>
-    </message>
-    <message>
-        <location line="+77"/>
-        <source>Information</source>
-        <translation>Informatio</translation>
-    </message>
-    <message>
-        <location line="+3"/>
-        <source>Invalid -tor address: &apos;%s&apos;</source>
-        <translation>Inscriptio -tor non valida: &apos;%s&apos;</translation>
-    </message>
-    <message>
-        <location line="+1"/>
-        <source>Invalid amount for -minrelaytxfee=&lt;amount&gt;: &apos;%s&apos;</source>
-        <translation>Quantitas non valida pro -minrelaytxfee=&lt;amount&gt;: &apos;%s&apos;</translation>
-    </message>
-    <message>
-        <location line="+1"/>
-        <source>Invalid amount for -mintxfee=&lt;amount&gt;: &apos;%s&apos;</source>
-        <translation>Quantitas non valida pro -mintxfee=&lt;amount&gt;: &apos;%s&apos;</translation>
-    </message>
-    <message>
-        <location line="+8"/>
-        <source>Maintain a full transaction index (default: 0)</source>
-        <translation>Manutene completam indicem transactionum (praedefinitum: 0)</translation>
-    </message>
-    <message>
-        <location line="+2"/>
-        <source>Maximum per-connection receive buffer, &lt;n&gt;*1000 bytes (default: 5000)</source>
-        <translation>Maxima magnitudo memoriae pro datis accipendis singulis conexionibus, &lt;n&gt;*1000 octetis/bytes (praedefinitum: 5000)</translation>
-    </message>
-    <message>
-        <location line="+1"/>
-        <source>Maximum per-connection send buffer, &lt;n&gt;*1000 bytes (default: 1000)</source>
-        <translation>Maxima magnitudo memoriae pro datis mittendis singulis conexionibus, &lt;n&gt;*1000 octetis/bytes (praedefinitum: 1000)</translation>
-    </message>
-    <message>
-        <location line="+2"/>
-        <source>Only accept block chain matching built-in checkpoints (default: 1)</source>
-        <translation>Tantum accipe catenam frustorum convenientem internis lapidibus (praedefinitum: 1)</translation>
-    </message>
-    <message>
-        <location line="+1"/>
-        <source>Only connect to nodes in network &lt;net&gt; (IPv4, IPv6 or Tor)</source>
-        <translation>Tantum conecte ad nodos in rete &lt;net&gt; (IPv4, IPv6 aut Tor)</translation>
-    </message>
-    <message>
-        <location line="+2"/>
-        <source>Output extra debugging information. Implies all other -debug* options</source>
-        <translation>Exscribe additiciam informationem pro debug.  Implicat omnes alias optiones -debug*</translation>
-    </message>
-    <message>
-        <location line="+1"/>
-        <source>Output extra network debugging information</source>
-        <translation>Exscribe additiciam informationem pro retis debug.</translation>
-    </message>
-    <message>
-        <location line="+2"/>
-        <source>Prepend debug output with timestamp</source>
-        <translation>Antepone pittacium temporis ante exscriptum de debug </translation>
-    </message>
-    <message>
-        <location line="+5"/>
-        <source>SSL options: (see the Bitcoin Wiki for SSL setup instructions)</source>
-        <translation>Optiones SSL: (vide vici de Peercoin pro instructionibus SSL configurationis)</translation>
-    </message>
-    <message>
-        <location line="+1"/>
-        <source>Select the version of socks proxy to use (4-5, default: 5)</source>
-        <translation>Selige versionem socks vicarii utendam (4-5, praedefinitum: 5)</translation>
-    </message>
-    <message>
-        <location line="+3"/>
-        <source>Send trace/debug info to console instead of debug.log file</source>
-        <translation>Mitte informationem vestigii/debug ad terminale potius quam plicam debug.log</translation>
-    </message>
-    <message>
-        <location line="+1"/>
-        <source>Send trace/debug info to debugger</source>
-        <translation>Mitte informationem vestigii/debug ad debugger</translation>
-    </message>
-    <message>
-        <location line="+5"/>
-        <source>Set maximum block size in bytes (default: 250000)</source>
-        <translation>Constitue maximam magnitudinem frusti in octetis/bytes (praedefinitum: 250000)</translation>
-    </message>
-    <message>
-        <location line="+1"/>
-        <source>Set minimum block size in bytes (default: 0)</source>
-        <translation>Constitue minimam magnitudinem frusti in octetis/bytes (praedefinitum: 0)</translation>
-    </message>
-    <message>
-        <location line="+2"/>
-        <source>Shrink debug.log file on client startup (default: 1 when no -debug)</source>
-        <translation>Diminue plicam debug.log ad initium clientis (praedefinitum: 1 nisi -debug)</translation>
-    </message>
-    <message>
-        <location line="+1"/>
-        <source>Signing transaction failed</source>
-        <translation>Signandum transactionis abortum est</translation>
-    </message>
-    <message>
-        <location line="+2"/>
-        <source>Specify connection timeout in milliseconds (default: 5000)</source>
-        <translation>Specifica tempumfati conexionis in millisecundis (praedefinitum: 5000)</translation>
-    </message>
-    <message>
-        <location line="+4"/>
-        <source>System error: </source>
-        <translation>Systematis error:</translation>
-    </message>
-    <message>
-        <location line="+4"/>
-        <source>Transaction amount too small</source>
-        <translation>Magnitudo transactionis nimis parva</translation>
-    </message>
-    <message>
-        <location line="+1"/>
-        <source>Transaction amounts must be positive</source>
-        <translation>Necesse est magnitudines transactionum positivas esse.</translation>
-    </message>
-    <message>
-        <location line="+1"/>
-        <source>Transaction too large</source>
-        <translation>Transactio nimis magna</translation>
-    </message>
-    <message>
-        <location line="+7"/>
-        <source>Use UPnP to map the listening port (default: 0)</source>
-        <translation>Utere UPnP designare portam auscultandi (praedefinitum: 0)</translation>
-    </message>
-    <message>
-        <location line="+1"/>
-        <source>Use UPnP to map the listening port (default: 1 when listening)</source>
-        <translation>Utere UPnP designare portam auscultandi (praedefinitum: 1 quando auscultans)</translation>
-    </message>
-    <message>
-        <location line="+1"/>
-        <source>Use proxy to reach tor hidden services (default: same as -proxy)</source>
-        <translation>Utere vicarium ut extendas ad tor servitia occulta (praedefinitum: idem ut -proxy)</translation>
-    </message>
-    <message>
-        <location line="+2"/>
-        <source>Username for JSON-RPC connections</source>
-        <translation>Nomen utentis pro conexionibus JSON-RPC</translation>
-    </message>
-    <message>
-        <location line="+4"/>
-        <source>Warning</source>
-        <translation>Monitio</translation>
-    </message>
-    <message>
-        <location line="+1"/>
-        <source>Warning: This version is obsolete, upgrade required!</source>
-        <translation>Monitio: Haec versio obsoleta est, progressio postulata!</translation>
-    </message>
-    <message>
-        <location line="+1"/>
-        <source>You need to rebuild the databases using -reindex to change -txindex</source>
-        <translation>Oportet recreare databases utendo -reindex ut mutes -txindex</translation>
-    </message>
-    <message>
-        <location line="+1"/>
-        <source>wallet.dat corrupt, salvage failed</source>
-        <translation>wallet.dat corrupta, salvare abortum est</translation>
-    </message>
-    <message>
-        <location line="-50"/>
-        <source>Password for JSON-RPC connections</source>
-        <translation>Tessera pro conexionibus JSON-RPC</translation>
-    </message>
-    <message>
-        <location line="-67"/>
-        <source>Allow JSON-RPC connections from specified IP address</source>
-        <translation>Permitte conexionibus JSON-RPC ex inscriptione specificata</translation>
-    </message>
-    <message>
-        <location line="+76"/>
-        <source>Send commands to node running on &lt;ip&gt; (default: 127.0.0.1)</source>
-        <translation>Mitte mandata nodo operanti in &lt;ip&gt; (praedefinitum: 127.0.0.1)</translation>
-    </message>
-    <message>
-        <location line="-120"/>
-        <source>Execute command when the best block changes (%s in cmd is replaced by block hash)</source>
-        <translation>Pelle mandatum quando optissimum frustum mutat (%s in mandato substituitur ab hash frusti)</translation>
-    </message>
-    <message>
-        <location line="+147"/>
-        <source>Upgrade wallet to latest format</source>
-        <translation>Progredere cassidile ad formam recentissimam</translation>
-    </message>
-    <message>
-        <location line="-21"/>
-        <source>Set key pool size to &lt;n&gt; (default: 100)</source>
-        <translation>Constitue magnitudinem stagni clavium ad &lt;n&gt; (praedefinitum: 100)</translation>
-    </message>
-    <message>
-        <location line="-12"/>
-        <source>Rescan the block chain for missing wallet transactions</source>
-        <translation>Iterum perlege catenam frustorum propter absentes cassidilis transactiones</translation>
-    </message>
-    <message>
-        <location line="+35"/>
-        <source>Use OpenSSL (https) for JSON-RPC connections</source>
-        <translation>Utere OpenSSL (https) pro conexionibus JSON-RPC</translation>
-    </message>
-    <message>
-        <location line="-26"/>
-        <source>Server certificate file (default: server.cert)</source>
-        <translation>Plica certificationis daemonis moderantis (praedefinitum: server.cert)</translation>
-    </message>
-    <message>
-        <location line="+1"/>
-        <source>Server private key (default: server.pem)</source>
-        <translation>Clavis privata daemonis moderans (praedefinitum: server.pem)</translation>
-    </message>
-    <message>
-        <location line="-151"/>
-        <source>Acceptable ciphers (default: TLSv1+HIGH:!SSLv2:!aNULL:!eNULL:!AH:!3DES:@STRENGTH)</source>
-        <translation>Acceptabiles cifrae (praedefinitum: TLSv1+HIGH:!SSLv2:!aNULL:!eNULL:!AH:!3DES:@STRENGTH)</translation>
-    </message>
-    <message>
-        <location line="+165"/>
-        <source>This help message</source>
-        <translation>Hic nuntius auxilii</translation>
-    </message>
-    <message>
-        <location line="+6"/>
-        <source>Unable to bind to %s on this computer (bind returned error %d, %s)</source>
-        <translation>Non posse conglutinare ad %s in hoc computatro (conglutinare redidit errorem %d, %s)</translation>
-    </message>
-    <message>
-        <location line="-91"/>
-        <source>Connect through socks proxy</source>
-        <translation>Conecte per socks vicarium</translation>
-    </message>
-    <message>
-        <location line="-10"/>
-        <source>Allow DNS lookups for -addnode, -seednode and -connect</source>
-        <translation>Permitte quaerenda DNS pro -addnode, -seednode, et -connect</translation>
-    </message>
-    <message>
-        <location line="+55"/>
-        <source>Loading addresses...</source>
-        <translation>Legens inscriptiones...</translation>
-    </message>
-    <message>
-        <location line="-35"/>
-        <source>Error loading wallet.dat: Wallet corrupted</source>
-        <translation>Error legendi wallet.dat: Cassidile corruptum</translation>
-    </message>
-    <message>
-        <location line="+1"/>
-        <source>Error loading wallet.dat: Wallet requires newer version of Peercoin</source>
-        <translation>Error legendi wallet.dat: Cassidili necesse est recentior versio Peercoin</translation>
-    </message>
-    <message>
-        <location line="+93"/>
-        <source>Wallet needed to be rewritten: restart Peercoin to complete</source>
-        <translation>Cassidili necesse erat rescribi: Repelle Peercoin ut compleas</translation>
-    </message>
-    <message>
-        <location line="-95"/>
-        <source>Error loading wallet.dat</source>
-        <translation>Error legendi wallet.dat</translation>
-    </message>
-    <message>
-        <location line="+28"/>
-        <source>Invalid -proxy address: &apos;%s&apos;</source>
-        <translation>Inscriptio -proxy non valida: &apos;%s&apos;</translation>
-    </message>
-    <message>
-        <location line="+56"/>
-        <source>Unknown network specified in -onlynet: &apos;%s&apos;</source>
-        <translation>Ignotum rete specificatum in -onlynet: &apos;%s&apos;</translation>
-    </message>
-    <message>
-        <location line="-1"/>
-        <source>Unknown -socks proxy version requested: %i</source>
-        <translation>Ignota -socks vicarii versio postulata: %i</translation>
-    </message>
-    <message>
-        <location line="-96"/>
-        <source>Cannot resolve -bind address: &apos;%s&apos;</source>
-        <translation>Non posse resolvere -bind inscriptonem: &apos;%s&apos;</translation>
-    </message>
-    <message>
-        <location line="+1"/>
-        <source>Cannot resolve -externalip address: &apos;%s&apos;</source>
-        <translation>Non posse resolvere -externalip inscriptionem: &apos;%s&apos;</translation>
-    </message>
-    <message>
-        <location line="+44"/>
-        <source>Invalid amount for -paytxfee=&lt;amount&gt;: &apos;%s&apos;</source>
-        <translation>Quantitas non valida pro -paytxfee=&lt;quantitas&gt;: &apos;%s&apos;</translation>
-    </message>
-    <message>
-        <location line="+1"/>
-        <source>Invalid amount</source>
-        <translation>Quantitas non valida</translation>
-    </message>
-    <message>
-        <location line="-6"/>
-        <source>Insufficient funds</source>
-        <translation>Inopia nummorum</translation>
-    </message>
-    <message>
-        <location line="+10"/>
-        <source>Loading block index...</source>
-        <translation>Legens indicem frustorum...</translation>
-    </message>
-    <message>
-        <location line="-57"/>
-        <source>Add a node to connect to and attempt to keep the connection open</source>
-        <translation>Adice nodum cui conectere et conare sustinere conexionem apertam</translation>
-    </message>
-    <message>
-        <location line="-25"/>
-        <source>Unable to bind to %s on this computer. Peercoin is probably already running.</source>
-        <translation>Non posse conglutinare ad %s in hoc cumputatro.  Peercoin probabiliter iam operatur.</translation>
-    </message>
-    <message>
-        <location line="+64"/>
-        <source>Fee per KB to add to transactions you send</source>
-        <translation>Merces per KB addere ad transactiones tu mittas</translation>
-    </message>
-    <message>
-        <location line="+19"/>
-        <source>Loading wallet...</source>
-        <translation>Legens cassidile...</translation>
-    </message>
-    <message>
-        <location line="-52"/>
-        <source>Cannot downgrade wallet</source>
-        <translation>Non posse cassidile regredi</translation>
-    </message>
-    <message>
-        <location line="+3"/>
-        <source>Cannot write default address</source>
-        <translation>Non posse scribere praedefinitam inscriptionem</translation>
-    </message>
-    <message>
-        <location line="+64"/>
-        <source>Rescanning...</source>
-        <translation>Iterum perlegens...</translation>
-    </message>
-    <message>
-        <location line="-57"/>
-        <source>Done loading</source>
-        <translation>Completo lengendi</translation>
-    </message>
-    <message>
-        <location line="+82"/>
-        <source>To use the %s option</source>
-        <translation>Ut utaris optione %s</translation>
-    </message>
-    <message>
-        <location line="-74"/>
-=======
->>>>>>> dac5d68f
-        <source>Error</source>
-        <translation>Error</translation>
-    </message>
 </context>
 </TS>