--- conflicted
+++ resolved
@@ -168,11 +168,7 @@
         <translation>Вы уверены, что хотите зашифровать ваш бумажник?</translation>
     </message>
     <message>
-<<<<<<< HEAD
         <source>Zetacoin Core will close now to finish the encryption process. Remember that encrypting your wallet cannot fully protect your zetacoins from being stolen by malware infecting your computer.</source>
-=======
-        <source>Bitcoin Core will close now to finish the encryption process. Remember that encrypting your wallet cannot fully protect your bitcoins from being stolen by malware infecting your computer.</source>
->>>>>>> 188ca9c3
         <translation>Сейчас программа закроется для завершения процесса шифрования. Помните, что шифрование вашего бумажника не может полностью защитить ваши биткоины от кражи с помощью инфицирования вашего компьютера вредоносным ПО.</translation>
     </message>
     <message>
@@ -322,13 +318,8 @@
         <translation>Идёт переиндексация блоков на диске...</translation>
     </message>
     <message>
-<<<<<<< HEAD
         <source>Send coins to a Zetacoin address</source>
         <translation>Отправить монеты на указанный адрес Zetacoin</translation>
-=======
-        <source>Send coins to a Bitcoin address</source>
-        <translation>Отправить монеты на указанный адрес Bitcoin</translation>
->>>>>>> 188ca9c3
     </message>
     <message>
         <source>Backup wallet to another location</source>
@@ -423,10 +414,6 @@
         <translation>Изменить опции конфигурации Zetacoin Core</translation>
     </message>
     <message>
-        <source>Modify configuration options for Bitcoin Core</source>
-        <translation>Изменить опции конфигурации Bitcoin Core</translation>
-    </message>
-    <message>
         <source>Show the list of used sending addresses and labels</source>
         <translation>Показать список использованных адресов и меток отправки</translation>
     </message>
@@ -443,17 +430,12 @@
         <translation>&amp;Параметры командной строки</translation>
     </message>
     <message>
-<<<<<<< HEAD
         <source>Show the Zetacoin Core help message to get a list with possible Zetacoin command-line options</source>
         <translation>Показать помощь по Zetacoin Core и получить список доступных параметров командной строки.</translation>
-=======
-        <source>Show the Bitcoin Core help message to get a list with possible Bitcoin command-line options</source>
-        <translation>Показать помощь по Bitcoin Core и получить список доступных параметров командной строки.</translation>
     </message>
     <message numerus="yes">
-        <source>%n active connection(s) to Bitcoin network</source>
-        <translation><numerusform>%n активных соединений с сетью Bitcoin</numerusform><numerusform>%n активных соединений с сетью Bitcoin</numerusform><numerusform>%n активных соединений с сетью Bitcoin</numerusform><numerusform>%n активных соединений с сетью Bitcoin</numerusform></translation>
->>>>>>> 188ca9c3
+        <source>%n active connection(s) to Zetacoin network</source>
+        <translation><numerusform>%n активных соединений с сетью Zetacoin</numerusform><numerusform>%n активных соединений с сетью Zetacoin</numerusform><numerusform>%n активных соединений с сетью Zetacoin</numerusform><numerusform>%n активных соединений с сетью Zetacoin</numerusform></translation>
     </message>
     <message>
         <source>No block source available...</source>
@@ -462,8 +444,6 @@
     <message numerus="yes">
         <source>Processed %n block(s) of transaction history.</source>
         <translation><numerusform>Обработан %n блок истории транзакций.</numerusform><numerusform>Обработано %n блока истории транзакций.</numerusform><numerusform>Обработано %n блоков истории транзакций.</numerusform><numerusform>Обработано %n блоков истории транзакций.</numerusform></translation>
-<<<<<<< HEAD
-=======
     </message>
     <message numerus="yes">
         <source>%n hour(s)</source>
@@ -476,19 +456,15 @@
     <message numerus="yes">
         <source>%n week(s)</source>
         <translation><numerusform>%n неделю</numerusform><numerusform>%n недели</numerusform><numerusform>%n недель</numerusform><numerusform>%n недель</numerusform></translation>
->>>>>>> 188ca9c3
     </message>
     <message>
         <source>%1 and %2</source>
         <translation>%1 и %2</translation>
     </message>
-<<<<<<< HEAD
-=======
     <message numerus="yes">
         <source>%n year(s)</source>
         <translation><numerusform>%n год</numerusform><numerusform>%n лет</numerusform><numerusform>%n лет</numerusform><numerusform>%n года</numerusform></translation>
     </message>
->>>>>>> 188ca9c3
     <message>
         <source>%1 behind</source>
         <translation>%1 позади</translation>
@@ -906,8 +882,6 @@
         <source>command-line options</source>
         <translation>параметры командной строки</translation>
     </message>
-<<<<<<< HEAD
-=======
     <message>
         <source>UI Options:</source>
         <translation>Настройки интерфейса:</translation>
@@ -936,7 +910,6 @@
         <source>Reset all settings changes made over the GUI</source>
         <translation>Сбросить все настройки сделанные через графический интерфейс</translation>
     </message>
->>>>>>> 188ca9c3
 </context>
 <context>
     <name>Intro</name>
@@ -976,9 +949,6 @@
         <source>Error</source>
         <translation>Ошибка</translation>
     </message>
-<<<<<<< HEAD
-    </context>
-=======
     <message numerus="yes">
         <source>%n GB of free space available</source>
         <translation><numerusform>%n ГБ свободного места доступно</numerusform><numerusform>%n ГБ свободного места доступно</numerusform><numerusform>%n ГБ свободного места доступно</numerusform><numerusform>%n ГБ свободного места доступно</numerusform></translation>
@@ -988,7 +958,6 @@
         <translation><numerusform>(из необходимых %n ГБ)</numerusform><numerusform>(из необходимых %n ГБ)</numerusform><numerusform>(из необходимых %n ГБ)</numerusform><numerusform>(из необходимых %n ГБ)</numerusform></translation>
     </message>
 </context>
->>>>>>> 188ca9c3
 <context>
     <name>OpenURIDialog</name>
     <message>
@@ -1051,13 +1020,8 @@
         <translation>Сворачивать вместо закрытия. Если данная опция будет выбрана — приложение закроется только после выбора соответствующего пункта в меню.</translation>
     </message>
     <message>
-<<<<<<< HEAD
         <source>The user interface language can be set here. This setting will take effect after restarting Zetacoin Core.</source>
         <translation>Здесь можно выбрать язык интерфейса. Настройки вступят в силу после перезапуска Zetacoin Core.</translation>
-=======
-        <source>The user interface language can be set here. This setting will take effect after restarting Bitcoin Core.</source>
-        <translation>Здесь можно выбрать язык интерфейса. Настройки вступят в силу после перезапуска Bitcoin Core.</translation>
->>>>>>> 188ca9c3
     </message>
     <message>
         <source>Third party URLs (e.g. a block explorer) that appear in the transactions tab as context menu items. %s in the URL is replaced by transaction hash. Multiple URLs are separated by vertical bar |.</source>
@@ -1084,21 +1048,12 @@
         <translation>&amp;Сеть</translation>
     </message>
     <message>
-<<<<<<< HEAD
         <source>Automatically start Zetacoin Core after logging in to the system.</source>
         <translation>Автоматически запускать Zetacoin Core после входа в систему</translation>
     </message>
     <message>
         <source>&amp;Start Zetacoin Core on system login</source>
         <translation>&amp;Запускать Zetacoin Core при входе в систему</translation>
-=======
-        <source>Automatically start Bitcoin Core after logging in to the system.</source>
-        <translation>Автоматически запускать Bitcoin Core после входа в систему</translation>
-    </message>
-    <message>
-        <source>&amp;Start Bitcoin Core on system login</source>
-        <translation>&amp;Запускать Bitcoin Core при входе в систему</translation>
->>>>>>> 188ca9c3
     </message>
     <message>
         <source>(0 = auto, &lt;0 = leave that many cores free)</source>
@@ -1173,8 +1128,8 @@
         <translation>Tor</translation>
     </message>
     <message>
-        <source>Connect to the Bitcoin network through a separate SOCKS5 proxy for Tor hidden services.</source>
-        <translation>Подключаться к сети Bitcoin через прокси SOCKS5 для скрытых сервисов Tor.</translation>
+        <source>Connect to the Zetacoin network through a separate SOCKS5 proxy for Tor hidden services.</source>
+        <translation>Подключаться к сети Zetacoin через прокси SOCKS5 для скрытых сервисов Tor.</translation>
     </message>
     <message>
         <source>Use separate SOCKS5 proxy to reach peers via Tor hidden services:</source>
@@ -1399,13 +1354,6 @@
         <translation>Запрос платежа %1 слишком большой (%2 байтов, разрешено %3 байтов).</translation>
     </message>
     <message>
-<<<<<<< HEAD
-        <source>Payment request DoS protection</source>
-        <translation>DoS-защита запроса платежа</translation>
-    </message>
-    <message>
-=======
->>>>>>> 188ca9c3
         <source>Error communicating with %1: %2</source>
         <translation>Ошибка связи с %1: %2</translation>
     </message>
@@ -1558,25 +1506,20 @@
         <translation>Текущее число блоков</translation>
     </message>
     <message>
-<<<<<<< HEAD
+        <source>Memory Pool</source>
+        <translation>Пул памяти</translation>
+    </message>
+    <message>
+        <source>Current number of transactions</source>
+        <translation>Текущее число транзакций</translation>
+    </message>
+    <message>
+        <source>Memory usage</source>
+        <translation>Использование памяти</translation>
+    </message>
+    <message>
         <source>Open the Zetacoin Core debug log file from the current data directory. This can take a few seconds for large log files.</source>
         <translation>Открыть отладочный лог-файл Zetacoin Core из текущего каталога данных. Это может занять несколько секунд для больших лог-файлов.</translation>
-=======
-        <source>Memory Pool</source>
-        <translation>Пул памяти</translation>
-    </message>
-    <message>
-        <source>Current number of transactions</source>
-        <translation>Текущее число транзакций</translation>
-    </message>
-    <message>
-        <source>Memory usage</source>
-        <translation>Использование памяти</translation>
-    </message>
-    <message>
-        <source>Open the Bitcoin Core debug log file from the current data directory. This can take a few seconds for large log files.</source>
-        <translation>Открыть отладочный лог-файл Bitcoin Core из текущего каталога данных. Это может занять несколько секунд для больших лог-файлов.</translation>
->>>>>>> 188ca9c3
     </message>
     <message>
         <source>Received</source>
@@ -1707,41 +1650,36 @@
         <translation>Очистить консоль</translation>
     </message>
     <message>
-<<<<<<< HEAD
+        <source>&amp;Disconnect Node</source>
+        <translation>&amp;Отключить узел</translation>
+    </message>
+    <message>
+        <source>Ban Node for</source>
+        <translation>Заблокировать узел на</translation>
+    </message>
+    <message>
+        <source>1 &amp;hour</source>
+        <translation>1 &amp;час</translation>
+    </message>
+    <message>
+        <source>1 &amp;day</source>
+        <translation>1 &amp;день</translation>
+    </message>
+    <message>
+        <source>1 &amp;week</source>
+        <translation>1 &amp;неделю</translation>
+    </message>
+    <message>
+        <source>1 &amp;year</source>
+        <translation>1 &amp;год</translation>
+    </message>
+    <message>
+        <source>&amp;Unban Node</source>
+        <translation>&amp;Разблокировать узел</translation>
+    </message>
+    <message>
         <source>Welcome to the Zetacoin Core RPC console.</source>
         <translation>Добро пожаловать в RPC-консоль Zetacoin Core.</translation>
-=======
-        <source>&amp;Disconnect Node</source>
-        <translation>&amp;Отключить узел</translation>
-    </message>
-    <message>
-        <source>Ban Node for</source>
-        <translation>Заблокировать узел на</translation>
-    </message>
-    <message>
-        <source>1 &amp;hour</source>
-        <translation>1 &amp;час</translation>
-    </message>
-    <message>
-        <source>1 &amp;day</source>
-        <translation>1 &amp;день</translation>
-    </message>
-    <message>
-        <source>1 &amp;week</source>
-        <translation>1 &amp;неделю</translation>
-    </message>
-    <message>
-        <source>1 &amp;year</source>
-        <translation>1 &amp;год</translation>
-    </message>
-    <message>
-        <source>&amp;Unban Node</source>
-        <translation>&amp;Разблокировать узел</translation>
-    </message>
-    <message>
-        <source>Welcome to the Bitcoin Core RPC console.</source>
-        <translation>Добро пожаловать в RPC-консоль Bitcoin Core.</translation>
->>>>>>> 188ca9c3
     </message>
     <message>
         <source>Use up and down arrows to navigate history, and &lt;b&gt;Ctrl-L&lt;/b&gt; to clear screen.</source>
@@ -2164,13 +2102,10 @@
         <translation>Копировать размен</translation>
     </message>
     <message>
-<<<<<<< HEAD
-=======
         <source>Total Amount %1</source>
         <translation>Общая сумма %1</translation>
     </message>
     <message>
->>>>>>> 188ca9c3
         <source>or</source>
         <translation>или</translation>
     </message>
@@ -2203,28 +2138,16 @@
         <translation>Запрос платежа просрочен.</translation>
     </message>
     <message>
-<<<<<<< HEAD
-        <source>Total Amount %1&lt;span style='font-size:10pt;font-weight:normal;'&gt;&lt;br /&gt;(=%2)&lt;/span&gt;</source>
-        <translation>Всего %1&lt;span style='font-size:10pt;font-weight:normal;'&gt;&lt;br /&gt;(=%2)&lt;/span&gt;</translation>
-=======
         <source>Pay only the required fee of %1</source>
         <translation>Заплатить только обязательную комиссию %1</translation>
     </message>
     <message numerus="yes">
         <source>Estimated to begin confirmation within %n block(s).</source>
         <translation><numerusform>Подтверждение ожидается через %n блок.</numerusform><numerusform>Подтверждение ожидается через %n блока.</numerusform><numerusform>Подтверждение ожидается через %n блоков.</numerusform><numerusform>Подтверждение ожидается через %n блоков.</numerusform></translation>
->>>>>>> 188ca9c3
     </message>
     <message>
         <source>The recipient address is not valid. Please recheck.</source>
         <translation>Адрес получателя неверный. Пожалуйста, перепроверьте.</translation>
-<<<<<<< HEAD
-=======
-    </message>
-    <message>
-        <source>Duplicate address found: addresses should only be used once each.</source>
-        <translation>Обнаружен дублирующийся адрес: используйте каждый адрес только один раз.</translation>
->>>>>>> 188ca9c3
     </message>
     <message>
         <source>Duplicate address found: addresses should only be used once each.</source>
@@ -2302,11 +2225,7 @@
         <translation>Удалить эту запись</translation>
     </message>
     <message>
-<<<<<<< HEAD
         <source>The fee will be deducted from the amount being sent. The recipient will receive less zetacoins than you enter in the amount field. If multiple recipients are selected, the fee is split equally.</source>
-=======
-        <source>The fee will be deducted from the amount being sent. The recipient will receive less bitcoins than you enter in the amount field. If multiple recipients are selected, the fee is split equally.</source>
->>>>>>> 188ca9c3
         <translation>С отправляемой суммы будет удержана комиссия. Получателю придёт меньше биткоинов, чем вы вводите в поле количества. Если выбрано несколько получателей, комиссия распределяется поровну.</translation>
     </message>
     <message>
@@ -2320,30 +2239,20 @@
     <message>
         <source>This is an unauthenticated payment request.</source>
         <translation>Это неавторизованный запрос платежа.</translation>
-<<<<<<< HEAD
-=======
     </message>
     <message>
         <source>This is an authenticated payment request.</source>
         <translation>Это авторизованный запрос платежа.</translation>
->>>>>>> 188ca9c3
-    </message>
-    <message>
-        <source>This is an authenticated payment request.</source>
-        <translation>Это авторизованный запрос платежа.</translation>
     </message>
     <message>
         <source>Enter a label for this address to add it to the list of used addresses</source>
         <translation>Введите метку для этого адреса, чтобы добавить его в список использованных</translation>
     </message>
     <message>
-<<<<<<< HEAD
         <source>A message that was attached to the zetacoin: URI which will be stored with the transaction for your reference. Note: This message will not be sent over the Zetacoin network.</source>
         <translation>К zetacoin: URI было прикреплено сообщение, которое будет сохранено вместе с транзакцией для вашего сведения. Заметьте: сообщение не будет отправлено через сеть Zetacoin.</translation>
     </message>
     <message>
-=======
->>>>>>> 188ca9c3
         <source>Pay To:</source>
         <translation>Получатель:</translation>
     </message>
@@ -2374,11 +2283,7 @@
         <translation>&amp;Подписать сообщение</translation>
     </message>
     <message>
-<<<<<<< HEAD
         <source>You can sign messages/agreements with your addresses to prove you can receive zetacoins sent to them. Be careful not to sign anything vague or random, as phishing attacks may try to trick you into signing your identity over to them. Only sign fully-detailed statements you agree to.</source>
-=======
-        <source>You can sign messages/agreements with your addresses to prove you can receive bitcoins sent to them. Be careful not to sign anything vague or random, as phishing attacks may try to trick you into signing your identity over to them. Only sign fully-detailed statements you agree to.</source>
->>>>>>> 188ca9c3
         <translation>Вы можете подписывать сообщения/соглашения своими адресами, чтобы доказать свою возможность получать биткоины на них. Будьте осторожны, не подписывайте что-то неопределённое или случайное, так как фишинговые атаки могут обманным путём заставить вас подписать нежелательные сообщения. Подписывайте только те сообщения, с которыми вы согласны вплоть до мелочей.</translation>
     </message>
     <message>
@@ -2554,13 +2459,10 @@
         <source>Status</source>
         <translation>Статус</translation>
     </message>
-<<<<<<< HEAD
-=======
     <message numerus="yes">
         <source>, broadcast through %n node(s)</source>
         <translation><numerusform>, разослано через %n узел</numerusform><numerusform>, разослано через %n узла</numerusform><numerusform>, разослано через %n узлов</numerusform><numerusform>, разослано через %n узлов</numerusform></translation>
     </message>
->>>>>>> 188ca9c3
     <message>
         <source>Date</source>
         <translation>Дата</translation>
@@ -2597,13 +2499,10 @@
         <source>Credit</source>
         <translation>Кредит</translation>
     </message>
-<<<<<<< HEAD
-=======
     <message numerus="yes">
         <source>matures in %n more block(s)</source>
         <translation><numerusform>будет доступно через %n блок</numerusform><numerusform>будет доступно через %n блока</numerusform><numerusform>будет доступно через %n блоков</numerusform><numerusform>будет доступно через %n блоков</numerusform></translation>
     </message>
->>>>>>> 188ca9c3
     <message>
         <source>not accepted</source>
         <translation>не принято</translation>
@@ -2676,13 +2575,10 @@
         <source>, has not been successfully broadcast yet</source>
         <translation>, ещё не было успешно разослано</translation>
     </message>
-<<<<<<< HEAD
-=======
     <message numerus="yes">
         <source>Open for %n more block(s)</source>
         <translation><numerusform>Открыто для ещё %n блока</numerusform><numerusform>Открыто для ещё %n блоков</numerusform><numerusform>Открыто для ещё %n блоков</numerusform><numerusform>Открыто для ещё %n блоков</numerusform></translation>
     </message>
->>>>>>> 188ca9c3
     <message>
         <source>unknown</source>
         <translation>неизвестно</translation>
@@ -2713,13 +2609,10 @@
         <source>Immature (%1 confirmations, will be available after %2)</source>
         <translation>Незрелый (%1 подтверждений, будет доступен после %2)</translation>
     </message>
-<<<<<<< HEAD
-=======
     <message numerus="yes">
         <source>Open for %n more block(s)</source>
         <translation><numerusform>Открыто для ещё %n блока</numerusform><numerusform>Открыто для ещё %n блоков</numerusform><numerusform>Открыто для ещё %n блоков</numerusform><numerusform>Открыто для ещё %n блоков</numerusform></translation>
     </message>
->>>>>>> 188ca9c3
     <message>
         <source>Open until %1</source>
         <translation>Открыто до %1</translation>
@@ -3043,8 +2936,8 @@
         <translation>Максимальная сумма комиссий (%s) для одной транзакции в бумажнике; слишком низкое значение может вызвать прерывание больших транзакций (по умолчанию: %s)</translation>
     </message>
     <message>
-        <source>Please check that your computer's date and time are correct! If your clock is wrong Bitcoin Core will not work properly.</source>
-        <translation>Внимание: убедитесь, что дата и время на Вашем компьютере выставлены верно! Если Ваши часы идут неправильно, Bitcoin Core будет работать некорректно.</translation>
+        <source>Please check that your computer's date and time are correct! If your clock is wrong Zetacoin Core will not work properly.</source>
+        <translation>Внимание: убедитесь, что дата и время на Вашем компьютере выставлены верно! Если Ваши часы идут неправильно, Zetacoin Core будет работать некорректно.</translation>
     </message>
     <message>
         <source>Prune configured below the minimum of %d MiB.  Please use a higher number.</source>
@@ -3103,17 +2996,6 @@
         <translation>Выполнить команду, когда меняется транзакция в бумажнике (%s в команде заменяется на TxID)</translation>
     </message>
     <message>
-<<<<<<< HEAD
-        <source>Maximum total fees to use in a single wallet transaction; setting this too low may abort large transactions (default: %s)</source>
-        <translation>Максимальная сумма комиссий для одной транзакции в бумажнике; слишком низкое значение может вызвать прерывание больших транзакций (по умолчанию: %s)</translation>
-    </message>
-    <message>
-        <source>Reduce storage requirements by pruning (deleting) old blocks. This mode disables wallet support and is incompatible with -txindex. Warning: Reverting this setting requires re-downloading the entire blockchain. (default: 0 = disable pruning blocks, &gt;%u = target size in MiB to use for block files)</source>
-        <translation>Уменьшить размер хранилища за счёт удаления (обрезания) старых блоков. Этот режим отключает поддержку бумажника и несовместим с -txindex. Внимание: переключение этой опции обратно потребует полной загрузки цепи блоков. (по умолчанию: 0 = отключить удаление блоков, &gt;%u = целевой размер в Мб для файлов блоков)</translation>
-    </message>
-    <message>
-=======
->>>>>>> 188ca9c3
         <source>Set the number of script verification threads (%u to %d, 0 = auto, &lt;0 = leave that many cores free, default: %d)</source>
         <translation>Задать число потоков проверки скрипта (от %u до %d, 0=авто, &lt;0 = оставить столько ядер свободными, по умолчанию: %d)</translation>
     </message>
@@ -3130,6 +3012,10 @@
         <translation>Не удалось забиндиться на %s на этом компьютере. Возможно, Zetacoin Core уже запущен.</translation>
     </message>
     <message>
+        <source>Use UPnP to map the listening port (default: 1 when listening and no -proxy)</source>
+        <translation>Использовать UPnP для проброса порта (по умолчанию: 1, если используется прослушивание и нет -proxy)</translation>
+    </message>
+    <message>
         <source>WARNING: abnormally high number of blocks generated, %d blocks received in the last %d hours (%d expected)</source>
         <translation>ВНИМАНИЕ: сгенерировано ненормально большое число блоков, %d блоков получено за последние %d часов (ожидалось %d)</translation>
     </message>
@@ -3138,18 +3024,6 @@
         <translation>ВНИМАНИЕ: проверьте сетевое подключение, получено %d блоков за последние %d часов (ожидалось %d)</translation>
     </message>
     <message>
-        <source>Use UPnP to map the listening port (default: 1 when listening and no -proxy)</source>
-        <translation>Использовать UPnP для проброса порта (по умолчанию: 1, если используется прослушивание и нет -proxy)</translation>
-    </message>
-    <message>
-        <source>WARNING: abnormally high number of blocks generated, %d blocks received in the last %d hours (%d expected)</source>
-        <translation>ВНИМАНИЕ: сгенерировано ненормально большое число блоков, %d блоков получено за последние %d часов (ожидалось %d)</translation>
-    </message>
-    <message>
-        <source>WARNING: check your network connection, %d blocks received in the last %d hours (%d expected)</source>
-        <translation>ВНИМАНИЕ: проверьте сетевое подключение, получено %d блоков за последние %d часов (ожидалось %d)</translation>
-    </message>
-    <message>
         <source>Warning: The network does not appear to fully agree! Some miners appear to be experiencing issues.</source>
         <translation>Внимание: похоже, в сети нет полного согласия! Некоторый майнеры, возможно, испытывают проблемы.</translation>
     </message>
@@ -3286,8 +3160,6 @@
         <translation>Укажите файл бумажника (внутри каталога данных)</translation>
     </message>
     <message>
-<<<<<<< HEAD
-=======
         <source>Unsupported argument -benchmark ignored, use -debug=bench.</source>
         <translation>Неподдерживаемый аргумент -benchmark проигнорирован, используйте -debug=bench.</translation>
     </message>
@@ -3300,7 +3172,6 @@
         <translation>Обнаружен не поддерживаемый параметр -tor, используйте -onion.</translation>
     </message>
     <message>
->>>>>>> 188ca9c3
         <source>Use UPnP to map the listening port (default: %u)</source>
         <translation>Использовать UPnP для проброса порта (по умолчанию: %u)</translation>
     </message>
@@ -3327,17 +3198,10 @@
     <message>
         <source>Warning: This version is obsolete; upgrade required!</source>
         <translation>Внимание: эта версия устарела; требуется обновление!</translation>
-<<<<<<< HEAD
     </message>
     <message>
         <source>You need to rebuild the database using -reindex to change -txindex</source>
         <translation>Вам необходимо пересобрать базы данных с помощью -reindex, чтобы изменить -txindex</translation>
-=======
->>>>>>> 188ca9c3
-    </message>
-    <message>
-        <source>You need to rebuild the database using -reindex to change -txindex</source>
-        <translation>Вам необходимо пересобрать базы данных с помощью -reindex, чтобы изменить -txindex</translation>
     </message>
     <message>
         <source>Allow JSON-RPC connections from specified source. Valid for &lt;ip&gt; are a single IP (e.g. 1.2.3.4), a network/netmask (e.g. 1.2.3.4/255.255.255.0) or a network/CIDR (e.g. 1.2.3.4/24). This option can be specified multiple times</source>
@@ -3352,13 +3216,8 @@
         <translation>Привязаться к указанному адресу для прослушивания JSON-RPC подключений. Используйте запись [хост]:порт для IPv6. Эту опцию можно использовать многократно (по умолчанию: привязываться ко всем интерфейсам)</translation>
     </message>
     <message>
-<<<<<<< HEAD
         <source>Cannot obtain a lock on data directory %s. Zetacoin Core is probably already running.</source>
         <translation>Не удалось установить блокировку на каталог данных %s. Возможно, Zetacoin Core уже запущен.</translation>
-=======
-        <source>Cannot obtain a lock on data directory %s. Bitcoin Core is probably already running.</source>
-        <translation>Не удалось установить блокировку на каталог данных %s. Возможно, Bitcoin Core уже запущен.</translation>
->>>>>>> 188ca9c3
     </message>
     <message>
         <source>Create new files with system default permissions, instead of umask 077 (only effective with disabled wallet functionality)</source>
@@ -3367,17 +3226,10 @@
     <message>
         <source>Discover own IP addresses (default: 1 when listening and no -externalip or -proxy)</source>
         <translation>Обнаруживать собственный IP адрес (по умолчанию: 1 при прослушивании и без -externalip или -proxy)</translation>
-<<<<<<< HEAD
     </message>
     <message>
         <source>Error: Listening for incoming connections failed (listen returned error %s)</source>
         <translation>Ошибка: не удалось начать прослушивание входящих подключений (прослушивание вернуло ошибку %s)</translation>
-=======
->>>>>>> 188ca9c3
-    </message>
-    <message>
-        <source>Error: Listening for incoming connections failed (listen returned error %s)</source>
-        <translation>Ошибка: не удалось начать прослушивание входящих подключений (прослушивание вернуло ошибку %s)</translation>
     </message>
     <message>
         <source>Execute command when a relevant alert is received or we see a really long fork (%s in cmd is replaced by message)</source>
@@ -3392,13 +3244,6 @@
         <translation>Если paytxfee не задан, включить достаточную комиссию для подтверждения транзакции в среднем за n блоков (по умолчанию: %u)</translation>
     </message>
     <message>
-<<<<<<< HEAD
-        <source>If paytxfee is not set, include enough fee so transactions begin confirmation on average within n blocks (default: %u)</source>
-        <translation>Если paytxfee не задан, включить достаточную комиссию для подтверждения транзакции в среднем за n блоков (по умолчанию: %u)</translation>
-    </message>
-    <message>
-=======
->>>>>>> 188ca9c3
         <source>Invalid amount for -maxtxfee=&lt;amount&gt;: '%s' (must be at least the minrelay fee of %s to prevent stuck transactions)</source>
         <translation>Неверное значение для -maxtxfee=&lt;amount&gt;: '%s' (минимальная комиссия трансляции %s для предотвращения зависания транзакций)</translation>
     </message>
@@ -3407,10 +3252,6 @@
         <translation>Наибольший размер данных в носителе данных транзакций, которые мы передаем и генерируем (по умолчанию: %u)</translation>
     </message>
     <message>
-        <source>Prune configured below the minimum of %d MB.  Please use a higher number.</source>
-        <translation>Удаление блоков выставлено ниже, чем минимум в %d Мб. Пожалуйста, используйте большее значение.</translation>
-    </message>
-    <message>
         <source>Query for peer addresses via DNS lookup, if low on addresses (default: 1 unless -connect)</source>
         <translation>Запрашивать адреса участников с помощью DNS, если адресов мало (по умолчанию: 1, если не указан -connect)</translation>
     </message>
@@ -3429,51 +3270,12 @@
     <message>
         <source>The transaction amount is too small to send after the fee has been deducted</source>
         <translation>Сумма транзакции за вычетом комиссии слишком мала</translation>
-<<<<<<< HEAD
     </message>
     <message>
         <source>This product includes software developed by the OpenSSL Project for use in the OpenSSL Toolkit &lt;https://www.openssl.org/&gt; and cryptographic software written by Eric Young and UPnP software written by Thomas Bernard.</source>
         <translation>Этот продукт включает ПО, разработанное OpenSSL Project для использования в OpenSSL Toolkit &lt;https://www.openssl.org/&gt; и криптографическое ПО, написанное Eric Young и ПО для работы с UPnP, написанное Thomas Bernard.</translation>
     </message>
     <message>
-        <source>To use zetacoind, or the -server option to zetacoin-qt, you must set an rpcpassword in the configuration file:
-%s
-It is recommended you use the following random password:
-rpcuser=zetacoinrpc
-rpcpassword=%s
-(you do not need to remember this password)
-The username and password MUST NOT be the same.
-If the file does not exist, create it with owner-readable-only file permissions.
-It is also recommended to set alertnotify so you are notified of problems;
-for example: alertnotify=echo %%s | mail -s "Zetacoin Alert" admin@foo.com
-</source>
-        <translation>Для использования zetacoind или опции zetacoin-qt -server, вы должны установить опцию rpcpassword в конфигурационном файле:
- %s
-Рекомендуется использовать следующий случайный пароль:
-rpcuser=zetacoinrpc
-rpcpassword=%s
-(вам не нужно запоминать этот пароль)
-Имя и пароль ДОЛЖНЫ различаться.
-Если файл не существует, создайте его и установите право доступа только для чтения только для владельца.
-Также рекомендуется включить alertnotify для оповещения о проблемах;
-Например: alertnotify=echo %%s | mail -s "Zetacoin Alert" admin@foo.com
-</translation>
-    </message>
-    <message>
-        <source>Warning: -maxtxfee is set very high! Fees this large could be paid on a single transaction.</source>
-        <translation>Внимание: установлено очень большое значение -paytxfee. Такие большие комиссии могут быть уплачены в отдельной транзакции.</translation>
-    </message>
-    <message>
-        <source>Warning: Please check that your computer's date and time are correct! If your clock is wrong Zetacoin Core will not work properly.</source>
-        <translation>Внимание: убедитесь, что дата и время на Вашем компьютере выставлены верно. Если Ваши часы идут неправильно, Zetacoin Core будет работать некорректно.</translation>
-=======
-    </message>
-    <message>
-        <source>This product includes software developed by the OpenSSL Project for use in the OpenSSL Toolkit &lt;https://www.openssl.org/&gt; and cryptographic software written by Eric Young and UPnP software written by Thomas Bernard.</source>
-        <translation>Этот продукт включает ПО, разработанное OpenSSL Project для использования в OpenSSL Toolkit &lt;https://www.openssl.org/&gt; и криптографическое ПО, написанное Eric Young и ПО для работы с UPnP, написанное Thomas Bernard.</translation>
->>>>>>> 188ca9c3
-    </message>
-    <message>
         <source>Whitelisted peers cannot be DoS banned and their transactions are always relayed, even if they are already in the mempool, useful e.g. for a gateway</source>
         <translation>Участники из белого списка не могуть быть забанены за DoS, и их транзакции всегда транслируются, даже если они уже содержатся в памяти. Полезно, например, для шлюза.</translation>
     </message>
@@ -3494,10 +3296,6 @@
         <translation>Активируется лучшая цепь...</translation>
     </message>
     <message>
-<<<<<<< HEAD
-        <source>Can't run with a wallet in prune mode.</source>
-        <translation>Нельзя работать с бумажником в режиме с удалением блоков.</translation>
-=======
         <source>Always relay transactions received from whitelisted peers (default: %d)</source>
         <translation>Всегда транслировать транзакции, полученные из белого списка участников (по умолчанию: %d)</translation>
     </message>
@@ -3508,17 +3306,12 @@
     <message>
         <source>Automatically create Tor hidden service (default: %d)</source>
         <translation>Автоматически создавать скрытый Tor сервис (по умолчанию: %d)</translation>
->>>>>>> 188ca9c3
     </message>
     <message>
         <source>Cannot resolve -whitebind address: '%s'</source>
         <translation>Не удаётся разрешить адрес в параметре -whitebind: '%s'</translation>
     </message>
     <message>
-        <source>Choose data directory on startup (default: 0)</source>
-        <translation>Выбрать каталог данных при запуске (по умолчанию: 0)</translation>
-    </message>
-    <message>
         <source>Connect through SOCKS5 proxy</source>
         <translation>Подключаться через SOCKS5 прокси</translation>
     </message>
@@ -3527,11 +3320,6 @@
         <translation>Все права защищены © 2009-%i Разработчики Zetacoin Core</translation>
     </message>
     <message>
-<<<<<<< HEAD
-        <source>Could not parse -rpcbind value %s as network address</source>
-        <translation>Не удалось разобрать значение %s параметра -rpcbind как сетевой адрес</translation>
-    </message>
-    <message>
         <source>Error loading wallet.dat: Wallet requires newer version of Zetacoin Core</source>
         <translation>Ошибка загрузки wallet.dat: бумажник требует более новую версию Zetacoin Core</translation>
     </message>
@@ -3540,18 +3328,6 @@
         <translation>Ошибка чтения базы данных, работа завершается.</translation>
     </message>
     <message>
-        <source>Error: A fatal internal error occurred, see debug.log for details</source>
-        <translation>Ошибка: произошла неустранимая ошибка, подробности в debug.log</translation>
-=======
-        <source>Error loading wallet.dat: Wallet requires newer version of Bitcoin Core</source>
-        <translation>Ошибка загрузки wallet.dat: бумажник требует более новую версию Bitcoin Core</translation>
->>>>>>> 188ca9c3
-    </message>
-    <message>
-        <source>Error reading from database, shutting down.</source>
-        <translation>Ошибка чтения базы данных, работа завершается.</translation>
-    </message>
-    <message>
         <source>Imports blocks from external blk000??.dat file on startup</source>
         <translation>Импортировать блоки из внешнего файла blk000?.dat при запуске</translation>
     </message>
@@ -3568,10 +3344,6 @@
         <translation>Неверное значение -maxtxfee=&lt;amount&gt;: '%s'</translation>
     </message>
     <message>
-        <source>Invalid amount for -maxtxfee=&lt;amount&gt;: '%s'</source>
-        <translation>Неверное значение -maxtxfee=&lt;amount&gt;: '%s'</translation>
-    </message>
-    <message>
         <source>Invalid amount for -minrelaytxfee=&lt;amount&gt;: '%s'</source>
         <translation>Неверная сумма в параметре -minrelaytxfee=&lt;кол-во&gt;: '%s'</translation>
     </message>
@@ -3600,46 +3372,24 @@
         <translation>Параметры трансляции узла:</translation>
     </message>
     <message>
-<<<<<<< HEAD
-        <source>Pruning blockstore...</source>
-        <translation>Очистка хранилища блоков...</translation>
-    </message>
-    <message>
-        <source>RPC SSL options: (see the Bitcoin Wiki for SSL setup instructions)</source>
-        <translation>Параметры RPC SSL: (см. Zetacoin вики для инструкций по настройке SSL)</translation>
-=======
         <source>RPC server options:</source>
         <translation>Параметры сервера RPC:</translation>
     </message>
     <message>
         <source>Rebuild block chain index from current blk000??.dat files on startup</source>
         <translation>Перестроить при запуске индекс цепи блоков из текущих файлов blk000??.dat</translation>
->>>>>>> 188ca9c3
     </message>
     <message>
         <source>Receive and display P2P network alerts (default: %u)</source>
         <translation>Получать и отображать P2P сетевые тревоги (по умолчанию: %u)</translation>
     </message>
     <message>
-<<<<<<< HEAD
-        <source>RPC support for HTTP persistent connections (default: %d)</source>
-        <translation>Поддержка RPC постоянных HTTP подключений (по умолчанию: %d)</translation>
-    </message>
-    <message>
-        <source>Rebuild block chain index from current blk000??.dat files on startup</source>
-        <translation>Перестроить при запуске индекс цепи блоков из текущих файлов blk000??.dat</translation>
-    </message>
-    <message>
-        <source>Receive and display P2P network alerts (default: %u)</source>
-        <translation>Получать и отображать P2P сетевые тревоги (по умолчанию: %u)</translation>
-=======
         <source>Reducing -maxconnections from %d to %d, because of system limitations.</source>
         <translation>Уменьшите -maxconnections с %d до %d, из-за ограничений системы.</translation>
     </message>
     <message>
         <source>Rescan the block chain for missing wallet transactions on startup</source>
         <translation>Перепроверить цепь блоков на предмет отсутствующих в бумажнике транзакций при запуске</translation>
->>>>>>> 188ca9c3
     </message>
     <message>
         <source>Send trace/debug info to console instead of debug.log file</source>
@@ -3650,22 +3400,10 @@
         <translation>Осуществить транзакцию бесплатно, если возможно (по умолчанию: %u)</translation>
     </message>
     <message>
-        <source>Set SSL root certificates for payment request (default: -system-)</source>
-        <translation>Указать корневые SSL-сертификаты для запроса платежа (по умолчанию: -system-)</translation>
-    </message>
-    <message>
-        <source>Set language, for example "de_DE" (default: system locale)</source>
-        <translation>Выберите язык, например "de_DE" (по умолчанию: как в системе)</translation>
-    </message>
-    <message>
         <source>Show all debugging options (usage: --help -help-debug)</source>
         <translation>Показать все отладочные параметры (использование: --help -help-debug)</translation>
     </message>
     <message>
-        <source>Show splash screen on startup (default: 1)</source>
-        <translation>Показывать сплэш при запуске (по умолчанию: 1)</translation>
-    </message>
-    <message>
         <source>Shrink debug.log file on client startup (default: 1 when no -debug)</source>
         <translation>Сжимать файл debug.log при запуске клиента (по умолчанию: 1, если нет -debug)</translation>
     </message>
@@ -3674,13 +3412,6 @@
         <translation>Не удалось подписать транзакцию</translation>
     </message>
     <message>
-<<<<<<< HEAD
-        <source>Start minimized</source>
-        <translation>Запускать свёрнутым</translation>
-    </message>
-    <message>
-=======
->>>>>>> 188ca9c3
         <source>The transaction amount is too small to pay the fee</source>
         <translation>Сумма транзакции слишком мала для уплаты комиссии</translation>
     </message>
@@ -3713,10 +3444,6 @@
         <translation>Транзакция слишком большая</translation>
     </message>
     <message>
-        <source>UI Options:</source>
-        <translation>Настройки интерфейса:</translation>
-    </message>
-    <message>
         <source>Unable to bind to %s on this computer (bind returned error %s)</source>
         <translation>Невозможно привязаться к %s на этом компьютере (bind вернул ошибку %s)</translation>
     </message>
@@ -3737,17 +3464,8 @@
         <translation>Внимание</translation>
     </message>
     <message>
-<<<<<<< HEAD
-        <source>Warning: Unsupported argument -benchmark ignored, use -debug=bench.</source>
-        <translation>Внимание: неподдерживаемый аргумент -benchmark проигнорирован, используйте -debug=bench.</translation>
-    </message>
-    <message>
-        <source>Warning: Unsupported argument -debugnet ignored, use -debug=net.</source>
-        <translation>Внимание: неподдерживаемый аргумент -debugnet проигнорирован, используйте -debug=net.</translation>
-=======
         <source>Whether to operate in a blocks only mode (default: %u)</source>
         <translation>Будет работать в режиме только блоков (по умолчанию: %u)</translation>
->>>>>>> 188ca9c3
     </message>
     <message>
         <source>Zapping all transactions from wallet...</source>
@@ -3790,37 +3508,30 @@
         <translation>(1 = сохранять метаданные транзакции: например, владельца аккаунта и информацию запроса платежа; 2 = отбросить метаданные)</translation>
     </message>
     <message>
-<<<<<<< HEAD
+        <source>-maxtxfee is set very high! Fees this large could be paid on a single transaction.</source>
+        <translation>Установлено очень большое значение -maxtxfee. Такие большие комиссии могут быть уплачены в отдельной транзакции.</translation>
+    </message>
+    <message>
+        <source>-paytxfee is set very high! This is the transaction fee you will pay if you send a transaction.</source>
+        <translation>Установлено очень большое значение -paytxfee. Такие большие комиссии могут быть уплачены в отдельной транзакции.</translation>
+    </message>
+    <message>
+        <source>Do not keep transactions in the mempool longer than &lt;n&gt; hours (default: %u)</source>
+        <translation>Не хранить транзакции в памяти дольше, чем &lt;n&gt; часов (по умолчанию %u)</translation>
+    </message>
+    <message>
+        <source>Error reading wallet.dat! All keys read correctly, but transaction data or address book entries might be missing or incorrect.</source>
+        <translation>Ошибка чтения wallet.dat! Все ключи прочитаны верно, но данные транзакций или записи адресной книги могут отсутствовать или быть неправильными.</translation>
+    </message>
+    <message>
+        <source>Fees (in %s/kB) smaller than this are considered zero fee for transaction creation (default: %s)</source>
+        <translation>Комиссии (в %s/Кб) меньшие этого значения считаются нулевыми при создании транзакций (по умолчанию: %s)</translation>
+    </message>
+    <message>
         <source>How thorough the block verification of -checkblocks is (0-4, default: %u)</source>
         <translation>Насколько тщательна проверка контрольных блоков -checkblocks (0-4, по умолчанию: %u)</translation>
     </message>
     <message>
-=======
-        <source>-maxtxfee is set very high! Fees this large could be paid on a single transaction.</source>
-        <translation>Установлено очень большое значение -maxtxfee. Такие большие комиссии могут быть уплачены в отдельной транзакции.</translation>
-    </message>
-    <message>
-        <source>-paytxfee is set very high! This is the transaction fee you will pay if you send a transaction.</source>
-        <translation>Установлено очень большое значение -paytxfee. Такие большие комиссии могут быть уплачены в отдельной транзакции.</translation>
-    </message>
-    <message>
-        <source>Do not keep transactions in the mempool longer than &lt;n&gt; hours (default: %u)</source>
-        <translation>Не хранить транзакции в памяти дольше, чем &lt;n&gt; часов (по умолчанию %u)</translation>
-    </message>
-    <message>
-        <source>Error reading wallet.dat! All keys read correctly, but transaction data or address book entries might be missing or incorrect.</source>
-        <translation>Ошибка чтения wallet.dat! Все ключи прочитаны верно, но данные транзакций или записи адресной книги могут отсутствовать или быть неправильными.</translation>
-    </message>
-    <message>
-        <source>Fees (in %s/kB) smaller than this are considered zero fee for transaction creation (default: %s)</source>
-        <translation>Комиссии (в %s/Кб) меньшие этого значения считаются нулевыми при создании транзакций (по умолчанию: %s)</translation>
-    </message>
-    <message>
-        <source>How thorough the block verification of -checkblocks is (0-4, default: %u)</source>
-        <translation>Насколько тщательна проверка контрольных блоков -checkblocks (0-4, по умолчанию: %u)</translation>
-    </message>
-    <message>
->>>>>>> 188ca9c3
         <source>Maintain a full transaction index, used by the getrawtransaction rpc call (default: %u)</source>
         <translation>Держать полный индекс транзакций, используемый RPC-запросом getrawtransaction (по умолчанию: %u)</translation>
     </message>
@@ -3921,17 +3632,6 @@
         <translation>Транслировать не-P2SH мультиподпись (по умолчанию: %u)</translation>
     </message>
     <message>
-<<<<<<< HEAD
-        <source>Server certificate file (default: %s)</source>
-        <translation>Файл сертификата сервера (по умолчанию: %s)</translation>
-    </message>
-    <message>
-        <source>Server private key (default: %s)</source>
-        <translation>Закрытый ключ сервера (по умолчанию: %s)</translation>
-    </message>
-    <message>
-=======
->>>>>>> 188ca9c3
         <source>Set key pool size to &lt;n&gt; (default: %u)</source>
         <translation>Установить размер пула ключей в &lt;n&gt; (по умолчанию: %u)</translation>
     </message>
@@ -3940,13 +3640,10 @@
         <translation>Задать минимальный размер блока в байтах (по умолчанию: %u)</translation>
     </message>
     <message>
-<<<<<<< HEAD
-=======
         <source>Set the number of threads to service RPC calls (default: %d)</source>
         <translation>Задать число потоков выполнения запросов RPC (по умолчанию: %d)</translation>
     </message>
     <message>
->>>>>>> 188ca9c3
         <source>Specify configuration file (default: %s)</source>
         <translation>Указать конфигурационный файл (по умолчанию: %s)</translation>
     </message>
