<TS language="fr_FR" version="2.1">
<context>
    <name>AddressBookPage</name>
    <message>
        <source>Right-click to edit address or label</source>
        <translation>Faîtes un clic droit afin de modifier l'adresse ou l'étiquette</translation>
    </message>
    <message>
        <source>Create a new address</source>
        <translation>Créer une nouvelle adresse</translation>
    </message>
    <message>
        <source>&amp;New</source>
        <translation>&amp;Nouveau</translation>
    </message>
    <message>
        <source>Copy the currently selected address to the system clipboard</source>
        <translation>Copier l'adresse sélectionnée dans le presse-papiers</translation>
    </message>
    <message>
        <source>&amp;Copy</source>
        <translation>&amp;Copie</translation>
    </message>
    <message>
        <source>C&amp;lose</source>
        <translation>F&amp;ermer</translation>
    </message>
    <message>
        <source>Delete the currently selected address from the list</source>
        <translation>Supprimer l'adresse sélectionnée de la liste</translation>
    </message>
    <message>
        <source>Enter address or label to search</source>
        <translation>Entrez une adresse ou une étiquette à rechercher</translation>
    </message>
    <message>
        <source>Export the data in the current tab to a file</source>
        <translation>Exporter les données de l'onglet courant vers un fichier</translation>
    </message>
    <message>
        <source>&amp;Export</source>
        <translation>&amp;Exporter...</translation>
    </message>
    <message>
        <source>&amp;Delete</source>
        <translation>&amp;Supprimer</translation>
    </message>
<<<<<<< HEAD
    </context>
<context>
    <name>AddressTableModel</name>
    </context>
=======
    <message>
        <source>Choose the address to send coins to</source>
        <translation>Choisissez une adresse où envoyer les bitcoins</translation>
    </message>
    <message>
        <source>Choose the address to receive coins with</source>
        <translation>Choisissez une adresse où recevoir les bitcoins</translation>
    </message>
    <message>
        <source>C&amp;hoose</source>
        <translation>C&amp;hoisir</translation>
    </message>
    <message>
        <source>Sending addresses</source>
        <translation>Adresses d'envoi</translation>
    </message>
    <message>
        <source>Receiving addresses</source>
        <translation>Adresses de réception</translation>
    </message>
    <message>
        <source>These are your Bitcoin addresses for sending payments. Always check the amount and the receiving address before sending coins.</source>
        <translation>Ceci sont vos addresses Bitcoin pour envoyer vos paiements. Il faut toujours verifier les montants et l'addresse de reception avant de valider la transaction.</translation>
    </message>
    <message>
        <source>These are your Bitcoin addresses for receiving payments. It is recommended to use a new receiving address for each transaction.</source>
        <translation>Ceci sont vos addresses Bitcoin pour recevoir vos paiements. Il est recommandé d'utiliser une nouvelle adresse de recepetion pour chaque transaction</translation>
    </message>
    <message>
        <source>&amp;Copy Address</source>
        <translation>&amp;Copie Adresse</translation>
    </message>
    <message>
        <source>Copy &amp;Label</source>
        <translation>Copier &amp;Étiquette </translation>
    </message>
    <message>
        <source>&amp;Edit</source>
        <translation>&amp;Éditer </translation>
    </message>
    <message>
        <source>Export Address List</source>
        <translation>Exporter la liste d'adresses</translation>
    </message>
    <message>
        <source>Comma separated file (*.csv)</source>
        <translation>Valeurs séparées par des virgules (*.csv)</translation>
    </message>
    <message>
        <source>Exporting Failed</source>
        <translation>Échec de l'export</translation>
    </message>
    <message>
        <source>There was an error trying to save the address list to %1. Please try again.</source>
        <translation>Une erreur s'est produite en enregistrant la list d'adresses à %1. Merci de reéssayer.</translation>
    </message>
</context>
<context>
    <name>AddressTableModel</name>
    <message>
        <source>Label</source>
        <translation>Étiquette</translation>
    </message>
    <message>
        <source>Address</source>
        <translation>Adresse</translation>
    </message>
    <message>
        <source>(no label)</source>
        <translation>(aucune étiquette)</translation>
    </message>
</context>
>>>>>>> be92be56
<context>
    <name>AskPassphraseDialog</name>
    <message>
        <source>Passphrase Dialog</source>
        <translation>Dialogue mot de passe</translation>
    </message>
    <message>
        <source>Enter passphrase</source>
        <translation>Entrez la phrase de passe</translation>
    </message>
    <message>
        <source>New passphrase</source>
        <translation>Nouvelle phrase de passe</translation>
    </message>
    <message>
        <source>Repeat new passphrase</source>
        <translation>Répétez la phrase de passe</translation>
    </message>
<<<<<<< HEAD
    </context>
=======
    <message>
        <source>Show password</source>
        <translation>Montrer le mot de passe</translation>
    </message>
    <message>
        <source>Enter the new passphrase to the wallet.&lt;br/&gt;Please use a passphrase of &lt;b&gt;ten or more random characters&lt;/b&gt;, or &lt;b&gt;eight or more words&lt;/b&gt;.</source>
        <translation>Entrez une nouvelle phrase de passe pour le porte-monnaie.&lt;br/&gt;Veuillez utiliser une phrase de &lt;b&gt;10 caractères aléatoire ou plus&lt;/b&gt; ou bien de &lt;b&gt;huit mots ou plus&lt;/b&gt;.</translation>
    </message>
    <message>
        <source>Encrypt wallet</source>
        <translation>Chiffrer le porte-monnaie</translation>
    </message>
    <message>
        <source>This operation needs your wallet passphrase to unlock the wallet.</source>
        <translation>Cette operation nécessite la phrase clé de votre porte-monnaie pour le déverouiller</translation>
    </message>
    <message>
        <source>Unlock wallet</source>
        <translation>Déverrouiller le porte-monnaie</translation>
    </message>
    <message>
        <source>This operation needs your wallet passphrase to decrypt the wallet.</source>
        <translation>Cette opération nécessite la phrase clé de votre porte-monnaie pour le décrypter.</translation>
    </message>
    <message>
        <source>Decrypt wallet</source>
        <translation>Décrypter le porte-monnaie</translation>
    </message>
    <message>
        <source>Change passphrase</source>
        <translation>Changer la phrase de passe</translation>
    </message>
    <message>
        <source>Enter the old passphrase and new passphrase to the wallet.</source>
        <translation>Entrez l'ancien mot de passe et le nouveau mot de passe pour le portefeuille</translation>
    </message>
    <message>
        <source>Confirm wallet encryption</source>
        <translation>Confirmer le chiffrement du porte-monnaie</translation>
    </message>
    <message>
        <source>Warning: If you encrypt your wallet and lose your passphrase, you will &lt;b&gt;LOSE ALL OF YOUR BITCOINS&lt;/b&gt;!</source>
        <translation>Attention : Si vous chiffrez votre portefeuille et que vous perdez votre mot de passe vous &lt;b&gt; PERDREZ TOUS VOS BITCOINS&lt;/b&gt; !</translation>
    </message>
    <message>
        <source>Are you sure you wish to encrypt your wallet?</source>
        <translation>Êtes-vous sûr de de vouloir crypter votre portefeuille ? </translation>
    </message>
    <message>
        <source>Wallet encrypted</source>
        <translation>Portefeuille chiffré</translation>
    </message>
    <message>
        <source>IMPORTANT: Any previous backups you have made of your wallet file should be replaced with the newly generated, encrypted wallet file. For security reasons, previous backups of the unencrypted wallet file will become useless as soon as you start using the new, encrypted wallet.</source>
        <translation>IMPORTANT: Toute sauvegarde préalable de votre porte-monnais devrait être emplacée par le fichier nouvellement généré et encrypté.</translation>
    </message>
    <message>
        <source>Wallet encryption failed</source>
        <translation>Le chiffrement du porte-monnaie a échoué</translation>
    </message>
    <message>
        <source>Wallet encryption failed due to an internal error. Your wallet was not encrypted.</source>
        <translation>Le chiffrement du porte-monnaie a échoué en raison d'une erreur interne. Votre porte-monnaie n'a pas été chiffré.</translation>
    </message>
    <message>
        <source>The supplied passphrases do not match.</source>
        <translation>Les phrases de passe entrées ne correspondent pas.</translation>
    </message>
    <message>
        <source>Wallet unlock failed</source>
        <translation>Le déverrouillage du porte-monnaie a échoué</translation>
    </message>
    <message>
        <source>The passphrase entered for the wallet decryption was incorrect.</source>
        <translation>La phrase de passe entrée pour décrypter le porte-monnaie était incorrecte.</translation>
    </message>
    <message>
        <source>Wallet decryption failed</source>
        <translation>Le décryptage du porte-monnaie a échoué</translation>
    </message>
    <message>
        <source>Wallet passphrase was successfully changed.</source>
        <translation>Le changement du mot de passe du portefeuille à été effectué avec succès.</translation>
    </message>
    <message>
        <source>Warning: The Caps Lock key is on!</source>
        <translation>Attention : La touche majuscule est enfoncé.</translation>
    </message>
</context>
>>>>>>> be92be56
<context>
    <name>BanTableModel</name>
    <message>
        <source>IP/Netmask</source>
        <translation>IP/Masque de sous réseau</translation>
    </message>
    <message>
        <source>Banned Until</source>
        <translation>Banni jusque </translation>
    </message>
</context>
<context>
    <name>BitcoinGUI</name>
    <message>
        <source>Sign &amp;message...</source>
        <translation>Signer un &amp;message...</translation>
    </message>
    <message>
        <source>Synchronizing with network...</source>
        <translation>Synchronisation avec le réseau...</translation>
    </message>
    <message>
        <source>&amp;Overview</source>
        <translation>&amp;Vue d'ensemble</translation>
    </message>
    <message>
        <source>Show general overview of wallet</source>
        <translation>Affiche une vue d'ensemble du porte-monnaie</translation>
    </message>
    <message>
        <source>&amp;Transactions</source>
        <translation>&amp;Transactions</translation>
    </message>
    <message>
        <source>Browse transaction history</source>
        <translation>Permet de parcourir l'historique des transactions</translation>
    </message>
    <message>
        <source>E&amp;xit</source>
        <translation>Qui&amp;tter</translation>
    </message>
    <message>
        <source>Quit application</source>
        <translation>Quitter l'application</translation>
    </message>
    <message>
        <source>&amp;About %1</source>
        <translation>&amp;À propos de %1</translation>
    </message>
    <message>
        <source>Show information about %1</source>
        <translation>Afficher les informations sur %1</translation>
    </message>
    <message>
        <source>About &amp;Qt</source>
        <translation>À propos de &amp;Qt</translation>
    </message>
    <message>
        <source>Show information about Qt</source>
        <translation>Afficher des informations sur Qt</translation>
    </message>
    <message>
        <source>&amp;Options...</source>
        <translation>&amp;Options...</translation>
    </message>
    <message>
        <source>Modify configuration options for %1</source>
        <translation>Modifier les options de configuration pour %1</translation>
    </message>
    <message>
        <source>&amp;Encrypt Wallet...</source>
        <translation>&amp;Chiffrer le portefeuille </translation>
    </message>
    <message>
        <source>&amp;Backup Wallet...</source>
        <translation>&amp;Sauvegarder le portefeuille</translation>
    </message>
    <message>
        <source>&amp;Change Passphrase...</source>
        <translation>&amp;Modifier le mot de passe</translation>
    </message>
    <message>
        <source>Open &amp;URI...</source>
        <translation>Ouvrir &amp;URI</translation>
    </message>
    <message>
        <source>Wallet:</source>
        <translation>Portefeuille :</translation>
    </message>
    <message>
        <source>Click to disable network activity.</source>
        <translation>Cliquez pour désactiver l'activité du réseau.</translation>
    </message>
    <message>
        <source>Network activity disabled.</source>
        <translation>Activité réseau désactivée</translation>
    </message>
    <message>
        <source>Click to enable network activity again.</source>
        <translation>Cliquez pour réactiver l'activité réseau</translation>
    </message>
    <message>
        <source>Syncing Headers (%1%)...</source>
        <translation>Synchronisation des entêtes (%1%)...</translation>
    </message>
    <message>
        <source>Reindexing blocks on disk...</source>
        <translation>Réindexer les blocs sur le disque...</translation>
    </message>
    <message>
        <source>Proxy is &lt;b&gt;enabled&lt;/b&gt;: %1</source>
        <translation>Le proxy est &lt;b&gt;activé&lt;/b&gt; : %1</translation>
    </message>
    <message>
        <source>Send coins to a Bitcoin address</source>
        <translation>Envoyer des pièces à une adresse Bitcoin</translation>
    </message>
    <message>
        <source>Backup wallet to another location</source>
        <translation>Sauvegarder le porte-monnaie à un autre emplacement</translation>
    </message>
    <message>
        <source>Change the passphrase used for wallet encryption</source>
        <translation>Modifier la phrase de passe utilisée pour le cryptage du porte-monnaie</translation>
    </message>
    <message>
        <source>&amp;Debug window</source>
        <translation>&amp;Fenêtre de débogage</translation>
    </message>
    <message>
        <source>Open debugging and diagnostic console</source>
        <translation>Ouvrir la console de débogage et de diagnostic</translation>
    </message>
    <message>
        <source>&amp;Verify message...</source>
        <translation>&amp;Vérification du message</translation>
    </message>
    <message>
        <source>Bitcoin</source>
        <translation>Bitcoin</translation>
    </message>
    <message>
        <source>&amp;Send</source>
        <translation>&amp;Envoyer</translation>
    </message>
    <message>
        <source>&amp;Receive</source>
        <translation>&amp;Réception</translation>
    </message>
    <message>
        <source>&amp;Show / Hide</source>
        <translation>&amp;Montrer / Cacher</translation>
    </message>
    <message>
        <source>Show or hide the main Window</source>
        <translation>Montrer ou cacher la fenêtre principale</translation>
    </message>
    <message>
        <source>Encrypt the private keys that belong to your wallet</source>
        <translation>Crypter les clé privées qui appartiennent votre portefeuille</translation>
    </message>
    <message>
        <source>Sign messages with your Bitcoin addresses to prove you own them</source>
        <translation>Signer vos messages avec vos adresses Bitcoin pour prouver que vous les détenez</translation>
    </message>
    <message>
        <source>Verify messages to ensure they were signed with specified Bitcoin addresses</source>
        <translation>Vérifier les messages pour s'assurer qu'ils soient signés avec les adresses Bitcoin spécifiées</translation>
    </message>
    <message>
        <source>&amp;File</source>
        <translation>&amp;Fichier</translation>
    </message>
    <message>
        <source>&amp;Settings</source>
        <translation>&amp;Réglages</translation>
    </message>
    <message>
        <source>&amp;Help</source>
        <translation>&amp;Aide</translation>
    </message>
    <message>
        <source>Tabs toolbar</source>
        <translation>Barre d'outils des onglets</translation>
    </message>
    <message>
        <source>Request payments (generates QR codes and bitcoin: URIs)</source>
        <translation>Demander des paiements (générer QR codes et bitcoin: URIs)</translation>
    </message>
    <message>
        <source>Show the list of used sending addresses and labels</source>
        <translation>Montrer la liste des adresses d'envois utilisées et les étiquettes</translation>
    </message>
    <message>
        <source>Show the list of used receiving addresses and labels</source>
        <translation>Afficher la liste des labels et adresses de réception utilisées</translation>
    </message>
    <message>
        <source>Open a bitcoin: URI or payment request</source>
        <translation>Ouvrir un bitcoin: URI ou demande de paiement</translation>
    </message>
    <message>
        <source>&amp;Command-line options</source>
        <translation>&amp;Options de ligne de commande</translation>
    </message>
    <message numerus="yes">
        <source>%n active connection(s) to Bitcoin network</source>
        <translation><numerusform>%n connexion active avec le réseau Bitcoin</numerusform><numerusform>%n connexions actives avec le réseau Bitcoin</numerusform></translation>
    </message>
    <message>
        <source>Indexing blocks on disk...</source>
        <translation>Indexation des blocs sur le disque...</translation>
    </message>
    <message>
        <source>Processing blocks on disk...</source>
        <translation>Traitement des blocs sur le disque</translation>
    </message>
    <message>
        <source>%1 behind</source>
        <translation>en retard de %1</translation>
    </message>
    <message>
        <source>Last received block was generated %1 ago.</source>
        <translation>Le dernier bloc reçu a été généré %1.</translation>
    </message>
    <message>
        <source>Transactions after this will not yet be visible.</source>
        <translation>Les transactions ne seront plus visible après ceci.</translation>
    </message>
    <message>
        <source>Error</source>
        <translation>Erreur</translation>
    </message>
    <message>
        <source>Warning</source>
        <translation>Attention</translation>
    </message>
    <message>
        <source>Information</source>
        <translation>Information</translation>
    </message>
    <message>
        <source>Up to date</source>
        <translation>À jour</translation>
    </message>
    <message>
        <source>Show the %1 help message to get a list with possible Bitcoin command-line options</source>
        <translation>Afficher le %1 message d'aide pour récupérer une liste des options de ligne de commande Bitcoin</translation>
    </message>
    <message>
        <source>default wallet</source>
        <translation>portefeuille par défaut</translation>
    </message>
    <message>
        <source>&amp;Window</source>
        <translation>&amp;Fenêtre</translation>
    </message>
    <message>
        <source>%1 client</source>
        <translation>%1 client</translation>
    </message>
    <message>
        <source>Connecting to peers...</source>
        <translation>Connexion au pairs...</translation>
    </message>
    <message>
        <source>Catching up...</source>
        <translation>Rattrapage...</translation>
    </message>
    <message>
        <source>Date: %1
</source>
        <translation>Date: %1
</translation>
    </message>
    <message>
        <source>Amount: %1
</source>
        <translation>Montant:%1
</translation>
    </message>
    <message>
        <source>Wallet: %1
</source>
        <translation>Portefeuille : %1
</translation>
    </message>
    <message>
        <source>Type: %1
</source>
        <translation>Type: %1
</translation>
    </message>
    <message>
        <source>Label: %1
</source>
        <translation>Étiquette: %1
</translation>
    </message>
    <message>
        <source>Address: %1
</source>
        <translation>Adresse: %1
</translation>
    </message>
    <message>
        <source>Sent transaction</source>
        <translation>Transaction envoyée</translation>
    </message>
    <message>
        <source>Incoming transaction</source>
        <translation>Transaction entrante</translation>
    </message>
    <message>
        <source>HD key generation is &lt;b&gt;enabled&lt;/b&gt;</source>
        <translation>Génération de clé HD &lt;b&gt;activée&lt;/b&gt;</translation>
    </message>
    <message>
        <source>HD key generation is &lt;b&gt;disabled&lt;/b&gt;</source>
        <translation>Génération de clé HD &lt;b&gt;désactivée&lt;/b&gt;</translation>
    </message>
    <message>
        <source>Wallet is &lt;b&gt;encrypted&lt;/b&gt; and currently &lt;b&gt;unlocked&lt;/b&gt;</source>
        <translation>Le porte-monnaie est &lt;b&gt;chiffré&lt;/b&gt; et est actuellement &lt;b&gt;déverrouillé&lt;/b&gt;</translation>
    </message>
    <message>
        <source>Wallet is &lt;b&gt;encrypted&lt;/b&gt; and currently &lt;b&gt;locked&lt;/b&gt;</source>
        <translation>Le porte-monnaie est &lt;b&gt;chiffré&lt;/b&gt; et est actuellement &lt;b&gt;verrouillé&lt;/b&gt;</translation>
    </message>
    <message>
        <source>A fatal error occurred. Bitcoin can no longer continue safely and will quit.</source>
        <translation>Une erreur fatale a eu lieu. Bitcoin ne peut plus continuer en toute sécurité et va s'éteindre</translation>
    </message>
</context>
<context>
    <name>CoinControlDialog</name>
    <message>
        <source>Coin Selection</source>
        <translation>Sélection de pièce </translation>
    </message>
    <message>
        <source>Quantity:</source>
        <translation>Quantité:</translation>
    </message>
    <message>
        <source>Bytes:</source>
        <translation>Octets:</translation>
    </message>
    <message>
        <source>Amount:</source>
        <translation>Montant :</translation>
    </message>
    <message>
        <source>Fee:</source>
        <translation>Frais:</translation>
    </message>
    <message>
        <source>Dust:</source>
        <translation>Poussière: </translation>
    </message>
    <message>
        <source>After Fee:</source>
        <translation>Après frais:</translation>
    </message>
    <message>
        <source>Change:</source>
        <translation>Change:</translation>
    </message>
    <message>
        <source>(un)select all</source>
        <translation>(dé)sélectionné tout:</translation>
    </message>
    <message>
        <source>Tree mode</source>
        <translation>Mode arbre</translation>
    </message>
    <message>
        <source>List mode</source>
        <translation>Mode list</translation>
    </message>
    <message>
        <source>Amount</source>
        <translation>Montant</translation>
    </message>
    <message>
        <source>Received with label</source>
        <translation>Reçu avec : </translation>
    </message>
    <message>
        <source>Received with address</source>
        <translation>Reçue avec l'adresse</translation>
    </message>
    <message>
        <source>Date</source>
        <translation>Date</translation>
    </message>
    <message>
        <source>Confirmations</source>
        <translation>Confirmations</translation>
    </message>
    <message>
        <source>Confirmed</source>
        <translation>Confirmée</translation>
    </message>
    <message>
        <source>Copy address</source>
        <translation>Copier l'adresse</translation>
    </message>
    <message>
        <source>Copy label</source>
        <translation>Copier l'étiquette</translation>
    </message>
    <message>
        <source>Copy amount</source>
        <translation>Copier le montant</translation>
    </message>
    <message>
        <source>Copy transaction ID</source>
        <translation>Copier l'ID de transaction</translation>
    </message>
    <message>
        <source>Lock unspent</source>
        <translation>Verrouiller les non dépensés</translation>
    </message>
    <message>
        <source>Unlock unspent</source>
        <translation>Déverrouiller les non dépensés</translation>
    </message>
    <message>
        <source>Copy quantity</source>
        <translation>Copier la quantité</translation>
    </message>
    <message>
        <source>Copy fee</source>
        <translation>Copier les frais</translation>
    </message>
    <message>
        <source>Copy after fee</source>
        <translation>Copier après les frais</translation>
    </message>
    <message>
        <source>Copy bytes</source>
        <translation>Copier les octets</translation>
    </message>
    <message>
        <source>Copy dust</source>
        <translation>Copier la poussière </translation>
    </message>
    <message>
        <source>Copy change</source>
        <translation>Copier changement </translation>
    </message>
    <message>
        <source>(%1 locked)</source>
        <translation>(%1 verrouillé)</translation>
    </message>
    <message>
        <source>yes</source>
        <translation>oui</translation>
    </message>
    <message>
        <source>no</source>
        <translation>non</translation>
    </message>
    <message>
        <source>This label turns red if any recipient receives an amount smaller than the current dust threshold.</source>
        <translation>Cette étiquette devient rouge si un bénéficiaire reçoit une somme plus basse que la limite actuelle de poussière.</translation>
    </message>
    <message>
        <source>Can vary +/- %1 satoshi(s) per input.</source>
        <translation>Peut varier de +/- %1 satoshi(s) par entrée.</translation>
    </message>
    <message>
        <source>(no label)</source>
        <translation>(aucune étiquette)</translation>
    </message>
    <message>
        <source>change from %1 (%2)</source>
        <translation>changement de %1 (%2)</translation>
    </message>
    <message>
        <source>(change)</source>
        <translation>(changement)</translation>
    </message>
    </context>
<context>
    <name>EditAddressDialog</name>
    <message>
        <source>Edit Address</source>
        <translation>Éditer l'adresse</translation>
    </message>
    <message>
        <source>&amp;Label</source>
        <translation>&amp;Étiquette</translation>
    </message>
    <message>
        <source>The label associated with this address list entry</source>
        <translation>L'étiquette associée à cette entrée du carnet d'adresses</translation>
    </message>
    <message>
        <source>The address associated with this address list entry. This can only be modified for sending addresses.</source>
        <translation>L'adresse associée avec cette entrée du carnet d'adresses. Ne peut être modifiée que pour les adresses d'envoi.</translation>
    </message>
    <message>
        <source>&amp;Address</source>
        <translation>&amp;Adresse</translation>
    </message>
<<<<<<< HEAD
    </context>
=======
    <message>
        <source>New sending address</source>
        <translation>Nouvelle adresse d'envoi</translation>
    </message>
    <message>
        <source>Edit receiving address</source>
        <translation>Éditer l'adresse de réception</translation>
    </message>
    <message>
        <source>Edit sending address</source>
        <translation>Éditer l'adresse d'envoi</translation>
    </message>
    <message>
        <source>The entered address "%1" is not a valid Bitcoin address.</source>
        <translation>L'adresse entrée "%1" n'est pas une adresse Bitcoin valide.</translation>
    </message>
    <message>
        <source>Could not unlock wallet.</source>
        <translation>Impossible de déverrouiller le porte-monnaie.</translation>
    </message>
    <message>
        <source>New key generation failed.</source>
        <translation>Échec de la génération de la nouvelle clef.</translation>
    </message>
</context>
>>>>>>> be92be56
<context>
    <name>FreespaceChecker</name>
    <message>
        <source>A new data directory will be created.</source>
        <translation>Un nouveau répertoire de données sera créé. </translation>
    </message>
    <message>
        <source>name</source>
        <translation>nom</translation>
    </message>
    <message>
        <source>Directory already exists. Add %1 if you intend to create a new directory here.</source>
        <translation>Le répertoire existe déjà. Ajouter %1 si vous voulez créer un nouveau répertoire ici.</translation>
    </message>
    <message>
        <source>Path already exists, and is not a directory.</source>
        <translation>Le chemin existe déjà et ce n'est pas un répertoire. </translation>
    </message>
    <message>
        <source>Cannot create data directory here.</source>
        <translation>Impossible de créer un répertoire ici.</translation>
    </message>
</context>
<context>
    <name>HelpMessageDialog</name>
    <message>
        <source>version</source>
        <translation>version</translation>
    </message>
    <message>
        <source>(%1-bit)</source>
        <translation>(%1-bit)</translation>
    </message>
    <message>
        <source>About %1</source>
        <translation>A propos %1</translation>
    </message>
    <message>
        <source>Command-line options</source>
        <translation>Options de ligne de commande</translation>
    </message>
</context>
<context>
    <name>Intro</name>
    <message>
        <source>Welcome</source>
        <translation>Bienvenue </translation>
    </message>
    <message>
        <source>Welcome to %1.</source>
        <translation>Bienvenue sur %1.</translation>
    </message>
    <message>
        <source>Use the default data directory</source>
        <translation>Utiliser le répertoire par défaut </translation>
    </message>
    <message>
        <source>Use a custom data directory:</source>
        <translation>Utiliser votre propre répertoire</translation>
    </message>
    <message>
        <source>Bitcoin</source>
        <translation>Bitcoin</translation>
    </message>
    <message>
        <source>At least %1 GB of data will be stored in this directory, and it will grow over time.</source>
        <translation>Environ %1 GB de données seront stockées dans ce répertoire, et cela augmentera au cours du temps.</translation>
    </message>
    <message>
        <source>Approximately %1 GB of data will be stored in this directory.</source>
        <translation>Environ %1 GB de données seront stockées dans ce répertoire.</translation>
    </message>
    <message>
        <source>The wallet will also be stored in this directory.</source>
        <translation>Le porte-monnaie sera aussi stocké dans ce répertoire.</translation>
    </message>
    <message>
        <source>Error: Specified data directory "%1" cannot be created.</source>
        <translation>Erreur: Le répertoire de données "%1" n'a pas pu être créé. </translation>
    </message>
    <message>
        <source>Error</source>
        <translation>Erreur</translation>
    </message>
    </context>
<context>
    <name>ModalOverlay</name>
    <message>
        <source>Form</source>
        <translation>Formulaire</translation>
    </message>
    <message>
        <source>Hide</source>
        <translation>Cacher</translation>
    </message>
    </context>
<context>
    <name>OpenURIDialog</name>
    <message>
        <source>Open URI</source>
        <translation>Ouvrir URI</translation>
    </message>
    <message>
        <source>Open payment request from URI or file</source>
        <translation>Ouvrir une demande de paiement depuis une URI ou un fichier</translation>
    </message>
    <message>
        <source>URI:</source>
        <translation>URI:</translation>
    </message>
    <message>
        <source>Select payment request file</source>
        <translation>Sélectionner un fichier de demande de paiement</translation>
    </message>
<<<<<<< HEAD
    </context>
=======
    <message>
        <source>Select payment request file to open</source>
        <translation>Sélectionnez le fichier de demande de paiement à ouvrir</translation>
    </message>
</context>
>>>>>>> be92be56
<context>
    <name>OptionsDialog</name>
    <message>
        <source>Options</source>
        <translation>Options</translation>
    </message>
    <message>
        <source>&amp;Main</source>
        <translation>&amp;Principal</translation>
    </message>
    <message>
        <source>Size of &amp;database cache</source>
        <translation>Taille du cache de la base de données.</translation>
    </message>
    <message>
        <source>IP address of the proxy (e.g. IPv4: 127.0.0.1 / IPv6: ::1)</source>
        <translation>Adresse IP du proxy (e.g. IPv4: 127.0.0.1 / IPv6: ::1)</translation>
    </message>
    <message>
        <source>Reset all client options to default.</source>
        <translation>Réinitialiser toutes les options du client par défaut.</translation>
    </message>
    <message>
        <source>&amp;Reset Options</source>
        <translation>&amp;Options de réinitialisation </translation>
    </message>
    <message>
        <source>&amp;Network</source>
        <translation>&amp;Réseau</translation>
    </message>
    <message>
        <source>Expert</source>
        <translation>Expert</translation>
    </message>
    <message>
        <source>Automatically open the Bitcoin client port on the router. This only works when your router supports UPnP and it is enabled.</source>
        <translation>Ouvrir le port du client Bitcoin automatiquement sur le routeur. Cela ne fonctionne que si votre routeur supporte l'UPnP et si la fonctionnalité est activée.</translation>
    </message>
    <message>
        <source>Map port using &amp;UPnP</source>
        <translation>Ouvrir le port avec l'&amp;UPnP</translation>
    </message>
    <message>
        <source>Proxy &amp;IP:</source>
        <translation>Proxy &amp;IP:</translation>
    </message>
    <message>
        <source>&amp;Port:</source>
        <translation>&amp;Port:</translation>
    </message>
    <message>
        <source>Port of the proxy (e.g. 9050)</source>
        <translation>Port du proxy (e.g. 9050)</translation>
    </message>
    <message>
        <source>Used for reaching peers via:</source>
        <translation>Utilisé pour contacter des pairs via:</translation>
    </message>
    <message>
        <source>IPv4</source>
        <translation>IPv4</translation>
    </message>
    <message>
        <source>IPv6</source>
        <translation>IPv6</translation>
    </message>
    <message>
        <source>Tor</source>
        <translation>Tor</translation>
    </message>
    <message>
        <source>&amp;Window</source>
        <translation>&amp;Fenêtre</translation>
    </message>
    <message>
        <source>&amp;Minimize to the tray instead of the taskbar</source>
        <translation>&amp;Minimiser dans la barre système au lieu de la barre des tâches</translation>
    </message>
    <message>
        <source>M&amp;inimize on close</source>
        <translation>Mi&amp;nimiser lors de la fermeture</translation>
    </message>
    <message>
        <source>&amp;Display</source>
        <translation>&amp;Afficher</translation>
    </message>
    <message>
        <source>User Interface &amp;language:</source>
        <translation>Interface utilisateur &amp;langage:</translation>
    </message>
    <message>
        <source>&amp;OK</source>
        <translation>&amp;OK</translation>
    </message>
    <message>
        <source>&amp;Cancel</source>
        <translation>&amp;Annuler </translation>
    </message>
    <message>
        <source>default</source>
        <translation>defaut</translation>
    </message>
    <message>
        <source>none</source>
        <translation>aucun</translation>
    </message>
    <message>
        <source>Confirm options reset</source>
        <translation>Confirmer les options de réinitialisation </translation>
    </message>
    <message>
        <source>Client restart required to activate changes.</source>
        <translation>Redémarrage du client nécessaire pour activer les changements.</translation>
    </message>
    <message>
        <source>Error</source>
        <translation>Erreur</translation>
    </message>
    <message>
        <source>This change would require a client restart.</source>
        <translation>Ce changement nécessiterait un redémarrage du client.</translation>
    </message>
    <message>
        <source>The supplied proxy address is invalid.</source>
        <translation>L'adresse du proxy est invalide.</translation>
    </message>
</context>
<context>
    <name>OverviewPage</name>
    <message>
        <source>Form</source>
        <translation>Formulaire</translation>
    </message>
    <message>
        <source>Watch-only:</source>
        <translation>Regarder seulement:</translation>
    </message>
    <message>
        <source>Available:</source>
        <translation>Disponible: </translation>
    </message>
    <message>
        <source>Pending:</source>
        <translation>En attente:</translation>
    </message>
    <message>
        <source>Immature:</source>
        <translation>Immature:</translation>
    </message>
    <message>
        <source>Balances</source>
        <translation>Balances</translation>
    </message>
    <message>
        <source>Total:</source>
        <translation>Total:</translation>
    </message>
    <message>
        <source>Your current total balance</source>
        <translation>Votre balance totale courante</translation>
    </message>
    <message>
        <source>Spendable:</source>
        <translation>Dépensable: </translation>
    </message>
    <message>
        <source>Recent transactions</source>
        <translation>Transactions récentes </translation>
    </message>
    </context>
<context>
    <name>PaymentServer</name>
<<<<<<< HEAD
    </context>
<context>
    <name>PeerTableModel</name>
=======
>>>>>>> be92be56
    <message>
        <source>Payment request error</source>
        <translation>Erreur lors de la requête de paiement</translation>
    </message>
    <message>
        <source>Invalid payment address %1</source>
        <translation>Adresse de paiement invalide %1</translation>
    </message>
    <message>
        <source>Payment request rejected</source>
        <translation>Requête de paiement rejetée </translation>
    </message>
    <message>
        <source>Payment request expired.</source>
        <translation>Demande de paiement expirée.</translation>
    </message>
    <message>
        <source>Payment request is not initialized.</source>
        <translation>La demande de paiement n'a pas été initialisée.</translation>
    </message>
    <message>
        <source>Invalid payment request.</source>
        <translation>Demande de paiement invalide.</translation>
    </message>
    <message>
        <source>Refund from %1</source>
        <translation>Remboursement de %1</translation>
    </message>
    <message>
        <source>Bad response from server %1</source>
        <translation>Mauvaise réponse du serveur %1</translation>
    </message>
    <message>
        <source>Network request error</source>
        <translation>Erreur de demande de réseau</translation>
    </message>
    </context>
<context>
    <name>PeerTableModel</name>
    <message>
        <source>User Agent</source>
        <translation>Agent Utilisateur</translation>
    </message>
    <message>
        <source>Node/Service</source>
        <translation>Nœud/Service </translation>
    </message>
    <message>
        <source>Sent</source>
        <translation>Envoyé</translation>
    </message>
    <message>
        <source>Received</source>
        <translation>Reçu </translation>
    </message>
</context>
<context>
    <name>QObject</name>
    <message>
        <source>Amount</source>
        <translation>Montant</translation>
    </message>
    <message>
        <source>Enter a Bitcoin address (e.g. %1)</source>
        <translation>Entrer une adresse Bitcoin (e.g. %1)</translation>
    </message>
    <message>
        <source>%1 d</source>
        <translation>%1 j</translation>
    </message>
    <message>
        <source>%1 h</source>
        <translation>%1 h</translation>
    </message>
    <message>
        <source>%1 m</source>
        <translation>%1 m</translation>
    </message>
    <message>
        <source>%1 s</source>
        <translation>%1 s</translation>
    </message>
    <message>
        <source>None</source>
        <translation>Aucun</translation>
    </message>
    <message>
        <source>N/A</source>
        <translation>N/A</translation>
    </message>
    <message>
        <source>%1 ms</source>
        <translation>%1 ms</translation>
    </message>
    <message>
        <source>%1 and %2</source>
        <translation>%1 et %2</translation>
    </message>
    <message>
        <source>%1 B</source>
        <translation>%1 O</translation>
    </message>
    <message>
        <source>%1 KB</source>
        <translation>%1 KO</translation>
    </message>
    <message>
        <source>%1 MB</source>
        <translation>%1 MO</translation>
    </message>
    <message>
        <source>%1 GB</source>
        <translation>%1 GO</translation>
    </message>
    <message>
        <source>unknown</source>
        <translation>inconnu</translation>
    </message>
</context>
<context>
    <name>QObject::QObject</name>
    </context>
<context>
    <name>QRImageWidget</name>
    <message>
        <source>&amp;Save Image...</source>
        <translation>&amp;Sauvegarder image</translation>
    </message>
    <message>
        <source>&amp;Copy Image</source>
        <translation>&amp;Copier image</translation>
    </message>
    <message>
        <source>Save QR Code</source>
        <translation>Sauvegarder QR code</translation>
    </message>
    <message>
        <source>PNG Image (*.png)</source>
        <translation>Image PNG (*.png)</translation>
    </message>
</context>
<context>
    <name>QRImageWidget</name>
    </context>
<context>
    <name>RPCConsole</name>
    <message>
        <source>N/A</source>
        <translation>N/A</translation>
    </message>
    <message>
        <source>Client version</source>
        <translation>Version du client</translation>
    </message>
    <message>
        <source>&amp;Information</source>
        <translation>&amp;Information</translation>
    </message>
    <message>
        <source>Debug window</source>
        <translation>Fenêtre de débogage </translation>
    </message>
    <message>
        <source>General</source>
        <translation>Général</translation>
    </message>
    <message>
        <source>Using BerkeleyDB version</source>
        <translation>Version BerkeleyDButilisée </translation>
    </message>
    <message>
        <source>Startup time</source>
        <translation>Le temps de démarrage</translation>
    </message>
    <message>
        <source>Network</source>
        <translation>Réseau</translation>
    </message>
    <message>
        <source>Name</source>
        <translation>Nom</translation>
    </message>
    <message>
        <source>Number of connections</source>
        <translation>Nombre de connexions</translation>
    </message>
    <message>
        <source>Block chain</source>
        <translation>Chaîne de bloc </translation>
    </message>
    <message>
        <source>Current number of blocks</source>
        <translation>Nombre courant de blocs</translation>
    </message>
    <message>
        <source>Memory Pool</source>
        <translation>Mémoire du pool</translation>
    </message>
    <message>
        <source>Current number of transactions</source>
        <translation>Nombre courant de transactions</translation>
    </message>
    <message>
        <source>Memory usage</source>
        <translation>Usage de la mémoire</translation>
    </message>
    <message>
        <source>Received</source>
        <translation>Reçu </translation>
    </message>
    <message>
        <source>Sent</source>
        <translation>Envoyé</translation>
    </message>
    <message>
        <source>&amp;Peers</source>
        <translation>&amp;Pairs</translation>
    </message>
    <message>
        <source>Banned peers</source>
        <translation>Pairs bannis</translation>
    </message>
    <message>
        <source>Whitelisted</source>
        <translation>Autorisé par la liste</translation>
    </message>
    <message>
        <source>Direction</source>
        <translation>Direction</translation>
    </message>
    <message>
        <source>Version</source>
        <translation>Version</translation>
    </message>
    <message>
        <source>Starting Block</source>
        <translation>Bloc de départ</translation>
    </message>
    <message>
        <source>Synced Blocks</source>
        <translation>Blocs Synchronisés </translation>
    </message>
    <message>
        <source>User Agent</source>
        <translation>Agent Utilisateur</translation>
    </message>
    <message>
        <source>Services</source>
        <translation>Services</translation>
    </message>
    <message>
        <source>Ban Score</source>
        <translation>Score de ban</translation>
    </message>
    <message>
        <source>Connection Time</source>
        <translation>Temps de connexion</translation>
    </message>
    <message>
        <source>Last Send</source>
        <translation>Dernier envoyé</translation>
    </message>
    <message>
        <source>Last Receive</source>
        <translation>Dernier reçu</translation>
    </message>
    <message>
        <source>Ping Time</source>
        <translation>Temps du ping</translation>
    </message>
    <message>
        <source>Ping Wait</source>
        <translation>Attente du ping</translation>
    </message>
    <message>
        <source>&amp;Open</source>
        <translation>&amp;Ouvert</translation>
    </message>
    <message>
        <source>&amp;Console</source>
        <translation>&amp;Console</translation>
    </message>
    <message>
        <source>&amp;Network Traffic</source>
        <translation>&amp;Trafic réseau</translation>
    </message>
    <message>
        <source>Totals</source>
        <translation>Totaux</translation>
    </message>
    <message>
        <source>In:</source>
        <translation>Entrée:</translation>
    </message>
    <message>
        <source>Out:</source>
        <translation>Sortie:</translation>
    </message>
    <message>
        <source>Debug log file</source>
        <translation>Fichier du journal de débogage</translation>
    </message>
    <message>
        <source>Clear console</source>
        <translation>Nettoyer la console</translation>
    </message>
    <message>
        <source>1 &amp;hour</source>
        <translation>1 &amp;heure</translation>
    </message>
    <message>
        <source>1 &amp;day</source>
        <translation>1 &amp;jour</translation>
    </message>
    <message>
        <source>1 &amp;week</source>
        <translation>1 &amp;semaine</translation>
    </message>
    <message>
        <source>1 &amp;year</source>
        <translation>1 &amp;an</translation>
    </message>
    <message>
        <source>via %1</source>
        <translation>via %1</translation>
    </message>
    <message>
        <source>never</source>
        <translation>jamais</translation>
    </message>
    <message>
        <source>Yes</source>
        <translation>Oui</translation>
    </message>
    <message>
        <source>No</source>
        <translation>Non</translation>
    </message>
    <message>
        <source>Unknown</source>
        <translation>Inconnu</translation>
    </message>
</context>
<context>
    <name>ReceiveCoinsDialog</name>
    <message>
        <source>&amp;Amount:</source>
        <translation>Montant :</translation>
    </message>
    <message>
        <source>&amp;Label:</source>
        <translation>&amp;Étiquette :</translation>
    </message>
    <message>
        <source>&amp;Message:</source>
        <translation>Message :</translation>
    </message>
    <message>
        <source>Clear all fields of the form.</source>
        <translation>Nettoyer tous les champs du formulaire.</translation>
    </message>
    <message>
        <source>Clear</source>
        <translation>Nettoyer</translation>
    </message>
    <message>
        <source>Requested payments history</source>
        <translation>Historique des demandes de paiements.</translation>
    </message>
    <message>
        <source>&amp;Request payment</source>
        <translation>&amp;Demande de paiement</translation>
    </message>
    <message>
        <source>Show</source>
        <translation>Montrer</translation>
    </message>
    <message>
        <source>Remove</source>
        <translation>Retirer</translation>
    </message>
<<<<<<< HEAD
    </context>
=======
    <message>
        <source>Copy label</source>
        <translation>Copier l'étiquette</translation>
    </message>
    <message>
        <source>Copy message</source>
        <translation>Copier message</translation>
    </message>
    <message>
        <source>Copy amount</source>
        <translation>Copier le montant</translation>
    </message>
</context>
>>>>>>> be92be56
<context>
    <name>ReceiveRequestDialog</name>
    <message>
        <source>QR Code</source>
        <translation>QR Code</translation>
    </message>
    <message>
        <source>Copy &amp;URI</source>
        <translation>Copier &amp;URI</translation>
    </message>
    <message>
        <source>Copy &amp;Address</source>
        <translation>Copier &amp;Adresse</translation>
    </message>
    <message>
        <source>&amp;Save Image...</source>
        <translation>&amp;Sauvegarder image</translation>
    </message>
<<<<<<< HEAD
    </context>
<context>
    <name>RecentRequestsTableModel</name>
    </context>
=======
    <message>
        <source>Request payment to %1</source>
        <translation>Demande de paiement à %1</translation>
    </message>
    <message>
        <source>Payment information</source>
        <translation>Informations de paiement</translation>
    </message>
    <message>
        <source>URI</source>
        <translation>URI</translation>
    </message>
    <message>
        <source>Address</source>
        <translation>Adresse</translation>
    </message>
    <message>
        <source>Amount</source>
        <translation>Montant</translation>
    </message>
    <message>
        <source>Label</source>
        <translation>Étiquette</translation>
    </message>
    <message>
        <source>Message</source>
        <translation>Message</translation>
    </message>
    <message>
        <source>Wallet</source>
        <translation>Portefeuille</translation>
    </message>
    </context>
<context>
    <name>RecentRequestsTableModel</name>
    <message>
        <source>Date</source>
        <translation>Date</translation>
    </message>
    <message>
        <source>Label</source>
        <translation>Étiquette</translation>
    </message>
    <message>
        <source>Message</source>
        <translation>Message</translation>
    </message>
    <message>
        <source>(no label)</source>
        <translation>(aucune étiquette)</translation>
    </message>
    <message>
        <source>(no message)</source>
        <translation>(pas de message)</translation>
    </message>
    <message>
        <source>Requested</source>
        <translation>Demandé</translation>
    </message>
</context>
>>>>>>> be92be56
<context>
    <name>SendCoinsDialog</name>
    <message>
        <source>Send Coins</source>
        <translation>Envoyer des pièces</translation>
    </message>
    <message>
        <source>Inputs...</source>
        <translation>Sorties...</translation>
    </message>
    <message>
        <source>automatically selected</source>
        <translation>Automatiquement sélectionné </translation>
    </message>
    <message>
        <source>Insufficient funds!</source>
        <translation>Fonds insuffisants</translation>
    </message>
    <message>
        <source>Quantity:</source>
        <translation>Quantité:</translation>
    </message>
    <message>
        <source>Bytes:</source>
        <translation>Octets:</translation>
    </message>
    <message>
        <source>Amount:</source>
        <translation>Montant :</translation>
    </message>
    <message>
        <source>Fee:</source>
        <translation>Frais:</translation>
    </message>
    <message>
        <source>After Fee:</source>
        <translation>Après frais:</translation>
    </message>
    <message>
        <source>Change:</source>
        <translation>Change:</translation>
    </message>
    <message>
        <source>Transaction Fee:</source>
        <translation>Frais de transaction</translation>
    </message>
    <message>
        <source>Choose...</source>
        <translation>Choisir...</translation>
    </message>
    <message>
        <source>per kilobyte</source>
        <translation>par kilo octet</translation>
    </message>
    <message>
        <source>Hide</source>
        <translation>Cacher</translation>
    </message>
    <message>
        <source>Recommended:</source>
        <translation>Recommandé: </translation>
    </message>
    <message>
        <source>Send to multiple recipients at once</source>
        <translation>Envoyer des pièces à plusieurs destinataires à la fois</translation>
    </message>
    <message>
        <source>Clear all fields of the form.</source>
        <translation>Nettoyer tous les champs du formulaire.</translation>
    </message>
    <message>
        <source>Dust:</source>
        <translation>Poussière: </translation>
    </message>
    <message>
        <source>Clear &amp;All</source>
        <translation>Nettoyer &amp;Tout</translation>
    </message>
    <message>
        <source>Balance:</source>
        <translation>Solde :</translation>
    </message>
    <message>
        <source>Confirm the send action</source>
        <translation>Confirmer l'action d'envoi</translation>
    </message>
    <message>
        <source>S&amp;end</source>
        <translation>E&amp;voyer</translation>
    </message>
    <message>
        <source>Copy quantity</source>
        <translation>Copier la quantité</translation>
    </message>
    <message>
        <source>Copy amount</source>
        <translation>Copier le montant</translation>
    </message>
    <message>
        <source>Copy fee</source>
        <translation>Copier les frais</translation>
    </message>
    <message>
        <source>Copy after fee</source>
        <translation>Copier après les frais</translation>
    </message>
    <message>
        <source>Copy bytes</source>
        <translation>Copier les octets</translation>
    </message>
    <message>
        <source>Copy dust</source>
        <translation>Copier la poussière </translation>
    </message>
    <message>
        <source>Copy change</source>
        <translation>Copier changement </translation>
    </message>
    <message>
        <source>%1 to %2</source>
        <translation>%1 à %2</translation>
    </message>
    <message>
        <source>Are you sure you want to send?</source>
        <translation>Êtes-vous sûr de vouloir envoyer ?</translation>
    </message>
    <message>
        <source>or</source>
        <translation>ou</translation>
    </message>
    <message>
        <source>Transaction fee</source>
        <translation>Frais de transaction</translation>
    </message>
    <message>
        <source>Confirm send coins</source>
        <translation>Confirmer l'envoi des pièces</translation>
    </message>
    <message>
        <source>The amount to pay must be larger than 0.</source>
        <translation>Le montant à payer doit être supérieur à 0.</translation>
    </message>
    <message>
        <source>The amount exceeds your balance.</source>
        <translation>Le montant excède votre balance. </translation>
    </message>
    <message>
        <source>Transaction creation failed!</source>
        <translation>Échec de la création de la transaction  </translation>
    </message>
    <message>
        <source>Payment request expired.</source>
        <translation>Demande de paiement expirée.</translation>
    </message>
    <message>
        <source>Warning: Invalid Bitcoin address</source>
        <translation>Attention: Adresse Bitcoin Invalide</translation>
    </message>
    <message>
        <source>(no label)</source>
        <translation>(aucune étiquette)</translation>
    </message>
</context>
<context>
    <name>SendCoinsEntry</name>
    <message>
        <source>A&amp;mount:</source>
        <translation>&amp;Montant :</translation>
    </message>
    <message>
        <source>Pay &amp;To:</source>
        <translation>Payer &amp;à :</translation>
    </message>
    <message>
        <source>&amp;Label:</source>
        <translation>&amp;Étiquette :</translation>
    </message>
    <message>
        <source>Choose previously used address</source>
        <translation>Choisir une adresse précédemment utilisée </translation>
    </message>
    <message>
        <source>This is a normal payment.</source>
        <translation>C'est un paiement normal.</translation>
    </message>
    <message>
        <source>Alt+A</source>
        <translation>Alt+A</translation>
    </message>
    <message>
        <source>Paste address from clipboard</source>
        <translation>Coller une adresse depuis le presse-papiers</translation>
    </message>
    <message>
        <source>Alt+P</source>
        <translation>Alt+P</translation>
    </message>
    <message>
        <source>Remove this entry</source>
        <translation>Retirer cette entrée</translation>
    </message>
    <message>
        <source>Message:</source>
        <translation>Message :</translation>
    </message>
    <message>
        <source>Pay To:</source>
        <translation>Payer à :</translation>
    </message>
    <message>
        <source>Memo:</source>
        <translation>Memo:</translation>
    </message>
<<<<<<< HEAD
    </context>
<context>
    <name>SendConfirmationDialog</name>
    </context>
=======
    <message>
        <source>Enter a label for this address to add it to your address book</source>
        <translation>Entrez une étiquette pour cette adresse afin de l'ajouter à votre carnet d'adresses</translation>
    </message>
</context>
<context>
    <name>SendConfirmationDialog</name>
    <message>
        <source>Yes</source>
        <translation>Oui</translation>
    </message>
</context>
>>>>>>> be92be56
<context>
    <name>ShutdownWindow</name>
    </context>
<context>
    <name>SignVerifyMessageDialog</name>
    <message>
        <source>&amp;Sign Message</source>
        <translation>&amp;Signer le message</translation>
    </message>
    <message>
        <source>Choose previously used address</source>
        <translation>Choisir une adresse précédemment utilisée </translation>
    </message>
    <message>
        <source>Alt+A</source>
        <translation>Alt+A</translation>
    </message>
    <message>
        <source>Paste address from clipboard</source>
        <translation>Coller une adresse depuis le presse-papiers</translation>
    </message>
    <message>
        <source>Alt+P</source>
        <translation>Alt+P</translation>
    </message>
    <message>
        <source>Enter the message you want to sign here</source>
        <translation>Entrez ici le message que vous désirez signer</translation>
    </message>
    <message>
        <source>Signature</source>
        <translation>Signature</translation>
    </message>
    <message>
        <source>Copy the current signature to the system clipboard</source>
        <translation>Copier l'adresse courante dans le presse papier</translation>
    </message>
    <message>
        <source>Sign &amp;Message</source>
        <translation>&amp;Signer le message</translation>
    </message>
    <message>
        <source>Clear &amp;All</source>
        <translation>Nettoyer &amp;Tout</translation>
    </message>
    <message>
        <source>&amp;Verify Message</source>
        <translation>&amp;Vérifier message</translation>
    </message>
    <message>
        <source>Verify &amp;Message</source>
        <translation>Vérifier &amp;Message</translation>
    </message>
    <message>
        <source>The entered address is invalid.</source>
        <translation>L'adresse entrée est invalide. </translation>
    </message>
    <message>
        <source>Please check the address and try again.</source>
        <translation>Vérifiez l'adresse et réessayer. </translation>
    </message>
    <message>
        <source>Message signed.</source>
        <translation>Message signé. </translation>
    </message>
    <message>
        <source>Please check the signature and try again.</source>
        <translation>Vérifiez la signature et réessayer.</translation>
    </message>
    <message>
        <source>Message verification failed.</source>
        <translation>Vérification du message échouée.</translation>
    </message>
    <message>
        <source>Message verified.</source>
        <translation>Message vérifié. </translation>
    </message>
</context>
<context>
    <name>SplashScreen</name>
    <message>
        <source>[testnet]</source>
        <translation>[testnet]</translation>
    </message>
</context>
<context>
    <name>TrafficGraphWidget</name>
    <message>
        <source>KB/s</source>
        <translation>KO/s</translation>
    </message>
</context>
<context>
    <name>TransactionDesc</name>
<<<<<<< HEAD
    </context>
=======
    <message>
        <source>Open until %1</source>
        <translation>Ouvert jusqu'à %1</translation>
    </message>
    <message>
        <source>abandoned</source>
        <translation>abandoné</translation>
    </message>
    <message>
        <source>%1/unconfirmed</source>
        <translation>%1/non confirmée</translation>
    </message>
    <message>
        <source>%1 confirmations</source>
        <translation>%1 confirmations</translation>
    </message>
    <message>
        <source>Status</source>
        <translation>État</translation>
    </message>
    <message>
        <source>Date</source>
        <translation>Date</translation>
    </message>
    <message>
        <source>Source</source>
        <translation>Source</translation>
    </message>
    <message>
        <source>Generated</source>
        <translation>Généré</translation>
    </message>
    <message>
        <source>From</source>
        <translation>De</translation>
    </message>
    <message>
        <source>unknown</source>
        <translation>inconnu</translation>
    </message>
    <message>
        <source>To</source>
        <translation>Á</translation>
    </message>
    <message>
        <source>own address</source>
        <translation>Votre adresse</translation>
    </message>
    <message>
        <source>watch-only</source>
        <translation>Lecture uniquement</translation>
    </message>
    <message>
        <source>label</source>
        <translation>Étiquette </translation>
    </message>
    <message>
        <source>Credit</source>
        <translation>Crédit</translation>
    </message>
    <message>
        <source>not accepted</source>
        <translation>Pas accepté</translation>
    </message>
    <message>
        <source>Debit</source>
        <translation>Débit</translation>
    </message>
    <message>
        <source>Total debit</source>
        <translation>Débit total</translation>
    </message>
    <message>
        <source>Total credit</source>
        <translation>Crédit total </translation>
    </message>
    <message>
        <source>Transaction fee</source>
        <translation>Frais de transaction</translation>
    </message>
    <message>
        <source>Net amount</source>
        <translation>Montant net</translation>
    </message>
    <message>
        <source>Message</source>
        <translation>Message</translation>
    </message>
    <message>
        <source>Comment</source>
        <translation>Commentaire </translation>
    </message>
    <message>
        <source>Transaction ID</source>
        <translation>ID de transaction</translation>
    </message>
    <message>
        <source>Merchant</source>
        <translation>Marchant</translation>
    </message>
    <message>
        <source>Debug information</source>
        <translation>Information de débogage </translation>
    </message>
    <message>
        <source>Transaction</source>
        <translation>Transaction</translation>
    </message>
    <message>
        <source>Inputs</source>
        <translation>Entrées </translation>
    </message>
    <message>
        <source>Amount</source>
        <translation>Montant</translation>
    </message>
    <message>
        <source>true</source>
        <translation>vrai</translation>
    </message>
    <message>
        <source>false</source>
        <translation>faux</translation>
    </message>
</context>
>>>>>>> be92be56
<context>
    <name>TransactionDescDialog</name>
    <message>
        <source>This pane shows a detailed description of the transaction</source>
        <translation>Ce panneau affiche une description détaillée de la transaction</translation>
    </message>
<<<<<<< HEAD
    </context>
<context>
    <name>TransactionTableModel</name>
    </context>
<context>
    <name>TransactionView</name>
    </context>
<context>
    <name>UnitDisplayStatusBarControl</name>
    </context>
<context>
    <name>WalletFrame</name>
    </context>
<context>
    <name>WalletModel</name>
    </context>
<context>
    <name>WalletView</name>
    </context>
<context>
    <name>bitcoin-core</name>
=======
    </context>
<context>
    <name>TransactionTableModel</name>
>>>>>>> be92be56
    <message>
        <source>Date</source>
        <translation>Date</translation>
    </message>
    <message>
        <source>Type</source>
        <translation>Type</translation>
    </message>
    <message>
        <source>Label</source>
        <translation>Étiquette</translation>
    </message>
    <message>
        <source>Open until %1</source>
        <translation>Ouvert jusqu'à %1</translation>
    </message>
    <message>
        <source>Unconfirmed</source>
        <translation>Non Confirmé</translation>
    </message>
    <message>
        <source>Abandoned</source>
        <translation>Abandoné</translation>
    </message>
    <message>
        <source>Confirmed (%1 confirmations)</source>
        <translation>Confirmée (%1 confirmations)</translation>
    </message>
    <message>
        <source>Generated but not accepted</source>
        <translation>Généré mais pas accepté</translation>
    </message>
    <message>
        <source>Received with</source>
        <translation>Reçues avec</translation>
    </message>
    <message>
        <source>Received from</source>
        <translation>Reçue de</translation>
    </message>
    <message>
        <source>Sent to</source>
        <translation>Envoyées à</translation>
    </message>
    <message>
        <source>Payment to yourself</source>
        <translation>Paiement à vous-même</translation>
    </message>
    <message>
        <source>Mined</source>
        <translation>Extraction</translation>
    </message>
    <message>
        <source>watch-only</source>
        <translation>Lecture uniquement</translation>
    </message>
    <message>
        <source>(n/a)</source>
        <translation>(indisponible)</translation>
    </message>
    <message>
        <source>(no label)</source>
        <translation>(aucune étiquette)</translation>
    </message>
    <message>
        <source>Transaction status. Hover over this field to show number of confirmations.</source>
        <translation>État de la transaction. Laissez le pointeur de la souris sur ce champ pour voir le nombre de confirmations.</translation>
    </message>
    <message>
        <source>Date and time that the transaction was received.</source>
        <translation>Date et heure de réception de la transaction.</translation>
    </message>
    <message>
        <source>Type of transaction.</source>
        <translation>Type de transaction.</translation>
    </message>
    <message>
        <source>Amount removed from or added to balance.</source>
        <translation>Montant ajouté au ou enlevé du solde.</translation>
    </message>
</context>
<context>
    <name>TransactionView</name>
    <message>
        <source>All</source>
        <translation>Toutes</translation>
    </message>
    <message>
        <source>Today</source>
        <translation>Aujourd'hui</translation>
    </message>
    <message>
        <source>This week</source>
        <translation>Cette semaine</translation>
    </message>
    <message>
        <source>This month</source>
        <translation>Ce mois</translation>
    </message>
    <message>
        <source>Last month</source>
        <translation>Mois dernier</translation>
    </message>
    <message>
        <source>This year</source>
        <translation>Cette année</translation>
    </message>
    <message>
        <source>Range...</source>
        <translation>Intervalle...</translation>
    </message>
    <message>
        <source>Received with</source>
        <translation>Reçues avec</translation>
    </message>
    <message>
        <source>Sent to</source>
        <translation>Envoyées à</translation>
    </message>
    <message>
        <source>To yourself</source>
        <translation>À vous-même</translation>
    </message>
    <message>
        <source>Mined</source>
        <translation>Extraction</translation>
    </message>
    <message>
        <source>Other</source>
        <translation>Autres</translation>
    </message>
    <message>
        <source>Min amount</source>
        <translation>Montant min</translation>
    </message>
    <message>
        <source>Copy address</source>
        <translation>Copier l'adresse</translation>
    </message>
    <message>
        <source>Copy label</source>
        <translation>Copier l'étiquette</translation>
    </message>
    <message>
        <source>Copy amount</source>
        <translation>Copier le montant</translation>
    </message>
    <message>
        <source>Copy transaction ID</source>
        <translation>Copier l'ID de transaction</translation>
    </message>
    <message>
        <source>Edit label</source>
        <translation>Éditer l'étiquette</translation>
    </message>
    <message>
        <source>Show transaction details</source>
        <translation>Afficher les détails de la transaction</translation>
    </message>
    <message>
        <source>Export Transaction History</source>
        <translation>Exporter l'historique des transactions</translation>
    </message>
    <message>
        <source>Comma separated file (*.csv)</source>
        <translation>Valeurs séparées par des virgules (*.csv)</translation>
    </message>
    <message>
        <source>Confirmed</source>
        <translation>Confirmée</translation>
    </message>
    <message>
        <source>Date</source>
        <translation>Date</translation>
    </message>
    <message>
        <source>Type</source>
        <translation>Type</translation>
    </message>
    <message>
        <source>Label</source>
        <translation>Étiquette</translation>
    </message>
    <message>
        <source>Address</source>
        <translation>Adresse</translation>
    </message>
    <message>
        <source>ID</source>
        <translation>ID</translation>
    </message>
    <message>
        <source>Exporting Failed</source>
        <translation>Échec de l'export</translation>
    </message>
    <message>
        <source>Exporting Successful</source>
        <translation>Export réalisé avec sucés </translation>
    </message>
    <message>
        <source>Range:</source>
        <translation>Intervalle :</translation>
    </message>
    <message>
        <source>to</source>
        <translation>à</translation>
    </message>
</context>
<context>
    <name>UnitDisplayStatusBarControl</name>
    </context>
<context>
    <name>WalletController</name>
    </context>
<context>
    <name>WalletFrame</name>
    <message>
        <source>No wallet has been loaded.</source>
        <translation>Aucun portefeuille a été chargé.</translation>
    </message>
</context>
<context>
    <name>WalletModel</name>
    <message>
        <source>Send Coins</source>
        <translation>Envoyer des pièces</translation>
    </message>
    <message>
        <source>default wallet</source>
        <translation>portefeuille par défaut</translation>
    </message>
</context>
<context>
    <name>WalletView</name>
    <message>
        <source>&amp;Export</source>
        <translation>&amp;Exporter...</translation>
    </message>
    <message>
        <source>Export the data in the current tab to a file</source>
        <translation>Exporter les données de l'onglet courant vers un fichier</translation>
    </message>
    <message>
        <source>Backup Wallet</source>
        <translation>Sauvegarder le porte-monnaie</translation>
    </message>
    <message>
        <source>Wallet Data (*.dat)</source>
        <translation>Données de porte-monnaie (*.dat)</translation>
    </message>
    <message>
        <source>Backup Failed</source>
        <translation>La sauvegarde a échoué</translation>
    </message>
    <message>
        <source>Backup Successful</source>
        <translation>Sauvegarde réussie</translation>
    </message>
    </context>
<context>
    <name>bitcoin-core</name>
    <message>
        <source>Unable to start HTTP server. See debug log for details.</source>
        <translation>Impossible de démarrer le serveur HTTP. Voir le journal de débogage pour plus de détails.</translation>
    </message>
    <message>
        <source>Bitcoin Core</source>
        <translation>Bitcoin Core</translation>
    </message>
    <message>
        <source>Importing...</source>
        <translation>
Importation ...</translation>
    </message>
    <message>
        <source>Upgrading UTXO database</source>
        <translation>Mise à jour de la base de données des UTXO</translation>
    </message>
    <message>
        <source>Verifying blocks...</source>
        <translation>Vérifications des blocs...</translation>
    </message>
    <message>
        <source>Information</source>
        <translation>Information</translation>
    </message>
    <message>
        <source>Invalid -onion address or hostname: '%s'</source>
        <translation>Adresse ou nom d'hôte -onion invalide: '%s'</translation>
    </message>
    <message>
        <source>Invalid -proxy address or hostname: '%s'</source>
        <translation>Adresse -proxy invalide: '%s'</translation>
    </message>
    <message>
        <source>Signing transaction failed</source>
        <translation>Transaction signée échouée</translation>
    </message>
    <message>
        <source>This is experimental software.</source>
        <translation>C'est un logiciel expérimental.</translation>
    </message>
    <message>
        <source>Transaction amount too small</source>
        <translation>Montant de la transaction trop bas</translation>
    </message>
    <message>
        <source>Transaction too large for fee policy</source>
        <translation>Montant de la transaction trop élevé pour la politique de frais</translation>
    </message>
    <message>
        <source>Transaction too large</source>
        <translation>Transaction trop grande</translation>
    </message>
    <message>
        <source>Unable to generate initial keys</source>
        <translation>Impossible de générer la clé initiale</translation>
    </message>
    <message>
        <source>Warning</source>
        <translation>Attention</translation>
    </message>
    <message>
        <source>Insufficient funds</source>
        <translation>Fonds insuffisants</translation>
    </message>
    <message>
        <source>Loading block index...</source>
        <translation>Chargement de l'index des blocs...</translation>
    </message>
    <message>
        <source>Loading wallet...</source>
        <translation>Chargement du porte-monnaie...</translation>
    </message>
    <message>
        <source>Cannot downgrade wallet</source>
        <translation>Vous ne pouvez pas rétrograder votre portefeuille</translation>
    </message>
    <message>
        <source>Rescanning...</source>
        <translation>Nouvelle analyse...</translation>
    </message>
    <message>
        <source>Done loading</source>
        <translation>Chargement terminé</translation>
    </message>
    <message>
        <source>Error</source>
        <translation>Erreur</translation>
    </message>
</context>
</TS><|MERGE_RESOLUTION|>--- conflicted
+++ resolved
@@ -45,12 +45,6 @@
         <source>&amp;Delete</source>
         <translation>&amp;Supprimer</translation>
     </message>
-<<<<<<< HEAD
-    </context>
-<context>
-    <name>AddressTableModel</name>
-    </context>
-=======
     <message>
         <source>Choose the address to send coins to</source>
         <translation>Choisissez une adresse où envoyer les bitcoins</translation>
@@ -123,7 +117,6 @@
         <translation>(aucune étiquette)</translation>
     </message>
 </context>
->>>>>>> be92be56
 <context>
     <name>AskPassphraseDialog</name>
     <message>
@@ -142,9 +135,6 @@
         <source>Repeat new passphrase</source>
         <translation>Répétez la phrase de passe</translation>
     </message>
-<<<<<<< HEAD
-    </context>
-=======
     <message>
         <source>Show password</source>
         <translation>Montrer le mot de passe</translation>
@@ -234,7 +224,6 @@
         <translation>Attention : La touche majuscule est enfoncé.</translation>
     </message>
 </context>
->>>>>>> be92be56
 <context>
     <name>BanTableModel</name>
     <message>
@@ -719,7 +708,7 @@
         <source>(change)</source>
         <translation>(changement)</translation>
     </message>
-    </context>
+</context>
 <context>
     <name>EditAddressDialog</name>
     <message>
@@ -742,9 +731,6 @@
         <source>&amp;Address</source>
         <translation>&amp;Adresse</translation>
     </message>
-<<<<<<< HEAD
-    </context>
-=======
     <message>
         <source>New sending address</source>
         <translation>Nouvelle adresse d'envoi</translation>
@@ -770,7 +756,6 @@
         <translation>Échec de la génération de la nouvelle clef.</translation>
     </message>
 </context>
->>>>>>> be92be56
 <context>
     <name>FreespaceChecker</name>
     <message>
@@ -885,15 +870,11 @@
         <source>Select payment request file</source>
         <translation>Sélectionner un fichier de demande de paiement</translation>
     </message>
-<<<<<<< HEAD
-    </context>
-=======
     <message>
         <source>Select payment request file to open</source>
         <translation>Sélectionnez le fichier de demande de paiement à ouvrir</translation>
     </message>
 </context>
->>>>>>> be92be56
 <context>
     <name>OptionsDialog</name>
     <message>
@@ -1066,12 +1047,6 @@
     </context>
 <context>
     <name>PaymentServer</name>
-<<<<<<< HEAD
-    </context>
-<context>
-    <name>PeerTableModel</name>
-=======
->>>>>>> be92be56
     <message>
         <source>Payment request error</source>
         <translation>Erreur lors de la requête de paiement</translation>
@@ -1214,9 +1189,6 @@
     </message>
 </context>
 <context>
-    <name>QRImageWidget</name>
-    </context>
-<context>
     <name>RPCConsole</name>
     <message>
         <source>N/A</source>
@@ -1453,9 +1425,6 @@
         <source>Remove</source>
         <translation>Retirer</translation>
     </message>
-<<<<<<< HEAD
-    </context>
-=======
     <message>
         <source>Copy label</source>
         <translation>Copier l'étiquette</translation>
@@ -1469,7 +1438,6 @@
         <translation>Copier le montant</translation>
     </message>
 </context>
->>>>>>> be92be56
 <context>
     <name>ReceiveRequestDialog</name>
     <message>
@@ -1488,12 +1456,6 @@
         <source>&amp;Save Image...</source>
         <translation>&amp;Sauvegarder image</translation>
     </message>
-<<<<<<< HEAD
-    </context>
-<context>
-    <name>RecentRequestsTableModel</name>
-    </context>
-=======
     <message>
         <source>Request payment to %1</source>
         <translation>Demande de paiement à %1</translation>
@@ -1554,7 +1516,6 @@
         <translation>Demandé</translation>
     </message>
 </context>
->>>>>>> be92be56
 <context>
     <name>SendCoinsDialog</name>
     <message>
@@ -1768,12 +1729,6 @@
         <source>Memo:</source>
         <translation>Memo:</translation>
     </message>
-<<<<<<< HEAD
-    </context>
-<context>
-    <name>SendConfirmationDialog</name>
-    </context>
-=======
     <message>
         <source>Enter a label for this address to add it to your address book</source>
         <translation>Entrez une étiquette pour cette adresse afin de l'ajouter à votre carnet d'adresses</translation>
@@ -1786,7 +1741,6 @@
         <translation>Oui</translation>
     </message>
 </context>
->>>>>>> be92be56
 <context>
     <name>ShutdownWindow</name>
     </context>
@@ -1881,9 +1835,6 @@
 </context>
 <context>
     <name>TransactionDesc</name>
-<<<<<<< HEAD
-    </context>
-=======
     <message>
         <source>Open until %1</source>
         <translation>Ouvert jusqu'à %1</translation>
@@ -2009,40 +1960,15 @@
         <translation>faux</translation>
     </message>
 </context>
->>>>>>> be92be56
 <context>
     <name>TransactionDescDialog</name>
     <message>
         <source>This pane shows a detailed description of the transaction</source>
         <translation>Ce panneau affiche une description détaillée de la transaction</translation>
     </message>
-<<<<<<< HEAD
     </context>
 <context>
     <name>TransactionTableModel</name>
-    </context>
-<context>
-    <name>TransactionView</name>
-    </context>
-<context>
-    <name>UnitDisplayStatusBarControl</name>
-    </context>
-<context>
-    <name>WalletFrame</name>
-    </context>
-<context>
-    <name>WalletModel</name>
-    </context>
-<context>
-    <name>WalletView</name>
-    </context>
-<context>
-    <name>bitcoin-core</name>
-=======
-    </context>
-<context>
-    <name>TransactionTableModel</name>
->>>>>>> be92be56
     <message>
         <source>Date</source>
         <translation>Date</translation>
