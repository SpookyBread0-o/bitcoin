<TS version="2.1" language="ur">
<context>
    <name>AddressBookPage</name>
    <message>
        <source>Right-click to edit address or label</source>
        <translation type="unfinished">پتہ یا لیبل کی تصیح کیلیئے داہنا کلک</translation>
    </message>
    <message>
        <source>Create a new address</source>
        <translation type="unfinished">نیا پتہ تخلیق کریں</translation>
    </message>
    <message>
        <source>&amp;New</source>
        <translation type="unfinished">&amp;نیا</translation>
    </message>
    <message>
        <source>Copy the currently selected address to the system clipboard</source>
        <translation type="unfinished">موجودہ چنے ہوئے پتے کو نقل کریں سسٹم کلپ بورڈ پر</translation>
    </message>
    <message>
        <source>&amp;Copy</source>
        <translation type="unfinished">نقل</translation>
    </message>
    <message>
        <source>C&amp;lose</source>
        <translation type="unfinished">بند</translation>
    </message>
    <message>
        <source>Delete the currently selected address from the list</source>
        <translation type="unfinished">سلیکٹڈ پتے کو مٹائیں</translation>
    </message>
    <message>
        <source>Enter address or label to search</source>
        <translation type="unfinished">پتہ یا لیبل تلاشی کے لئے درج کریں</translation>
    </message>
    <message>
        <source>Enter address or label to search</source>
        <translation>پتہ یا لیبل تلاشی کے لئے درج کریں</translation>
    </message>
    <message>
        <source>Export the data in the current tab to a file</source>
        <translation type="unfinished">موجودہ ڈیٹا کو فائیل میں محفوظ کریں</translation>
    </message>
    <message>
        <source>&amp;Export</source>
        <translation type="unfinished">برآمد</translation>
    </message>
    <message>
        <source>&amp;Delete</source>
        <translation type="unfinished">مٹا</translation>
    </message>
    <message>
        <source>Choose the address to send coins to</source>
        <translation type="unfinished">کوئین وصول کرنے والے کا پتہ</translation>
    </message>
    <message>
        <source>Choose the address to receive coins with</source>
        <translation type="unfinished">کوئین وصول کرنے والے کا پتہ</translation>
    </message>
    <message>
        <source>C&amp;hoose</source>
        <translation type="unfinished">چننا</translation>
    </message>
    <message>
        <source>Sending addresses</source>
        <translation type="unfinished">پتے ارسال کیے جارہے ہیں</translation>
    </message>
    <message>
        <source>Receiving addresses</source>
        <translation type="unfinished">پتے موصول ہورہے ہیں</translation>
    </message>
    <message>
        <source>These are your Bitcoin addresses for sending payments. Always check the amount and the receiving address before sending coins.</source>
        <translation type="unfinished">یہ آپ کے ادائیگی بھیجنے کے لئے بٹ کوائن ایڈریس ہیں.سکے بھیجنے سے پہلے ہمیشہ رقم اور وصول کنندہ پتہ چیک کریں۔</translation>
    </message>
    <message>
        <source>These are your Bitcoin addresses for receiving payments. Use the 'Create new receiving address' button in the receive tab to create new addresses.
Signing is only possible with addresses of the type 'legacy'.</source>
        <translation type="unfinished">ادائیگیوں کے لئے آپ کے بٹ کوائن ایڈریس ہیں۔ نئے پتے بنانے کے لئے وصول کنندہ ٹیب میں 'نیا وصول کنندہ پتہ بنائیں' بٹن کا استعمال کریں۔دستخط صرف 'میراثی' قسم کے پتے کے ساتھ ہی ممکن ہے۔</translation>
    </message>
    <message>
        <source>These are your Bitcoin addresses for receiving payments. Use the 'Create new receiving address' button in the receive tab to create new addresses.
Signing is only possible with addresses of the type 'legacy'.</source>
        <translation>ادائیگیوں کے لئے آپ کے بٹ کوائن ایڈریس ہیں۔ نئے پتے بنانے کے لئے وصول کنندہ ٹیب میں 'نیا وصول کنندہ پتہ بنائیں' بٹن کا استعمال کریں۔دستخط صرف 'میراثی' قسم کے پتے کے ساتھ ہی ممکن ہے۔</translation>
    </message>
    <message>
        <source>&amp;Copy Address</source>
        <translation type="unfinished">&amp;پتا نقل کریں</translation>
    </message>
    <message>
        <source>Copy &amp;Label</source>
        <translation type="unfinished">&amp;لیبل نقل کریں</translation>
    </message>
    <message>
        <source>&amp;Edit</source>
        <translation type="unfinished">&amp;تدوین</translation>
    </message>
    <message>
        <source>Export Address List</source>
        <translation type="unfinished">پتا فہرست ایکسپورٹ کریں</translation>
    </message>
    <message>
        <source>Comma separated file</source>
        <extracomment>Expanded name of the CSV file format. See: https://en.wikipedia.org/wiki/Comma-separated_values.</extracomment>
        <translation type="unfinished">کوما سے الگ فائل</translation>
    </message>
    <message>
        <source>There was an error trying to save the address list to %1. Please try again.</source>
        <extracomment>An error message. %1 is a stand-in argument for the name of the file we attempted to save to.</extracomment>
        <translation type="unfinished">پتا فہرست محفوظ کرتے ہوئے %1 نقص کا سامنا ہوا۔ دوبارہ کوشش کریں۔</translation>
    </message>
    <message>
        <source>Exporting Failed</source>
        <translation type="unfinished">ایکسپورٹ ناکام ہوا</translation>
    </message>
</context>
<context>
    <name>AddressTableModel</name>
    <message>
        <source>Label</source>
        <translation type="unfinished">لیبل</translation>
    </message>
    <message>
        <source>Address</source>
        <translation type="unfinished">پتہ</translation>
    </message>
    <message>
        <source>(no label)</source>
        <translation type="unfinished">(کوئی لیبل نہیں)</translation>
    </message>
</context>
<context>
    <name>AskPassphraseDialog</name>
    <message>
        <source>Passphrase Dialog</source>
        <translation type="unfinished">پاسفریج ڈائیلاگ</translation>
    </message>
    <message>
        <source>Enter passphrase</source>
        <translation type="unfinished">پاس فریز داخل کریں</translation>
    </message>
    <message>
        <source>New passphrase</source>
        <translation type="unfinished">نیا پاس فریز</translation>
    </message>
    <message>
        <source>Repeat new passphrase</source>
        <translation type="unfinished">نیا پاس فریز دہرائیں</translation>
    </message>
    <message>
        <source>Show passphrase</source>
        <translation type="unfinished">پاسفریز دکھائیں</translation>
    </message>
    <message>
        <source>Encrypt wallet</source>
        <translation type="unfinished">بٹوے کو خفیہ کریں</translation>
    </message>
    <message>
        <source>This operation needs your wallet passphrase to unlock the wallet.</source>
        <translation type="unfinished">پرس کو غیر مقفل کرنے کے لئے اس آپریشن کو آپ کے بٹوے کا پاسفریز درکار ہے۔</translation>
    </message>
    <message>
<<<<<<< HEAD
        <source>This operation needs your wallet passphrase to unlock the wallet.</source>
        <translation>پرس کو غیر مقفل کرنے کے لئے اس آپریشن کو آپ کے بٹوے کا پاسفریز درکار ہے۔</translation>
    </message>
    <message>
        <source>Unlock wallet</source>
        <translation>بستہ کھولیں</translation>
    </message>
    <message>
        <source>This operation needs your wallet passphrase to decrypt the wallet.</source>
        <translation>اس آپریشن کو بٹوے کو  کھولنے کے لئے  یا ڈکرپٹ کرنے کے لئے آپ کے بٹوے کا پاس فراز ضروری ہے۔</translation>
    </message>
    <message>
        <source>Decrypt wallet</source>
        <translation>ڈکرپٹ والیٹ</translation>
=======
        <source>Unlock wallet</source>
        <translation type="unfinished">بستہ کھولیں</translation>
>>>>>>> f6a356d2
    </message>
    <message>
        <source>Change passphrase</source>
        <translation type="unfinished">پاسفریز تبدیل کریں</translation>
    </message>
    <message>
        <source>Confirm wallet encryption</source>
        <translation type="unfinished">پرس کی خفیہ کاری کی تصدیق کریں</translation>
    </message>
    <message>
        <source>Warning: If you encrypt your wallet and lose your passphrase, you will &lt;b&gt;LOSE ALL OF YOUR BITCOINS&lt;/b&gt;!</source>
<<<<<<< HEAD
        <translation>انتباہ: اگر آپ اپنا بٹوہ انکرپٹ کرتے ہیں اور اپنا پاس فریز کھو دیتے ہیں تو ، آپ اپنے تمام بٹکوئنز کھو دیں گے.</translation>
    </message>
    <message>
        <source>Are you sure you wish to encrypt your wallet?</source>
        <translation>کیا آپ واقعی اپنے بٹوے کو خفیہ کرنا چاہتے ہیں؟</translation>
    </message>
    <message>
        <source>Wallet encrypted</source>
        <translation>بٹوے کو خفیہ کردہ</translation>
    </message>
    <message>
        <source>Enter the new passphrase for the wallet.&lt;br/&gt;Please use a passphrase of &lt;b&gt;ten or more random characters&lt;/b&gt;, or &lt;b&gt;eight or more words&lt;/b&gt;.</source>
        <translation>پرس کے لئے نیا پاسفریج درج کریں۔ براہ کرم دس یا زیادہ بے ترتیب حرفوں ، یا آٹھ یا زیادہ الفاظ کا پاس فریز استعمال کریں۔</translation>
    </message>
    <message>
        <source>Enter the old passphrase and new passphrase for the wallet.</source>
        <translation>پرس کے لئے پرانا پاسفریج اور نیا پاسفریز درج کریں۔</translation>
    </message>
    <message>
        <source>Remember that encrypting your wallet cannot fully protect your bitcoins from being stolen by malware infecting your computer.</source>
        <translation>یاد رکھیں کہ آپ کے پرس کو خفیہ کرنا آپ کے بٹ کوائنز کو میلویئر/چور سے آپ کے کمپیوٹر میں انفیکشن لگانے کے ذریعہ چوری ہونے سے پوری طرح محفوظ نہیں رکھ سکتا ہے۔</translation>
    </message>
    <message>
        <source>Wallet to be encrypted</source>
        <translation>بٹوے کو خفیہ کرنا ہے</translation>
    </message>
    <message>
        <source>Your wallet is about to be encrypted. </source>
        <translation>آپ کا پرس خفیہ ہونے والا ہے۔</translation>
    </message>
    <message>
        <source>Your wallet is now encrypted. </source>
        <translation>آپ کا پرس اب خفیہ ہے۔</translation>
    </message>
    <message>
        <source>IMPORTANT: Any previous backups you have made of your wallet file should be replaced with the newly generated, encrypted wallet file. For security reasons, previous backups of the unencrypted wallet file will become useless as soon as you start using the new, encrypted wallet.</source>
        <translation>اہم: کسی بھی پچھلے بیک اپ کو جو آپ نے اپنی بٹوے فائل سے بنایا ہے اس کی جگہ نئی تیار کردہ ، خفیہ کردہ والیٹ فائل کی جگہ لینا چاہئے۔ سیکیورٹی وجوہات کی بناء پر ، بغیر خفیہ کردہ والیٹ فائل کا پچھلا بیک اپ بیکار ہوجائے گا جیسے ہی آپ نیا ، خفیہ کردہ پرس استعمال کرنا شروع کردیں گے۔</translation>
    </message>
    <message>
        <source>Wallet encryption failed</source>
        <translation>والیٹ کی خفیہ کاری ناکام ہوگئی</translation>
    </message>
    <message>
        <source>Wallet encryption failed due to an internal error. Your wallet was not encrypted.</source>
        <translation>اندرونی خامی کے سبب والیٹ کی خفیہ کاری ناکام ہوگئی۔ آپ کا پرس خفیہ نہیں ہوا تھا۔</translation>
    </message>
    <message>
        <source>The supplied passphrases do not match.</source>
        <translation>فراہم کردہ پاسفریز مماثل نہیں ہیں۔</translation>
    </message>
    <message>
        <source>Wallet unlock failed</source>
        <translation>والیٹ انلاک ناکام ہوگیا</translation>
    </message>
    <message>
        <source>The passphrase entered for the wallet decryption was incorrect.</source>
        <translation>بٹوے کی ڈکرپشن کے لئے درج کردہ پاس فریس غلط تھا۔</translation>
    </message>
    <message>
        <source>Wallet decryption failed</source>
        <translation>بٹوے کی ڈکرپشن ناکام ہوگئ</translation>
    </message>
    <message>
        <source>Wallet passphrase was successfully changed.</source>
        <translation>والیٹ کا پاسفریز کامیابی کے ساتھ تبدیل کردیا گیا تھا۔</translation>
    </message>
    <message>
        <source>Warning: The Caps Lock key is on!</source>
        <translation>انتباہ: کیپس لاک کی آن ہے!</translation>
=======
        <translation type="unfinished">انتباہ: اگر آپ اپنا بٹوہ انکرپٹ کرتے ہیں اور اپنا پاس فریز کھو دیتے ہیں تو ، آپ اپنے تمام بٹکوئنز کھو دیں گے.</translation>
    </message>
    <message>
        <source>Are you sure you wish to encrypt your wallet?</source>
        <translation type="unfinished">کیا آپ واقعی اپنے بٹوے کو خفیہ کرنا چاہتے ہیں؟</translation>
    </message>
    <message>
        <source>Wallet encrypted</source>
        <translation type="unfinished">بٹوے کو خفیہ کردہ</translation>
    </message>
    <message>
        <source>Enter the new passphrase for the wallet.&lt;br/&gt;Please use a passphrase of &lt;b&gt;ten or more random characters&lt;/b&gt;, or &lt;b&gt;eight or more words&lt;/b&gt;.</source>
        <translation type="unfinished">پرس کے لئے نیا پاسفریج درج کریں۔ براہ کرم دس یا زیادہ بے ترتیب حرفوں ، یا آٹھ یا زیادہ الفاظ کا پاس فریز استعمال کریں۔</translation>
    </message>
    <message>
        <source>Enter the old passphrase and new passphrase for the wallet.</source>
        <translation type="unfinished">پرس کے لئے پرانا پاسفریج اور نیا پاسفریز درج کریں۔</translation>
    </message>
    <message>
        <source>Remember that encrypting your wallet cannot fully protect your bitcoins from being stolen by malware infecting your computer.</source>
        <translation type="unfinished">یاد رکھیں کہ آپ کے پرس کو خفیہ کرنا آپ کے بٹ کوائنز کو میلویئر/چور سے آپ کے کمپیوٹر میں انفیکشن لگانے کے ذریعہ چوری ہونے سے پوری طرح محفوظ نہیں رکھ سکتا ہے۔</translation>
    </message>
    <message>
        <source>Wallet to be encrypted</source>
        <translation type="unfinished">بٹوے کو خفیہ کرنا ہے</translation>
    </message>
    <message>
        <source>Your wallet is about to be encrypted. </source>
        <translation type="unfinished">آپ کا پرس خفیہ ہونے والا ہے۔</translation>
    </message>
    <message>
        <source>Your wallet is now encrypted. </source>
        <translation type="unfinished">آپ کا پرس اب خفیہ ہے۔</translation>
    </message>
    <message>
        <source>IMPORTANT: Any previous backups you have made of your wallet file should be replaced with the newly generated, encrypted wallet file. For security reasons, previous backups of the unencrypted wallet file will become useless as soon as you start using the new, encrypted wallet.</source>
        <translation type="unfinished">اہم: کسی بھی پچھلے بیک اپ کو جو آپ نے اپنی بٹوے فائل سے بنایا ہے اس کی جگہ نئی تیار کردہ ، خفیہ کردہ والیٹ فائل کی جگہ لینا چاہئے۔ سیکیورٹی وجوہات کی بناء پر ، بغیر خفیہ کردہ والیٹ فائل کا پچھلا بیک اپ بیکار ہوجائے گا جیسے ہی آپ نیا ، خفیہ کردہ پرس استعمال کرنا شروع کردیں گے۔</translation>
    </message>
    <message>
        <source>Wallet encryption failed</source>
        <translation type="unfinished">والیٹ کی خفیہ کاری ناکام ہوگئی</translation>
    </message>
    <message>
        <source>Wallet encryption failed due to an internal error. Your wallet was not encrypted.</source>
        <translation type="unfinished">اندرونی خامی کے سبب والیٹ کی خفیہ کاری ناکام ہوگئی۔ آپ کا پرس خفیہ نہیں ہوا تھا۔</translation>
    </message>
    <message>
        <source>The supplied passphrases do not match.</source>
        <translation type="unfinished">فراہم کردہ پاسفریز مماثل نہیں ہیں۔</translation>
    </message>
    <message>
        <source>Wallet unlock failed</source>
        <translation type="unfinished">والیٹ انلاک ناکام ہوگیا</translation>
    </message>
    <message>
        <source>The passphrase entered for the wallet decryption was incorrect.</source>
        <translation type="unfinished">بٹوے کی ڈکرپشن کے لئے درج کردہ پاس فریس غلط تھا۔</translation>
    </message>
    <message>
        <source>Wallet passphrase was successfully changed.</source>
        <translation type="unfinished">والیٹ کا پاسفریز کامیابی کے ساتھ تبدیل کردیا گیا تھا۔</translation>
    </message>
    <message>
        <source>Warning: The Caps Lock key is on!</source>
        <translation type="unfinished">انتباہ: کیپس لاک کی آن ہے!</translation>
>>>>>>> f6a356d2
    </message>
</context>
<context>
    <name>BanTableModel</name>
    <message>
        <source>IP/Netmask</source>
<<<<<<< HEAD
        <translation>آئی پی / نیٹ ماسک</translation>
    </message>
    <message>
        <source>Banned Until</source>
        <translation>تک پابندی عائد</translation>
    </message>
</context>
<context>
    <name>BitcoinGUI</name>
    <message>
        <source>Sign &amp;message...</source>
        <translation>سائن اور پیغام ...</translation>
    </message>
    <message>
        <source>Synchronizing with network...</source>
        <translation>نیٹ ورک کے ساتھ ہم وقت سازی ہو رہی ہے…</translation>
    </message>
    <message>
        <source>&amp;Overview</source>
        <translation>اور جائزہ</translation>
    </message>
    <message>
        <source>Show general overview of wallet</source>
        <translation>پرس کا عمومی جائزہ دکھائیں</translation>
    </message>
    <message>
        <source>&amp;Transactions</source>
        <translation>اور لین دین</translation>
    </message>
    <message>
        <source>Browse transaction history</source>
        <translation>ٹرانزیکشن ہسٹری کو براؤز کریں</translation>
    </message>
    <message>
        <source>E&amp;xit</source>
        <translation>باہر نکلیں</translation>
    </message>
    <message>
        <source>Quit application</source>
        <translation>درخواست چھوڑ دیں</translation>
    </message>
    <message>
        <source>&amp;About %1</source>
        <translation>&amp;معلومات%1</translation>
    </message>
    <message>
        <source>Show information about %1</source>
        <translation>%1 کے بارے میں معلومات دکھایں</translation>
    </message>
    <message>
        <source>About &amp;Qt</source>
        <translation>کے بارے میں &amp;Qt</translation>
    </message>
    <message>
        <source>Show information about Qt</source>
        <translation>Qt کے بارے میں معلومات دکھائیں</translation>
    </message>
    <message>
        <source>Modify configuration options for %1</source>
        <translation>%1 اختیارات کے لئےترتیب ترمیم کریں</translation>
    </message>
    <message>
        <source>Create a new wallet</source>
        <translation>ایک نیا پرس بنائیں</translation>
    </message>
    <message>
        <source>Wallet:</source>
        <translation>پرس:</translation>
    </message>
    <message>
        <source>Network activity disabled.</source>
        <translation>نیٹ ورک کی سرگرمی غیر فعال ہے۔</translation>
    </message>
    <message>
        <source>Proxy is &lt;b&gt;enabled&lt;/b&gt;: %1</source>
        <translation>پراکسی فعال ہے:%1</translation>
    </message>
    <message>
        <source>Send coins to a Bitcoin address</source>
        <translation>بٹ کوائن ایڈریس پر سکے بھیجیں</translation>
    </message>
    <message>
        <source>Backup wallet to another location</source>
        <translation>کسی دوسرے مقام پر بیک اپ والیٹ</translation>
    </message>
    <message>
        <source>Change the passphrase used for wallet encryption</source>
        <translation>بٹوے کی خفیہ کاری کے لئے استعمال ہونے والا پاسفریز تبدیل کریں</translation>
    </message>
    <message>
        <source>&amp;Send</source>
        <translation>&amp;بھیجیں</translation>
    </message>
    <message>
        <source>&amp;Receive</source>
        <translation>&amp;وصول کریں</translation>
    </message>
    <message>
        <source>&amp;Show / Hide</source>
        <translation>&amp;دکھانا چھپانا</translation>
    </message>
    <message>
        <source>Show or hide the main Window</source>
        <translation>مین ونڈو دکھائیں یا چھپائیں</translation>
    </message>
    <message>
        <source>Encrypt the private keys that belong to your wallet</source>
        <translation>Encrypt the private keys that belong to your wallet</translation>
    </message>
    <message>
        <source>Sign messages with your Bitcoin addresses to prove you own them</source>
        <translation>اپنے ویکیپیڈیا پتوں کے ساتھ پیغامات پر دستخط کریں تاکہ آپ ان کے مالک ہوں</translation>
    </message>
    <message>
        <source>Verify messages to ensure they were signed with specified Bitcoin addresses</source>
        <translation>پیغامات کی توثیق کریں تاکہ یہ یقینی بن سکے کہ ان پر بٹ کوائن کے مخصوص پتوں پر دستخط ہوئے ہیں</translation>
=======
        <translation type="unfinished">آئی پی / نیٹ ماسک</translation>
    </message>
    <message>
        <source>Banned Until</source>
        <translation type="unfinished">تک پابندی عائد</translation>
    </message>
</context>
<context>
    <name>BitcoinApplication</name>
    <message>
        <source>Runaway exception</source>
        <translation type="unfinished">بھگوڑے رعایت</translation>
    </message>
    <message>
        <source>A fatal error occurred. %1 can no longer continue safely and will quit.</source>
        <translation type="unfinished">ایک مہلک خرابی واقع ہوئی ہے۔  %1 اب مزید سلامتی سے جاری نہیں رہ سکتا ہے اور چھوڑ دے گا۔</translation>
    </message>
    <message>
        <source>Internal error</source>
        <translation type="unfinished">داخلی خامی</translation>
    </message>
    <message>
        <source>An internal error occurred. %1 will attempt to continue safely. This is an unexpected bug which can be reported as described below.</source>
        <translation type="unfinished">ایک داخلی خامی پیش آگئی۔ %1 محفوظ طریقے سے جاری رکھنے کی کوشش کریں گے۔ یہ ایک غیر متوقع مسئلہ ہے جس کی اطلاع ذیل میں دی جاسکتی ہے۔</translation>
    </message>
</context>
<context>
    <name>QObject</name>
    <message>
        <source>Do you want to reset settings to default values, or to abort without making changes?</source>
        <extracomment>Explanatory text shown on startup when the settings file cannot be read. Prompts user to make a choice between resetting or aborting.</extracomment>
        <translation type="unfinished">کیا آپ ترتیبات کو ڈیفالٹ اقدار پر دوبارہ ترتیب دینا چاہتے ہیں، یا تبدیلیاں کیے بغیر اسقاط کرنا چاہتے ہیں؟</translation>
    </message>
    <message>
        <source>Error: Specified data directory "%1" does not exist.</source>
        <translation type="unfinished">خرابی: مخصوص ڈیٹا ڈائریکٹری ""  %1 موجود نہیں ہے۔</translation>
    </message>
    <message>
        <source>Error: Cannot parse configuration file: %1.</source>
        <translation type="unfinished">خرابی: کنفگریشن فائل کا تجزیہ نہیں کیا جاسکتا۔%1.</translation>
    </message>
    <message>
        <source>Error: %1</source>
        <translation type="unfinished">خرابی:%1</translation>
    </message>
    <message>
        <source>%1 didn't yet exit safely…</source>
        <translation type="unfinished">%1ابھی تک سلامتی سے باہر نہیں نکلا…</translation>
    </message>
    <message>
        <source>Amount</source>
        <translation type="unfinished">رقم</translation>
    </message>
    <message numerus="yes">
        <source>%n second(s)</source>
        <translation type="unfinished">
            <numerusform />
            <numerusform />
        </translation>
    </message>
    <message numerus="yes">
        <source>%n minute(s)</source>
        <translation type="unfinished">
            <numerusform />
            <numerusform />
        </translation>
    </message>
    <message numerus="yes">
        <source>%n hour(s)</source>
        <translation type="unfinished">
            <numerusform />
            <numerusform />
        </translation>
    </message>
    <message numerus="yes">
        <source>%n day(s)</source>
        <translation type="unfinished">
            <numerusform />
            <numerusform />
        </translation>
    </message>
    <message numerus="yes">
        <source>%n week(s)</source>
        <translation type="unfinished">
            <numerusform />
            <numerusform />
        </translation>
    </message>
    <message numerus="yes">
        <source>%n year(s)</source>
        <translation type="unfinished">
            <numerusform />
            <numerusform />
        </translation>
    </message>
    </context>
<context>
    <name>bitcoin-core</name>
    <message>
        <source>Insufficient funds</source>
        <translation type="unfinished">ناکافی فنڈز</translation>
    </message>
    </context>
<context>
    <name>BitcoinGUI</name>
    <message>
        <source>&amp;Overview</source>
        <translation type="unfinished">اور جائزہ</translation>
    </message>
    <message>
        <source>Show general overview of wallet</source>
        <translation type="unfinished">پرس کا عمومی جائزہ دکھائیں</translation>
    </message>
    <message>
        <source>&amp;Transactions</source>
        <translation type="unfinished">اور لین دین</translation>
    </message>
    <message>
        <source>Browse transaction history</source>
        <translation type="unfinished">ٹرانزیکشن ہسٹری کو براؤز کریں</translation>
    </message>
    <message>
        <source>E&amp;xit</source>
        <translation type="unfinished">باہر نکلیں</translation>
    </message>
    <message>
        <source>Quit application</source>
        <translation type="unfinished">درخواست چھوڑ دیں</translation>
    </message>
    <message>
        <source>&amp;About %1</source>
        <translation type="unfinished">&amp;معلومات%1</translation>
    </message>
    <message>
        <source>Show information about %1</source>
        <translation type="unfinished">%1 کے بارے میں معلومات دکھایں</translation>
    </message>
    <message>
        <source>About &amp;Qt</source>
        <translation type="unfinished">کے بارے میں &amp;Qt</translation>
    </message>
    <message>
        <source>Show information about Qt</source>
        <translation type="unfinished">Qt کے بارے میں معلومات دکھائیں</translation>
    </message>
    <message>
        <source>Modify configuration options for %1</source>
        <translation type="unfinished">%1 اختیارات کے لئےترتیب ترمیم کریں</translation>
    </message>
    <message>
        <source>Create a new wallet</source>
        <translation type="unfinished">ایک نیا پرس بنائیں</translation>
    </message>
    <message>
        <source>Wallet:</source>
        <translation type="unfinished">پرس:</translation>
    </message>
    <message>
        <source>Network activity disabled.</source>
        <extracomment>A substring of the tooltip.</extracomment>
        <translation type="unfinished">نیٹ ورک کی سرگرمی غیر فعال ہے۔</translation>
    </message>
    <message>
        <source>Proxy is &lt;b&gt;enabled&lt;/b&gt;: %1</source>
        <translation type="unfinished">پراکسی &lt;b&gt;فعال&lt;/b&gt; ہے:%1</translation>
    </message>
    <message>
        <source>Send coins to a Bitcoin address</source>
        <translation type="unfinished">بٹ کوائن ایڈریس پر سکے بھیجیں</translation>
    </message>
    <message>
        <source>Backup wallet to another location</source>
        <translation type="unfinished">کسی دوسرے مقام پر بیک اپ والیٹ</translation>
    </message>
    <message>
        <source>Change the passphrase used for wallet encryption</source>
        <translation type="unfinished">بٹوے کی خفیہ کاری کے لئے استعمال ہونے والا پاسفریز تبدیل کریں</translation>
    </message>
    <message>
        <source>&amp;Send</source>
        <translation type="unfinished">&amp;بھیجیں</translation>
    </message>
    <message>
        <source>&amp;Receive</source>
        <translation type="unfinished">&amp;وصول کریں</translation>
    </message>
    <message>
        <source>&amp;Options…</source>
        <translation type="unfinished">&amp;اختیارات…</translation>
    </message>
    <message>
        <source>&amp;Encrypt Wallet…</source>
        <translation type="unfinished">&amp; والیٹ کو خفیہ کریں…</translation>
    </message>
    <message>
        <source>&amp;Backup Wallet…</source>
        <translation type="unfinished">&amp; بیک اپ والیٹ…</translation>
    </message>
    <message>
        <source>&amp;Change Passphrase…</source>
        <translation type="unfinished">&amp; بیک اپ والیٹ…</translation>
    </message>
    <message>
        <source>Sign &amp;message…</source>
        <translation type="unfinished">سائن اور پیغام…</translation>
    </message>
    <message>
        <source>Sign messages with your Bitcoin addresses to prove you own them</source>
        <translation type="unfinished">اپنے ویکیپیڈیا پتوں کے ساتھ پیغامات پر دستخط کریں تاکہ آپ ان کے مالک ہوں</translation>
    </message>
    <message>
        <source>&amp;Verify message…</source>
        <translation type="unfinished">پیغام کی توثیق کریں…</translation>
    </message>
    <message>
        <source>Verify messages to ensure they were signed with specified Bitcoin addresses</source>
        <translation type="unfinished">پیغامات کی توثیق کریں تاکہ یہ یقینی بن سکے کہ ان پر بٹ کوائن کے مخصوص پتوں پر دستخط ہوئے ہیں</translation>
    </message>
    <message>
        <source>Open &amp;URI…</source>
        <translation type="unfinished">کھولیں اور یو آر آئی…</translation>
    </message>
    <message>
        <source>Close Wallet…</source>
        <translation type="unfinished">پرس بند کریں…</translation>
    </message>
    <message>
        <source>Create Wallet…</source>
        <translation type="unfinished">والیٹ بنائیں…</translation>
    </message>
    <message numerus="yes">
        <source>Processed %n block(s) of transaction history.</source>
        <translation type="unfinished">
            <numerusform />
            <numerusform />
        </translation>
>>>>>>> f6a356d2
    </message>
    <message>
        <source>Error</source>
        <translation type="unfinished">نقص</translation>
    </message>
    <message numerus="yes">
        <source>%n active connection(s) to Bitcoin network.</source>
        <extracomment>A substring of the tooltip.</extracomment>
        <translation type="unfinished">
            <numerusform />
            <numerusform />
        </translation>
    </message>
    <message>
        <source>Error: %1</source>
        <translation type="unfinished">خرابی:%1</translation>
    </message>
    <message>
        <source>Error: %1</source>
        <translation>خرابی:%1</translation>
    </message>
    </context>
<context>
    <name>CoinControlDialog</name>
    <message>
        <source>Amount:</source>
        <translation type="unfinished">رقم:</translation>
    </message>
    <message>
        <source>Amount</source>
        <translation type="unfinished">رقم</translation>
    </message>
    <message>
        <source>Date</source>
        <translation type="unfinished">تاریخ</translation>
    </message>
    <message>
        <source>(no label)</source>
        <translation type="unfinished">(کوئی لیبل نہیں)</translation>
    </message>
    </context>
<context>
    <name>EditAddressDialog</name>
    <message>
        <source>&amp;Label</source>
        <translation type="unfinished">چٹ</translation>
    </message>
    <message>
        <source>&amp;Address</source>
        <translation type="unfinished">پتہ</translation>
    </message>
    </context>
<context>
    <name>Intro</name>
    <message numerus="yes">
        <source>(sufficient to restore backups %n day(s) old)</source>
        <extracomment>Explanatory text on the capability of the current prune target.</extracomment>
        <translation type="unfinished">
            <numerusform />
            <numerusform />
        </translation>
    </message>
    <message>
        <source>Error</source>
        <translation type="unfinished">نقص</translation>
    </message>
    </context>
<context>
    <name>OptionsDialog</name>
    <message>
        <source>Error</source>
        <translation type="unfinished">نقص</translation>
    </message>
    </context>
<context>
    <name>PeerTableModel</name>
    <message>
        <source>Address</source>
        <extracomment>Title of Peers Table column which contains the IP/Onion/I2P address of the connected peer.</extracomment>
        <translation type="unfinished">پتہ</translation>
    </message>
    <message>
        <source>Error: Specified data directory "%1" does not exist.</source>
        <translation>خرابی: مخصوص ڈیٹا ڈائریکٹری ""  %1 موجود نہیں ہے۔</translation>
    </message>
    <message>
        <source>Error: Cannot parse configuration file: %1.</source>
        <translation>خرابی: کنفگریشن فائل کا تجزیہ نہیں کیا جاسکتا۔%1.</translation>
    </message>
    <message>
        <source>Error: %1</source>
        <translation>خرابی:%1</translation>
    </message>
    <message>
        <source>Error initializing settings: %1</source>
        <translation>ترتیبات کو شروع کرنے میں خرابی:%1</translation>
    </message>
    </context>
<context>
    <name>ReceiveRequestDialog</name>
    <message>
        <source>Amount:</source>
        <translation type="unfinished">رقم:</translation>
    </message>
    <message>
        <source>Wallet:</source>
        <translation type="unfinished">پرس:</translation>
    </message>
    <message>
        <source>Wallet:</source>
        <translation>پرس:</translation>
    </message>
    <message>
        <source>Copy &amp;Address</source>
        <translation type="unfinished">کاپی پتہ</translation>
    </message>
    </context>
<context>
    <name>RecentRequestsTableModel</name>
    <message>
        <source>Date</source>
        <translation type="unfinished">تاریخ</translation>
    </message>
    <message>
        <source>Label</source>
        <translation type="unfinished">لیبل</translation>
    </message>
    <message>
        <source>(no label)</source>
        <translation type="unfinished">(کوئی لیبل نہیں)</translation>
    </message>
    </context>
<context>
    <name>SendCoinsDialog</name>
    <message>
        <source>Insufficient funds!</source>
        <translation type="unfinished">ناکافی فنڈز</translation>
    </message>
    <message>
        <source>Amount:</source>
        <translation type="unfinished">رقم:</translation>
    </message>
    <message>
        <source>Balance:</source>
        <translation type="unfinished">بیلنس:</translation>
    </message>
    <message numerus="yes">
        <source>Estimated to begin confirmation within %n block(s).</source>
        <translation type="unfinished">
            <numerusform />
            <numerusform />
        </translation>
    </message>
    <message>
        <source>(no label)</source>
        <translation type="unfinished">(کوئی لیبل نہیں)</translation>
    </message>
</context>
<context>
    <name>TransactionDesc</name>
    <message>
        <source>Date</source>
        <translation type="unfinished">تاریخ</translation>
    </message>
    <message numerus="yes">
        <source>matures in %n more block(s)</source>
        <translation type="unfinished">
            <numerusform />
            <numerusform />
        </translation>
    </message>
    <message>
        <source>Amount</source>
        <translation type="unfinished">رقم</translation>
    </message>
    </context>
<context>
    <name>TransactionTableModel</name>
    <message>
        <source>Date</source>
        <translation type="unfinished">تاریخ</translation>
    </message>
    <message>
        <source>Label</source>
        <translation type="unfinished">لیبل</translation>
    </message>
    <message>
        <source>(no label)</source>
        <translation type="unfinished">(کوئی لیبل نہیں)</translation>
    </message>
    </context>
<context>
    <name>TransactionView</name>
    <message>
        <source>Comma separated file</source>
        <extracomment>Expanded name of the CSV file format. See: https://en.wikipedia.org/wiki/Comma-separated_values.</extracomment>
        <translation type="unfinished">کوما سے الگ فائل</translation>
    </message>
    <message>
        <source>Date</source>
        <translation type="unfinished">تاریخ</translation>
    </message>
    <message>
        <source>Label</source>
        <translation type="unfinished">لیبل</translation>
    </message>
    <message>
        <source>Address</source>
        <translation type="unfinished">پتہ</translation>
    </message>
    <message>
        <source>Exporting Failed</source>
        <translation type="unfinished">ایکسپورٹ ناکام ہوا</translation>
    </message>
    </context>
<context>
    <name>WalletFrame</name>
<<<<<<< HEAD
    <message>
        <source>Create a new wallet</source>
        <translation>ایک نیا پرس بنائیں</translation>
    </message>
</context>
<context>
    <name>WalletModel</name>
    </context>
<context>
    <name>WalletView</name>
=======
>>>>>>> f6a356d2
    <message>
        <source>Create a new wallet</source>
        <translation type="unfinished">ایک نیا پرس بنائیں</translation>
    </message>
    <message>
        <source>Error</source>
        <translation type="unfinished">نقص</translation>
    </message>
    </context>
<context>
    <name>WalletView</name>
    <message>
        <source>&amp;Export</source>
        <translation type="unfinished">برآمد</translation>
    </message>
    <message>
        <source>Export the data in the current tab to a file</source>
        <translation type="unfinished">موجودہ ڈیٹا کو فائیل میں محفوظ کریں</translation>
    </message>
    </context>
</TS><|MERGE_RESOLUTION|>--- conflicted
+++ resolved
@@ -32,10 +32,6 @@
     <message>
         <source>Enter address or label to search</source>
         <translation type="unfinished">پتہ یا لیبل تلاشی کے لئے درج کریں</translation>
-    </message>
-    <message>
-        <source>Enter address or label to search</source>
-        <translation>پتہ یا لیبل تلاشی کے لئے درج کریں</translation>
     </message>
     <message>
         <source>Export the data in the current tab to a file</source>
@@ -79,11 +75,6 @@
         <translation type="unfinished">ادائیگیوں کے لئے آپ کے بٹ کوائن ایڈریس ہیں۔ نئے پتے بنانے کے لئے وصول کنندہ ٹیب میں 'نیا وصول کنندہ پتہ بنائیں' بٹن کا استعمال کریں۔دستخط صرف 'میراثی' قسم کے پتے کے ساتھ ہی ممکن ہے۔</translation>
     </message>
     <message>
-        <source>These are your Bitcoin addresses for receiving payments. Use the 'Create new receiving address' button in the receive tab to create new addresses.
-Signing is only possible with addresses of the type 'legacy'.</source>
-        <translation>ادائیگیوں کے لئے آپ کے بٹ کوائن ایڈریس ہیں۔ نئے پتے بنانے کے لئے وصول کنندہ ٹیب میں 'نیا وصول کنندہ پتہ بنائیں' بٹن کا استعمال کریں۔دستخط صرف 'میراثی' قسم کے پتے کے ساتھ ہی ممکن ہے۔</translation>
-    </message>
-    <message>
         <source>&amp;Copy Address</source>
         <translation type="unfinished">&amp;پتا نقل کریں</translation>
     </message>
@@ -160,25 +151,8 @@
         <translation type="unfinished">پرس کو غیر مقفل کرنے کے لئے اس آپریشن کو آپ کے بٹوے کا پاسفریز درکار ہے۔</translation>
     </message>
     <message>
-<<<<<<< HEAD
-        <source>This operation needs your wallet passphrase to unlock the wallet.</source>
-        <translation>پرس کو غیر مقفل کرنے کے لئے اس آپریشن کو آپ کے بٹوے کا پاسفریز درکار ہے۔</translation>
-    </message>
-    <message>
-        <source>Unlock wallet</source>
-        <translation>بستہ کھولیں</translation>
-    </message>
-    <message>
-        <source>This operation needs your wallet passphrase to decrypt the wallet.</source>
-        <translation>اس آپریشن کو بٹوے کو  کھولنے کے لئے  یا ڈکرپٹ کرنے کے لئے آپ کے بٹوے کا پاس فراز ضروری ہے۔</translation>
-    </message>
-    <message>
-        <source>Decrypt wallet</source>
-        <translation>ڈکرپٹ والیٹ</translation>
-=======
         <source>Unlock wallet</source>
         <translation type="unfinished">بستہ کھولیں</translation>
->>>>>>> f6a356d2
     </message>
     <message>
         <source>Change passphrase</source>
@@ -190,77 +164,6 @@
     </message>
     <message>
         <source>Warning: If you encrypt your wallet and lose your passphrase, you will &lt;b&gt;LOSE ALL OF YOUR BITCOINS&lt;/b&gt;!</source>
-<<<<<<< HEAD
-        <translation>انتباہ: اگر آپ اپنا بٹوہ انکرپٹ کرتے ہیں اور اپنا پاس فریز کھو دیتے ہیں تو ، آپ اپنے تمام بٹکوئنز کھو دیں گے.</translation>
-    </message>
-    <message>
-        <source>Are you sure you wish to encrypt your wallet?</source>
-        <translation>کیا آپ واقعی اپنے بٹوے کو خفیہ کرنا چاہتے ہیں؟</translation>
-    </message>
-    <message>
-        <source>Wallet encrypted</source>
-        <translation>بٹوے کو خفیہ کردہ</translation>
-    </message>
-    <message>
-        <source>Enter the new passphrase for the wallet.&lt;br/&gt;Please use a passphrase of &lt;b&gt;ten or more random characters&lt;/b&gt;, or &lt;b&gt;eight or more words&lt;/b&gt;.</source>
-        <translation>پرس کے لئے نیا پاسفریج درج کریں۔ براہ کرم دس یا زیادہ بے ترتیب حرفوں ، یا آٹھ یا زیادہ الفاظ کا پاس فریز استعمال کریں۔</translation>
-    </message>
-    <message>
-        <source>Enter the old passphrase and new passphrase for the wallet.</source>
-        <translation>پرس کے لئے پرانا پاسفریج اور نیا پاسفریز درج کریں۔</translation>
-    </message>
-    <message>
-        <source>Remember that encrypting your wallet cannot fully protect your bitcoins from being stolen by malware infecting your computer.</source>
-        <translation>یاد رکھیں کہ آپ کے پرس کو خفیہ کرنا آپ کے بٹ کوائنز کو میلویئر/چور سے آپ کے کمپیوٹر میں انفیکشن لگانے کے ذریعہ چوری ہونے سے پوری طرح محفوظ نہیں رکھ سکتا ہے۔</translation>
-    </message>
-    <message>
-        <source>Wallet to be encrypted</source>
-        <translation>بٹوے کو خفیہ کرنا ہے</translation>
-    </message>
-    <message>
-        <source>Your wallet is about to be encrypted. </source>
-        <translation>آپ کا پرس خفیہ ہونے والا ہے۔</translation>
-    </message>
-    <message>
-        <source>Your wallet is now encrypted. </source>
-        <translation>آپ کا پرس اب خفیہ ہے۔</translation>
-    </message>
-    <message>
-        <source>IMPORTANT: Any previous backups you have made of your wallet file should be replaced with the newly generated, encrypted wallet file. For security reasons, previous backups of the unencrypted wallet file will become useless as soon as you start using the new, encrypted wallet.</source>
-        <translation>اہم: کسی بھی پچھلے بیک اپ کو جو آپ نے اپنی بٹوے فائل سے بنایا ہے اس کی جگہ نئی تیار کردہ ، خفیہ کردہ والیٹ فائل کی جگہ لینا چاہئے۔ سیکیورٹی وجوہات کی بناء پر ، بغیر خفیہ کردہ والیٹ فائل کا پچھلا بیک اپ بیکار ہوجائے گا جیسے ہی آپ نیا ، خفیہ کردہ پرس استعمال کرنا شروع کردیں گے۔</translation>
-    </message>
-    <message>
-        <source>Wallet encryption failed</source>
-        <translation>والیٹ کی خفیہ کاری ناکام ہوگئی</translation>
-    </message>
-    <message>
-        <source>Wallet encryption failed due to an internal error. Your wallet was not encrypted.</source>
-        <translation>اندرونی خامی کے سبب والیٹ کی خفیہ کاری ناکام ہوگئی۔ آپ کا پرس خفیہ نہیں ہوا تھا۔</translation>
-    </message>
-    <message>
-        <source>The supplied passphrases do not match.</source>
-        <translation>فراہم کردہ پاسفریز مماثل نہیں ہیں۔</translation>
-    </message>
-    <message>
-        <source>Wallet unlock failed</source>
-        <translation>والیٹ انلاک ناکام ہوگیا</translation>
-    </message>
-    <message>
-        <source>The passphrase entered for the wallet decryption was incorrect.</source>
-        <translation>بٹوے کی ڈکرپشن کے لئے درج کردہ پاس فریس غلط تھا۔</translation>
-    </message>
-    <message>
-        <source>Wallet decryption failed</source>
-        <translation>بٹوے کی ڈکرپشن ناکام ہوگئ</translation>
-    </message>
-    <message>
-        <source>Wallet passphrase was successfully changed.</source>
-        <translation>والیٹ کا پاسفریز کامیابی کے ساتھ تبدیل کردیا گیا تھا۔</translation>
-    </message>
-    <message>
-        <source>Warning: The Caps Lock key is on!</source>
-        <translation>انتباہ: کیپس لاک کی آن ہے!</translation>
-=======
         <translation type="unfinished">انتباہ: اگر آپ اپنا بٹوہ انکرپٹ کرتے ہیں اور اپنا پاس فریز کھو دیتے ہیں تو ، آپ اپنے تمام بٹکوئنز کھو دیں گے.</translation>
     </message>
     <message>
@@ -326,131 +229,12 @@
     <message>
         <source>Warning: The Caps Lock key is on!</source>
         <translation type="unfinished">انتباہ: کیپس لاک کی آن ہے!</translation>
->>>>>>> f6a356d2
     </message>
 </context>
 <context>
     <name>BanTableModel</name>
     <message>
         <source>IP/Netmask</source>
-<<<<<<< HEAD
-        <translation>آئی پی / نیٹ ماسک</translation>
-    </message>
-    <message>
-        <source>Banned Until</source>
-        <translation>تک پابندی عائد</translation>
-    </message>
-</context>
-<context>
-    <name>BitcoinGUI</name>
-    <message>
-        <source>Sign &amp;message...</source>
-        <translation>سائن اور پیغام ...</translation>
-    </message>
-    <message>
-        <source>Synchronizing with network...</source>
-        <translation>نیٹ ورک کے ساتھ ہم وقت سازی ہو رہی ہے…</translation>
-    </message>
-    <message>
-        <source>&amp;Overview</source>
-        <translation>اور جائزہ</translation>
-    </message>
-    <message>
-        <source>Show general overview of wallet</source>
-        <translation>پرس کا عمومی جائزہ دکھائیں</translation>
-    </message>
-    <message>
-        <source>&amp;Transactions</source>
-        <translation>اور لین دین</translation>
-    </message>
-    <message>
-        <source>Browse transaction history</source>
-        <translation>ٹرانزیکشن ہسٹری کو براؤز کریں</translation>
-    </message>
-    <message>
-        <source>E&amp;xit</source>
-        <translation>باہر نکلیں</translation>
-    </message>
-    <message>
-        <source>Quit application</source>
-        <translation>درخواست چھوڑ دیں</translation>
-    </message>
-    <message>
-        <source>&amp;About %1</source>
-        <translation>&amp;معلومات%1</translation>
-    </message>
-    <message>
-        <source>Show information about %1</source>
-        <translation>%1 کے بارے میں معلومات دکھایں</translation>
-    </message>
-    <message>
-        <source>About &amp;Qt</source>
-        <translation>کے بارے میں &amp;Qt</translation>
-    </message>
-    <message>
-        <source>Show information about Qt</source>
-        <translation>Qt کے بارے میں معلومات دکھائیں</translation>
-    </message>
-    <message>
-        <source>Modify configuration options for %1</source>
-        <translation>%1 اختیارات کے لئےترتیب ترمیم کریں</translation>
-    </message>
-    <message>
-        <source>Create a new wallet</source>
-        <translation>ایک نیا پرس بنائیں</translation>
-    </message>
-    <message>
-        <source>Wallet:</source>
-        <translation>پرس:</translation>
-    </message>
-    <message>
-        <source>Network activity disabled.</source>
-        <translation>نیٹ ورک کی سرگرمی غیر فعال ہے۔</translation>
-    </message>
-    <message>
-        <source>Proxy is &lt;b&gt;enabled&lt;/b&gt;: %1</source>
-        <translation>پراکسی فعال ہے:%1</translation>
-    </message>
-    <message>
-        <source>Send coins to a Bitcoin address</source>
-        <translation>بٹ کوائن ایڈریس پر سکے بھیجیں</translation>
-    </message>
-    <message>
-        <source>Backup wallet to another location</source>
-        <translation>کسی دوسرے مقام پر بیک اپ والیٹ</translation>
-    </message>
-    <message>
-        <source>Change the passphrase used for wallet encryption</source>
-        <translation>بٹوے کی خفیہ کاری کے لئے استعمال ہونے والا پاسفریز تبدیل کریں</translation>
-    </message>
-    <message>
-        <source>&amp;Send</source>
-        <translation>&amp;بھیجیں</translation>
-    </message>
-    <message>
-        <source>&amp;Receive</source>
-        <translation>&amp;وصول کریں</translation>
-    </message>
-    <message>
-        <source>&amp;Show / Hide</source>
-        <translation>&amp;دکھانا چھپانا</translation>
-    </message>
-    <message>
-        <source>Show or hide the main Window</source>
-        <translation>مین ونڈو دکھائیں یا چھپائیں</translation>
-    </message>
-    <message>
-        <source>Encrypt the private keys that belong to your wallet</source>
-        <translation>Encrypt the private keys that belong to your wallet</translation>
-    </message>
-    <message>
-        <source>Sign messages with your Bitcoin addresses to prove you own them</source>
-        <translation>اپنے ویکیپیڈیا پتوں کے ساتھ پیغامات پر دستخط کریں تاکہ آپ ان کے مالک ہوں</translation>
-    </message>
-    <message>
-        <source>Verify messages to ensure they were signed with specified Bitcoin addresses</source>
-        <translation>پیغامات کی توثیق کریں تاکہ یہ یقینی بن سکے کہ ان پر بٹ کوائن کے مخصوص پتوں پر دستخط ہوئے ہیں</translation>
-=======
         <translation type="unfinished">آئی پی / نیٹ ماسک</translation>
     </message>
     <message>
@@ -687,7 +471,6 @@
             <numerusform />
             <numerusform />
         </translation>
->>>>>>> f6a356d2
     </message>
     <message>
         <source>Error</source>
@@ -704,10 +487,6 @@
     <message>
         <source>Error: %1</source>
         <translation type="unfinished">خرابی:%1</translation>
-    </message>
-    <message>
-        <source>Error: %1</source>
-        <translation>خرابی:%1</translation>
     </message>
     </context>
 <context>
@@ -769,22 +548,6 @@
         <extracomment>Title of Peers Table column which contains the IP/Onion/I2P address of the connected peer.</extracomment>
         <translation type="unfinished">پتہ</translation>
     </message>
-    <message>
-        <source>Error: Specified data directory "%1" does not exist.</source>
-        <translation>خرابی: مخصوص ڈیٹا ڈائریکٹری ""  %1 موجود نہیں ہے۔</translation>
-    </message>
-    <message>
-        <source>Error: Cannot parse configuration file: %1.</source>
-        <translation>خرابی: کنفگریشن فائل کا تجزیہ نہیں کیا جاسکتا۔%1.</translation>
-    </message>
-    <message>
-        <source>Error: %1</source>
-        <translation>خرابی:%1</translation>
-    </message>
-    <message>
-        <source>Error initializing settings: %1</source>
-        <translation>ترتیبات کو شروع کرنے میں خرابی:%1</translation>
-    </message>
     </context>
 <context>
     <name>ReceiveRequestDialog</name>
@@ -795,10 +558,6 @@
     <message>
         <source>Wallet:</source>
         <translation type="unfinished">پرس:</translation>
-    </message>
-    <message>
-        <source>Wallet:</source>
-        <translation>پرس:</translation>
     </message>
     <message>
         <source>Copy &amp;Address</source>
@@ -905,19 +664,6 @@
     </context>
 <context>
     <name>WalletFrame</name>
-<<<<<<< HEAD
-    <message>
-        <source>Create a new wallet</source>
-        <translation>ایک نیا پرس بنائیں</translation>
-    </message>
-</context>
-<context>
-    <name>WalletModel</name>
-    </context>
-<context>
-    <name>WalletView</name>
-=======
->>>>>>> f6a356d2
     <message>
         <source>Create a new wallet</source>
         <translation type="unfinished">ایک نیا پرس بنائیں</translation>
