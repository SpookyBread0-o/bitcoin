<TS language="pt_PT" version="2.0">
<context>
    <name>AddressBookPage</name>
    <message>
        <source>Right-click to edit address or label</source>
        <translation>Clique á direita para editar endereço ou rótulo</translation>
    </message>
    <message>
        <source>Create a new address</source>
        <translation>Criar um novo endereço</translation>
    </message>
    <message>
        <source>&amp;New</source>
        <translation>&amp;Novo</translation>
    </message>
    <message>
        <source>Copy the currently selected address to the system clipboard</source>
        <translation>Copiar o endereço selecionado para a área de transferência</translation>
    </message>
    <message>
        <source>&amp;Copy</source>
        <translation>&amp;Copiar</translation>
    </message>
    <message>
        <source>C&amp;lose</source>
        <translation>F&amp;echar</translation>
    </message>
    <message>
        <source>&amp;Copy Address</source>
        <translation>&amp;Copiar Endereço</translation>
    </message>
    <message>
        <source>Delete the currently selected address from the list</source>
        <translation>Apagar o endereço selecionado da lista</translation>
    </message>
    <message>
        <source>Export the data in the current tab to a file</source>
        <translation>Exportar os dados no separador actual para um ficheiro</translation>
    </message>
    <message>
        <source>&amp;Export</source>
        <translation>&amp;Exportar</translation>
    </message>
    <message>
        <source>&amp;Delete</source>
        <translation>&amp;Eliminar\</translation>
    </message>
    <message>
        <source>Choose the address to send coins to</source>
        <translation>Escolha o endereço para o qual pretende enviar moedas</translation>
    </message>
    <message>
        <source>Choose the address to receive coins with</source>
        <translation>Escolha o endereço com o qual pretende receber moedas</translation>
    </message>
    <message>
        <source>C&amp;hoose</source>
        <translation>Escol&amp;her</translation>
    </message>
    <message>
        <source>Sending addresses</source>
        <translation>Endereços de envio</translation>
    </message>
    <message>
        <source>Receiving addresses</source>
        <translation>Endereços de depósito</translation>
    </message>
    <message>
        <source>These are your Zetacoin addresses for sending payments. Always check the amount and the receiving address before sending coins.</source>
        <translation>Estes são os seus endereços Zetacoin para enviar pagamentos. Verifique sempre o valor e o endereço de envio antes de enviar moedas.</translation>
    </message>
    <message>
        <source>These are your Zetacoin addresses for receiving payments. It is recommended to use a new receiving address for each transaction.</source>
        <translation>Estes são os seus endereços Zetacoin para receber pagamentos. É recomendado que utilize um endereço novo para cada transacção.</translation>
    </message>
    <message>
        <source>Copy &amp;Label</source>
        <translation>Copiar &amp;Rótulo</translation>
    </message>
    <message>
        <source>&amp;Edit</source>
        <translation>&amp;Editar</translation>
    </message>
    <message>
        <source>Export Address List</source>
        <translation>Exportar Lista de Endereços</translation>
    </message>
    <message>
        <source>Comma separated file (*.csv)</source>
        <translation>Ficheiro separado por vírgulas (*.csv)</translation>
    </message>
    <message>
        <source>Exporting Failed</source>
        <translation>A Exportação Falhou</translation>
    </message>
    <message>
        <source>There was an error trying to save the address list to %1. Please try again.</source>
        <translation>Houve um erro ao tentar a guardar a lista de endereços em %1. Por favor tente novamente.</translation>
    </message>
</context>
<context>
    <name>AddressTableModel</name>
    <message>
        <source>Label</source>
        <translation>Rótulo</translation>
    </message>
    <message>
        <source>Address</source>
        <translation>Endereço</translation>
    </message>
    <message>
        <source>(no label)</source>
        <translation>(sem rótulo)</translation>
    </message>
</context>
<context>
    <name>AskPassphraseDialog</name>
    <message>
        <source>Passphrase Dialog</source>
        <translation>Diálogo de frase de segurança</translation>
    </message>
    <message>
        <source>Enter passphrase</source>
        <translation>Insira a frase de segurança</translation>
    </message>
    <message>
        <source>New passphrase</source>
        <translation>Nova frase de segurança</translation>
    </message>
    <message>
        <source>Repeat new passphrase</source>
        <translation>Repita a nova frase de segurança</translation>
    </message>
    <message>
        <source>Encrypt wallet</source>
        <translation>Encriptar carteira</translation>
    </message>
    <message>
        <source>This operation needs your wallet passphrase to unlock the wallet.</source>
        <translation>A sua frase de segurança é necessária para desbloquear a carteira.</translation>
    </message>
    <message>
        <source>Unlock wallet</source>
        <translation>Desbloquear carteira</translation>
    </message>
    <message>
        <source>This operation needs your wallet passphrase to decrypt the wallet.</source>
        <translation>A sua frase de segurança é necessária para desencriptar a carteira.</translation>
    </message>
    <message>
        <source>Decrypt wallet</source>
        <translation>Desencriptar carteira</translation>
    </message>
    <message>
        <source>Change passphrase</source>
        <translation>Alterar frase de segurança</translation>
    </message>
    <message>
        <source>Confirm wallet encryption</source>
        <translation>Confirmar encriptação da carteira</translation>
    </message>
    <message>
        <source>Warning: If you encrypt your wallet and lose your passphrase, you will &lt;b&gt;LOSE ALL OF YOUR ZETACOINS&lt;/b&gt;!</source>
        <translation>Atenção: Se encriptar a carteira e perder a sua senha irá &lt;b&gt;PERDER TODOS OS SEUS ZETACOINS&lt;/b&gt;!</translation>
    </message>
    <message>
        <source>Are you sure you wish to encrypt your wallet?</source>
        <translation>Tem a certeza que deseja encriptar a carteira?</translation>
    </message>
    <message>
        <source>Zetacoin Core will close now to finish the encryption process. Remember that encrypting your wallet cannot fully protect your zetacoins from being stolen by malware infecting your computer.</source>
        <translation>O cliente Zetacoin Core irá agora ser fechado para terminar o processo de encriptação. Recorde que a encriptação da sua carteira não protegerá totalmente os seus zetacoins de serem roubados por programas maliciosos que infectem o seu computador.</translation>
    </message>
    <message>
        <source>IMPORTANT: Any previous backups you have made of your wallet file should be replaced with the newly generated, encrypted wallet file. For security reasons, previous backups of the unencrypted wallet file will become useless as soon as you start using the new, encrypted wallet.</source>
        <translation>IMPORTANTE: Qualquer cópia de segurança da carteira anterior deverá ser substituída com o novo ficheiro de carteira, agora encriptado. Por razões de segurança, cópias de segurança não encriptadas tornar-se-ão inúteis assim que começar a usar a nova carteira encriptada.</translation>
    </message>
    <message>
        <source>Warning: The Caps Lock key is on!</source>
        <translation>Atenção: A tecla Caps Lock está activa!</translation>
    </message>
    <message>
        <source>Wallet encrypted</source>
        <translation>Carteira encriptada</translation>
    </message>
    <message>
        <source>Enter the new passphrase to the wallet.&lt;br/&gt;Please use a passphrase of &lt;b&gt;ten or more random characters&lt;/b&gt;, or &lt;b&gt;eight or more words&lt;/b&gt;.</source>
        <translation>Escreva a nova frase de seguraça da sua carteira. &lt;br/&gt; Por favor, use uma frase de &lt;b&gt;10 ou mais caracteres aleatórios,&lt;/b&gt; ou &lt;b&gt;oito ou mais palavras&lt;/b&gt;.</translation>
    </message>
    <message>
        <source>Enter the old passphrase and new passphrase to the wallet.</source>
        <translation>Escreva a antiga frase de segurança da carteira, seguida da nova.</translation>
    </message>
    <message>
        <source>Wallet encryption failed</source>
        <translation>A encriptação da carteira falhou</translation>
    </message>
    <message>
        <source>Wallet encryption failed due to an internal error. Your wallet was not encrypted.</source>
        <translation>A encriptação da carteira falhou devido a um erro interno. A carteira não foi encriptada.</translation>
    </message>
    <message>
        <source>The supplied passphrases do not match.</source>
        <translation>As frases de segurança fornecidas não coincidem.</translation>
    </message>
    <message>
        <source>Wallet unlock failed</source>
        <translation>O desbloqueio da carteira falhou</translation>
    </message>
    <message>
        <source>The passphrase entered for the wallet decryption was incorrect.</source>
        <translation>A frase de segurança introduzida para a desencriptação da carteira estava incorreta.</translation>
    </message>
    <message>
        <source>Wallet decryption failed</source>
        <translation>A desencriptação da carteira falhou</translation>
    </message>
    <message>
        <source>Wallet passphrase was successfully changed.</source>
        <translation>A frase de segurança da carteira foi alterada com êxito.</translation>
    </message>
</context>
<context>
    <name>BitcoinGUI</name>
    <message>
        <source>Sign &amp;message...</source>
        <translation>Assinar &amp;mensagem...</translation>
    </message>
    <message>
        <source>Synchronizing with network...</source>
        <translation>A sincronizar com a rede...</translation>
    </message>
    <message>
        <source>&amp;Overview</source>
        <translation>Visã&amp;o geral</translation>
    </message>
    <message>
        <source>Node</source>
        <translation>Nó</translation>
    </message>
    <message>
        <source>Show general overview of wallet</source>
        <translation>Mostrar visão geral da carteira</translation>
    </message>
    <message>
        <source>&amp;Transactions</source>
        <translation>&amp;Transações</translation>
    </message>
    <message>
        <source>Browse transaction history</source>
        <translation>Navegar pelo histórico de transações</translation>
    </message>
    <message>
        <source>E&amp;xit</source>
        <translation>Fec&amp;har</translation>
    </message>
    <message>
        <source>Quit application</source>
        <translation>Sair da aplicação</translation>
    </message>
    <message>
        <source>About &amp;Qt</source>
        <translation>Sobre &amp;Qt</translation>
    </message>
    <message>
        <source>Show information about Qt</source>
        <translation>Mostrar informação sobre Qt</translation>
    </message>
    <message>
        <source>&amp;Options...</source>
        <translation>&amp;Opções...</translation>
    </message>
    <message>
        <source>&amp;Encrypt Wallet...</source>
        <translation>E&amp;ncriptar Carteira...</translation>
    </message>
    <message>
        <source>&amp;Backup Wallet...</source>
        <translation>&amp;Guardar Carteira...</translation>
    </message>
    <message>
        <source>&amp;Change Passphrase...</source>
        <translation>Mudar &amp;Palavra-passe...</translation>
    </message>
    <message>
        <source>&amp;Sending addresses...</source>
        <translation>A &amp;enviar endereços...</translation>
    </message>
    <message>
        <source>&amp;Receiving addresses...</source>
        <translation>A &amp;receber endereços...</translation>
    </message>
    <message>
        <source>Open &amp;URI...</source>
        <translation>Abrir &amp;URI...</translation>
    </message>
    <message>
        <source>Zetacoin Core client</source>
        <translation>Cliente Zetacoin Core</translation>
    </message>
    <message>
        <source>Importing blocks from disk...</source>
        <translation>A importar blocos do disco...</translation>
    </message>
    <message>
        <source>Reindexing blocks on disk...</source>
        <translation>A reindexar blocos no disco...</translation>
    </message>
    <message>
        <source>Send coins to a Zetacoin address</source>
        <translation>Enviar moedas para um endereço zetacoin</translation>
    </message>
    <message>
        <source>Backup wallet to another location</source>
        <translation>Faça uma cópia de segurança da carteira para outra localização</translation>
    </message>
    <message>
        <source>Change the passphrase used for wallet encryption</source>
        <translation>Mudar a frase de segurança utilizada na encriptação da carteira</translation>
    </message>
    <message>
        <source>&amp;Debug window</source>
        <translation>Janela de &amp;depuração</translation>
    </message>
    <message>
        <source>Open debugging and diagnostic console</source>
        <translation>Abrir consola de diagnóstico e depuração</translation>
    </message>
    <message>
        <source>&amp;Verify message...</source>
        <translation>&amp;Verificar mensagem...</translation>
    </message>
    <message>
        <source>Zetacoin</source>
        <translation>Zetacoin</translation>
    </message>
    <message>
        <source>Wallet</source>
        <translation>Carteira</translation>
    </message>
    <message>
        <source>&amp;Send</source>
        <translation>&amp;Enviar</translation>
    </message>
    <message>
        <source>&amp;Receive</source>
        <translation>&amp;Receber</translation>
    </message>
    <message>
        <source>Show information about Zetacoin Core</source>
        <translation>Mostrar informação sobre Zetacoin Core</translation>
    </message>
    <message>
        <source>&amp;Show / Hide</source>
        <translation>Mo&amp;strar / Ocultar</translation>
    </message>
    <message>
        <source>Show or hide the main Window</source>
        <translation>Mostrar ou esconder a janela principal</translation>
    </message>
    <message>
        <source>Encrypt the private keys that belong to your wallet</source>
        <translation>Encriptar as chaves privadas que pertencem à sua carteira</translation>
    </message>
    <message>
        <source>Sign messages with your Zetacoin addresses to prove you own them</source>
        <translation>Assine mensagens com os seus endereços Zetacoin para provar que os controla</translation>
    </message>
    <message>
        <source>Verify messages to ensure they were signed with specified Zetacoin addresses</source>
        <translation>Verifique mensagens para assegurar que foram assinadas com o endereço Zetacoin especificado</translation>
    </message>
    <message>
        <source>&amp;File</source>
        <translation>&amp;Ficheiro</translation>
    </message>
    <message>
        <source>&amp;Settings</source>
        <translation>&amp;Configurações</translation>
    </message>
    <message>
        <source>&amp;Help</source>
        <translation>&amp;Ajuda</translation>
    </message>
    <message>
        <source>Tabs toolbar</source>
        <translation>Barra de separadores</translation>
    </message>
    <message>
        <source>Zetacoin Core</source>
        <translation>Zetacoin Core</translation>
    </message>
    <message>
        <source>Request payments (generates QR codes and zetacoin: URIs)</source>
        <translation>Solicitar pagamentos (gera códigos QR e URIs zetacoin:)</translation>
    </message>
    <message>
        <source>&amp;About Zetacoin Core</source>
        <translation>&amp;Sobre o Zetacoin Core</translation>
    </message>
    <message>
        <source>Modify configuration options for Zetacoin Core</source>
        <translation>Modificar opções de configuração de Zetacoin Core</translation>
    </message>
    <message>
        <source>Show the list of used sending addresses and labels</source>
        <translation>Mostrar a lista de rótulos e endereços de envio usados</translation>
    </message>
    <message>
        <source>Show the list of used receiving addresses and labels</source>
        <translation>Mostrar a lista de rótulos e endereços de receção usados</translation>
    </message>
    <message>
        <source>Open a zetacoin: URI or payment request</source>
        <translation>Abrir URI zetacoin: ou pedido de pagamento</translation>
    </message>
    <message>
        <source>&amp;Command-line options</source>
        <translation>&amp;Opções da linha de &amp;comandos</translation>
    </message>
    <message>
        <source>Show the Zetacoin Core help message to get a list with possible Zetacoin command-line options</source>
        <translation>Mostrar a mensagem de ajuda do Zetacoin Core para obter uma lista com possíveis opções de linha de comandos</translation>
    </message>
    <message numerus="yes">
        <source>%n active connection(s) to Zetacoin network</source>
        <translation><numerusform>%n ligação ativa à rede Zetacoin</numerusform><numerusform>%n ligações ativas à rede Zetacoin</numerusform></translation>
    </message>
    <message>
        <source>No block source available...</source>
        <translation>Nenhuma fonte de blocos disponível...</translation>
    </message>
    <message numerus="yes">
        <source>Processed %n block(s) of transaction history.</source>
        <translation><numerusform>Processado %n bloco do histórico de transações.</numerusform><numerusform>Processados %n blocos do histórico de transações.</numerusform></translation>
    </message>
    <message numerus="yes">
        <source>%n hour(s)</source>
        <translation><numerusform>%n hora</numerusform><numerusform>%n horas</numerusform></translation>
    </message>
    <message numerus="yes">
        <source>%n day(s)</source>
        <translation><numerusform>%n dia</numerusform><numerusform>%n dias</numerusform></translation>
    </message>
    <message numerus="yes">
        <source>%n week(s)</source>
        <translation><numerusform>%n semana</numerusform><numerusform>%n semanas</numerusform></translation>
    </message>
    <message>
        <source>%1 and %2</source>
        <translation>%1 e %2</translation>
    </message>
    <message numerus="yes">
        <source>%n year(s)</source>
        <translation><numerusform>%n ano</numerusform><numerusform>%n anos</numerusform></translation>
    </message>
    <message>
        <source>%1 behind</source>
        <translation>%1 em atraso</translation>
    </message>
    <message>
        <source>Last received block was generated %1 ago.</source>
        <translation>O último bloco recebido foi gerado %1 atrás.</translation>
    </message>
    <message>
        <source>Transactions after this will not yet be visible.</source>
        <translation>Transações posteriores não serão visíveis por enquanto.</translation>
    </message>
    <message>
        <source>Error</source>
        <translation>Erro</translation>
    </message>
    <message>
        <source>Warning</source>
        <translation>Aviso</translation>
    </message>
    <message>
        <source>Information</source>
        <translation>Informação</translation>
    </message>
    <message>
        <source>Up to date</source>
        <translation>Atualizado</translation>
    </message>
    <message>
        <source>Catching up...</source>
        <translation>Recuperando o atraso...</translation>
    </message>
    <message>
        <source>Date: %1
</source>
        <translation>Data: %1
</translation>
    </message>
    <message>
        <source>Amount: %1
</source>
        <translation>Quantia: %1
</translation>
    </message>
    <message>
        <source>Type: %1
</source>
        <translation>Tipo: %1
</translation>
    </message>
    <message>
        <source>Label: %1
</source>
        <translation>Rótulo: %1
</translation>
    </message>
    <message>
        <source>Address: %1
</source>
        <translation>Endereço: %1
</translation>
    </message>
    <message>
        <source>Sent transaction</source>
        <translation>Transação enviada</translation>
    </message>
    <message>
        <source>Incoming transaction</source>
        <translation>Transação recebida</translation>
    </message>
    <message>
        <source>Wallet is &lt;b&gt;encrypted&lt;/b&gt; and currently &lt;b&gt;unlocked&lt;/b&gt;</source>
        <translation>A carteira está &lt;b&gt;encriptada&lt;/b&gt; e atualmente &lt;b&gt;desbloqueada&lt;/b&gt;</translation>
    </message>
    <message>
        <source>Wallet is &lt;b&gt;encrypted&lt;/b&gt; and currently &lt;b&gt;locked&lt;/b&gt;</source>
        <translation>A carteira está &lt;b&gt;encriptada&lt;/b&gt; e atualmente &lt;b&gt;bloqueada&lt;/b&gt;</translation>
    </message>
</context>
<context>
    <name>ClientModel</name>
    <message>
        <source>Network Alert</source>
        <translation>Alerta da Rede</translation>
    </message>
</context>
<context>
    <name>CoinControlDialog</name>
    <message>
        <source>Coin Selection</source>
        <translation>Seleção de moeda</translation>
    </message>
    <message>
        <source>Quantity:</source>
        <translation>Quantidade:</translation>
    </message>
    <message>
        <source>Bytes:</source>
        <translation>Bytes:</translation>
    </message>
    <message>
        <source>Amount:</source>
        <translation>Quantia:</translation>
    </message>
    <message>
        <source>Priority:</source>
        <translation>Prioridade:</translation>
    </message>
    <message>
        <source>Fee:</source>
        <translation>Taxa:</translation>
    </message>
    <message>
        <source>Dust:</source>
        <translation>Lixo:</translation>
    </message>
    <message>
        <source>After Fee:</source>
        <translation>Depois da Taxa:</translation>
    </message>
    <message>
        <source>Change:</source>
        <translation>Troco:</translation>
    </message>
    <message>
        <source>(un)select all</source>
        <translation>(des)seleccionar todos</translation>
    </message>
    <message>
        <source>Tree mode</source>
        <translation>Modo árvore</translation>
    </message>
    <message>
        <source>List mode</source>
        <translation>Modo lista</translation>
    </message>
    <message>
        <source>Amount</source>
        <translation>Quantia</translation>
    </message>
    <message>
        <source>Received with label</source>
        <translation>Recebido com rótulo</translation>
    </message>
    <message>
        <source>Received with address</source>
        <translation>Recebido com endereço</translation>
    </message>
    <message>
        <source>Date</source>
        <translation>Data</translation>
    </message>
    <message>
        <source>Confirmations</source>
        <translation>Confirmados</translation>
    </message>
    <message>
        <source>Confirmed</source>
        <translation>Confirmada</translation>
    </message>
    <message>
        <source>Priority</source>
        <translation>Prioridade</translation>
    </message>
    <message>
        <source>Copy address</source>
        <translation>Copiar endereço</translation>
    </message>
    <message>
        <source>Copy label</source>
        <translation>Copiar rótulo</translation>
    </message>
    <message>
        <source>Copy amount</source>
        <translation>Copiar quantia</translation>
    </message>
    <message>
        <source>Copy transaction ID</source>
        <translation>Copiar ID da transação</translation>
    </message>
    <message>
        <source>Lock unspent</source>
        <translation>Bloquear não gastos</translation>
    </message>
    <message>
        <source>Unlock unspent</source>
        <translation>Desbloquear não gastos</translation>
    </message>
    <message>
        <source>Copy quantity</source>
        <translation>Copiar quantidade</translation>
    </message>
    <message>
        <source>Copy fee</source>
        <translation>Copiar taxa</translation>
    </message>
    <message>
        <source>Copy after fee</source>
        <translation>Copiar valor após taxa</translation>
    </message>
    <message>
        <source>Copy bytes</source>
        <translation>Copiar bytes</translation>
    </message>
    <message>
        <source>Copy priority</source>
        <translation>Copiar prioridade</translation>
    </message>
    <message>
        <source>Copy dust</source>
        <translation>Copiar lixo</translation>
    </message>
    <message>
        <source>Copy change</source>
        <translation>Copiar alteração</translation>
    </message>
    <message>
        <source>highest</source>
        <translation>muito alta</translation>
    </message>
    <message>
        <source>higher</source>
        <translation>mais alta</translation>
    </message>
    <message>
        <source>high</source>
        <translation>alta</translation>
    </message>
    <message>
        <source>medium-high</source>
        <translation>média-alta</translation>
    </message>
    <message>
        <source>medium</source>
        <translation>média</translation>
    </message>
    <message>
        <source>low-medium</source>
        <translation>média-baixa</translation>
    </message>
    <message>
        <source>low</source>
        <translation>baixa</translation>
    </message>
    <message>
        <source>lower</source>
        <translation>mais baixa</translation>
    </message>
    <message>
        <source>lowest</source>
        <translation>muito alta</translation>
    </message>
    <message>
        <source>(%1 locked)</source>
        <translation>(%1 bloqueados)</translation>
    </message>
    <message>
        <source>none</source>
        <translation>nenhum</translation>
    </message>
    <message>
        <source>This label turns red if the transaction size is greater than 1000 bytes.</source>
        <translation>Este rótulo fica vermelho se o tamanho da transacção exceder os 1000 bytes.</translation>
    </message>
    <message>
        <source>This label turns red if the priority is smaller than "medium".</source>
        <translation>Esta legenda fica vermelha se a prioridade for menor que "média".</translation>
    </message>
    <message>
        <source>This label turns red if any recipient receives an amount smaller than %1.</source>
        <translation>Este rótulo fica vermelho se algum recipiente receber uma quantia menor que %1.</translation>
    </message>
    <message>
        <source>Can vary +/- %1 satoshi(s) per input.</source>
        <translation>Pode variar +/- %1 satoshi(s) por entrada</translation>
    </message>
    <message>
        <source>yes</source>
        <translation>sim</translation>
    </message>
    <message>
        <source>no</source>
        <translation>não</translation>
    </message>
    <message>
        <source>This means a fee of at least %1 per kB is required.</source>
        <translation>Isto significa que uma taxa de pelo menos %1 por kB é necessária.</translation>
    </message>
    <message>
        <source>Can vary +/- 1 byte per input.</source>
        <translation>Pode variar +/- 1 byte por input.</translation>
    </message>
    <message>
        <source>Transactions with higher priority are more likely to get included into a block.</source>
        <translation>Transacções com uma prioridade mais alta têm uma maior probabilidade de serem incluídas num bloco.</translation>
    </message>
    <message>
        <source>(no label)</source>
        <translation>(sem rótulo)</translation>
    </message>
    <message>
        <source>change from %1 (%2)</source>
        <translation>troco de %1 (%2)</translation>
    </message>
    <message>
        <source>(change)</source>
        <translation>(troco)</translation>
    </message>
</context>
<context>
    <name>EditAddressDialog</name>
    <message>
        <source>Edit Address</source>
        <translation>Editar Endereço</translation>
    </message>
    <message>
        <source>&amp;Label</source>
        <translation>&amp;Rótulo</translation>
    </message>
    <message>
        <source>The label associated with this address list entry</source>
        <translation>O rótulo associado com esta entrada no livro de endereços</translation>
    </message>
    <message>
        <source>The address associated with this address list entry. This can only be modified for sending addresses.</source>
        <translation>O endereço associado com o esta entrada no livro de endereços. Isto só pode ser modificado para endereços de saída.</translation>
    </message>
    <message>
        <source>&amp;Address</source>
        <translation>E&amp;ndereço</translation>
    </message>
    <message>
        <source>New receiving address</source>
        <translation>Novo endereço de entrada</translation>
    </message>
    <message>
        <source>New sending address</source>
        <translation>Novo endereço de saída</translation>
    </message>
    <message>
        <source>Edit receiving address</source>
        <translation>Editar endereço de entrada</translation>
    </message>
    <message>
        <source>Edit sending address</source>
        <translation>Editar endereço de saída</translation>
    </message>
    <message>
        <source>The entered address "%1" is already in the address book.</source>
        <translation>O endereço introduzido "%1" já se encontra no livro de endereços.</translation>
    </message>
    <message>
        <source>The entered address "%1" is not a valid Zetacoin address.</source>
        <translation>O endereço introduzido "%1" não é um endereço zetacoin válido.</translation>
    </message>
    <message>
        <source>Could not unlock wallet.</source>
        <translation>Impossível desbloquear carteira.</translation>
    </message>
    <message>
        <source>New key generation failed.</source>
        <translation>Falha ao gerar nova chave.</translation>
    </message>
</context>
<context>
    <name>FreespaceChecker</name>
    <message>
        <source>A new data directory will be created.</source>
        <translation>Uma nova pasta de dados será criada.</translation>
    </message>
    <message>
        <source>name</source>
        <translation>nome</translation>
    </message>
    <message>
        <source>Directory already exists. Add %1 if you intend to create a new directory here.</source>
        <translation>A pasta já existe. Adicione %1 se pretender criar aqui uma nova pasta.</translation>
    </message>
    <message>
        <source>Path already exists, and is not a directory.</source>
        <translation>Caminho já existe, e não é uma pasta.</translation>
    </message>
    <message>
        <source>Cannot create data directory here.</source>
        <translation>Não pode ser criada uma pasta de dados aqui.</translation>
    </message>
</context>
<context>
    <name>HelpMessageDialog</name>
    <message>
        <source>Zetacoin Core</source>
        <translation>Zetacoin Core</translation>
    </message>
    <message>
        <source>version</source>
        <translation>versão</translation>
    </message>
    <message>
        <source>(%1-bit)</source>
        <translation>(%1-bit)</translation>
    </message>
    <message>
        <source>About Zetacoin Core</source>
        <translation>Sobre o Zetacoin Core</translation>
    </message>
    <message>
        <source>Command-line options</source>
        <translation>Opções de linha de comandos</translation>
    </message>
    <message>
        <source>Usage:</source>
        <translation>Utilização:</translation>
    </message>
    <message>
        <source>command-line options</source>
        <translation>opções da linha de comandos</translation>
    </message>
</context>
<context>
    <name>Intro</name>
    <message>
        <source>Welcome</source>
        <translation>Bem-vindo</translation>
    </message>
    <message>
        <source>Welcome to Zetacoin Core.</source>
        <translation>Bem-vindo ao Zetacoin Core.</translation>
    </message>
    <message>
        <source>As this is the first time the program is launched, you can choose where Zetacoin Core will store its data.</source>
        <translation>Sendo esta a primeira vez que o programa é iniciado, poderá escolher onde o Zetacoin Core irá guardar os seus dados.</translation>
    </message>
    <message>
        <source>Zetacoin Core will download and store a copy of the Zetacoin block chain. At least %1GB of data will be stored in this directory, and it will grow over time. The wallet will also be stored in this directory.</source>
        <translation>O Zetacoin Core vai transferir e armazenar uma cópia do "block chain" (cadeia de blocos). Pelo menos %1GB de dados serão armazenados nesta pasta, e vão crescer ao longo do tempo. A sua carteira também irá ser armazenada nesta pasta.</translation>
    </message>
    <message>
        <source>Use the default data directory</source>
        <translation>Utilizar a pasta de dados padrão</translation>
    </message>
    <message>
        <source>Use a custom data directory:</source>
        <translation>Utilizar uma pasta de dados personalizada:</translation>
    </message>
    <message>
        <source>Zetacoin Core</source>
        <translation>Zetacoin Core</translation>
    </message>
    <message>
        <source>Error: Specified data directory "%1" cannot be created.</source>
        <translation>Erro: Pasta de dados especificada como "%1, não pode ser criada.</translation>
    </message>
    <message>
        <source>Error</source>
        <translation>Erro</translation>
    </message>
    <message numerus="yes">
        <source>%n GB of free space available</source>
        <translation><numerusform>%n GB de espaço livre disponível </numerusform><numerusform>%n GB de espaço livre disponível </numerusform></translation>
    </message>
    <message numerus="yes">
        <source>(of %n GB needed)</source>
        <translation><numerusform>(de %n GB necessários)</numerusform><numerusform>(de %n GB necessário)</numerusform></translation>
    </message>
</context>
<context>
    <name>OpenURIDialog</name>
    <message>
        <source>Open URI</source>
        <translation>Abir URI</translation>
    </message>
    <message>
        <source>Open payment request from URI or file</source>
        <translation>Abrir pedido de pagamento de um URI ou ficheiro</translation>
    </message>
    <message>
        <source>URI:</source>
        <translation>URI:</translation>
    </message>
    <message>
        <source>Select payment request file</source>
        <translation>Seleccione o ficheiro de pedido de pagamento</translation>
    </message>
    <message>
        <source>Select payment request file to open</source>
        <translation>Seleccione o ficheiro de pedido de pagamento a abrir</translation>
    </message>
</context>
<context>
    <name>OptionsDialog</name>
    <message>
        <source>Options</source>
        <translation>Opções</translation>
    </message>
    <message>
        <source>&amp;Main</source>
        <translation>&amp;Principal</translation>
    </message>
    <message>
        <source>Size of &amp;database cache</source>
        <translation>Tamanho da cache da base de &amp;dados</translation>
    </message>
    <message>
        <source>MB</source>
        <translation>MB</translation>
    </message>
    <message>
        <source>Number of script &amp;verification threads</source>
        <translation>Número de processos de &amp;verificação de scripts</translation>
    </message>
    <message>
        <source>Accept connections from outside</source>
        <translation>Aceitar conceções externas</translation>
    </message>
    <message>
        <source>Allow incoming connections</source>
        <translation>Permitir conexão</translation>
    </message>
    <message>
        <source>IP address of the proxy (e.g. IPv4: 127.0.0.1 / IPv6: ::1)</source>
        <translation>Endereço IP do proxy (p.ex. IPv4: 127.0.0.1 / IPv6: ::1)</translation>
    </message>
    <message>
        <source>Minimize instead of exit the application when the window is closed. When this option is enabled, the application will be closed only after selecting Exit in the menu.</source>
        <translation>Minimize ao invés de sair da aplicação quando a janela é fechada. Com esta  opção selecionada, a aplicação apenas será encerrada quando escolher Sair da aplicação no menú.</translation>
    </message>
    <message>
        <source>The user interface language can be set here. This setting will take effect after restarting Zetacoin Core.</source>
        <translation>A linguagem da interface do utilizador pode ser definida aqui. Esta definição entrará em efeito após reiniciar o Zetacoin Core.</translation>
    </message>
    <message>
        <source>Third party URLs (e.g. a block explorer) that appear in the transactions tab as context menu items. %s in the URL is replaced by transaction hash. Multiple URLs are separated by vertical bar |.</source>
        <translation>URLs de outrem (ex. um explorador de blocos) que aparece no separador de transações como itens do menu de contexto.
%s do URL é substituído por hash de transação. Vários URLs são separados por barra vertical |.</translation>
    </message>
    <message>
        <source>Third party transaction URLs</source>
        <translation>URLs de transação de outrem</translation>
    </message>
    <message>
        <source>Active command-line options that override above options:</source>
        <translation>Opções de linha de comandos ativas que se sobrepõem ás opções anteriores:</translation>
    </message>
    <message>
        <source>Reset all client options to default.</source>
        <translation>Repor todas as opções do cliente.</translation>
    </message>
    <message>
        <source>&amp;Reset Options</source>
        <translation>&amp;Repor Opções</translation>
    </message>
    <message>
        <source>&amp;Network</source>
        <translation>&amp;Rede</translation>
    </message>
    <message>
        <source>Automatically start Zetacoin Core after logging in to the system.</source>
        <translation>Começar o Zetacoin Core automaticamente ao iniciar sessão no sistema.</translation>
    </message>
    <message>
        <source>&amp;Start Zetacoin Core on system login</source>
        <translation>&amp;Começar o Zetacoin Core ao iniciar o sistema</translation>
    </message>
    <message>
        <source>(0 = auto, &lt;0 = leave that many cores free)</source>
        <translation>(0 = auto, &lt;0 = Deixar essa quantidade de núcleos livre)</translation>
    </message>
    <message>
        <source>W&amp;allet</source>
        <translation>C&amp;arteira</translation>
    </message>
    <message>
        <source>Expert</source>
        <translation>Especialista</translation>
    </message>
    <message>
        <source>Enable coin &amp;control features</source>
        <translation>Ativar funcionalidades de controlo de transação.</translation>
    </message>
    <message>
        <source>If you disable the spending of unconfirmed change, the change from a transaction cannot be used until that transaction has at least one confirmation. This also affects how your balance is computed.</source>
        <translation>No caso de desativar o gasto de troco não confirmado, o troco de uma transação não poderá ser utilizado até que essa transação tenha pelo menos uma confirmação. Isto também afeta o cálculo do seu saldo.</translation>
    </message>
    <message>
        <source>&amp;Spend unconfirmed change</source>
        <translation>&amp;Gastar troco não confirmado</translation>
    </message>
    <message>
        <source>Automatically open the Zetacoin client port on the router. This only works when your router supports UPnP and it is enabled.</source>
        <translation>Abrir a porta do cliente zetacoin automaticamente no seu router. Isto apenas funciona se o seu router suportar UPnP e este se encontrar ligado.</translation>
    </message>
    <message>
        <source>Map port using &amp;UPnP</source>
        <translation>Mapear porta usando &amp;UPnP</translation>
    </message>
    <message>
        <source>Connect to the Zetacoin network through a SOCKS5 proxy.</source>
        <translation>Conectar à rede da Zetacoin através dum proxy SOCLS5.</translation>
    </message>
    <message>
        <source>&amp;Connect through SOCKS5 proxy (default proxy):</source>
        <translation>&amp;Ligar através dum proxy SOCKS5 (proxy por defeito):</translation>
    </message>
    <message>
        <source>Proxy &amp;IP:</source>
        <translation>&amp;IP do proxy:</translation>
    </message>
    <message>
        <source>&amp;Port:</source>
        <translation>&amp;Porto:</translation>
    </message>
    <message>
        <source>Port of the proxy (e.g. 9050)</source>
        <translation>Porto do proxy (p.ex. 9050)</translation>
    </message>
    <message>
        <source>&amp;Window</source>
        <translation>&amp;Janela</translation>
    </message>
    <message>
        <source>Show only a tray icon after minimizing the window.</source>
        <translation>Apenas mostrar o ícone da bandeja de sistema após minimizar a janela.</translation>
    </message>
    <message>
        <source>&amp;Minimize to the tray instead of the taskbar</source>
        <translation>&amp;Minimizar para a bandeja de sistema e não para a barra de ferramentas</translation>
    </message>
    <message>
        <source>M&amp;inimize on close</source>
        <translation>M&amp;inimizar ao fechar</translation>
    </message>
    <message>
        <source>&amp;Display</source>
        <translation>&amp;Visualização</translation>
    </message>
    <message>
        <source>User Interface &amp;language:</source>
        <translation>&amp;Linguagem da interface de utilizador:</translation>
    </message>
    <message>
        <source>&amp;Unit to show amounts in:</source>
        <translation>&amp;Unidade para mostrar quantias:</translation>
    </message>
    <message>
        <source>Choose the default subdivision unit to show in the interface and when sending coins.</source>
        <translation>Escolha a subdivisão unitária a ser mostrada por defeito na aplicação e ao enviar moedas.</translation>
    </message>
    <message>
        <source>Whether to show coin control features or not.</source>
        <translation>Escolha para mostrar funcionalidades de Coin Control ou não.</translation>
    </message>
    <message>
        <source>&amp;OK</source>
        <translation>&amp;OK</translation>
    </message>
    <message>
        <source>&amp;Cancel</source>
        <translation>&amp;Cancelar</translation>
    </message>
    <message>
        <source>default</source>
        <translation>padrão</translation>
    </message>
    <message>
        <source>none</source>
        <translation>nenhum</translation>
    </message>
    <message>
        <source>Confirm options reset</source>
        <translation>Confirme a reposição de opções</translation>
    </message>
    <message>
        <source>Client restart required to activate changes.</source>
        <translation>É necessário reiniciar o cliente para ativar as alterações.</translation>
    </message>
    <message>
        <source>Client will be shut down. Do you want to proceed?</source>
        <translation>O cliente será desligado. Deseja continuar?</translation>
    </message>
    <message>
        <source>This change would require a client restart.</source>
        <translation>Esta alteração requer um reinício do cliente.</translation>
    </message>
    <message>
        <source>The supplied proxy address is invalid.</source>
        <translation>O endereço de proxy introduzido é inválido. </translation>
    </message>
</context>
<context>
    <name>OverviewPage</name>
    <message>
        <source>Form</source>
        <translation>Formulário</translation>
    </message>
    <message>
        <source>The displayed information may be out of date. Your wallet automatically synchronizes with the Zetacoin network after a connection is established, but this process has not completed yet.</source>
        <translation>A informação mostrada poderá estar desatualizada. A sua carteira sincroniza automaticamente com a rede Zetacoin depois de estabelecer ligação, mas este processo ainda não está completo.</translation>
    </message>
    <message>
        <source>Watch-only:</source>
        <translation>Modo-verificação:</translation>
    </message>
    <message>
        <source>Available:</source>
        <translation>Disponível:</translation>
    </message>
    <message>
        <source>Your current spendable balance</source>
        <translation>O seu saldo (gastável) disponível</translation>
    </message>
    <message>
        <source>Pending:</source>
        <translation>Pendente:</translation>
    </message>
    <message>
        <source>Total of transactions that have yet to be confirmed, and do not yet count toward the spendable balance</source>
        <translation>Total de transações por confirmar, que ainda não estão contabilizadas no seu saldo gastável</translation>
    </message>
    <message>
        <source>Immature:</source>
        <translation>Imaturo:</translation>
    </message>
    <message>
        <source>Mined balance that has not yet matured</source>
        <translation>O saldo minado ainda não amadureceu</translation>
    </message>
    <message>
        <source>Balances</source>
        <translation>Balanços</translation>
    </message>
    <message>
        <source>Total:</source>
        <translation>Total:</translation>
    </message>
    <message>
        <source>Your current total balance</source>
        <translation>O seu saldo total actual</translation>
    </message>
    <message>
        <source>Your current balance in watch-only addresses</source>
        <translation>O seu balanço atual em endereços de apenas observação</translation>
    </message>
    <message>
        <source>Spendable:</source>
        <translation>Dispensável:</translation>
    </message>
    <message>
        <source>Recent transactions</source>
        <translation>transações recentes</translation>
    </message>
    <message>
        <source>Unconfirmed transactions to watch-only addresses</source>
        <translation>Transações não confirmadas para endereços modo-verificação</translation>
    </message>
    <message>
        <source>Mined balance in watch-only addresses that has not yet matured</source>
        <translation>Saldo minado ainda não disponivél de endereços modo-verificação</translation>
    </message>
    <message>
        <source>Current total balance in watch-only addresses</source>
        <translation>Saldo disponivél em enderços modo-verificação</translation>
    </message>
</context>
<context>
    <name>PaymentServer</name>
    <message>
        <source>URI handling</source>
        <translation>Manuseamento de URI</translation>
    </message>
    <message>
        <source>Invalid payment address %1</source>
        <translation>Endereço de pagamento inválido %1</translation>
    </message>
    <message>
        <source>Payment request rejected</source>
        <translation>Pedido de pagamento rejeitado</translation>
    </message>
    <message>
        <source>Payment request network doesn't match client network.</source>
        <translation>Rede de requisição de pagamento não corresponde com a rede do cliente.</translation>
    </message>
    <message>
        <source>Payment request is not initialized.</source>
        <translation>Requisição de pagamento não iniciou.</translation>
    </message>
    <message>
        <source>Requested payment amount of %1 is too small (considered dust).</source>
        <translation>Quantia solicitada para pagamento de %1 é muito pequena (considerada "pó").</translation>
    </message>
    <message>
        <source>Payment request error</source>
        <translation>Erro de pedido de pagamento</translation>
    </message>
    <message>
        <source>Cannot start zetacoin: click-to-pay handler</source>
        <translation>Impossível iniciar o controlador de zetacoin: click-to-pay</translation>
    </message>
    <message>
        <source>Payment request fetch URL is invalid: %1</source>
        <translation>O URL de pedido de pagamento é inválido: %1</translation>
    </message>
    <message>
        <source>URI cannot be parsed! This can be caused by an invalid Zetacoin address or malformed URI parameters.</source>
        <translation>URI não foi lido correctamente! Isto pode ser causado por um endereço Zetacoin inválido ou por parâmetros URI malformados.</translation>
    </message>
    <message>
        <source>Payment request file handling</source>
        <translation>Controlo de pedidos de pagamento.</translation>
    </message>
    <message>
        <source>Payment request file cannot be read! This can be caused by an invalid payment request file.</source>
        <translation>O ficheiro de pedido de pagamento não pôde ser lido! Isto pode ter sido causado por um ficheiro de pedido de pagamento inválido.</translation>
    </message>
    <message>
        <source>Payment request expired.</source>
        <translation>Pedido de pagamento expirou.</translation>
    </message>
    <message>
        <source>Unverified payment requests to custom payment scripts are unsupported.</source>
        <translation>Pedidos de pagamento não-verificados para scripts de pagamento personalizados não são suportados.</translation>
    </message>
    <message>
        <source>Invalid payment request.</source>
        <translation>Pedido de pagamento inválido.</translation>
    </message>
    <message>
        <source>Refund from %1</source>
        <translation>Reembolsar de %1</translation>
    </message>
    <message>
        <source>Payment request %1 is too large (%2 bytes, allowed %3 bytes).</source>
        <translation>Pedido de pagamento %1 excede o tamanho (%2 bytes, permitido %3 bytes).</translation>
    </message>
    <message>
        <source>Payment request DoS protection</source>
        <translation>Pedido de pagamento proteção DdS</translation>
    </message>
    <message>
        <source>Error communicating with %1: %2</source>
        <translation>Erro ao comunicar com %1: %2</translation>
    </message>
    <message>
        <source>Payment request cannot be parsed!</source>
        <translation>O pedido de pagamento não pode ser lido ou processado!</translation>
    </message>
    <message>
        <source>Bad response from server %1</source>
        <translation>Má resposta do servidor %1</translation>
    </message>
    <message>
        <source>Payment acknowledged</source>
        <translation>Pagamento confirmado</translation>
    </message>
    <message>
        <source>Network request error</source>
        <translation>Erro de pedido de rede</translation>
    </message>
</context>
<context>
    <name>PeerTableModel</name>
    <message>
        <source>User Agent</source>
        <translation>Agente Usuário</translation>
    </message>
    <message>
        <source>Node/Service</source>
        <translation>Nó/Serviço</translation>
    </message>
    <message>
        <source>Ping Time</source>
        <translation>Tempo de Latência</translation>
    </message>
</context>
<context>
    <name>QObject</name>
    <message>
        <source>Amount</source>
        <translation>Quantia</translation>
    </message>
    <message>
        <source>Enter a Zetacoin address (e.g. %1)</source>
        <translation>Entre um endereço Zetacoin (ex. %1)</translation>
    </message>
    <message>
        <source>%1 d</source>
        <translation>%1 d</translation>
    </message>
    <message>
        <source>%1 h</source>
        <translation>%1 h</translation>
    </message>
    <message>
        <source>%1 m</source>
        <translation>%1 m</translation>
    </message>
    <message>
        <source>%1 s</source>
        <translation>%1 s</translation>
    </message>
    <message>
        <source>None</source>
        <translation>Nenhum</translation>
    </message>
    <message>
        <source>N/A</source>
        <translation>N/D</translation>
    </message>
    <message>
        <source>%1 ms</source>
        <translation>%1 ms</translation>
    </message>
</context>
<context>
    <name>QRImageWidget</name>
    <message>
        <source>&amp;Save Image...</source>
        <translation>&amp;Salvar Imagem...</translation>
    </message>
    <message>
        <source>&amp;Copy Image</source>
        <translation>&amp;Copiar Imagem</translation>
    </message>
    <message>
        <source>Save QR Code</source>
        <translation>Guardar Código QR</translation>
    </message>
    <message>
        <source>PNG Image (*.png)</source>
        <translation>Imagem PNG (*.png)</translation>
    </message>
</context>
<context>
    <name>RPCConsole</name>
    <message>
        <source>Client name</source>
        <translation>Nome do Cliente</translation>
    </message>
    <message>
        <source>N/A</source>
        <translation>N/D</translation>
    </message>
    <message>
        <source>Client version</source>
        <translation>Versão do Cliente</translation>
    </message>
    <message>
        <source>&amp;Information</source>
        <translation>&amp;Informação</translation>
    </message>
    <message>
        <source>Debug window</source>
        <translation>Janela de depuração</translation>
    </message>
    <message>
        <source>General</source>
        <translation>Geral</translation>
    </message>
    <message>
        <source>Using OpenSSL version</source>
        <translation>Usando versão OpenSSL</translation>
    </message>
    <message>
        <source>Using BerkeleyDB version</source>
        <translation>Versão BerkeleyDB em uso</translation>
    </message>
    <message>
        <source>Startup time</source>
        <translation>Hora de inicialização</translation>
    </message>
    <message>
        <source>Network</source>
        <translation>Rede</translation>
    </message>
    <message>
        <source>Name</source>
        <translation>Nome</translation>
    </message>
    <message>
        <source>Number of connections</source>
        <translation>Número de ligações</translation>
    </message>
    <message>
        <source>Block chain</source>
        <translation>Cadeia de blocos</translation>
    </message>
    <message>
        <source>Current number of blocks</source>
        <translation>Número actual de blocos</translation>
    </message>
    <message>
        <source>Open the Bitcoin Core debug log file from the current data directory. This can take a few seconds for large log files.</source>
        <translation>Abrir o ficheiro de registo de depuração da pasta de dados actual. Isto pode demorar alguns segundos para ficheiros de registo grandes.</translation>
    </message>
    <message>
        <source>Received</source>
        <translation>Recebido</translation>
    </message>
    <message>
        <source>Sent</source>
        <translation>Enviado</translation>
    </message>
    <message>
        <source>&amp;Peers</source>
        <translation>&amp;Conexção</translation>
    </message>
    <message>
        <source>Select a peer to view detailed information.</source>
        <translation>Selecione uma conexação para ver informação em detalhe.</translation>
    </message>
    <message>
        <source>Direction</source>
        <translation>Direcção</translation>
    </message>
    <message>
        <source>Version</source>
        <translation>Versão</translation>
    </message>
    <message>
        <source>User Agent</source>
        <translation>Agente Usuário</translation>
    </message>
    <message>
        <source>Services</source>
        <translation>Serviços</translation>
    </message>
    <message>
        <source>Starting Height</source>
        <translation>Iniciando Altura</translation>
    </message>
    <message>
        <source>Sync Height</source>
        <translation>Sincronização da Altura</translation>
    </message>
    <message>
        <source>Ban Score</source>
        <translation>Resultado da Suspensão</translation>
    </message>
    <message>
        <source>Connection Time</source>
        <translation>Tempo de Conexção</translation>
    </message>
    <message>
        <source>Last Send</source>
        <translation>Ultimo Envio</translation>
    </message>
    <message>
        <source>Last Receive</source>
        <translation>Ultimo Recebimento</translation>
    </message>
    <message>
        <source>Bytes Sent</source>
        <translation>Bytes Enviados</translation>
    </message>
    <message>
        <source>Bytes Received</source>
        <translation>Bytes Recebidos</translation>
    </message>
    <message>
        <source>Ping Time</source>
        <translation>Tempo de Latência</translation>
    </message>
    <message>
        <source>Time Offset</source>
        <translation>Fuso Horário</translation>
    </message>
    <message>
        <source>Last block time</source>
        <translation>Data do último bloco</translation>
    </message>
    <message>
        <source>&amp;Open</source>
        <translation>&amp;Abrir</translation>
    </message>
    <message>
        <source>&amp;Console</source>
        <translation>&amp;Consola</translation>
    </message>
    <message>
        <source>&amp;Network Traffic</source>
        <translation>&amp;Tráfego de Rede</translation>
    </message>
    <message>
        <source>&amp;Clear</source>
        <translation>&amp;Limpar</translation>
    </message>
    <message>
        <source>Totals</source>
        <translation>Totais</translation>
    </message>
    <message>
        <source>In:</source>
        <translation>Entrada:</translation>
    </message>
    <message>
        <source>Out:</source>
        <translation>Saída:</translation>
    </message>
    <message>
        <source>Build date</source>
        <translation>Data de compilação</translation>
    </message>
    <message>
        <source>Debug log file</source>
        <translation>Ficheiro de registo de depuração</translation>
    </message>
    <message>
        <source>Clear console</source>
        <translation>Limpar consola</translation>
    </message>
    <message>
        <source>Welcome to the Zetacoin Core RPC console.</source>
        <translation>Bem-vindo à consola RPC do Zetacoin Core.</translation>
    </message>
    <message>
        <source>Use up and down arrows to navigate history, and &lt;b&gt;Ctrl-L&lt;/b&gt; to clear screen.</source>
        <translation>Use as setas para cima e para baixo para navegar no histórico e &lt;b&gt;Ctrl-L&lt;/b&gt; para limpar o ecrã.</translation>
    </message>
    <message>
        <source>Type &lt;b&gt;help&lt;/b&gt; for an overview of available commands.</source>
        <translation>Insira &lt;b&gt;help&lt;/b&gt; para visualizar os comandos disponíveis.</translation>
    </message>
    <message>
        <source>%1 B</source>
        <translation>%1 B</translation>
    </message>
    <message>
        <source>%1 KB</source>
        <translation>%1 KB</translation>
    </message>
    <message>
        <source>%1 MB</source>
        <translation>%1 MB</translation>
    </message>
    <message>
        <source>%1 GB</source>
        <translation>%1 GB</translation>
    </message>
    <message>
        <source>via %1</source>
        <translation>via %1</translation>
    </message>
    <message>
        <source>never</source>
        <translation>nunca</translation>
    </message>
    <message>
        <source>Inbound</source>
        <translation>Entrada</translation>
    </message>
    <message>
        <source>Outbound</source>
        <translation>Saída</translation>
    </message>
    <message>
        <source>Unknown</source>
        <translation>Desconhecido</translation>
    </message>
    <message>
        <source>Fetching...</source>
        <translation>Em busca...</translation>
    </message>
</context>
<context>
    <name>ReceiveCoinsDialog</name>
    <message>
        <source>&amp;Amount:</source>
        <translation>&amp;Quantia:</translation>
    </message>
    <message>
        <source>&amp;Label:</source>
        <translation>&amp;Rótulo:</translation>
    </message>
    <message>
        <source>&amp;Message:</source>
        <translation>&amp;Mensagem:</translation>
    </message>
    <message>
        <source>Reuse one of the previously used receiving addresses. Reusing addresses has security and privacy issues. Do not use this unless re-generating a payment request made before.</source>
        <translation>Reutilize um dos endereços de entrada usados anteriormente. Reutilizar endereços pode levar a riscos de segurança e de privacidade. Não use esta função a não ser que esteja a gerar novamente uma requisição de pagamento feita anteriormente.</translation>
    </message>
    <message>
        <source>R&amp;euse an existing receiving address (not recommended)</source>
        <translation>Reutilizar um endereço de receção existente (não recomendado)</translation>
    </message>
    <message>
        <source>An optional message to attach to the payment request, which will be displayed when the request is opened. Note: The message will not be sent with the payment over the Zetacoin network.</source>
        <translation>Uma mensagem opcional para anexar ao pedido de pagamento, que será exibida quando o pedido for aberto. Nota: A mensagem não será enviada com o pagamento através da rede Zetacoin.</translation>
    </message>
    <message>
        <source>An optional label to associate with the new receiving address.</source>
        <translation>Um rótulo opcional a associar ao novo endereço de receção.</translation>
    </message>
    <message>
        <source>Use this form to request payments. All fields are &lt;b&gt;optional&lt;/b&gt;.</source>
        <translation>Utilize este formulário para solicitar pagamentos. Todos os campos são &lt;b&gt;opcionais&lt;/b&gt;.</translation>
    </message>
    <message>
        <source>An optional amount to request. Leave this empty or zero to not request a specific amount.</source>
        <translation>Uma quantia opcional a solicitar. Deixe em branco ou zero para não solicitar uma quantidade específica.</translation>
    </message>
    <message>
        <source>Clear all fields of the form.</source>
        <translation>Limpar todos os campos do formulário.</translation>
    </message>
    <message>
        <source>Clear</source>
        <translation>Limpar</translation>
    </message>
    <message>
        <source>Requested payments history</source>
        <translation>Histórico de pagamentos solicitados</translation>
    </message>
    <message>
        <source>&amp;Request payment</source>
        <translation>&amp;Requisitar Pagamento</translation>
    </message>
    <message>
        <source>Show the selected request (does the same as double clicking an entry)</source>
        <translation>Mostrar o pedido seleccionado (faz o mesmo que clicar 2 vezes numa entrada)</translation>
    </message>
    <message>
        <source>Show</source>
        <translation>Mostrar</translation>
    </message>
    <message>
        <source>Remove the selected entries from the list</source>
        <translation>Remover as entradas seleccionadas da lista</translation>
    </message>
    <message>
        <source>Remove</source>
        <translation>Remover</translation>
    </message>
    <message>
        <source>Copy label</source>
        <translation>Copiar rótulo</translation>
    </message>
    <message>
        <source>Copy message</source>
        <translation>Copiar mensagem</translation>
    </message>
    <message>
        <source>Copy amount</source>
        <translation>Copiar quantia</translation>
    </message>
</context>
<context>
    <name>ReceiveRequestDialog</name>
    <message>
        <source>QR Code</source>
        <translation>Código QR</translation>
    </message>
    <message>
        <source>Copy &amp;URI</source>
        <translation>Copiar &amp;URI</translation>
    </message>
    <message>
        <source>Copy &amp;Address</source>
        <translation>Copi&amp;ar Endereço</translation>
    </message>
    <message>
        <source>&amp;Save Image...</source>
        <translation>&amp;Salvar Imagem...</translation>
    </message>
    <message>
        <source>Request payment to %1</source>
        <translation>Requisitar Pagamento para %1</translation>
    </message>
    <message>
        <source>Payment information</source>
        <translation>Informação de Pagamento</translation>
    </message>
    <message>
        <source>URI</source>
        <translation>URI</translation>
    </message>
    <message>
        <source>Address</source>
        <translation>Endereço</translation>
    </message>
    <message>
        <source>Amount</source>
        <translation>Quantia</translation>
    </message>
    <message>
        <source>Label</source>
        <translation>Rótulo</translation>
    </message>
    <message>
        <source>Message</source>
        <translation>Mensagem</translation>
    </message>
    <message>
        <source>Resulting URI too long, try to reduce the text for label / message.</source>
        <translation>URI resultante muito longo. Tente reduzir o texto do rótulo / mensagem.</translation>
    </message>
    <message>
        <source>Error encoding URI into QR Code.</source>
        <translation>Erro ao codificar URI em Código QR.</translation>
    </message>
</context>
<context>
    <name>RecentRequestsTableModel</name>
    <message>
        <source>Date</source>
        <translation>Data</translation>
    </message>
    <message>
        <source>Label</source>
        <translation>Rótulo</translation>
    </message>
    <message>
        <source>Message</source>
        <translation>Mensagem</translation>
    </message>
    <message>
        <source>Amount</source>
        <translation>Quantia</translation>
    </message>
    <message>
        <source>(no label)</source>
        <translation>(sem rótulo)</translation>
    </message>
    <message>
        <source>(no message)</source>
        <translation>(sem mensagem)</translation>
    </message>
    <message>
        <source>(no amount)</source>
        <translation>(sem quantia)</translation>
    </message>
</context>
<context>
    <name>SendCoinsDialog</name>
    <message>
        <source>Send Coins</source>
        <translation>Enviar Moedas</translation>
    </message>
    <message>
        <source>Coin Control Features</source>
        <translation>Funcionalidades de Coin Control:</translation>
    </message>
    <message>
        <source>Inputs...</source>
        <translation>Entradas...</translation>
    </message>
    <message>
        <source>automatically selected</source>
        <translation>selecionadas automáticamente</translation>
    </message>
    <message>
        <source>Insufficient funds!</source>
        <translation>Fundos insuficientes!</translation>
    </message>
    <message>
        <source>Quantity:</source>
        <translation>Quantidade:</translation>
    </message>
    <message>
        <source>Bytes:</source>
        <translation>Bytes:</translation>
    </message>
    <message>
        <source>Amount:</source>
        <translation>Quantia:</translation>
    </message>
    <message>
        <source>Priority:</source>
        <translation>Prioridade:</translation>
    </message>
    <message>
        <source>Fee:</source>
        <translation>Taxa:</translation>
    </message>
    <message>
        <source>After Fee:</source>
        <translation>Depois da taxa:</translation>
    </message>
    <message>
        <source>Change:</source>
        <translation>Troco:</translation>
    </message>
    <message>
        <source>If this is activated, but the change address is empty or invalid, change will be sent to a newly generated address.</source>
        <translation>Se isto estiver ativo, mas o endereço de troco estiver vazio ou for inválido, o troco irá ser enviado para um novo endereço.</translation>
    </message>
    <message>
        <source>Custom change address</source>
        <translation>Endereço de troco personalizado</translation>
    </message>
    <message>
        <source>Transaction Fee:</source>
        <translation>Custo da Transação:</translation>
    </message>
    <message>
        <source>Choose...</source>
        <translation>Escolha...</translation>
    </message>
    <message>
        <source>collapse fee-settings</source>
        <translation>fechar definições-de custos</translation>
    </message>
    <message>
        <source>per kilobyte</source>
        <translation>por kilobyte</translation>
    </message>
    <message>
        <source>If the custom fee is set to 1000 satoshis and the transaction is only 250 bytes, then "per kilobyte" only pays 250 satoshis in fee, while "total at least" pays 1000 satoshis. For transactions bigger than a kilobyte both pay by kilobyte.</source>
        <translation>Se a taxa fixa for 1000 satoshis e a transação for somente 250 bytes, pagará somente 250 satoshis "por kilobyte" em custos se trasacionar "pelo menos" 1000 satoshis. Transações superiores a um kilobyte são cobradas por kilobyte.</translation>
    </message>
    <message>
        <source>Hide</source>
        <translation>Esconder</translation>
    </message>
    <message>
        <source>total at least</source>
        <translation>total minimo</translation>
    </message>
    <message>
        <source>Paying only the minimum fee is just fine as long as there is less transaction volume than space in the blocks. But be aware that this can end up in a never confirming transaction once there is more demand for zetacoin transactions than the network can process.</source>
        <translation>Pode pagar somente a taxa minima desde que haja um volume de transações inferior ao espaço nos blocos. No entanto tenha em atenção que esta opção poderá acabar em uma transação nunca confirmada assim que os pedidos de transações excedam a capacidade de processamento da rede.</translation>
    </message>
    <message>
        <source>(read the tooltip)</source>
        <translation>(leia a dica)</translation>
    </message>
    <message>
        <source>Recommended:</source>
        <translation>Recomendado:</translation>
    </message>
    <message>
        <source>Custom:</source>
        <translation>Uso:</translation>
    </message>
    <message>
        <source>(Smart fee not initialized yet. This usually takes a few blocks...)</source>
        <translation>(Taxa inteligente ainda não foi acionada. Normalmente demora alguns blocos...)</translation>
    </message>
    <message>
        <source>Confirmation time:</source>
        <translation>Tempo de confirmação:</translation>
    </message>
    <message>
        <source>normal</source>
        <translation>normal</translation>
    </message>
    <message>
        <source>fast</source>
        <translation>rapido</translation>
    </message>
    <message>
        <source>Send as zero-fee transaction if possible</source>
        <translation>Enviar como uma transação a custo zero se possivél</translation>
    </message>
    <message>
        <source>(confirmation may take longer)</source>
        <translation>(confirmação poderá demorar mais)</translation>
    </message>
    <message>
        <source>Send to multiple recipients at once</source>
        <translation>Enviar para múltiplos destinatários de uma vez</translation>
    </message>
    <message>
        <source>Add &amp;Recipient</source>
        <translation>Adicionar &amp;Destinatário</translation>
    </message>
    <message>
        <source>Clear all fields of the form.</source>
        <translation>Limpar todos os campos do formulário.</translation>
    </message>
    <message>
        <source>Dust:</source>
        <translation>Lixo:</translation>
    </message>
    <message>
        <source>Clear &amp;All</source>
        <translation>Limpar &amp;Tudo</translation>
    </message>
    <message>
        <source>Balance:</source>
        <translation>Saldo:</translation>
    </message>
    <message>
        <source>Confirm the send action</source>
        <translation>Confirme ação de envio</translation>
    </message>
    <message>
        <source>S&amp;end</source>
        <translation>E&amp;nviar</translation>
    </message>
    <message>
        <source>Confirm send coins</source>
        <translation>Confirme envio de moedas</translation>
    </message>
    <message>
        <source>%1 to %2</source>
        <translation>%1 para %2</translation>
    </message>
    <message>
        <source>Copy quantity</source>
        <translation>Copiar quantidade</translation>
    </message>
    <message>
        <source>Copy amount</source>
        <translation>Copiar quantia</translation>
    </message>
    <message>
        <source>Copy fee</source>
        <translation>Copiar taxa</translation>
    </message>
    <message>
        <source>Copy after fee</source>
        <translation>Copiar valor após taxa</translation>
    </message>
    <message>
        <source>Copy bytes</source>
        <translation>Copiar bytes</translation>
    </message>
    <message>
        <source>Copy priority</source>
        <translation>Copiar prioridade</translation>
    </message>
    <message>
        <source>Copy change</source>
        <translation>Copiar alteração</translation>
    </message>
    <message>
        <source>or</source>
        <translation>ou</translation>
    </message>
    <message>
        <source>The amount to pay must be larger than 0.</source>
        <translation>A quantia a pagar deverá ser maior que 0.</translation>
    </message>
    <message>
        <source>The amount exceeds your balance.</source>
        <translation>A quantia excede o seu saldo.</translation>
    </message>
    <message>
        <source>The total exceeds your balance when the %1 transaction fee is included.</source>
        <translation>O total excede o seu saldo quando a taxa de transação de %1 for incluída.</translation>
    </message>
    <message>
        <source>Transaction creation failed!</source>
        <translation>Erro: A criação da transação falhou! </translation>
    </message>
    <message>
        <source>The transaction was rejected! This might happen if some of the coins in your wallet were already spent, such as if you used a copy of wallet.dat and coins were spent in the copy but not marked as spent here.</source>
        <translation>A transação foi rejeitada! Isto poderá acontecer se algumas das moedas na sua carteira já tiverem sido gastas, se por exemplo tiver usado uma cópia do ficheiro wallet.dat e as moedas tiverem sido gastas na cópia mas não tiverem sido marcadas como gastas aqui.</translation>
    </message>
    <message>
        <source>A fee higher than %1 is considered an absurdly high fee.</source>
        <translation>Uma taxa superior a %1 é considerada muito alta.</translation>
    </message>
    <message>
        <source>Payment request expired.</source>
        <translation>Pedido de pagamento expirou.</translation>
    </message>
    <message>
        <source>Pay only the minimum fee of %1</source>
        <translation>Pagar somente a taxa minima de %1</translation>
    </message>
    <message>
<<<<<<< HEAD
        <source>Warning: Invalid Zetacoin address</source>
        <translation>Aviso: Endereço Zetacoin inválido</translation>
=======
        <source>The recipient address is not valid. Please recheck.</source>
        <translation>O endereço de destino não é válido. Por favor, verifique novamente.</translation>
    </message>
    <message>
        <source>Duplicate address found: addresses should only be used once each.</source>
        <translation>Endereço duplicado encontrado: cada endereço só poderá ser usado uma vez.</translation>
    </message>
    <message>
        <source>Warning: Invalid Bitcoin address</source>
        <translation>Aviso: Endereço Bitcoin inválido</translation>
>>>>>>> 0bace830
    </message>
    <message>
        <source>(no label)</source>
        <translation>(sem rótulo)</translation>
    </message>
    <message>
        <source>Warning: Unknown change address</source>
        <translation>Aviso: Endereço de troco desconhecido</translation>
    </message>
    <message>
        <source>Copy dust</source>
        <translation>Copiar lixo</translation>
    </message>
    <message>
        <source>Are you sure you want to send?</source>
        <translation>Tem a certeza que deseja enviar?</translation>
    </message>
    <message>
        <source>added as transaction fee</source>
        <translation>adicionados como taxa de transação</translation>
    </message>
</context>
<context>
    <name>SendCoinsEntry</name>
    <message>
        <source>A&amp;mount:</source>
        <translation>Qu&amp;antia:</translation>
    </message>
    <message>
        <source>Pay &amp;To:</source>
        <translation>&amp;Pagar A:</translation>
    </message>
    <message>
        <source>Enter a label for this address to add it to your address book</source>
        <translation>Escreva um rótulo para este endereço para o adicionar ao seu livro de endereços</translation>
    </message>
    <message>
        <source>&amp;Label:</source>
        <translation>Rótu&amp;lo:</translation>
    </message>
    <message>
        <source>Choose previously used address</source>
        <translation>Escolher endereço usado previamente</translation>
    </message>
    <message>
        <source>This is a normal payment.</source>
        <translation>Este é um pagamento normal.</translation>
    </message>
    <message>
        <source>The Zetacoin address to send the payment to</source>
        <translation>O endereço Zetacoin para enviar o pagamento</translation>
    </message>
    <message>
        <source>Alt+A</source>
        <translation>Alt+A</translation>
    </message>
    <message>
        <source>Paste address from clipboard</source>
        <translation>Cole endereço da área de transferência</translation>
    </message>
    <message>
        <source>Alt+P</source>
        <translation>Alt+P</translation>
    </message>
    <message>
        <source>Remove this entry</source>
        <translation>Remover esta entrada</translation>
    </message>
    <message>
        <source>The fee will be deducted from the amount being sent. The recipient will receive less bitcoins than you enter in the amount field. If multiple recipients are selected, the fee is split equally.</source>
        <translation>A taxa será deduzida ao montante enviado. O destinatário irá receber menos bitcoins do que as que introduziu no campo montante. Caso sejam seleccionados múltiplos destinatários, a taxa será repartida equitativamente.</translation>
    </message>
    <message>
        <source>S&amp;ubtract fee from amount</source>
        <translation>S&amp;ubtrair taxa ao montante</translation>
    </message>
    <message>
        <source>Message:</source>
        <translation>Mensagem:</translation>
    </message>
    <message>
        <source>This is an unauthenticated payment request.</source>
        <translation>Pedido de pagamento não autenticado.</translation>
    </message>
    <message>
        <source>This is an authenticated payment request.</source>
        <translation>Pedido de pagamento autenticado.</translation>
    </message>
    <message>
        <source>Enter a label for this address to add it to the list of used addresses</source>
        <translation>Introduza um rótulo para este endereço para o adicionar à sua lista de endereços usados</translation>
    </message>
    <message>
        <source>A message that was attached to the zetacoin: URI which will be stored with the transaction for your reference. Note: This message will not be sent over the Zetacoin network.</source>
        <translation>Uma mensagem que estava anexada ao URI zetacoin: que será armazenada com a transação para sua referência. Nota: Esta mensagem não será enviada através da rede Zetacoin.</translation>
    </message>
    <message>
        <source>Pay To:</source>
        <translation>Pagar a:</translation>
    </message>
    <message>
        <source>Memo:</source>
        <translation>Memorando:</translation>
    </message>
</context>
<context>
    <name>ShutdownWindow</name>
    <message>
        <source>Zetacoin Core is shutting down...</source>
        <translation>O Zetacoin Core está a encerrar...</translation>
    </message>
    <message>
        <source>Do not shut down the computer until this window disappears.</source>
        <translation>Não desligue o computador enquanto esta janela não desaparecer.</translation>
    </message>
</context>
<context>
    <name>SignVerifyMessageDialog</name>
    <message>
        <source>Signatures - Sign / Verify a Message</source>
        <translation>Assinaturas - Assinar / Verificar uma Mensagem</translation>
    </message>
    <message>
        <source>&amp;Sign Message</source>
        <translation>&amp;Assinar Mensagem</translation>
    </message>
    <message>
<<<<<<< HEAD
        <source>The Zetacoin address to sign the message with</source>
        <translation>O endereço Zetacoin para designar a mensagem</translation>
=======
        <source>You can sign messages/agreements with your addresses to prove you can receive bitcoins sent to them. Be careful not to sign anything vague or random, as phishing attacks may try to trick you into signing your identity over to them. Only sign fully-detailed statements you agree to.</source>
        <translation>Pode assinar mensagens com os seus endereços para provar que são seus. Tenha atenção ao assinar mensagens ambíguas, pois ataques de phishing podem tentar enganá-lo de modo a assinar a sua identidade para os atacantes. Apenas assine declarações detalhadas com as quais concorde.</translation>
    </message>
    <message>
        <source>The Bitcoin address to sign the message with</source>
        <translation>O endereço Bitcoin para designar a mensagem</translation>
>>>>>>> 0bace830
    </message>
    <message>
        <source>Choose previously used address</source>
        <translation>Escolher endereço usado previamente</translation>
    </message>
    <message>
        <source>Alt+A</source>
        <translation>Alt+A</translation>
    </message>
    <message>
        <source>Paste address from clipboard</source>
        <translation>Colar endereço da área de transferência</translation>
    </message>
    <message>
        <source>Alt+P</source>
        <translation>Alt+P</translation>
    </message>
    <message>
        <source>Enter the message you want to sign here</source>
        <translation>Escreva aqui a mensagem que deseja assinar</translation>
    </message>
    <message>
        <source>Signature</source>
        <translation>Assinatura</translation>
    </message>
    <message>
        <source>Copy the current signature to the system clipboard</source>
        <translation>Copiar a assinatura actual para a área de transferência</translation>
    </message>
    <message>
        <source>Sign the message to prove you own this Zetacoin address</source>
        <translation>Assine uma mensagem para provar que é dono deste endereço Zetacoin</translation>
    </message>
    <message>
        <source>Sign &amp;Message</source>
        <translation>Assinar &amp;Mensagem</translation>
    </message>
    <message>
        <source>Reset all sign message fields</source>
        <translation>Repor todos os campos de assinatura de mensagem</translation>
    </message>
    <message>
        <source>Clear &amp;All</source>
        <translation>Limpar &amp;Tudo</translation>
    </message>
    <message>
        <source>&amp;Verify Message</source>
        <translation>&amp;Verificar Mensagem</translation>
    </message>
    <message>
<<<<<<< HEAD
        <source>The Zetacoin address the message was signed with</source>
        <translation>O endereço Zetacoin com que a mensagem foi designada</translation>
=======
        <source>Enter the receiver's address, message (ensure you copy line breaks, spaces, tabs, etc. exactly) and signature below to verify the message. Be careful not to read more into the signature than what is in the signed message itself, to avoid being tricked by a man-in-the-middle attack. Note that this only proves the signing party receives with the address, it cannot prove sendership of any transaction!</source>
        <translation>Introduza o endereço de assinatura, mensagem (assegure-se que copia quebras de linha, espaços, tabulações, etc. exactamente) e assinatura abaixo para verificar a mensagem. Tenha atenção para não ler mais na assinatura do que o que estiver na mensagem assinada, para evitar ser enganado por um atacante que se encontre entre si e quem assinou a mensagem.</translation>
    </message>
    <message>
        <source>The Bitcoin address the message was signed with</source>
        <translation>O endereço Bitcoin com que a mensagem foi designada</translation>
>>>>>>> 0bace830
    </message>
    <message>
        <source>Verify the message to ensure it was signed with the specified Zetacoin address</source>
        <translation>Verifique a mensagem para assegurar que foi assinada com o endereço Zetacoin especificado</translation>
    </message>
    <message>
        <source>Verify &amp;Message</source>
        <translation>Verificar &amp;Mensagem</translation>
    </message>
    <message>
        <source>Reset all verify message fields</source>
        <translation>Repor todos os campos de verificação de mensagem</translation>
    </message>
    <message>
        <source>Click "Sign Message" to generate signature</source>
        <translation>Clique "Assinar mensagem" para gerar a assinatura</translation>
    </message>
    <message>
        <source>The entered address is invalid.</source>
        <translation>O endereço introduzido é inválido.</translation>
    </message>
    <message>
        <source>Please check the address and try again.</source>
        <translation>Por favor verifique o endereço e tente de novo.</translation>
    </message>
    <message>
        <source>The entered address does not refer to a key.</source>
        <translation>O endereço introduzido não refere a nenhuma chave.</translation>
    </message>
    <message>
        <source>Wallet unlock was cancelled.</source>
        <translation>O desbloqueio da carteira foi cancelado.</translation>
    </message>
    <message>
        <source>Private key for the entered address is not available.</source>
        <translation>A chave privada para o endereço introduzido não está disponível.</translation>
    </message>
    <message>
        <source>Message signing failed.</source>
        <translation>Assinatura de mensagem falhou.</translation>
    </message>
    <message>
        <source>Message signed.</source>
        <translation>Mensagem assinada.</translation>
    </message>
    <message>
        <source>The signature could not be decoded.</source>
        <translation>A assinatura não pôde ser descodificada.</translation>
    </message>
    <message>
        <source>Please check the signature and try again.</source>
        <translation>Por favor verifique a assinatura e tente de novo.</translation>
    </message>
    <message>
        <source>The signature did not match the message digest.</source>
        <translation>A assinatura não condiz com o conteúdo da mensagem.</translation>
    </message>
    <message>
        <source>Message verification failed.</source>
        <translation>Verificação da mensagem falhou.</translation>
    </message>
    <message>
        <source>Message verified.</source>
        <translation>Mensagem verificada.</translation>
    </message>
</context>
<context>
    <name>SplashScreen</name>
    <message>
        <source>Zetacoin Core</source>
        <translation>Zetacoin Core</translation>
    </message>
    <message>
        <source>The Zetacoin Core developers</source>
        <translation>Os programadores do Zetacoin Core</translation>
    </message>
    <message>
        <source>[testnet]</source>
        <translation>[rede de testes]</translation>
    </message>
</context>
<context>
    <name>TrafficGraphWidget</name>
    <message>
        <source>KB/s</source>
        <translation>KB/s</translation>
    </message>
</context>
<context>
    <name>TransactionDesc</name>
    <message>
        <source>Open until %1</source>
        <translation>Aberto até %1</translation>
    </message>
    <message>
        <source>conflicted</source>
        <translation>em conflito:</translation>
    </message>
    <message>
        <source>%1/offline</source>
        <translation>%1/desligado</translation>
    </message>
    <message>
        <source>%1/unconfirmed</source>
        <translation>%1/não confirmada</translation>
    </message>
    <message>
        <source>%1 confirmations</source>
        <translation>%1 confirmações</translation>
    </message>
    <message>
        <source>Status</source>
        <translation>Estado</translation>
    </message>
    <message numerus="yes">
        <source>, broadcast through %n node(s)</source>
        <translation><numerusform>, transmitida através de %n nó</numerusform><numerusform>, transmitida através de %n nós</numerusform></translation>
    </message>
    <message>
        <source>Date</source>
        <translation>Data</translation>
    </message>
    <message>
        <source>Source</source>
        <translation>Origem</translation>
    </message>
    <message>
        <source>Generated</source>
        <translation>Gerado</translation>
    </message>
    <message>
        <source>From</source>
        <translation>De</translation>
    </message>
    <message>
        <source>To</source>
        <translation>Para</translation>
    </message>
    <message>
        <source>own address</source>
        <translation>endereço próprio</translation>
    </message>
    <message>
        <source>watch-only</source>
        <translation>modo-verificação</translation>
    </message>
    <message>
        <source>label</source>
        <translation>rótulo</translation>
    </message>
    <message>
        <source>Credit</source>
        <translation>Crédito</translation>
    </message>
    <message numerus="yes">
        <source>matures in %n more block(s)</source>
        <translation><numerusform>matura em %n bloco</numerusform><numerusform>matura em %n blocos</numerusform></translation>
    </message>
    <message>
        <source>not accepted</source>
        <translation>não aceite</translation>
    </message>
    <message>
        <source>Debit</source>
        <translation>Débito</translation>
    </message>
    <message>
        <source>Total debit</source>
        <translation>Total a debitar</translation>
    </message>
    <message>
        <source>Total credit</source>
        <translation>Total a creditar</translation>
    </message>
    <message>
        <source>Transaction fee</source>
        <translation>Taxa de transação</translation>
    </message>
    <message>
        <source>Net amount</source>
        <translation>Valor líquido</translation>
    </message>
    <message>
        <source>Message</source>
        <translation>Mensagem</translation>
    </message>
    <message>
        <source>Comment</source>
        <translation>Comentário</translation>
    </message>
    <message>
        <source>Transaction ID</source>
        <translation>ID da Transação</translation>
    </message>
    <message>
        <source>Merchant</source>
        <translation>Comerciante</translation>
    </message>
    <message>
        <source>Generated coins must mature %1 blocks before they can be spent. When you generated this block, it was broadcast to the network to be added to the block chain. If it fails to get into the chain, its state will change to "not accepted" and it won't be spendable. This may occasionally happen if another node generates a block within a few seconds of yours.</source>
        <translation>Moedas geradas deverão maturar por %1 blocos antes de poderem ser gastas. Quando gerou este bloco, ele foi transmitido para a rede para ser incluído na cadeia de blocos. Se a inclusão na cadeia de blocos falhar, o seu estado irá ser alterado para "não aceite" e as moedas não poderão ser gastas. Isto poderá acontecer ocasionalmente se outro nó da rede gerar um bloco a poucos segundos de diferença do seu.</translation>
    </message>
    <message>
        <source>Debug information</source>
        <translation>Informação de depuração</translation>
    </message>
    <message>
        <source>Transaction</source>
        <translation>Transação</translation>
    </message>
    <message>
        <source>Inputs</source>
        <translation>Entradas</translation>
    </message>
    <message>
        <source>Amount</source>
        <translation>Quantia</translation>
    </message>
    <message>
        <source>true</source>
        <translation>verdadeiro</translation>
    </message>
    <message>
        <source>false</source>
        <translation>falso</translation>
    </message>
    <message>
        <source>, has not been successfully broadcast yet</source>
        <translation>, ainda não foi transmitida com sucesso</translation>
    </message>
    <message numerus="yes">
        <source>Open for %n more block(s)</source>
        <translation><numerusform>Aberta por mais %n bloco</numerusform><numerusform>Aberta por mais %n blocos</numerusform></translation>
    </message>
    <message>
        <source>unknown</source>
        <translation>desconhecido</translation>
    </message>
</context>
<context>
    <name>TransactionDescDialog</name>
    <message>
        <source>Transaction details</source>
        <translation>Detalhes da transação</translation>
    </message>
    <message>
        <source>This pane shows a detailed description of the transaction</source>
        <translation>Esta janela mostra uma descrição detalhada da transação</translation>
    </message>
</context>
<context>
    <name>TransactionTableModel</name>
    <message>
        <source>Date</source>
        <translation>Data</translation>
    </message>
    <message>
        <source>Type</source>
        <translation>Tipo</translation>
    </message>
    <message>
        <source>Immature (%1 confirmations, will be available after %2)</source>
        <translation>Imaturo (%1 confirmações, estará disponível após %2)</translation>
    </message>
    <message numerus="yes">
        <source>Open for %n more block(s)</source>
        <translation><numerusform>Aberta por mais %n bloco</numerusform><numerusform>Aberta por mais %n blocos</numerusform></translation>
    </message>
    <message>
        <source>Open until %1</source>
        <translation>Aberto até %1</translation>
    </message>
    <message>
        <source>Confirmed (%1 confirmations)</source>
        <translation>Confirmada (%1 confirmações)</translation>
    </message>
    <message>
        <source>This block was not received by any other nodes and will probably not be accepted!</source>
        <translation>Este bloco não foi recebido por outros nós e provavelmente não será aceite pela rede!</translation>
    </message>
    <message>
        <source>Generated but not accepted</source>
        <translation>Gerado mas não aceite</translation>
    </message>
    <message>
        <source>Offline</source>
        <translation>Offline</translation>
    </message>
    <message>
        <source>Label</source>
        <translation>Rótulo</translation>
    </message>
    <message>
        <source>Unconfirmed</source>
        <translation>Não confirmado:</translation>
    </message>
    <message>
        <source>Confirming (%1 of %2 recommended confirmations)</source>
        <translation>A confirmar (%1 de %2 confirmações recomendadas)</translation>
    </message>
    <message>
        <source>Conflicted</source>
        <translation>Em Conflito:</translation>
    </message>
    <message>
        <source>Received with</source>
        <translation>Recebido com</translation>
    </message>
    <message>
        <source>Received from</source>
        <translation>Recebido de</translation>
    </message>
    <message>
        <source>Sent to</source>
        <translation>Enviado para</translation>
    </message>
    <message>
        <source>Payment to yourself</source>
        <translation>Pagamento a si mesmo</translation>
    </message>
    <message>
        <source>Mined</source>
        <translation>Minadas</translation>
    </message>
    <message>
        <source>watch-only</source>
        <translation>modo-verificação</translation>
    </message>
    <message>
        <source>(n/a)</source>
        <translation>(n/d)</translation>
    </message>
    <message>
        <source>Transaction status. Hover over this field to show number of confirmations.</source>
        <translation>Estado da transação. Passar o cursor por cima deste campo para mostrar o número de confirmações.</translation>
    </message>
    <message>
        <source>Date and time that the transaction was received.</source>
        <translation>Data e hora em que a transação foi recebida.</translation>
    </message>
    <message>
        <source>Type of transaction.</source>
        <translation>Tipo de transação.</translation>
    </message>
    <message>
        <source>Whether or not a watch-only address is involved in this transaction.</source>
        <translation>Desde que um endereço de modo-verificação faça parte ou não desta transação</translation>
    </message>
    <message>
        <source>User-defined intent/purpose of the transaction.</source>
        <translation>Motivo da transacção definido pelo utilizador.</translation>
    </message>
    <message>
        <source>Amount removed from or added to balance.</source>
        <translation>Quantia retirada ou adicionada ao saldo.</translation>
    </message>
</context>
<context>
    <name>TransactionView</name>
    <message>
        <source>All</source>
        <translation>Todas</translation>
    </message>
    <message>
        <source>Today</source>
        <translation>Hoje</translation>
    </message>
    <message>
        <source>This week</source>
        <translation>Esta semana</translation>
    </message>
    <message>
        <source>This month</source>
        <translation>Este mês</translation>
    </message>
    <message>
        <source>Last month</source>
        <translation>Mês passado</translation>
    </message>
    <message>
        <source>This year</source>
        <translation>Este ano</translation>
    </message>
    <message>
        <source>Range...</source>
        <translation>Período...</translation>
    </message>
    <message>
        <source>Received with</source>
        <translation>Recebida com</translation>
    </message>
    <message>
        <source>Sent to</source>
        <translation>Enviada para</translation>
    </message>
    <message>
        <source>To yourself</source>
        <translation>Para si mesmo</translation>
    </message>
    <message>
        <source>Mined</source>
        <translation>Minadas</translation>
    </message>
    <message>
        <source>Other</source>
        <translation>Outras</translation>
    </message>
    <message>
        <source>Enter address or label to search</source>
        <translation>Escreva endereço ou rótulo a procurar</translation>
    </message>
    <message>
        <source>Min amount</source>
        <translation>Quantia mínima</translation>
    </message>
    <message>
        <source>Copy address</source>
        <translation>Copiar endereço</translation>
    </message>
    <message>
        <source>Copy label</source>
        <translation>Copiar rótulo</translation>
    </message>
    <message>
        <source>Copy amount</source>
        <translation>Copiar quantia</translation>
    </message>
    <message>
        <source>Copy transaction ID</source>
        <translation>Copiar ID da Transação</translation>
    </message>
    <message>
        <source>Edit label</source>
        <translation>Editar rótulo</translation>
    </message>
    <message>
        <source>Show transaction details</source>
        <translation>Mostrar detalhes da transação</translation>
    </message>
    <message>
        <source>Export Transaction History</source>
        <translation>Exportar Histórico de Transacções</translation>
    </message>
    <message>
        <source>Watch-only</source>
        <translation>Modo-verificação</translation>
    </message>
    <message>
        <source>Exporting Failed</source>
        <translation>A Exportação Falhou</translation>
    </message>
    <message>
        <source>There was an error trying to save the transaction history to %1.</source>
        <translation>Ocorreu um erro ao tentar guardar o histórico de transações em %1.</translation>
    </message>
    <message>
        <source>Exporting Successful</source>
        <translation>Exportação Bem Sucedida</translation>
    </message>
    <message>
        <source>The transaction history was successfully saved to %1.</source>
        <translation>O histórico de transacções foi com guardado com sucesso em %1.</translation>
    </message>
    <message>
        <source>Comma separated file (*.csv)</source>
        <translation>Ficheiro separado por vírgulas (*.csv)</translation>
    </message>
    <message>
        <source>Confirmed</source>
        <translation>Confirmada</translation>
    </message>
    <message>
        <source>Date</source>
        <translation>Data</translation>
    </message>
    <message>
        <source>Type</source>
        <translation>Tipo</translation>
    </message>
    <message>
        <source>Label</source>
        <translation>Rótulo</translation>
    </message>
    <message>
        <source>Address</source>
        <translation>Endereço</translation>
    </message>
    <message>
        <source>ID</source>
        <translation>ID</translation>
    </message>
    <message>
        <source>Range:</source>
        <translation>Período:</translation>
    </message>
    <message>
        <source>to</source>
        <translation>até</translation>
    </message>
</context>
<context>
    <name>UnitDisplayStatusBarControl</name>
    <message>
        <source>Unit to show amounts in. Click to select another unit.</source>
        <translation>Unidade de valores recebidos. Clique para selecionar outra unidade.</translation>
    </message>
</context>
<context>
    <name>WalletFrame</name>
    <message>
        <source>No wallet has been loaded.</source>
        <translation>Nenhuma carteira foi carregada.</translation>
    </message>
</context>
<context>
    <name>WalletModel</name>
    <message>
        <source>Send Coins</source>
        <translation>Enviar Moedas</translation>
    </message>
</context>
<context>
    <name>WalletView</name>
    <message>
        <source>&amp;Export</source>
        <translation>&amp;Exportar</translation>
    </message>
    <message>
        <source>Export the data in the current tab to a file</source>
        <translation>Exportar os dados no separador actual para um ficheiro</translation>
    </message>
    <message>
        <source>Backup Wallet</source>
        <translation>Cópia de Segurança da Carteira</translation>
    </message>
    <message>
        <source>Wallet Data (*.dat)</source>
        <translation>Dados da Carteira (*.dat)</translation>
    </message>
    <message>
        <source>Backup Failed</source>
        <translation>Cópia de Segurança Falhou</translation>
    </message>
    <message>
        <source>There was an error trying to save the wallet data to %1.</source>
        <translation>Ocorreu um erro ao tentar guardar os dados da carteira em %1.</translation>
    </message>
    <message>
        <source>The wallet data was successfully saved to %1.</source>
        <translation>Os dados da carteira foram guardados com sucesso em %1.</translation>
    </message>
    <message>
        <source>Backup Successful</source>
        <translation>Cópia de Segurança Bem Sucedida</translation>
    </message>
</context>
<context>
    <name>bitcoin-core</name>
    <message>
        <source>Options:</source>
        <translation>Opções:</translation>
    </message>
    <message>
        <source>Specify data directory</source>
        <translation>Especificar pasta de dados</translation>
    </message>
    <message>
        <source>Connect to a node to retrieve peer addresses, and disconnect</source>
        <translation>Ligar a um nó para recuperar endereços de pares, e desligar</translation>
    </message>
    <message>
        <source>Specify your own public address</source>
        <translation>Especifique o seu endereço público</translation>
    </message>
    <message>
        <source>Accept command line and JSON-RPC commands</source>
        <translation>Aceitar comandos de linha de comandos e JSON-RPC</translation>
    </message>
    <message>
        <source>Run in the background as a daemon and accept commands</source>
        <translation>Correr o processo em segundo plano e aceitar comandos</translation>
    </message>
    <message>
        <source>Use the test network</source>
        <translation>Utilizar a rede de testes</translation>
    </message>
    <message>
        <source>Accept connections from outside (default: 1 if no -proxy or -connect)</source>
        <translation>Aceitar ligações externas (padrão: 1 sem -proxy ou -connect)</translation>
    </message>
    <message>
        <source>Bind to given address and always listen on it. Use [host]:port notation for IPv6</source>
        <translation>Associar a endereço específico e escutar sempre nele. Use a notação [anfitrião]:porta para IPv6</translation>
    </message>
    <message>
        <source>Delete all wallet transactions and only recover those parts of the blockchain through -rescan on startup</source>
        <translation>Apague todas as transações da carteira e somente restore aquelas que façam parte do blockchain através de re-scan ao reiniciar o programa</translation>
    </message>
    <message>
        <source>Distributed under the MIT software license, see the accompanying file COPYING or &lt;http://www.opensource.org/licenses/mit-license.php&gt;.</source>
        <translation>Distribuido através da licença de software MIT, verifique o ficheiro anexado COPYING ou &lt;http://www.opensource.org/licenses/mit-license.php&gt;.</translation>
    </message>
    <message>
        <source>Execute command when a wallet transaction changes (%s in cmd is replaced by TxID)</source>
        <translation>Executar comando quando uma das transações na carteira mudar (no comando, %s é substituído pelo ID da Transação)</translation>
    </message>
    <message>
        <source>Set the number of script verification threads (%u to %d, 0 = auto, &lt;0 = leave that many cores free, default: %d)</source>
        <translation>Defina o número de processos de verificação (%u até %d, 0 = automático, &lt;0 = ldisponibiliza esse número de núcleos livres, por defeito: %d)</translation>
    </message>
    <message>
        <source>This is a pre-release test build - use at your own risk - do not use for mining or merchant applications</source>
        <translation>Esta é uma versão de testes pré-lançamento - use à sua responsabilidade - não usar para minar ou aplicações comerciais</translation>
    </message>
    <message>
        <source>Unable to bind to %s on this computer. Zetacoin Core is probably already running.</source>
        <translation>Incapaz de vincular à porta %s neste computador. O Zetacoin Core provavelmente já está a correr.</translation>
    </message>
    <message>
        <source>WARNING: abnormally high number of blocks generated, %d blocks received in the last %d hours (%d expected)</source>
        <translation>AVISO: gerado um número anormalmente elevado de blocos, , %d blocos recebidos nas últimas %d horas (%d esperados)</translation>
    </message>
    <message>
        <source>WARNING: check your network connection, %d blocks received in the last %d hours (%d expected)</source>
        <translation>AVISO: verifique a sua conexão à rede, %d blocos recebidos nas últimas %d horas (%d esperados)</translation>
    </message>
    <message>
        <source>Warning: -paytxfee is set very high! This is the transaction fee you will pay if you send a transaction.</source>
        <translation>Atenção: -paytxfee está definida com um valor muito alto! Esta é a taxa que irá pagar se enviar uma transação.</translation>
    </message>
    <message>
        <source>Warning: The network does not appear to fully agree! Some miners appear to be experiencing issues.</source>
        <translation>Aviso: A rede não parece estar completamente de acordo! Parece que alguns mineiros estão com dificuldades técnicas.</translation>
    </message>
    <message>
        <source>Warning: We do not appear to fully agree with our peers! You may need to upgrade, or other nodes may need to upgrade.</source>
        <translation>Atenção: Parecemos não estar de acordo com os nossos pares! Poderá ter que atualizar o seu cliente, ou outros nós poderão ter que atualizar os seus clientes.</translation>
    </message>
    <message>
        <source>Warning: error reading wallet.dat! All keys read correctly, but transaction data or address book entries might be missing or incorrect.</source>
        <translation>Atenção: erro ao ler wallet.dat! Todas as chaves foram lidas correctamente, mas dados de transação ou do livro de endereços podem estar em falta ou incorrectos.</translation>
    </message>
    <message>
        <source>Warning: wallet.dat corrupt, data salvaged! Original wallet.dat saved as wallet.{timestamp}.bak in %s; if your balance or transactions are incorrect you should restore from a backup.</source>
        <translation>Atenção: wallet.dat corrompido, dados recuperados! wallet.dat original salvo como wallet.{timestamp}.bak em %s; se o seu saldo ou transações estiverem incorrectos deverá recuperar uma cópia de segurança.</translation>
    </message>
    <message>
        <source>Whitelist peers connecting from the given netmask or IP address. Can be specified multiple times.</source>
        <translation>Ligações na lista branca conectam desde a seguinte netmask ou endereço IP. Posse ser especificado varias vezes.</translation>
    </message>
    <message>
        <source>(default: 1)</source>
        <translation>(padrão: 1)</translation>
    </message>
    <message>
        <source>&lt;category&gt; can be:</source>
        <translation>&lt;categoria&gt; pode ser:</translation>
    </message>
    <message>
        <source>Attempt to recover private keys from a corrupt wallet.dat</source>
        <translation>Tentar recuperar chaves privadas de um wallet.dat corrupto</translation>
    </message>
    <message>
        <source>Block creation options:</source>
        <translation>Opções de criação de bloco:</translation>
    </message>
    <message>
        <source>Connect only to the specified node(s)</source>
        <translation>Apenas ligar ao(s) nó(s) especificado(s)</translation>
    </message>
    <message>
        <source>Connection options:</source>
        <translation>Opcões de conexção:</translation>
    </message>
    <message>
        <source>Corrupted block database detected</source>
        <translation>Cadeia de blocos corrompida detectada</translation>
    </message>
    <message>
        <source>Debugging/Testing options:</source>
        <translation>Depuração/Opções teste:</translation>
    </message>
    <message>
        <source>Do not load the wallet and disable wallet RPC calls</source>
        <translation>Não carregar a carteira e desativar chamadas RPC de carteira.</translation>
    </message>
    <message>
        <source>Do you want to rebuild the block database now?</source>
        <translation>Deseja reconstruir agora a base de dados de blocos.</translation>
    </message>
    <message>
        <source>Error initializing block database</source>
        <translation>Erro ao inicializar a cadeia de blocos</translation>
    </message>
    <message>
        <source>Error initializing wallet database environment %s!</source>
        <translation>Erro ao inicializar o ambiente %s da base de dados da carteira</translation>
    </message>
    <message>
        <source>Error loading block database</source>
        <translation>Erro ao carregar base de dados de blocos</translation>
    </message>
    <message>
        <source>Error opening block database</source>
        <translation>Erro ao abrir a base de dados de blocos</translation>
    </message>
    <message>
        <source>Error: Disk space is low!</source>
        <translation>Erro: Pouco espaço em disco!</translation>
    </message>
    <message>
        <source>Failed to listen on any port. Use -listen=0 if you want this.</source>
        <translation>Falhou a escutar em qualquer porta. Use -listen=0 se quiser isto.</translation>
    </message>
    <message>
        <source>If &lt;category&gt; is not supplied, output all debugging information.</source>
        <translation>Se uma &lt;categoria&gt; não é fornecida, imprimir toda a informação de depuração.</translation>
    </message>
    <message>
        <source>Importing...</source>
        <translation>A importar...</translation>
    </message>
    <message>
        <source>Incorrect or no genesis block found. Wrong datadir for network?</source>
        <translation>Bloco génese incorreto ou nenhum bloco génese encontrado. Pasta de dados errada para a rede?</translation>
    </message>
    <message>
        <source>Invalid -onion address: '%s'</source>
        <translation>Endereço -onion inválido: '%s'</translation>
    </message>
    <message>
        <source>Not enough file descriptors available.</source>
        <translation>Os descritores de ficheiros disponíveis são insuficientes.</translation>
    </message>
    <message>
        <source>Only connect to nodes in network &lt;net&gt; (ipv4, ipv6 or onion)</source>
        <translation>Somente conectar aos nodes na rede &lt;net&gt; (ipv4, ipv6 ou onion)</translation>
    </message>
    <message>
        <source>Prune cannot be configured with a negative value.</source>
        <translation>Poda não pode ser configurada com um valor negativo.</translation>
    </message>
    <message>
        <source>Prune mode is incompatible with -txindex.</source>
        <translation>Modo poda é incompatível com -txindex.</translation>
    </message>
    <message>
        <source>Set database cache size in megabytes (%d to %d, default: %d)</source>
        <translation>Definir o tamanho da cache de base de dados em megabytes (%d a %d, padrão: %d)</translation>
    </message>
    <message>
        <source>Set maximum block size in bytes (default: %d)</source>
        <translation>Definir tamanho máximo por bloco em bytes (por defeito: %d)</translation>
    </message>
    <message>
        <source>Specify wallet file (within data directory)</source>
        <translation>Especifique ficheiro de carteira (dentro da pasta de dados)</translation>
    </message>
    <message>
        <source>Use UPnP to map the listening port (default: %u)</source>
        <translation>Use UPnP para mapear a porto de escuta (default: %u)</translation>
    </message>
    <message>
        <source>Verifying blocks...</source>
        <translation>A verificar blocos...</translation>
    </message>
    <message>
        <source>Verifying wallet...</source>
        <translation>A verificar carteira...</translation>
    </message>
    <message>
        <source>Wallet %s resides outside data directory %s</source>
        <translation>A carteira %s reside fora da pasta de dados %s</translation>
    </message>
    <message>
        <source>Wallet options:</source>
        <translation>Opções da carteira:</translation>
    </message>
    <message>
        <source>Warning: This version is obsolete; upgrade required!</source>
        <translation>Aviso: Esta versão está desatualizada; atualização necessária!</translation>
    </message>
    <message>
        <source>You need to rebuild the database using -reindex to change -txindex</source>
        <translation>É necessário reconstruir as bases de dados usando -reindex para mudar o -txindex</translation>
    </message>
    <message>
        <source>Imports blocks from external blk000??.dat file</source>
        <translation>Importar blocos de um ficheiro blk000??.dat externo</translation>
    </message>
    <message>
        <source>Allow JSON-RPC connections from specified source. Valid for &lt;ip&gt; are a single IP (e.g. 1.2.3.4), a network/netmask (e.g. 1.2.3.4/255.255.255.0) or a network/CIDR (e.g. 1.2.3.4/24). This option can be specified multiple times</source>
        <translation>Permitir conexções JSON-RPC de fontes especificas. Valido para &lt;ip&gt; um unico IP (ex. 1.2.3.4), uma rede/netmask (ex. 1.2.3.4/255.255.255.0) ou uma rede/CIDR (ex. 1.2.3.4/24). Esta opção pode ser especificada varias vezes</translation>
    </message>
    <message>
        <source>An error occurred while setting up the RPC address %s port %u for listening: %s</source>
        <translation>Um erro ocorreu durante a definição do endereço RPC %s porto %u para escutar: %s</translation>
    </message>
    <message>
        <source>Bind to given address and whitelist peers connecting to it. Use [host]:port notation for IPv6</source>
        <translation>Vincualar o endereço dado e listar as ligações conectadas ao mesmo na lista branca. Use a notação [anfitrião]:porta para IPv6</translation>
    </message>
    <message>
        <source>Bind to given address to listen for JSON-RPC connections. Use [host]:port notation for IPv6. This option can be specified multiple times (default: bind to all interfaces)</source>
        <translation>Vinculado para dar o endereço para atender as ligações JSON-RPC. Use [host]: Notação de porta para IPv6. Esta opção pode ser especificada várias vezes (padrão: ligam-se a todas as interfaces)</translation>
    </message>
    <message>
        <source>Cannot obtain a lock on data directory %s. Zetacoin Core is probably already running.</source>
        <translation>Impossível trancar a pasta de dados %s. Provavelmente o Zetacoin Core já está a ser executado.</translation>
    </message>
    <message>
        <source>Create new files with system default permissions, instead of umask 077 (only effective with disabled wallet functionality)</source>
        <translation>Crie ficheiros novos com as permisões predefinidas do sistema, em vez de umask 077 (apenas eficaz caso a funcionalidade carteira esteja desactivada)</translation>
    </message>
    <message>
        <source>Discover own IP addresses (default: 1 when listening and no -externalip or -proxy)</source>
        <translation>Descobrir o próprio endereço IP (padrão: 1 ao escutar e sem -externalip ou -proxy)</translation>
    </message>
    <message>
        <source>Error: Listening for incoming connections failed (listen returned error %s)</source>
        <translation>Erro: A escuta de ligações de entrada falhou (escuta devolveu erro %s)</translation>
    </message>
    <message>
        <source>Execute command when a relevant alert is received or we see a really long fork (%s in cmd is replaced by message)</source>
        <translation>Executar comando quando um alerta relevante for recebido ou em caso de uma divisão longa da cadeia de blocos (no comando, %s é substituído pela mensagem)</translation>
    </message>
    <message>
        <source>If paytxfee is not set, include enough fee so transactions begin confirmation on average within n blocks (default: %u)</source>
        <translation>Caso o paytxfee não seja definido, inclua uma taxa suficiente para que as transacções comecem a ser confirmadas, em média, dentro de n blocos (padrão: %u)</translation>
    </message>
    <message>
        <source>Invalid amount for -maxtxfee=&lt;amount&gt;: '%s' (must be at least the minrelay fee of %s to prevent stuck transactions)</source>
        <translation>Montante inválido para -maxtxfee=&lt;amount&gt;: '%s' (deverá ser, no mínimo , a taxa mínima de propagação de %s, de modo a evitar transações bloqueadas)</translation>
    </message>
    <message>
        <source>Maximum size of data in data carrier transactions we relay and mine (default: %u)</source>
        <translation>Tamanho máximo dos dados em transacções que incluem dados que propagamos e mineramos (padrão: %u)</translation>
    </message>
    <message>
        <source>Query for peer addresses via DNS lookup, if low on addresses (default: 1 unless -connect)</source>
        <translation>Encontrar pares usando DNS lookup, caso o número de endereços seja reduzido (padrão: 1 excepto -connect)</translation>
    </message>
    <message>
        <source>Randomize credentials for every proxy connection. This enables Tor stream isolation (default: %u)</source>
        <translation>Usar credenciais aleatórias por cada ligação proxy. Permite que o Tor use stream isolation (padrão: %u)</translation>
    </message>
    <message>
        <source>Set maximum size of high-priority/low-fee transactions in bytes (default: %d)</source>
        <translation>Definir tamanho máximo de transações com alta-prioridade/baixa-taxa em bytes (por defeito: %d)</translation>
    </message>
    <message>
<<<<<<< HEAD
        <source>Warning: Please check that your computer's date and time are correct! If your clock is wrong Zetacoin Core will not work properly.</source>
        <translation>Atenção: Por favor verifique que a data e hora do seu computador estão correctas! Se o seu relógio não estiver certo o Zetacoin Core não irá funcionar correctamente.</translation>
=======
        <source>Set the number of threads for coin generation if enabled (-1 = all cores, default: %d)</source>
        <translation>Definir o número threads para a geração de moedas, caso activo (-1 = todos os cores, padrão: %d)</translation>
    </message>
    <message>
        <source>The transaction amount is too small to send after the fee has been deducted</source>
        <translation>O montante da transacção é demasiado baixo após a dedução da taxa</translation>
    </message>
    <message>
        <source>This product includes software developed by the OpenSSL Project for use in the OpenSSL Toolkit &lt;https://www.openssl.org/&gt; and cryptographic software written by Eric Young and UPnP software written by Thomas Bernard.</source>
        <translation>Este produto inclui software desenvolvido pelo OpenSSL Project para utilização no OpenSSL Toolkit &lt;https://www.openssl.org/&gt;  e software criptográfico escrito por Eric Young e software UPnP escrito por Thomas Bernard.</translation>
    </message>
    <message>
        <source>Warning: Please check that your computer's date and time are correct! If your clock is wrong Bitcoin Core will not work properly.</source>
        <translation>Atenção: Por favor verifique que a data e hora do seu computador estão correctas! Se o seu relógio não estiver certo o Bitcoin Core não irá funcionar correctamente.</translation>
>>>>>>> 0bace830
    </message>
    <message>
        <source>Whitelisted peers cannot be DoS banned and their transactions are always relayed, even if they are already in the mempool, useful e.g. for a gateway</source>
        <translation>Os pares enviados para a lista branca não podem ser DoS banidos e as suas transações são sempre retransmitidas, mesmo que já estejam no banco de memória, útil, por exemplo, para um acesso</translation>
    </message>
    <message>
        <source>You need to rebuild the database using -reindex to go back to unpruned mode.  This will redownload the entire blockchain</source>
        <translation>É necessário reconstruir a base de dados usando -reindex para sair do modo poda.  Isto irá descarregar novamente a blockchain completa</translation>
    </message>
    <message>
        <source>(default: %u)</source>
        <translation>(por defeito: %u)</translation>
    </message>
    <message>
        <source>Accept public REST requests (default: %u)</source>
        <translation>Aceitar pedidos REST públicos (padrão: %u)</translation>
    </message>
    <message>
        <source>Activating best chain...</source>
        <translation>A activar a melhor cadeia...</translation>
    </message>
    <message>
        <source>Cannot resolve -whitebind address: '%s'</source>
        <translation>Não foi possível resolver o endereço -whitebind: '%s'</translation>
    </message>
    <message>
        <source>Choose data directory on startup (default: 0)</source>
        <translation>Escolha a pasta de dados ao iniciar (por defeito: 0)</translation>
    </message>
    <message>
<<<<<<< HEAD
        <source>Copyright (C) 2009-%i The Zetacoin Core Developers</source>
        <translation>Copyright (C) 2009-%i Os Programadores do Zetacoin Core</translation>
=======
        <source>Connect through SOCKS5 proxy</source>
        <translation>Ligar através de um proxy SOCKS5</translation>
    </message>
    <message>
        <source>Copyright (C) 2009-%i The Bitcoin Core Developers</source>
        <translation>Copyright (C) 2009-%i Os Programadores do Bitcoin Core</translation>
>>>>>>> 0bace830
    </message>
    <message>
        <source>Error loading wallet.dat: Wallet requires newer version of Zetacoin Core</source>
        <translation>Erro ao carregar wallet.dat: A Carteira requer uma versão mais recente do Zetacoin Core</translation>
    </message>
    <message>
        <source>Error reading from database, shutting down.</source>
        <translation>Erro ao ler da base de dados, encerrando.</translation>
    </message>
    <message>
        <source>Error: A fatal internal error occurred, see debug.log for details</source>
        <translation>Erro: Um erro fatal interno ocorreu, verificar debug.log para mais informação</translation>
    </message>
    <message>
        <source>Information</source>
        <translation>Informação</translation>
    </message>
    <message>
        <source>Initialization sanity check failed. Bitcoin Core is shutting down.</source>
        <translation>Falha na prova real inicial. Bitcoin Core está a desligar.</translation>
    </message>
    <message>
        <source>Invalid amount for -maxtxfee=&lt;amount&gt;: '%s'</source>
        <translation>Quantia inválida para -maxtxfee=&lt;quantidade&gt;: '%s'</translation>
    </message>
    <message>
        <source>Invalid amount for -minrelaytxfee=&lt;amount&gt;: '%s'</source>
        <translation>Quantia inválida para -minrelaytxfee=&lt;quantidade&gt;: '%s'</translation>
    </message>
    <message>
        <source>Invalid amount for -mintxfee=&lt;amount&gt;: '%s'</source>
        <translation>Quantia inválida para -mintxfee=&lt;quantidade&gt;: '%s'</translation>
    </message>
    <message>
        <source>Invalid amount for -paytxfee=&lt;amount&gt;: '%s' (must be at least %s)</source>
        <translation>Montante inválido para -paytxfee=&lt;amount&gt;: '%s' (deverá ser no mínimo %s)</translation>
    </message>
    <message>
        <source>Invalid netmask specified in -whitelist: '%s'</source>
        <translation>Máscara de rede inválida especificada em -whitelist: '%s'</translation>
    </message>
    <message>
        <source>Keep at most &lt;n&gt; unconnectable transactions in memory (default: %u)</source>
        <translation>Manter no máximo &lt;n&gt; transacções órfãs em memória (padrão: %u)</translation>
    </message>
    <message>
        <source>Need to specify a port with -whitebind: '%s'</source>
        <translation>Necessário especificar uma porta com -whitebind: '%s'</translation>
    </message>
    <message>
        <source>Node relay options:</source>
        <translation>Opções de propagação de nós:</translation>
    </message>
    <message>
        <source>Pruning blockstore...</source>
        <translation>A podar a blockstore...</translation>
    </message>
    <message>
        <source>RPC server options:</source>
        <translation>Opções do servidor RPC:</translation>
    </message>
    <message>
        <source>Rebuild block chain index from current blk000??.dat files on startup</source>
        <translation>Reconstruir a cadeia de blocos a partir dos ficheiros blk000??.dat actuais ao iniciar</translation>
    </message>
    <message>
        <source>Receive and display P2P network alerts (default: %u)</source>
        <translation>Receber e mostrar alertas da rede P2P (padrão: %u)</translation>
    </message>
    <message>
        <source>Send trace/debug info to console instead of debug.log file</source>
        <translation>Enviar informação de rastreio/depuração para a consola e não para o ficheiro debug.log</translation>
    </message>
    <message>
        <source>Send transactions as zero-fee transactions if possible (default: %u)</source>
        <translation>Enviar como uma transacção a custo zero se possível (padrão: %u)</translation>
    </message>
    <message>
        <source>Set SSL root certificates for payment request (default: -system-)</source>
        <translation>Configurar certificados SSL root para pedido de pagamento (default: -system-)</translation>
    </message>
    <message>
        <source>Set language, for example "de_DE" (default: system locale)</source>
        <translation>Definir linguagem, por exemplo "pt_PT" (por defeito: linguagem do sistema)</translation>
    </message>
    <message>
        <source>Show all debugging options (usage: --help -help-debug)</source>
        <translation>Mostrar todas as opções de depuração (uso: --help -help-debug)</translation>
    </message>
    <message>
        <source>Show splash screen on startup (default: 1)</source>
        <translation>Mostrar imagem ao iniciar (por defeito: 1)</translation>
    </message>
    <message>
        <source>Shrink debug.log file on client startup (default: 1 when no -debug)</source>
        <translation>Encolher ficheiro debug.log ao iniciar o cliente (por defeito: 1 sem -debug definido)</translation>
    </message>
    <message>
        <source>Signing transaction failed</source>
        <translation>Falhou assinatura da transação</translation>
    </message>
    <message>
        <source>Start minimized</source>
        <translation>Iniciar minimizado</translation>
    </message>
    <message>
        <source>The transaction amount is too small to pay the fee</source>
        <translation>O montante da transacção é demasiado baixo para pagar a taxa</translation>
    </message>
    <message>
        <source>This is experimental software.</source>
        <translation>Isto é software experimental.</translation>
    </message>
    <message>
        <source>Transaction amount too small</source>
        <translation>Quantia da transação é muito baixa</translation>
    </message>
    <message>
        <source>Transaction amounts must be positive</source>
        <translation>Quantia da transação deverá ser positiva</translation>
    </message>
    <message>
        <source>Transaction too large for fee policy</source>
        <translation>Transacção demasiado grande para a política de taxas</translation>
    </message>
    <message>
        <source>Transaction too large</source>
        <translation>Transação grande demais</translation>
    </message>
    <message>
        <source>UI Options:</source>
        <translation>Opções de Interface</translation>
    </message>
    <message>
        <source>Unable to bind to %s on this computer (bind returned error %s)</source>
        <translation>Incapaz de vincular à porta %s neste computador (vínculo retornou erro %s)</translation>
    </message>
    <message>
        <source>Use UPnP to map the listening port (default: 1 when listening)</source>
        <translation>Usar UPnP para mapear a porta de escuta (padrão: 1 ao escutar)</translation>
    </message>
    <message>
        <source>Username for JSON-RPC connections</source>
        <translation>Nome de utilizador para ligações JSON-RPC</translation>
    </message>
    <message>
        <source>Wallet needed to be rewritten: restart Zetacoin Core to complete</source>
        <translation>A Carteira precisou de ser reescrita: reinicie o Zetacoin Core para completar o processo</translation>
    </message>
    <message>
        <source>Warning</source>
        <translation>Aviso</translation>
    </message>
    <message>
        <source>Zapping all transactions from wallet...</source>
        <translation>A limpar todas as transações da carteira...</translation>
    </message>
    <message>
        <source>wallet.dat corrupt, salvage failed</source>
        <translation>wallet.dat corrompido, recuperação falhou</translation>
    </message>
    <message>
        <source>Password for JSON-RPC connections</source>
        <translation>Palavra-passe para ligações JSON-RPC</translation>
    </message>
    <message>
        <source>Execute command when the best block changes (%s in cmd is replaced by block hash)</source>
        <translation>Executar comando quando o melhor bloco mudar (no comando, %s é substituído pela hash do bloco)</translation>
    </message>
    <message>
        <source>Upgrade wallet to latest format</source>
        <translation>Atualize a carteira para o formato mais recente</translation>
    </message>
    <message>
        <source>Rescan the block chain for missing wallet transactions</source>
        <translation>Procurar transações em falta na cadeia de blocos</translation>
    </message>
    <message>
        <source>Use OpenSSL (https) for JSON-RPC connections</source>
        <translation>Usar OpenSSL (https) para ligações JSON-RPC</translation>
    </message>
    <message>
        <source>This help message</source>
        <translation>Esta mensagem de ajuda</translation>
    </message>
    <message>
        <source>Allow DNS lookups for -addnode, -seednode and -connect</source>
        <translation>Permitir procuras DNS para -addnode, -seednode e -connect</translation>
    </message>
    <message>
        <source>Loading addresses...</source>
        <translation>A carregar endereços...</translation>
    </message>
    <message>
        <source>Error loading wallet.dat: Wallet corrupted</source>
        <translation>Erro ao carregar wallet.dat: Carteira danificada</translation>
    </message>
    <message>
        <source>(1 = keep tx meta data e.g. account owner and payment request information, 2 = drop tx meta data)</source>
        <translation>(1 = guardar metadados da transacção ex: proprietário da conta e informação do pedido de pagamento, 2 = descartar metadados da transacção)</translation>
    </message>
    <message>
        <source>How thorough the block verification of -checkblocks is (0-4, default: %u)</source>
        <translation>Minuciosidade da verificação de blocos para -checkblocks é (0-4, padrão: %u)</translation>
    </message>
    <message>
        <source>Maintain a full transaction index, used by the getrawtransaction rpc call (default: %u)</source>
        <translation>Manter um índice de transacções completo, usado pela chamada RPC getrawtransaction (padrão: %u)</translation>
    </message>
    <message>
        <source>Number of seconds to keep misbehaving peers from reconnecting (default: %u)</source>
        <translation>Número de segundos a impedir que pares com comportamento indesejado se liguem de novo (padrão: %u)</translation>
    </message>
    <message>
        <source>Output debugging information (default: %u, supplying &lt;category&gt; is optional)</source>
        <translation>Informação de depuração (padrão: %u, fornecer uma &lt;category&gt; é opcional)</translation>
    </message>
    <message>
        <source>Use separate SOCKS5 proxy to reach peers via Tor hidden services (default: %s)</source>
        <translation>Use um proxy SOCKS5 separado para alcançar pares via serviços ocultos do Tor (padrão: %s)</translation>
    </message>
    <message>
        <source>(default: %s)</source>
        <translation>(por defeito: %s)</translation>
    </message>
    <message>
        <source>Always query for peer addresses via DNS lookup (default: %u)</source>
        <translation>Usar sempre DNS lookup para encontrar pares (padrão: %u)</translation>
    </message>
    <message>
        <source>Error loading wallet.dat</source>
        <translation>Erro ao carregar wallet.dat</translation>
    </message>
    <message>
        <source>Generate coins (default: %u)</source>
        <translation>Gerar moedas (padrão: %u)</translation>
    </message>
    <message>
        <source>How many blocks to check at startup (default: %u, 0 = all)</source>
        <translation>Quantos blocos verificar ao inicializar (padrão: %u, 0 = todos)</translation>
    </message>
    <message>
        <source>Include IP addresses in debug output (default: %u)</source>
        <translation>Incluir endereços IP na informação de depuração (padrão: %u)</translation>
    </message>
    <message>
        <source>Invalid -proxy address: '%s'</source>
        <translation>Endereço -proxy inválido: '%s'</translation>
    </message>
    <message>
        <source>Listen for JSON-RPC connections on &lt;port&gt; (default: %u or testnet: %u)</source>
        <translation>Escutar por ligações JSON-RPC na porta &lt;port&gt; (por defeito: %u ou rede de testes: %u)</translation>
    </message>
    <message>
        <source>Listen for connections on &lt;port&gt; (default: %u or testnet: %u)</source>
        <translation>Escute ligações na porta &lt;port&gt; (por defeito: %u ou testnet: %u)</translation>
    </message>
    <message>
        <source>Maintain at most &lt;n&gt; connections to peers (default: %u)</source>
        <translation>Manter no máximo &lt;n&gt; ligações a outros nós da rede (por defeito: %u)</translation>
    </message>
    <message>
        <source>Make the wallet broadcast transactions</source>
        <translation>Colocar a carteira a transmitir transacções</translation>
    </message>
    <message>
        <source>Maximum per-connection receive buffer, &lt;n&gt;*1000 bytes (default: %u)</source>
        <translation>Maximo armazenamento intermédio de recepção por ligação, &lt;n&gt;*1000 bytes (por defeito: %u)</translation>
    </message>
    <message>
        <source>Maximum per-connection send buffer, &lt;n&gt;*1000 bytes (default: %u)</source>
        <translation>Maximo armazenamento intermédio de envio por ligação, &lt;n&gt;*1000 bytes (por defeito: %u)</translation>
    </message>
    <message>
        <source>Prepend debug output with timestamp (default: %u)</source>
        <translation>Adicionar data e hora à informação de depuração (por defeito: %u)</translation>
    </message>
    <message>
        <source>Relay and mine data carrier transactions (default: %u)</source>
        <translation>Propagar e minerar transacções que incluem dados (padrão: %u)</translation>
    </message>
    <message>
        <source>Relay non-P2SH multisig (default: %u)</source>
        <translation>Propagar não-P2SH multisig (padrão: %u)</translation>
    </message>
    <message>
        <source>Server certificate file (default: %s)</source>
        <translation>Ficheiro de certificado do servidor (por defeito: %s)</translation>
    </message>
    <message>
        <source>Server private key (default: %s)</source>
        <translation>Chave privada do servidor (por defeito: %s)</translation>
    </message>
    <message>
        <source>Set key pool size to &lt;n&gt; (default: %u)</source>
        <translation>Definir o tamanho da memória de chaves para &lt;n&gt; (por defeito: %u)</translation>
    </message>
    <message>
        <source>Set minimum block size in bytes (default: %u)</source>
        <translation>Definir tamanho minímo de um bloco em bytes (por defeito: %u)</translation>
    </message>
    <message>
        <source>Set the number of threads to service RPC calls (default: %d)</source>
        <translation>Defina o número de processos para servir as chamadas RPC (por defeito: %d)</translation>
    </message>
    <message>
        <source>Specify configuration file (default: %s)</source>
        <translation>Especificar ficheiro de configuração (por defeito: %s)</translation>
    </message>
    <message>
        <source>Specify connection timeout in milliseconds (minimum: 1, default: %d)</source>
        <translation>Especificar tempo de espera da ligação em milissegundos (mínimo 1, por defeito: %d)</translation>
    </message>
    <message>
        <source>Specify pid file (default: %s)</source>
        <translation>Especificar ficheiro pid (padrão: %s)</translation>
    </message>
    <message>
        <source>Spend unconfirmed change when sending transactions (default: %u)</source>
        <translation>Gastar troco não confirmado ao enviar transacções (padrão: %u)</translation>
    </message>
    <message>
        <source>Threshold for disconnecting misbehaving peers (default: %u)</source>
        <translation>Tolerância para desligar nós com comportamento indesejável (padrão: %u)</translation>
    </message>
    <message>
        <source>Unknown network specified in -onlynet: '%s'</source>
        <translation>Rede desconhecida especificada em -onlynet: '%s'</translation>
    </message>
    <message>
        <source>Cannot resolve -bind address: '%s'</source>
        <translation>Não foi possível resolver o endereço -bind: '%s'</translation>
    </message>
    <message>
        <source>Cannot resolve -externalip address: '%s'</source>
        <translation>Não foi possível resolver o endereço -externalip: '%s'</translation>
    </message>
    <message>
        <source>Invalid amount for -paytxfee=&lt;amount&gt;: '%s'</source>
        <translation>Quantia inválida para -paytxfee=&lt;amount&gt;: '%s'</translation>
    </message>
    <message>
        <source>Insufficient funds</source>
        <translation>Fundos insuficientes</translation>
    </message>
    <message>
        <source>Loading block index...</source>
        <translation>A carregar índice de blocos...</translation>
    </message>
    <message>
        <source>Add a node to connect to and attempt to keep the connection open</source>
        <translation>Adicionar um nó para se ligar e tentar manter a ligação aberta</translation>
    </message>
    <message>
        <source>Loading wallet...</source>
        <translation>A carregar carteira...</translation>
    </message>
    <message>
        <source>Cannot downgrade wallet</source>
        <translation>Impossível mudar a carteira para uma versão anterior</translation>
    </message>
    <message>
        <source>Cannot write default address</source>
        <translation>Impossível escrever endereço por defeito</translation>
    </message>
    <message>
        <source>Rescanning...</source>
        <translation>Reexaminando...</translation>
    </message>
    <message>
        <source>Done loading</source>
        <translation>Carregamento completo</translation>
    </message>
    <message>
        <source>Error</source>
        <translation>Erro</translation>
    </message>
</context>
</TS><|MERGE_RESOLUTION|>--- conflicted
+++ resolved
@@ -2016,21 +2016,16 @@
         <translation>Pagar somente a taxa minima de %1</translation>
     </message>
     <message>
-<<<<<<< HEAD
+        <source>The recipient address is not valid. Please recheck.</source>
+        <translation>O endereço de destino não é válido. Por favor, verifique novamente.</translation>
+    </message>
+    <message>
+        <source>Duplicate address found: addresses should only be used once each.</source>
+        <translation>Endereço duplicado encontrado: cada endereço só poderá ser usado uma vez.</translation>
+    </message>
+    <message>
         <source>Warning: Invalid Zetacoin address</source>
         <translation>Aviso: Endereço Zetacoin inválido</translation>
-=======
-        <source>The recipient address is not valid. Please recheck.</source>
-        <translation>O endereço de destino não é válido. Por favor, verifique novamente.</translation>
-    </message>
-    <message>
-        <source>Duplicate address found: addresses should only be used once each.</source>
-        <translation>Endereço duplicado encontrado: cada endereço só poderá ser usado uma vez.</translation>
-    </message>
-    <message>
-        <source>Warning: Invalid Bitcoin address</source>
-        <translation>Aviso: Endereço Bitcoin inválido</translation>
->>>>>>> 0bace830
     </message>
     <message>
         <source>(no label)</source>
@@ -2158,17 +2153,12 @@
         <translation>&amp;Assinar Mensagem</translation>
     </message>
     <message>
-<<<<<<< HEAD
+        <source>You can sign messages/agreements with your addresses to prove you can receive bitcoins sent to them. Be careful not to sign anything vague or random, as phishing attacks may try to trick you into signing your identity over to them. Only sign fully-detailed statements you agree to.</source>
+        <translation>Pode assinar mensagens com os seus endereços para provar que são seus. Tenha atenção ao assinar mensagens ambíguas, pois ataques de phishing podem tentar enganá-lo de modo a assinar a sua identidade para os atacantes. Apenas assine declarações detalhadas com as quais concorde.</translation>
+    </message>
+    <message>
         <source>The Zetacoin address to sign the message with</source>
         <translation>O endereço Zetacoin para designar a mensagem</translation>
-=======
-        <source>You can sign messages/agreements with your addresses to prove you can receive bitcoins sent to them. Be careful not to sign anything vague or random, as phishing attacks may try to trick you into signing your identity over to them. Only sign fully-detailed statements you agree to.</source>
-        <translation>Pode assinar mensagens com os seus endereços para provar que são seus. Tenha atenção ao assinar mensagens ambíguas, pois ataques de phishing podem tentar enganá-lo de modo a assinar a sua identidade para os atacantes. Apenas assine declarações detalhadas com as quais concorde.</translation>
-    </message>
-    <message>
-        <source>The Bitcoin address to sign the message with</source>
-        <translation>O endereço Bitcoin para designar a mensagem</translation>
->>>>>>> 0bace830
     </message>
     <message>
         <source>Choose previously used address</source>
@@ -2219,17 +2209,12 @@
         <translation>&amp;Verificar Mensagem</translation>
     </message>
     <message>
-<<<<<<< HEAD
+        <source>Enter the receiver's address, message (ensure you copy line breaks, spaces, tabs, etc. exactly) and signature below to verify the message. Be careful not to read more into the signature than what is in the signed message itself, to avoid being tricked by a man-in-the-middle attack. Note that this only proves the signing party receives with the address, it cannot prove sendership of any transaction!</source>
+        <translation>Introduza o endereço de assinatura, mensagem (assegure-se que copia quebras de linha, espaços, tabulações, etc. exactamente) e assinatura abaixo para verificar a mensagem. Tenha atenção para não ler mais na assinatura do que o que estiver na mensagem assinada, para evitar ser enganado por um atacante que se encontre entre si e quem assinou a mensagem.</translation>
+    </message>
+    <message>
         <source>The Zetacoin address the message was signed with</source>
         <translation>O endereço Zetacoin com que a mensagem foi designada</translation>
-=======
-        <source>Enter the receiver's address, message (ensure you copy line breaks, spaces, tabs, etc. exactly) and signature below to verify the message. Be careful not to read more into the signature than what is in the signed message itself, to avoid being tricked by a man-in-the-middle attack. Note that this only proves the signing party receives with the address, it cannot prove sendership of any transaction!</source>
-        <translation>Introduza o endereço de assinatura, mensagem (assegure-se que copia quebras de linha, espaços, tabulações, etc. exactamente) e assinatura abaixo para verificar a mensagem. Tenha atenção para não ler mais na assinatura do que o que estiver na mensagem assinada, para evitar ser enganado por um atacante que se encontre entre si e quem assinou a mensagem.</translation>
-    </message>
-    <message>
-        <source>The Bitcoin address the message was signed with</source>
-        <translation>O endereço Bitcoin com que a mensagem foi designada</translation>
->>>>>>> 0bace830
     </message>
     <message>
         <source>Verify the message to ensure it was signed with the specified Zetacoin address</source>
@@ -3081,25 +3066,16 @@
         <translation>Definir tamanho máximo de transações com alta-prioridade/baixa-taxa em bytes (por defeito: %d)</translation>
     </message>
     <message>
-<<<<<<< HEAD
+        <source>The transaction amount is too small to send after the fee has been deducted</source>
+        <translation>O montante da transacção é demasiado baixo após a dedução da taxa</translation>
+    </message>
+    <message>
+        <source>This product includes software developed by the OpenSSL Project for use in the OpenSSL Toolkit &lt;https://www.openssl.org/&gt; and cryptographic software written by Eric Young and UPnP software written by Thomas Bernard.</source>
+        <translation>Este produto inclui software desenvolvido pelo OpenSSL Project para utilização no OpenSSL Toolkit &lt;https://www.openssl.org/&gt;  e software criptográfico escrito por Eric Young e software UPnP escrito por Thomas Bernard.</translation>
+    </message>
+    <message>
         <source>Warning: Please check that your computer's date and time are correct! If your clock is wrong Zetacoin Core will not work properly.</source>
         <translation>Atenção: Por favor verifique que a data e hora do seu computador estão correctas! Se o seu relógio não estiver certo o Zetacoin Core não irá funcionar correctamente.</translation>
-=======
-        <source>Set the number of threads for coin generation if enabled (-1 = all cores, default: %d)</source>
-        <translation>Definir o número threads para a geração de moedas, caso activo (-1 = todos os cores, padrão: %d)</translation>
-    </message>
-    <message>
-        <source>The transaction amount is too small to send after the fee has been deducted</source>
-        <translation>O montante da transacção é demasiado baixo após a dedução da taxa</translation>
-    </message>
-    <message>
-        <source>This product includes software developed by the OpenSSL Project for use in the OpenSSL Toolkit &lt;https://www.openssl.org/&gt; and cryptographic software written by Eric Young and UPnP software written by Thomas Bernard.</source>
-        <translation>Este produto inclui software desenvolvido pelo OpenSSL Project para utilização no OpenSSL Toolkit &lt;https://www.openssl.org/&gt;  e software criptográfico escrito por Eric Young e software UPnP escrito por Thomas Bernard.</translation>
-    </message>
-    <message>
-        <source>Warning: Please check that your computer's date and time are correct! If your clock is wrong Bitcoin Core will not work properly.</source>
-        <translation>Atenção: Por favor verifique que a data e hora do seu computador estão correctas! Se o seu relógio não estiver certo o Bitcoin Core não irá funcionar correctamente.</translation>
->>>>>>> 0bace830
     </message>
     <message>
         <source>Whitelisted peers cannot be DoS banned and their transactions are always relayed, even if they are already in the mempool, useful e.g. for a gateway</source>
@@ -3130,17 +3106,12 @@
         <translation>Escolha a pasta de dados ao iniciar (por defeito: 0)</translation>
     </message>
     <message>
-<<<<<<< HEAD
+        <source>Connect through SOCKS5 proxy</source>
+        <translation>Ligar através de um proxy SOCKS5</translation>
+    </message>
+    <message>
         <source>Copyright (C) 2009-%i The Zetacoin Core Developers</source>
         <translation>Copyright (C) 2009-%i Os Programadores do Zetacoin Core</translation>
-=======
-        <source>Connect through SOCKS5 proxy</source>
-        <translation>Ligar através de um proxy SOCKS5</translation>
-    </message>
-    <message>
-        <source>Copyright (C) 2009-%i The Bitcoin Core Developers</source>
-        <translation>Copyright (C) 2009-%i Os Programadores do Bitcoin Core</translation>
->>>>>>> 0bace830
     </message>
     <message>
         <source>Error loading wallet.dat: Wallet requires newer version of Zetacoin Core</source>
