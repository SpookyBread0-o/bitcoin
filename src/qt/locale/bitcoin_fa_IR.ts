<TS language="fa_IR" version="2.1">
<context>
    <name>AddressBookPage</name>
    <message>
        <source>Create a new address</source>
        <translation>گشایش حسابی جدید</translation>
    </message>
    <message>
        <source>&amp;New</source>
        <translation>جدید</translation>
    </message>
    <message>
        <source>Copy the currently selected address to the system clipboard</source>
        <translation>کپی کردن حساب انتخاب شده به حافظه سیستم - کلیپ بورد</translation>
    </message>
    <message>
        <source>&amp;Copy</source>
        <translation>کپی</translation>
    </message>
    <message>
        <source>C&amp;lose</source>
        <translation>بستن</translation>
    </message>
    <message>
        <source>Delete the currently selected address from the list</source>
        <translation>حذف آدرس های انتخاب شده از لیست</translation>
    </message>
    <message>
        <source>Export the data in the current tab to a file</source>
        <translation>صدور داده نوار جاری به یک فایل</translation>
    </message>
    <message>
        <source>&amp;Export</source>
        <translation>صدور</translation>
    </message>
    <message>
        <source>&amp;Delete</source>
        <translation>حذف</translation>
    </message>
    </context>
<context>
    <name>AddressTableModel</name>
    </context>
<context>
    <name>AskPassphraseDialog</name>
    <message>
        <source>Passphrase Dialog</source>
        <translation>دیالوگ رمزعبور</translation>
    </message>
    <message>
        <source>Enter passphrase</source>
        <translation>رمز/پَس فرِیز را وارد کنید</translation>
    </message>
    <message>
        <source>New passphrase</source>
        <translation>رمز/پَس فرِیز جدید را وارد کنید</translation>
    </message>
    <message>
        <source>Repeat new passphrase</source>
        <translation>رمز/پَس فرِیز را دوباره وارد کنید</translation>
    </message>
    </context>
<context>
    <name>BanTableModel</name>
    </context>
<context>
    <name>BitcoinGUI</name>
    <message>
        <source>Sign &amp;message...</source>
        <translation>امضا و پیام</translation>
    </message>
    <message>
        <source>Synchronizing with network...</source>
        <translation>به روز رسانی با شبکه...</translation>
    </message>
    <message>
        <source>&amp;Overview</source>
        <translation>و بازبینی</translation>
    </message>
    <message>
        <source>Show general overview of wallet</source>
        <translation>نمای کلی از wallet را نشان بده</translation>
    </message>
    <message>
        <source>&amp;Transactions</source>
        <translation>و تراکنش</translation>
    </message>
    <message>
        <source>Browse transaction history</source>
        <translation>تاریخچه تراکنش را باز کن</translation>
    </message>
    <message>
        <source>E&amp;xit</source>
        <translation>خروج</translation>
    </message>
    <message>
        <source>Quit application</source>
        <translation>از "درخواست نامه"/ application خارج شو</translation>
    </message>
    <message>
        <source>About &amp;Qt</source>
        <translation>درباره و Qt</translation>
    </message>
    <message>
        <source>Show information about Qt</source>
        <translation>نمایش اطلاعات درباره Qt</translation>
    </message>
    <message>
        <source>&amp;Options...</source>
        <translation>و انتخابها</translation>
    </message>
    <message>
        <source>&amp;Encrypt Wallet...</source>
        <translation>و رمزگذاری wallet</translation>
    </message>
    <message>
        <source>&amp;Backup Wallet...</source>
        <translation>و گرفتن نسخه پیشتیبان از wallet</translation>
    </message>
    <message>
        <source>&amp;Change Passphrase...</source>
        <translation>تغییر رمز/پَس فرِیز</translation>
    </message>
    <message>
        <source>&amp;Receiving addresses...</source>
        <translation>دریافت آدرس ها</translation>
    </message>
    <message>
        <source>Backup wallet to another location</source>
        <translation>گرفتن نسخه پیشتیبان در آدرسی دیگر</translation>
    </message>
    <message>
        <source>Change the passphrase used for wallet encryption</source>
        <translation>رمز مربوط به رمزگذاریِ wallet را تغییر دهید</translation>
    </message>
    <message>
        <source>Zetacoin</source>
        <translation>bitcoin</translation>
    </message>
    <message>
        <source>Wallet</source>
        <translation>کیف پول</translation>
    </message>
    <message>
        <source>&amp;Send</source>
        <translation>و ارسال</translation>
    </message>
    <message>
        <source>&amp;Show / Hide</source>
        <translation>&amp;نمایش/ عدم نمایش و</translation>
    </message>
    <message>
        <source>&amp;File</source>
        <translation>و فایل</translation>
    </message>
    <message>
        <source>&amp;Settings</source>
        <translation>و تنظیمات</translation>
    </message>
    <message>
        <source>&amp;Help</source>
        <translation>و راهنما</translation>
    </message>
    <message>
        <source>Tabs toolbar</source>
        <translation>نوار ابزار</translation>
    </message>
    <message>
        <source>Error</source>
        <translation>خطا</translation>
    </message>
    <message>
        <source>Up to date</source>
        <translation>روزآمد</translation>
    </message>
    <message>
        <source>Catching up...</source>
        <translation>در حال روزآمد سازی..</translation>
    </message>
    <message>
        <source>Sent transaction</source>
        <translation>ارسال تراکنش</translation>
    </message>
    <message>
        <source>Incoming transaction</source>
        <translation>تراکنش دریافتی</translation>
    </message>
    <message>
        <source>Wallet is &lt;b&gt;encrypted&lt;/b&gt; and currently &lt;b&gt;unlocked&lt;/b&gt;</source>
        <translation>wallet رمزگذاری شد و در حال حاضر از حالت قفل در آمده است</translation>
    </message>
    <message>
        <source>Wallet is &lt;b&gt;encrypted&lt;/b&gt; and currently &lt;b&gt;locked&lt;/b&gt;</source>
        <translation>wallet رمزگذاری شد و در حال حاضر قفل است</translation>
    </message>
</context>
<context>
    <name>CoinControlDialog</name>
    <message>
        <source>Amount:</source>
        <translation>میزان وجه:</translation>
    </message>
    <message>
        <source>Amount</source>
        <translation>میزان</translation>
    </message>
    <message>
        <source>Date</source>
        <translation>تاریخ</translation>
    </message>
    <message>
        <source>Confirmed</source>
        <translation>تایید شده</translation>
    </message>
    </context>
<context>
    <name>EditAddressDialog</name>
    <message>
        <source>Edit Address</source>
        <translation>ویرایش حساب</translation>
    </message>
    <message>
        <source>&amp;Label</source>
        <translation>و برچسب</translation>
    </message>
    <message>
        <source>&amp;Address</source>
        <translation>حساب&amp;</translation>
    </message>
<<<<<<< HEAD
    <message>
        <source>New receiving address</source>
        <translation>حساب دریافت کننده جدید
</translation>
    </message>
    <message>
        <source>New sending address</source>
        <translation>حساب ارسال کننده جدید</translation>
    </message>
    <message>
        <source>Edit receiving address</source>
        <translation>ویرایش حساب دریافت کننده</translation>
    </message>
    <message>
        <source>Edit sending address</source>
        <translation>ویرایش حساب ارسال کننده</translation>
    </message>
    <message>
        <source>The entered address "%1" is already in the address book.</source>
        <translation>حساب وارد شده «%1» از پیش در دفترچه حساب ها موجود است.</translation>
    </message>
    <message>
        <source>The entered address "%1" is not a valid Zetacoin address.</source>
        <translation>آدرس وارد شده "%1" یک آدرس صحیح برای zetacoin نسشت</translation>
    </message>
    <message>
        <source>Could not unlock wallet.</source>
        <translation>عدم توانیی برای قفل گشایی wallet</translation>
    </message>
    <message>
        <source>New key generation failed.</source>
        <translation>عدم توانیی در ایجاد کلید جدید</translation>
    </message>
</context>
=======
    </context>
>>>>>>> 0d719145
<context>
    <name>FreespaceChecker</name>
    </context>
<context>
    <name>HelpMessageDialog</name>
    <message>
        <source>version</source>
        <translation>نسخه</translation>
    </message>
    <message>
        <source>Usage:</source>
        <translation>میزان استفاده:</translation>
    </message>
    </context>
<context>
    <name>Intro</name>
    <message>
        <source>Error</source>
        <translation>خطا</translation>
    </message>
    </context>
<context>
    <name>OpenURIDialog</name>
    </context>
<context>
    <name>OptionsDialog</name>
    <message>
        <source>Options</source>
        <translation>انتخاب/آپشن</translation>
    </message>
    <message>
        <source>&amp;Network</source>
        <translation>شبکه</translation>
    </message>
    <message>
        <source>W&amp;allet</source>
        <translation>کیف پول</translation>
    </message>
    <message>
        <source>&amp;OK</source>
        <translation>و تایید</translation>
    </message>
    <message>
        <source>&amp;Cancel</source>
        <translation>و رد</translation>
    </message>
    <message>
        <source>default</source>
        <translation>پیش فرض</translation>
    </message>
    </context>
<context>
    <name>OverviewPage</name>
    <message>
        <source>Form</source>
        <translation>فرم</translation>
    </message>
    <message>
        <source>The displayed information may be out of date. Your wallet automatically synchronizes with the Zetacoin network after a connection is established, but this process has not completed yet.</source>
        <translation>اطلاعات نمایش داده شده ممکن است روزآمد نباشد. wallet شما به صورت خودکار بعد از برقراری اتصال با شبکه zetacoin به روز می شود اما این فرایند هنوز تکمیل نشده است.</translation>
    </message>
    </context>
<context>
    <name>PaymentServer</name>
    </context>
<context>
    <name>PeerTableModel</name>
    </context>
<context>
    <name>QObject</name>
    <message>
        <source>Amount</source>
        <translation>میزان</translation>
    </message>
    </context>
<context>
    <name>QRImageWidget</name>
    </context>
<context>
    <name>RPCConsole</name>
    <message>
        <source>Client version</source>
        <translation>ویرایش کنسول RPC</translation>
    </message>
    <message>
        <source>Network</source>
        <translation>شبکه</translation>
    </message>
    <message>
        <source>Number of connections</source>
        <translation>تعداد اتصال</translation>
    </message>
    <message>
        <source>Block chain</source>
        <translation>زنجیره مجموعه تراکنش ها</translation>
    </message>
    <message>
        <source>Current number of blocks</source>
        <translation>تعداد زنجیره های حاضر</translation>
    </message>
    </context>
<context>
    <name>ReceiveCoinsDialog</name>
    <message>
        <source>&amp;Amount:</source>
        <translation>میزان وجه:</translation>
<<<<<<< HEAD
    </message>
    <message>
        <source>&amp;Label:</source>
        <translation>و برچسب</translation>
    </message>
    <message>
        <source>&amp;Message:</source>
        <translation>پیام:</translation>
    </message>
    <message>
        <source>Copy label</source>
        <translation>برچسب را کپی کنید</translation>
=======
    </message>
    <message>
        <source>&amp;Label:</source>
        <translation>و برچسب</translation>
>>>>>>> 0d719145
    </message>
    <message>
        <source>&amp;Message:</source>
        <translation>پیام:</translation>
    </message>
    </context>
<context>
    <name>ReceiveRequestDialog</name>
    <message>
        <source>Copy &amp;Address</source>
        <translation>کپی آدرس</translation>
<<<<<<< HEAD
    </message>
    <message>
        <source>Address</source>
        <translation>حساب</translation>
    </message>
    <message>
        <source>Amount</source>
        <translation>میزان</translation>
    </message>
    <message>
        <source>Label</source>
        <translation>برچسب</translation>
    </message>
    <message>
        <source>Message</source>
        <translation>پیام</translation>
    </message>
    <message>
        <source>Resulting URI too long, try to reduce the text for label / message.</source>
        <translation>متن وارد شده طولانی است، متنِ برچسب/پیام را کوتاه کنید</translation>
    </message>
    <message>
        <source>Error encoding URI into QR Code.</source>
        <translation>خطای تبدیل URI به کد QR</translation>
=======
>>>>>>> 0d719145
    </message>
    </context>
<context>
    <name>RecentRequestsTableModel</name>
    </context>
<context>
    <name>SendCoinsDialog</name>
    <message>
        <source>Send Coins</source>
        <translation>سکه های ارسالی</translation>
    </message>
    <message>
        <source>Insufficient funds!</source>
        <translation>وجوه ناکافی</translation>
    </message>
    <message>
        <source>Amount:</source>
        <translation>میزان وجه:</translation>
    </message>
    <message>
        <source>Send to multiple recipients at once</source>
        <translation>ارسال همزمان به گیرنده های متعدد</translation>
    </message>
    <message>
        <source>Balance:</source>
        <translation>مانده حساب:</translation>
    </message>
    <message>
        <source>Confirm the send action</source>
        <translation>تایید عملیات ارسال </translation>
    </message>
    <message>
        <source>S&amp;end</source>
        <translation>و ارسال</translation>
    </message>
    </context>
<context>
    <name>SendCoinsEntry</name>
    <message>
        <source>A&amp;mount:</source>
        <translation>و میزان وجه</translation>
    </message>
    <message>
        <source>Pay &amp;To:</source>
        <translation>پرداخت و به چه کسی</translation>
    </message>
    <message>
        <source>&amp;Label:</source>
        <translation>و برچسب</translation>
    </message>
    <message>
        <source>Alt+A</source>
        <translation>Alt و A</translation>
    </message>
    <message>
        <source>Paste address from clipboard</source>
        <translation>آدرس را بر کلیپ بورد کپی کنید</translation>
    </message>
    <message>
        <source>Alt+P</source>
        <translation>Alt و P</translation>
    </message>
    <message>
        <source>Message:</source>
        <translation>پیام:</translation>
    </message>
    <message>
        <source>Pay To:</source>
        <translation>پرداخت به:</translation>
    </message>
    <message>
        <source>Memo:</source>
        <translation>یادداشت:</translation>
    </message>
    </context>
<context>
    <name>SendConfirmationDialog</name>
    </context>
<context>
    <name>ShutdownWindow</name>
    <message>
<<<<<<< HEAD
        <source>Zetacoin Core is shutting down...</source>
        <translation>هسته بیت کوین در حال خاموش شدن است...</translation>
    </message>
    <message>
=======
>>>>>>> 0d719145
        <source>Do not shut down the computer until this window disappears.</source>
        <translation>تا پیش از بسته شدن این پنجره کامپیوتر خود را خاموش نکنید.</translation>
    </message>
</context>
<context>
    <name>SignVerifyMessageDialog</name>
    <message>
        <source>&amp;Sign Message</source>
        <translation>و امضای پیام </translation>
    </message>
    <message>
        <source>Alt+A</source>
        <translation>Alt و A</translation>
    </message>
    <message>
        <source>Paste address from clipboard</source>
        <translation>آدرس را بر کلیپ بورد کپی کنید</translation>
    </message>
    <message>
        <source>Alt+P</source>
        <translation>Alt و P</translation>
    </message>
    <message>
        <source>Sign &amp;Message</source>
        <translation>و امضای پیام </translation>
    </message>
    </context>
<context>
    <name>SplashScreen</name>
    <message>
        <source>[testnet]</source>
        <translation>[testnet]</translation>
    </message>
</context>
<context>
    <name>TrafficGraphWidget</name>
    </context>
<context>
    <name>TransactionDesc</name>
    </context>
<context>
    <name>TransactionDescDialog</name>
    <message>
        <source>This pane shows a detailed description of the transaction</source>
        <translation>این بخش جزئیات تراکنش را نشان می دهد</translation>
    </message>
    </context>
<context>
    <name>TransactionTableModel</name>
    </context>
<context>
    <name>TransactionView</name>
    </context>
<context>
    <name>UnitDisplayStatusBarControl</name>
    </context>
<context>
    <name>WalletFrame</name>
    </context>
<context>
    <name>WalletModel</name>
    </context>
<context>
    <name>WalletView</name>
    </context>
<context>
    <name>bitcoin-core</name>
    <message>
        <source>Options:</source>
        <translation>انتخابها:</translation>
    </message>
    <message>
        <source>Specify data directory</source>
        <translation>دایرکتوری داده را مشخص کن</translation>
    </message>
    <message>
        <source>Accept command line and JSON-RPC commands</source>
        <translation>command line  و JSON-RPC commands را قبول کنید</translation>
    </message>
    <message>
        <source>Run in the background as a daemon and accept commands</source>
        <translation>به عنوان daemon بک گراند را اجرا کنید و دستورات را قبول نمایید</translation>
    </message>
    <message>
        <source>The transaction amount is too small to send after the fee has been deducted</source>
        <translation>مبلغ تراکنش کمتر از آن است که پس از کسر هزینه  تراکنش قابل ارسال باشد</translation>
    </message>
    <message>
        <source>Invalid amount for -maxtxfee=&lt;amount&gt;: '%s'</source>
        <translation>میزان اشتباه است for -maxtxfee=&lt;amount&gt;: '%s'</translation>
    </message>
    <message>
        <source>Invalid amount for -minrelaytxfee=&lt;amount&gt;: '%s'</source>
        <translation>میزان اشتباه است for -minrelaytxfee=&lt;amount&gt;: '%s'</translation>
    </message>
    <message>
        <source>Invalid amount for -mintxfee=&lt;amount&gt;: '%s'</source>
        <translation>میزان اشتباه است for -mintxfee=&lt;amount&gt;: '%s'</translation>
    </message>
    <message>
        <source>RPC server options:</source>
        <translation>گزینه های سرویس دهنده RPC:</translation>
    </message>
    <message>
        <source>Send trace/debug info to console instead of debug.log file</source>
        <translation>ارسال اطلاعات پیگیری/خطایابی به کنسول به جای ارسال به فایل debug.log</translation>
    </message>
    <message>
        <source>Send transactions as zero-fee transactions if possible (default: %u)</source>
        <translation>ارسال تراکنش ها به صورت بدون کارمزد در صورت امکان (پیش فرض: %u)</translation>
    </message>
    <message>
        <source>Username for JSON-RPC connections</source>
        <translation>شناسه کاربری برای ارتباطاتِ JSON-RPC</translation>
    </message>
    <message>
        <source>Password for JSON-RPC connections</source>
        <translation>رمز برای ارتباطاتِ JSON-RPC</translation>
    </message>
    <message>
        <source>Execute command when the best block changes (%s in cmd is replaced by block hash)</source>
        <translation>دستور را وقتی بهترین بلاک تغییر کرد اجرا کن (%s در دستور توسط block hash جایگزین شده است)</translation>
    </message>
    <message>
        <source>Loading addresses...</source>
        <translation>لود شدن آدرسها..</translation>
    </message>
    <message>
        <source>Set the number of threads to service RPC calls (default: %d)</source>
        <translation>تنظیم تعداد ریسمان ها برای سرویس دهی فراخوانی های RPC (پیش فرض: %d)</translation>
    </message>
    <message>
        <source>Specify configuration file (default: %s)</source>
        <translation>فایل تنظیمات را مشخص کنید (پیش فرض: %s)</translation>
    </message>
    <message>
        <source>Specify pid file (default: %s)</source>
        <translation>فایل pid را مشخص کنید (پیش فرض: %s)</translation>
    </message>
    <message>
        <source>Insufficient funds</source>
        <translation>وجوه ناکافی</translation>
    </message>
    <message>
        <source>Loading block index...</source>
        <translation>لود شدن نمایه بلاکها..</translation>
    </message>
    <message>
        <source>Add a node to connect to and attempt to keep the connection open</source>
        <translation>یک گره برای اتصال اضافه کنید و تلاش کنید تا اتصال را باز نگاه دارید</translation>
    </message>
    <message>
        <source>Loading wallet...</source>
        <translation>wallet در حال لود شدن است...</translation>
    </message>
    <message>
        <source>Cannot downgrade wallet</source>
        <translation>قابلیت برگشت به نسخه قبلی برای wallet امکان پذیر نیست</translation>
    </message>
    <message>
        <source>Cannot write default address</source>
        <translation>آدرس پیش فرض قابل ذخیره نیست</translation>
    </message>
    <message>
        <source>Rescanning...</source>
        <translation>اسکنِ دوباره...</translation>
    </message>
    <message>
        <source>Done loading</source>
        <translation>اتمام لود شدن</translation>
    </message>
    <message>
        <source>Error</source>
        <translation>خطا</translation>
    </message>
</context>
</TS><|MERGE_RESOLUTION|>--- conflicted
+++ resolved
@@ -227,44 +227,7 @@
         <source>&amp;Address</source>
         <translation>حساب&amp;</translation>
     </message>
-<<<<<<< HEAD
-    <message>
-        <source>New receiving address</source>
-        <translation>حساب دریافت کننده جدید
-</translation>
-    </message>
-    <message>
-        <source>New sending address</source>
-        <translation>حساب ارسال کننده جدید</translation>
-    </message>
-    <message>
-        <source>Edit receiving address</source>
-        <translation>ویرایش حساب دریافت کننده</translation>
-    </message>
-    <message>
-        <source>Edit sending address</source>
-        <translation>ویرایش حساب ارسال کننده</translation>
-    </message>
-    <message>
-        <source>The entered address "%1" is already in the address book.</source>
-        <translation>حساب وارد شده «%1» از پیش در دفترچه حساب ها موجود است.</translation>
-    </message>
-    <message>
-        <source>The entered address "%1" is not a valid Zetacoin address.</source>
-        <translation>آدرس وارد شده "%1" یک آدرس صحیح برای zetacoin نسشت</translation>
-    </message>
-    <message>
-        <source>Could not unlock wallet.</source>
-        <translation>عدم توانیی برای قفل گشایی wallet</translation>
-    </message>
-    <message>
-        <source>New key generation failed.</source>
-        <translation>عدم توانیی در ایجاد کلید جدید</translation>
-    </message>
-</context>
-=======
-    </context>
->>>>>>> 0d719145
+    </context>
 <context>
     <name>FreespaceChecker</name>
     </context>
@@ -371,7 +334,6 @@
     <message>
         <source>&amp;Amount:</source>
         <translation>میزان وجه:</translation>
-<<<<<<< HEAD
     </message>
     <message>
         <source>&amp;Label:</source>
@@ -381,102 +343,61 @@
         <source>&amp;Message:</source>
         <translation>پیام:</translation>
     </message>
-    <message>
-        <source>Copy label</source>
-        <translation>برچسب را کپی کنید</translation>
-=======
+    </context>
+<context>
+    <name>ReceiveRequestDialog</name>
+    <message>
+        <source>Copy &amp;Address</source>
+        <translation>کپی آدرس</translation>
+    </message>
+    </context>
+<context>
+    <name>RecentRequestsTableModel</name>
+    </context>
+<context>
+    <name>SendCoinsDialog</name>
+    <message>
+        <source>Send Coins</source>
+        <translation>سکه های ارسالی</translation>
+    </message>
+    <message>
+        <source>Insufficient funds!</source>
+        <translation>وجوه ناکافی</translation>
+    </message>
+    <message>
+        <source>Amount:</source>
+        <translation>میزان وجه:</translation>
+    </message>
+    <message>
+        <source>Send to multiple recipients at once</source>
+        <translation>ارسال همزمان به گیرنده های متعدد</translation>
+    </message>
+    <message>
+        <source>Balance:</source>
+        <translation>مانده حساب:</translation>
+    </message>
+    <message>
+        <source>Confirm the send action</source>
+        <translation>تایید عملیات ارسال </translation>
+    </message>
+    <message>
+        <source>S&amp;end</source>
+        <translation>و ارسال</translation>
+    </message>
+    </context>
+<context>
+    <name>SendCoinsEntry</name>
+    <message>
+        <source>A&amp;mount:</source>
+        <translation>و میزان وجه</translation>
+    </message>
+    <message>
+        <source>Pay &amp;To:</source>
+        <translation>پرداخت و به چه کسی</translation>
     </message>
     <message>
         <source>&amp;Label:</source>
         <translation>و برچسب</translation>
->>>>>>> 0d719145
-    </message>
-    <message>
-        <source>&amp;Message:</source>
-        <translation>پیام:</translation>
-    </message>
-    </context>
-<context>
-    <name>ReceiveRequestDialog</name>
-    <message>
-        <source>Copy &amp;Address</source>
-        <translation>کپی آدرس</translation>
-<<<<<<< HEAD
-    </message>
-    <message>
-        <source>Address</source>
-        <translation>حساب</translation>
-    </message>
-    <message>
-        <source>Amount</source>
-        <translation>میزان</translation>
-    </message>
-    <message>
-        <source>Label</source>
-        <translation>برچسب</translation>
-    </message>
-    <message>
-        <source>Message</source>
-        <translation>پیام</translation>
-    </message>
-    <message>
-        <source>Resulting URI too long, try to reduce the text for label / message.</source>
-        <translation>متن وارد شده طولانی است، متنِ برچسب/پیام را کوتاه کنید</translation>
-    </message>
-    <message>
-        <source>Error encoding URI into QR Code.</source>
-        <translation>خطای تبدیل URI به کد QR</translation>
-=======
->>>>>>> 0d719145
-    </message>
-    </context>
-<context>
-    <name>RecentRequestsTableModel</name>
-    </context>
-<context>
-    <name>SendCoinsDialog</name>
-    <message>
-        <source>Send Coins</source>
-        <translation>سکه های ارسالی</translation>
-    </message>
-    <message>
-        <source>Insufficient funds!</source>
-        <translation>وجوه ناکافی</translation>
-    </message>
-    <message>
-        <source>Amount:</source>
-        <translation>میزان وجه:</translation>
-    </message>
-    <message>
-        <source>Send to multiple recipients at once</source>
-        <translation>ارسال همزمان به گیرنده های متعدد</translation>
-    </message>
-    <message>
-        <source>Balance:</source>
-        <translation>مانده حساب:</translation>
-    </message>
-    <message>
-        <source>Confirm the send action</source>
-        <translation>تایید عملیات ارسال </translation>
-    </message>
-    <message>
-        <source>S&amp;end</source>
-        <translation>و ارسال</translation>
-    </message>
-    </context>
-<context>
-    <name>SendCoinsEntry</name>
-    <message>
-        <source>A&amp;mount:</source>
-        <translation>و میزان وجه</translation>
-    </message>
-    <message>
-        <source>Pay &amp;To:</source>
-        <translation>پرداخت و به چه کسی</translation>
-    </message>
-    <message>
-        <source>&amp;Label:</source>
-        <translation>و برچسب</translation>
     </message>
     <message>
         <source>Alt+A</source>
@@ -509,13 +430,6 @@
 <context>
     <name>ShutdownWindow</name>
     <message>
-<<<<<<< HEAD
-        <source>Zetacoin Core is shutting down...</source>
-        <translation>هسته بیت کوین در حال خاموش شدن است...</translation>
-    </message>
-    <message>
-=======
->>>>>>> 0d719145
         <source>Do not shut down the computer until this window disappears.</source>
         <translation>تا پیش از بسته شدن این پنجره کامپیوتر خود را خاموش نکنید.</translation>
     </message>
@@ -604,18 +518,6 @@
         <translation>مبلغ تراکنش کمتر از آن است که پس از کسر هزینه  تراکنش قابل ارسال باشد</translation>
     </message>
     <message>
-        <source>Invalid amount for -maxtxfee=&lt;amount&gt;: '%s'</source>
-        <translation>میزان اشتباه است for -maxtxfee=&lt;amount&gt;: '%s'</translation>
-    </message>
-    <message>
-        <source>Invalid amount for -minrelaytxfee=&lt;amount&gt;: '%s'</source>
-        <translation>میزان اشتباه است for -minrelaytxfee=&lt;amount&gt;: '%s'</translation>
-    </message>
-    <message>
-        <source>Invalid amount for -mintxfee=&lt;amount&gt;: '%s'</source>
-        <translation>میزان اشتباه است for -mintxfee=&lt;amount&gt;: '%s'</translation>
-    </message>
-    <message>
         <source>RPC server options:</source>
         <translation>گزینه های سرویس دهنده RPC:</translation>
     </message>
