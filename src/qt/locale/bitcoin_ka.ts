--- conflicted
+++ resolved
@@ -1064,19 +1064,7 @@
         <translation>&amp;მესიჯი:</translation>
     </message>
     <message>
-<<<<<<< HEAD
-        <source>Reuse one of the previously used receiving addresses. Reusing addresses has security and privacy issues. Do not use this unless re-generating a payment request made before.</source>
-        <translation>რომელიმე ადრე გამოყენებული მიღების მისამართის გამოყენება. ეს ამცირებს უსაფრთხოებასა და პრივატულობას. ნუ გამოიყენებთ ამ ოპციას, თუ არ ახდენთ ადრე მოთხოვნილი გადახდის ხელახლა გენერირებას.</translation>
-    </message>
-    <message>
-        <source>R&amp;euse an existing receiving address (not recommended)</source>
-        <translation>ად&amp;რე გამოყენებული მიღების მისამართის გამოყენება (არ არის რეკომენდებული)</translation>
-    </message>
-    <message>
         <source>An optional message to attach to the payment request, which will be displayed when the request is opened. Note: The message will not be sent with the payment over the Particl network.</source>
-=======
-        <source>An optional message to attach to the payment request, which will be displayed when the request is opened. Note: The message will not be sent with the payment over the Bitcoin network.</source>
->>>>>>> f17942a3
         <translation>არააუცილებელი მესიჯი, რომელიც ერთვის გადახდის მოთხოვნას და ნაჩვენები იქნება მოთხოვნის გახსნისას. შენიშვნა: მესიჯი არ გაყვება გადახდას ბითქოინის ქსელში.</translation>
     </message>
     <message>
