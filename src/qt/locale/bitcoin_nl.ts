--- conflicted
+++ resolved
@@ -3619,11 +3619,7 @@
     </message>
     <message>
         <source>Fees (in %s/kB) smaller than this are considered zero fee for relaying, mining and transaction creation (default: %s)</source>
-<<<<<<< HEAD
-        <translation>Transactiekosten (in %s/kB) kleiner dan dit worden beschouw dat geen transactiekosten in rekening worden gebracht voor doorgeven, delven en transactiecreatie (standaard: %s)</translation>
-=======
         <translation>Vergoedingen (in %s/kB) kleiner dan dit worden beschouwd als nul-vergoeding voor doorgeven, mijnen en transactiecreatie (standaard: %s)</translation>
->>>>>>> a8e62a84
     </message>
     <message>
         <source>If paytxfee is not set, include enough fee so transactions begin confirmation on average within n blocks (default: %u)</source>
@@ -3863,11 +3859,7 @@
     </message>
     <message>
         <source>Equivalent bytes per sigop in transactions for relay and mining (default: %u)</source>
-<<<<<<< HEAD
-        <translation>Equivalente bytes per sigop in transacties voor doorsturen en delven (standaard: %u)</translation>
-=======
         <translation>Equivalent bytes per sigop in transacties voor doorsturen en mijnen (standaard: %u)</translation>
->>>>>>> a8e62a84
     </message>
     <message>
         <source>Error loading %s: You can't enable HD on an already existing non-HD wallet</source>
