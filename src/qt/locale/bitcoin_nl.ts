--- conflicted
+++ resolved
@@ -3,22 +3,6 @@
 <context>
     <name>AboutDialog</name>
     <message>
-<<<<<<< HEAD
-        <location filename="../forms/aboutdialog.ui" line="14"/>
-        <source>About PPCoin</source>
-        <translation>Over PPCoin
-</translation>
-    </message>
-    <message>
-        <location filename="../forms/aboutdialog.ui" line="53"/>
-        <source>&lt;b&gt;PPCoin&lt;/b&gt; version</source>
-        <translation>&lt;b&gt;PPCoin&lt;/b&gt; versie</translation>
-    </message>
-    <message>
-        <location filename="../forms/aboutdialog.ui" line="85"/>
-        <source>Copyright © 2011-2013 PPCoin Developers
-
-=======
         <location filename="../forms/aboutdialog.ui" line="+14"/>
         <source>About Bitcoin</source>
         <translation>Over Bitcoin</translation>
@@ -31,18 +15,12 @@
     <message>
         <location line="+57"/>
         <source>
->>>>>>> 40809aed
 This is experimental software.
 
 Distributed under the MIT/X11 software license, see the accompanying file COPYING or http://www.opensource.org/licenses/mit-license.php.
 
 This product includes software developed by the OpenSSL Project for use in the OpenSSL Toolkit (http://www.openssl.org/) and cryptographic software written by Eric Young (eay@cryptsoft.com) and UPnP software written by Thomas Bernard.</source>
-<<<<<<< HEAD
-        <translation>Copyright © 2011-2013 PPCoin Ontwikkelaars
-
-=======
         <translation>
->>>>>>> 40809aed
 Dit is experimentele software.
 
 Gedistribueerd onder de MIT/X11 software licentie, zie het bijgevoegde bestand COPYING of http://www.opensource.org/licenses/mit-license.php.
@@ -68,16 +46,7 @@
         <translation>Adresboek</translation>
     </message>
     <message>
-<<<<<<< HEAD
-        <location filename="../forms/addressbookpage.ui" line="20"/>
-        <source>These are your PPCoin addresses for receiving payments.  You may want to give a different one to each sender so you can keep track of who is paying you.</source>
-        <translation>Dit zijn uw PPCoin-adressen om betalingen te ontvangen. U kunt er voor kiezen om een adres aan te maken voor elke afzender. Op deze manier kunt u bijhouden wie al aan u betaald heeft.</translation>
-    </message>
-    <message>
-        <location filename="../forms/addressbookpage.ui" line="33"/>
-=======
         <location line="+19"/>
->>>>>>> 40809aed
         <source>Double-click to edit address or label</source>
         <translation>Dubbelklik om adres of label te wijzigen</translation>
     </message>
@@ -278,13 +247,6 @@
         <translation>Bevestig versleuteling van de portemonnee</translation>
     </message>
     <message>
-<<<<<<< HEAD
-        <location filename="../askpassphrasedialog.cpp" line="102"/>
-        <source>WARNING: If you encrypt your wallet and lose your passphrase, you will &lt;b&gt;LOSE ALL OF YOUR PPCoinS&lt;/b&gt;!
-Are you sure you wish to encrypt your wallet?</source>
-        <translation>WAARSCHUWING: Wanneer uw portemonnee wordt versleuteld en u verliest uw wachtwoord, dan verliest u&lt;b&gt;AL UW PPCoinS&lt;/b&gt;!
-Bent u er zeker van uw dat u uw portemonnee wilt versleutelen?</translation>
-=======
         <location line="+1"/>
         <source>Warning: If you encrypt your wallet and lose your passphrase, you will &lt;b&gt;LOSE ALL OF YOUR BITCOINS&lt;/b&gt;!</source>
         <translation>Waarschuwing: Als u uw portemonnee versleutelt en uw wachtwoord vergeet, zult u &lt;b&gt;AL UW BITCOINS VERLIEZEN&lt;/b&gt;!</translation>
@@ -304,7 +266,6 @@
         <location line="+24"/>
         <source>Warning: The Caps Lock key is on!</source>
         <translation>Waarschuwing: De Caps-Lock-toets staat aan!</translation>
->>>>>>> 40809aed
     </message>
     <message>
         <location line="-130"/>
@@ -313,15 +274,9 @@
         <translation>Portemonnee versleuteld</translation>
     </message>
     <message>
-<<<<<<< HEAD
-        <location filename="../askpassphrasedialog.cpp" line="112"/>
-        <source>PPCoin will close now to finish the encryption process. Remember that encrypting your wallet cannot fully protect your PPCoins from being stolen by malware infecting your computer.</source>
-        <translation>PPCoin zal nu afsluiten om het versleutelingsproces te voltooien. Onthoud dat het versleutelen van uw portemonnee u niet volledig kan beschermen: Malware kan uw computer infecteren en uw PPCoins stelen.</translation>
-=======
         <location line="-56"/>
         <source>Bitcoin will close now to finish the encryption process. Remember that encrypting your wallet cannot fully protect your bitcoins from being stolen by malware infecting your computer.</source>
         <translation>Bitcoin zal nu afsluiten om het versleutelingsproces te voltooien. Onthoud dat het versleutelen van uw portemonnee u niet volledig kan beschermen: Malware kan uw computer infecteren en uw bitcoins stelen.</translation>
->>>>>>> 40809aed
     </message>
     <message>
         <location line="+13"/>
@@ -366,17 +321,11 @@
     </message>
 </context>
 <context>
-    <name>PPCoinGUI</name>
-    <message>
-<<<<<<< HEAD
-        <location filename="../bitcoingui.cpp" line="69"/>
-        <source>PPCoin Wallet</source>
-        <translation>PPCoin-portemonnee</translation>
-=======
+    <name>BitcoinGUI</name>
+    <message>
         <location filename="../bitcoingui.cpp" line="+233"/>
         <source>Sign &amp;message...</source>
         <translation>&amp;Onderteken bericht...</translation>
->>>>>>> 40809aed
     </message>
     <message>
         <location line="+280"/>
@@ -414,31 +363,7 @@
         <translation>Toon lijst van adressen om betalingen mee te ontvangen</translation>
     </message>
     <message>
-<<<<<<< HEAD
-        <location filename="../bitcoingui.cpp" line="200"/>
-        <source>&amp;Send coins</source>
-        <translation>&amp;Verstuur munten</translation>
-    </message>
-    <message>
-        <location filename="../bitcoingui.cpp" line="201"/>
-        <source>Send coins to a PPCoin address</source>
-        <translation>Verstuur munten naar een PPCoin-adres</translation>
-    </message>
-    <message>
-        <location filename="../bitcoingui.cpp" line="206"/>
-        <source>Sign &amp;message</source>
-        <translation>&amp;Onderteken Bericht</translation>
-    </message>
-    <message>
-        <location filename="../bitcoingui.cpp" line="207"/>
-        <source>Prove you control an address</source>
-        <translation>Bewijs dat u een adres bezit</translation>
-    </message>
-    <message>
-        <location filename="../bitcoingui.cpp" line="226"/>
-=======
         <location line="+31"/>
->>>>>>> 40809aed
         <source>E&amp;xit</source>
         <translation>&amp;Afsluiten</translation>
     </message>
@@ -448,20 +373,9 @@
         <translation>Programma afsluiten</translation>
     </message>
     <message>
-<<<<<<< HEAD
-        <location filename="../bitcoingui.cpp" line="230"/>
-        <source>&amp;About %1</source>
-        <translation>&amp;Over %1</translation>
-    </message>
-    <message>
-        <location filename="../bitcoingui.cpp" line="231"/>
-        <source>Show information about PPCoin</source>
-        <translation>Laat informatie zien over PPCoin</translation>
-=======
         <location line="+4"/>
         <source>Show information about Bitcoin</source>
         <translation>Laat informatie zien over Bitcoin</translation>
->>>>>>> 40809aed
     </message>
     <message>
         <location line="+2"/>
@@ -509,21 +423,6 @@
         <translation>Verstuur munten naar een Bitcoinadres</translation>
     </message>
     <message>
-<<<<<<< HEAD
-        <location filename="../bitcoingui.cpp" line="237"/>
-        <source>Modify configuration options for PPCoin</source>
-        <translation>Wijzig instellingen van PPCoin</translation>
-    </message>
-    <message>
-        <location filename="../bitcoingui.cpp" line="239"/>
-        <source>Open &amp;PPCoin</source>
-        <translation>Open &amp;PPCoin</translation>
-    </message>
-    <message>
-        <location filename="../bitcoingui.cpp" line="240"/>
-        <source>Show the PPCoin window</source>
-        <translation>Toon PPCoin-venster </translation>
-=======
         <location line="+49"/>
         <source>Modify configuration options for Bitcoin</source>
         <translation>Wijzig instellingen van Bitcoin</translation>
@@ -537,7 +436,6 @@
         <location line="+2"/>
         <source>Change the passphrase used for wallet encryption</source>
         <translation>Wijzig het wachtwoord voor uw portemonneversleuteling</translation>
->>>>>>> 40809aed
     </message>
     <message>
         <location line="+6"/>
@@ -637,16 +535,6 @@
         <translation>[testnetwerk]</translation>
     </message>
     <message>
-<<<<<<< HEAD
-        <location filename="../bitcoingui.cpp" line="407"/>
-        <source>PPCoin-qt</source>
-        <translation>PPCoin-qt</translation>
-    </message>
-    <message numerus="yes">
-        <location filename="../bitcoingui.cpp" line="449"/>
-        <source>%n active connection(s) to PPCoin network</source>
-        <translation><numerusform>%n actieve connectie naar PPCoinnetwerk</numerusform><numerusform>%n actieve connecties naar PPCoinnetwerk</numerusform></translation>
-=======
         <location line="+47"/>
         <source>Bitcoin client</source>
         <translation>Bitcoin client</translation>
@@ -655,7 +543,6 @@
         <location line="+141"/>
         <source>%n active connection(s) to Bitcoin network</source>
         <translation><numerusform>%n actieve connectie naar Bitcoinnetwerk</numerusform><numerusform>%n actieve connecties naar Bitcoinnetwerk</numerusform></translation>
->>>>>>> 40809aed
     </message>
     <message>
         <location line="+22"/>
@@ -849,15 +736,9 @@
         <translation>Het opgegeven adres &quot;%1&quot; bestaat al in uw adresboek.</translation>
     </message>
     <message>
-<<<<<<< HEAD
-        <location filename="../editaddressdialog.cpp" line="96"/>
-        <source>The entered address &quot;%1&quot; is not a valid PPCoin address.</source>
-        <translation>Het opgegeven adres &quot;%1&quot; is een ongeldig PPCoinadres</translation>
-=======
         <location line="-5"/>
         <source>The entered address &quot;%1&quot; is not a valid Bitcoin address.</source>
         <translation>Het opgegeven adres &quot;%1&quot; is een ongeldig Bitcoinadres</translation>
->>>>>>> 40809aed
     </message>
     <message>
         <location line="+10"/>
@@ -873,16 +754,6 @@
 <context>
     <name>GUIUtil::HelpMessageBox</name>
     <message>
-<<<<<<< HEAD
-        <location filename="../optionsdialog.cpp" line="170"/>
-        <source>&amp;Start PPCoin on window system startup</source>
-        <translation>Start &amp;PPCoin wanneer het systeem opstart</translation>
-    </message>
-    <message>
-        <location filename="../optionsdialog.cpp" line="171"/>
-        <source>Automatically start PPCoin after the computer is turned on</source>
-        <translation>Start PPCoin automatisch wanneer de computer wordt aangezet</translation>
-=======
         <location filename="../guiutil.cpp" line="+424"/>
         <location line="+12"/>
         <source>Bitcoin-Qt</source>
@@ -892,7 +763,6 @@
         <location line="-12"/>
         <source>version</source>
         <translation>versie</translation>
->>>>>>> 40809aed
     </message>
     <message>
         <location line="+2"/>
@@ -910,15 +780,9 @@
         <translation>gebruikersinterfaceopties</translation>
     </message>
     <message>
-<<<<<<< HEAD
-        <location filename="../optionsdialog.cpp" line="181"/>
-        <source>Automatically open the PPCoin client port on the router. This only works when your router supports UPnP and it is enabled.</source>
-        <translation>Open de PPCoin-poort automatisch op de router. Dit werkt alleen als de router UPnP ondersteunt.</translation>
-=======
         <location line="+1"/>
         <source>Set language, for example &quot;de_DE&quot; (default: system locale)</source>
         <translation>Stel taal in, bijvoorbeeld &apos;&apos;de_DE&quot; (standaard: systeeminstellingen)</translation>
->>>>>>> 40809aed
     </message>
     <message>
         <location line="+1"/>
@@ -949,11 +813,6 @@
         <translation>Optionele transactiekosten per kB. Transactiekosten helpen ervoor te zorgen dat uw transacties snel verwerkt worden. De meeste transacties zijn 1kB.</translation>
     </message>
     <message>
-<<<<<<< HEAD
-        <location filename="../optionsdialog.cpp" line="191"/>
-        <source>Connect to the Bitcon network through a SOCKS4 proxy (e.g. when connecting through Tor)</source>
-        <translation>Verbind met het PPCoin-netwerk door een SOCKS4 proxy (bijv. wanneer Tor gebruikt wordt)</translation>
-=======
         <location line="+15"/>
         <source>Pay transaction &amp;fee</source>
         <translation>Betaal &amp;transactiekosten</translation>
@@ -1002,7 +861,6 @@
         <location line="+3"/>
         <source>&amp;Connect through SOCKS proxy:</source>
         <translation>&amp;Verbind via een SOCKS-proxy</translation>
->>>>>>> 40809aed
     </message>
     <message>
         <location line="+9"/>
@@ -1589,15 +1447,9 @@
         <translation>Verwijder deze ontvanger</translation>
     </message>
     <message>
-<<<<<<< HEAD
-        <location filename="../sendcoinsentry.cpp" line="25"/>
-        <source>Enter a PPCoin address (e.g. 1NS17iag9jJgTHD1VXjvLCEnZuQ3rJDE9L)</source>
-        <translation>Vul een PPCoinadres in (bijv. 1NS17iag9jJgTHD1VXjvLCEnZuQ3rJDE9L)</translation>
-=======
         <location filename="../sendcoinsentry.cpp" line="+1"/>
         <source>Enter a Bitcoin address (e.g. 1NS17iag9jJgTHD1VXjvLCEnZuQ3rJDE9L)</source>
         <translation>Vul een Bitcoinadres in (bijv. 1NS17iag9jJgTHD1VXjvLCEnZuQ3rJDE9L)</translation>
->>>>>>> 40809aed
     </message>
 </context>
 <context>
@@ -2332,17 +2184,11 @@
     </message>
 </context>
 <context>
-    <name>PPCoin-core</name>
-    <message>
-<<<<<<< HEAD
-        <location filename="../bitcoinstrings.cpp" line="3"/>
-        <source>PPCoin version</source>
-        <translation>PPCoinversie</translation>
-=======
+    <name>bitcoin-core</name>
+    <message>
         <location filename="../bitcoinstrings.cpp" line="+94"/>
         <source>Bitcoin version</source>
         <translation>Bitcoinversie</translation>
->>>>>>> 40809aed
     </message>
     <message>
         <location line="+102"/>
@@ -2350,16 +2196,9 @@
         <translation>Gebruik:</translation>
     </message>
     <message>
-<<<<<<< HEAD
-        <location filename="../bitcoinstrings.cpp" line="5"/>
-        <source>Send command to -server or ppcoind</source>
-        <translation>Stuur commando naar -server of ppcoind
-</translation>
-=======
         <location line="-29"/>
         <source>Send command to -server or bitcoind</source>
         <translation>Stuur commando naar -server of bitcoind</translation>
->>>>>>> 40809aed
     </message>
     <message>
         <location line="-23"/>
@@ -2377,17 +2216,6 @@
         <translation>Opties:</translation>
     </message>
     <message>
-<<<<<<< HEAD
-        <location filename="../bitcoinstrings.cpp" line="9"/>
-        <source>Specify configuration file (default: PPCoin.conf)</source>
-        <translation>Specifieer configuratiebestand (standaard: PPCoin.conf)
-</translation>
-    </message>
-    <message>
-        <location filename="../bitcoinstrings.cpp" line="10"/>
-        <source>Specify pid file (default: ppcoind.pid)</source>
-        <translation>Specifieer pid-bestand (standaard: ppcoind.pid)
-=======
         <location line="+24"/>
         <source>Specify configuration file (default: bitcoin.conf)</source>
         <translation>Specificeer configuratiebestand (standaard: bitcoin.conf)
@@ -2397,7 +2225,6 @@
         <location line="+3"/>
         <source>Specify pid file (default: bitcoind.pid)</source>
         <translation>Specificeer pid-bestand (standaard: bitcoind.pid)
->>>>>>> 40809aed
 </translation>
     </message>
     <message>
@@ -2929,14 +2756,6 @@
         <translation>Vernieuw portemonnee naar nieuwste versie</translation>
     </message>
     <message>
-<<<<<<< HEAD
-        <location filename="../bitcoinstrings.cpp" line="47"/>
-        <source>
-SSL options: (see the PPCoin Wiki for SSL setup instructions)</source>
-        <translation>
-SSL opties: (zie de PPCoin wiki voor SSL instructies)
-</translation>
-=======
         <location line="-21"/>
         <source>Set key pool size to &lt;n&gt; (default: 100)</source>
         <translation>Stel sleutelpoelgrootte in op &lt;n&gt; (standaard: 100)</translation>
@@ -2945,7 +2764,6 @@
         <location line="-12"/>
         <source>Rescan the block chain for missing wallet transactions</source>
         <translation>Doorzoek de blokketen op ontbrekende portemonnee-transacties</translation>
->>>>>>> 40809aed
     </message>
     <message>
         <location line="+35"/>
@@ -2973,15 +2791,9 @@
         <translation>Dit helpbericht</translation>
     </message>
     <message>
-<<<<<<< HEAD
-        <location filename="../bitcoinstrings.cpp" line="57"/>
-        <source>Cannot obtain a lock on data directory %s.  PPCoin is probably already running.</source>
-        <translation>Kan geen lock op de gegevensdirectory %s verkrijgen. PPCoin draait vermoedelijk reeds.</translation>
-=======
         <location line="+6"/>
         <source>Unable to bind to %s on this computer (bind returned error %d, %s)</source>
         <translation>Niet in staat om aan %s te binden op deze computer (bind gaf error %d, %s)</translation>
->>>>>>> 40809aed
     </message>
     <message>
         <location line="-91"/>
@@ -3004,16 +2816,6 @@
         <translation>Fout bij laden wallet.dat: Portemonnee corrupt</translation>
     </message>
     <message>
-<<<<<<< HEAD
-        <location filename="../bitcoinstrings.cpp" line="66"/>
-        <source>Error loading wallet.dat: Wallet requires newer version of PPCoin</source>
-        <translation>Fout bij laden wallet.dat: Portemonnee vereist een nieuwere versie van PPCoin</translation>
-    </message>
-    <message>
-        <location filename="../bitcoinstrings.cpp" line="67"/>
-        <source>Wallet needed to be rewritten: restart PPCoin to complete</source>
-        <translation>Portemonnee moest herschreven worden: Herstart PPCoin om te voltooien</translation>
-=======
         <location line="+1"/>
         <source>Error loading wallet.dat: Wallet requires newer version of Bitcoin</source>
         <translation>Fout bij laden wallet.dat: Portemonnee vereist een nieuwere versie van Bitcoin</translation>
@@ -3022,7 +2824,6 @@
         <location line="+93"/>
         <source>Wallet needed to be rewritten: restart Bitcoin to complete</source>
         <translation>Portemonnee moest herschreven worden: Herstart Bitcoin om te voltooien</translation>
->>>>>>> 40809aed
     </message>
     <message>
         <location line="-95"/>
@@ -3115,16 +2916,6 @@
         <translation>Klaar met laden</translation>
     </message>
     <message>
-<<<<<<< HEAD
-        <location filename="../bitcoinstrings.cpp" line="78"/>
-        <source>Unable to bind to port %d on this computer.  PPCoin is probably already running.</source>
-        <translation>Kan niet binden aan poort %d op deze computer. PPCoin draait vermoedelijk reeds.</translation>
-    </message>
-    <message>
-        <location filename="../bitcoinstrings.cpp" line="81"/>
-        <source>Warning: Please check that your computer&apos;s date and time are correct.  If your clock is wrong PPCoin will not work properly.</source>
-        <translation>Waarschuwing: Controleer dat de datum en tijd op uw computer correct zijn ingesteld. Als uw klok fout staat zal PPCoin niet correct werken.</translation>
-=======
         <location line="+82"/>
         <source>To use the %s option</source>
         <translation>Om de %s optie te gebruiken</translation>
@@ -3133,7 +2924,6 @@
         <location line="-74"/>
         <source>Error</source>
         <translation>Fout</translation>
->>>>>>> 40809aed
     </message>
     <message>
         <location line="-31"/>
