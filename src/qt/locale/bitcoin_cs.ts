--- conflicted
+++ resolved
@@ -230,7 +230,7 @@
     <message>
         <location filename="../askpassphrasedialog.cpp" line="117"/>
         <source>IMPORTANT: Any previous backups you have made of your wallet file should be replaced with the newly generated, encrypted wallet file. For security reasons, previous backups of the unencrypted wallet file will become useless as soon as you start using the new, encrypted wallet.</source>
-        <translation type="unfinished"></translation>
+        <translation>DŮLEŽITÉ: Všechny předchozí zálohy peněženky by měly být nahrazeny nově vygenerovanou, zašifrovanou peněženkou. Z bezpečnostních důvodů budou předchozí zálohy nešifrované peněženky nepoužitelné, jakmile zaneš používat novou zašifrovanou peněženku.</translation>
     </message>
     <message>
         <location filename="../askpassphrasedialog.cpp" line="217"/>
@@ -255,14 +255,6 @@
         <translation>Bitcoin se teď ukončí, aby dokončil zašifrování. Pamatuj však, že pouhé zašifrování peněženky úplně nezabraňuje krádeži tvých bitcoinů malwarem, kterým se může počítač nakazit.</translation>
     </message>
     <message>
-<<<<<<< HEAD
-=======
-        <location filename="../askpassphrasedialog.cpp" line="117"/>
-        <source>IMPORTANT: Any previous backups you have made of your wallet file should be replaced with the newly generated, encrypted wallet file. For security reasons, previous backups of the unencrypted wallet file will become useless as soon as you start using the new, encrypted wallet.</source>
-        <translation>DŮLEŽITÉ: Všechny předchozí zálohy peněženky by měly být nahrazeny nově vygenerovanou, zašifrovanou peněženkou. Z bezpečnostních důvodů budou předchozí zálohy nešifrované peněženky nepoužitelné, jakmile zaneš používat novou zašifrovanou peněženku.</translation>
-    </message>
-    <message>
->>>>>>> 747b688b
         <location filename="../askpassphrasedialog.cpp" line="126"/>
         <location filename="../askpassphrasedialog.cpp" line="133"/>
         <location filename="../askpassphrasedialog.cpp" line="175"/>
@@ -1764,6 +1756,11 @@
         <location filename="../bitcoinstrings.cpp" line="49"/>
         <source>Generate coins</source>
         <translation>Generovat mince</translation>
+    </message>
+    <message>
+        <location filename="../bitcoinstrings.cpp" line="32"/>
+        <source>An error occurred while setting up the RPC port %u for listening: %s</source>
+        <translation>Při nastavování naslouchacího RPC portu %u nastala chyba: %s</translation>
     </message>
     <message>
         <location filename="../bitcoinstrings.cpp" line="62"/>
@@ -1859,11 +1856,6 @@
 Pokud konfigurační soubor ještě neexistuje, vytvoř ho tak, aby ho mohl číst pouze vlastník.</translation>
     </message>
     <message>
-        <location filename="../bitcoinstrings.cpp" line="32"/>
-        <source>An error occurred while setting up the RPC port %i for listening: %s</source>
-        <translation>Při nastavování naslouchacího RPC portu %i nastala chyba: %s</translation>
-    </message>
-    <message>
         <location filename="../bitcoinstrings.cpp" line="8"/>
         <source>Error: Wallet locked, unable to create transaction  </source>
         <translation>Chyba: Peněženka je zamčená, nemohu vytvořit transakci  </translation>
