--- conflicted
+++ resolved
@@ -3,21 +3,6 @@
 <context>
     <name>AboutDialog</name>
     <message>
-<<<<<<< HEAD
-        <location filename="../forms/aboutdialog.ui" line="14"/>
-        <source>About PPCoin</source>
-        <translation>Про PPCoin</translation>
-    </message>
-    <message>
-        <location filename="../forms/aboutdialog.ui" line="53"/>
-        <source>&lt;b&gt;PPCoin&lt;/b&gt; version</source>
-        <translation>Версія &lt;b&gt;PPCoin&apos;a&lt;b&gt;</translation>
-    </message>
-    <message>
-        <location filename="../forms/aboutdialog.ui" line="85"/>
-        <source>Copyright © 2011-2013 PPCoin Developers
-
-=======
         <location filename="../forms/aboutdialog.ui" line="+14"/>
         <source>About Bitcoin</source>
         <translation>Про Bitcoin</translation>
@@ -30,18 +15,12 @@
     <message>
         <location line="+57"/>
         <source>
->>>>>>> 40809aed
 This is experimental software.
 
 Distributed under the MIT/X11 software license, see the accompanying file COPYING or http://www.opensource.org/licenses/mit-license.php.
 
 This product includes software developed by the OpenSSL Project for use in the OpenSSL Toolkit (http://www.openssl.org/) and cryptographic software written by Eric Young (eay@cryptsoft.com) and UPnP software written by Thomas Bernard.</source>
-<<<<<<< HEAD
-        <translation>Авторське право © 2011-2013 Розробники PPCoin
-
-=======
         <translation>
->>>>>>> 40809aed
 Це програмне забезпечення є експериментальним.
 
 Поширюється за ліцензією MIT/X11, додаткова інформація міститься у файлі COPYING, а також за адресою http://www.opensource.org/licenses/mit-license.php.
@@ -67,16 +46,7 @@
         <translation>Адресна книга</translation>
     </message>
     <message>
-<<<<<<< HEAD
-        <location filename="../forms/addressbookpage.ui" line="20"/>
-        <source>These are your PPCoin addresses for receiving payments.  You may want to give a different one to each sender so you can keep track of who is paying you.</source>
-        <translation>Це ваші адреси для отримання платежів. Ви можете давати різні адреси різним людям, таким чином маючи можливість відслідкувати хто конкретно і скільки вам заплатив. </translation>
-    </message>
-    <message>
-        <location filename="../forms/addressbookpage.ui" line="33"/>
-=======
         <location line="+19"/>
->>>>>>> 40809aed
         <source>Double-click to edit address or label</source>
         <translation>Двічі клікніть на адресу чи назву для їх зміни</translation>
     </message>
@@ -277,13 +247,6 @@
         <translation>Підтвердити шифрування гаманця</translation>
     </message>
     <message>
-<<<<<<< HEAD
-        <location filename="../askpassphrasedialog.cpp" line="102"/>
-        <source>WARNING: If you encrypt your wallet and lose your passphrase, you will &lt;b&gt;LOSE ALL OF YOUR PPCoinS&lt;/b&gt;!
-Are you sure you wish to encrypt your wallet?</source>
-        <translation>УВАГА: Якщо ви зашифруєте гаманець і забудете пароль, ви &lt;b&gt;ВТРАТИТЕ ВСІ СВОЇ БІТКОІНИ&lt;/b&gt;!
-Ви дійсно хочете зашифрувати свій гаманець?</translation>
-=======
         <location line="+1"/>
         <source>Warning: If you encrypt your wallet and lose your passphrase, you will &lt;b&gt;LOSE ALL OF YOUR BITCOINS&lt;/b&gt;!</source>
         <translation>УВАГА: Якщо ви зашифруєте гаманець і забудете пароль, ви &lt;b&gt;ВТРАТИТЕ ВСІ СВОЇ БІТКОІНИ&lt;/b&gt;!</translation>
@@ -303,7 +266,6 @@
         <location line="+24"/>
         <source>Warning: The Caps Lock key is on!</source>
         <translation>Увага: Ввімкнено Caps Lock!</translation>
->>>>>>> 40809aed
     </message>
     <message>
         <location line="-130"/>
@@ -312,21 +274,9 @@
         <translation>Гаманець зашифровано</translation>
     </message>
     <message>
-<<<<<<< HEAD
-        <location filename="../askpassphrasedialog.cpp" line="112"/>
-        <source>PPCoin will close now to finish the encryption process. Remember that encrypting your wallet cannot fully protect your PPCoins from being stolen by malware infecting your computer.</source>
-        <translation>Біткоін-клієнт буде закрито для завершення процесу шифрування. Пам’ятайте, що шифрування гаманця не може повністю захистити ваші біткоіни від кражі, у випадку якщо ваш комп’ютер буде інфіковано шкідливими програмами.</translation>
-    </message>
-    <message>
-        <location filename="../askpassphrasedialog.cpp" line="208"/>
-        <location filename="../askpassphrasedialog.cpp" line="232"/>
-        <source>Warning: The Caps Lock key is on.</source>
-        <translation>Увага: Ввімкнено Caps Lock</translation>
-=======
         <location line="-56"/>
         <source>Bitcoin will close now to finish the encryption process. Remember that encrypting your wallet cannot fully protect your bitcoins from being stolen by malware infecting your computer.</source>
         <translation>Біткоін-клієнт буде закрито для завершення процесу шифрування. Пам&apos;ятайте, що шифрування гаманця не може повністю захистити ваші біткоіни від крадіжки, у випадку якщо ваш комп&apos;ютер буде інфіковано шкідливими програмами.</translation>
->>>>>>> 40809aed
     </message>
     <message>
         <location line="+13"/>
@@ -371,17 +321,11 @@
     </message>
 </context>
 <context>
-    <name>PPCoinGUI</name>
-    <message>
-<<<<<<< HEAD
-        <location filename="../bitcoingui.cpp" line="69"/>
-        <source>PPCoin Wallet</source>
-        <translation>Гаманець</translation>
-=======
+    <name>BitcoinGUI</name>
+    <message>
         <location filename="../bitcoingui.cpp" line="+233"/>
         <source>Sign &amp;message...</source>
         <translation>&amp;Підписати повідомлення...</translation>
->>>>>>> 40809aed
     </message>
     <message>
         <location line="+280"/>
@@ -419,31 +363,7 @@
         <translation>Показати список адрес для отримання платежів</translation>
     </message>
     <message>
-<<<<<<< HEAD
-        <location filename="../bitcoingui.cpp" line="200"/>
-        <source>&amp;Send coins</source>
-        <translation>В&amp;ідправити</translation>
-    </message>
-    <message>
-        <location filename="../bitcoingui.cpp" line="201"/>
-        <source>Send coins to a PPCoin address</source>
-        <translation>Відправити монети на вказану адресу</translation>
-    </message>
-    <message>
-        <location filename="../bitcoingui.cpp" line="206"/>
-        <source>Sign &amp;message</source>
-        <translation>&amp;Підписати повідомлення</translation>
-    </message>
-    <message>
-        <location filename="../bitcoingui.cpp" line="207"/>
-        <source>Prove you control an address</source>
-        <translation>Доведіть, що це ваша адреса</translation>
-    </message>
-    <message>
-        <location filename="../bitcoingui.cpp" line="226"/>
-=======
         <location line="+31"/>
->>>>>>> 40809aed
         <source>E&amp;xit</source>
         <translation>&amp;Вихід</translation>
     </message>
@@ -453,20 +373,9 @@
         <translation>Вийти</translation>
     </message>
     <message>
-<<<<<<< HEAD
-        <location filename="../bitcoingui.cpp" line="230"/>
-        <source>&amp;About %1</source>
-        <translation>П&amp;ро %1</translation>
-    </message>
-    <message>
-        <location filename="../bitcoingui.cpp" line="231"/>
-        <source>Show information about PPCoin</source>
-        <translation>Показати інформацію про PPCoin</translation>
-=======
         <location line="+4"/>
         <source>Show information about Bitcoin</source>
         <translation>Показати інформацію про Bitcoin</translation>
->>>>>>> 40809aed
     </message>
     <message>
         <location line="+2"/>
@@ -484,21 +393,6 @@
         <translation>&amp;Параметри...</translation>
     </message>
     <message>
-<<<<<<< HEAD
-        <location filename="../bitcoingui.cpp" line="237"/>
-        <source>Modify configuration options for PPCoin</source>
-        <translation>Редагувати параметри</translation>
-    </message>
-    <message>
-        <location filename="../bitcoingui.cpp" line="239"/>
-        <source>Open &amp;PPCoin</source>
-        <translation>Показати &amp;гаманець</translation>
-    </message>
-    <message>
-        <location filename="../bitcoingui.cpp" line="240"/>
-        <source>Show the PPCoin window</source>
-        <translation>Показати вікно гаманця</translation>
-=======
         <location line="+6"/>
         <source>&amp;Encrypt Wallet...</source>
         <translation>&amp;Шифрування гаманця...</translation>
@@ -512,7 +406,6 @@
         <location line="+2"/>
         <source>&amp;Change Passphrase...</source>
         <translation>Змінити парол&amp;ь...</translation>
->>>>>>> 40809aed
     </message>
     <message>
         <location line="+285"/>
@@ -642,16 +535,6 @@
         <translation>[тестова мережа]</translation>
     </message>
     <message>
-<<<<<<< HEAD
-        <location filename="../bitcoingui.cpp" line="407"/>
-        <source>PPCoin-qt</source>
-        <translation>PPCoin-qt</translation>
-    </message>
-    <message numerus="yes">
-        <location filename="../bitcoingui.cpp" line="449"/>
-        <source>%n active connection(s) to PPCoin network</source>
-        <translation><numerusform>%n активне з’єднання з мережею</numerusform><numerusform>%n активні з’єднання з мережею</numerusform><numerusform>%n активних з’єднань з мережею</numerusform></translation>
-=======
         <location line="+47"/>
         <source>Bitcoin client</source>
         <translation>Bitcoin-клієнт</translation>
@@ -660,7 +543,6 @@
         <location line="+141"/>
         <source>%n active connection(s) to Bitcoin network</source>
         <translation><numerusform>%n активне з&apos;єднання з мережею</numerusform><numerusform>%n активні з&apos;єднання з мережею</numerusform><numerusform>%n активних з&apos;єднань з мережею</numerusform></translation>
->>>>>>> 40809aed
     </message>
     <message>
         <location line="+22"/>
@@ -854,15 +736,9 @@
         <translation>Введена адреса «%1» вже присутня в адресній книзі.</translation>
     </message>
     <message>
-<<<<<<< HEAD
-        <location filename="../editaddressdialog.cpp" line="96"/>
-        <source>The entered address &quot;%1&quot; is not a valid PPCoin address.</source>
-        <translation>Введена адреса «%1» не є коректною адресою в мережі PPCoin.</translation>
-=======
         <location line="-5"/>
         <source>The entered address &quot;%1&quot; is not a valid Bitcoin address.</source>
         <translation>Введена адреса «%1» не є коректною адресою в мережі Bitcoin.</translation>
->>>>>>> 40809aed
     </message>
     <message>
         <location line="+10"/>
@@ -878,16 +754,6 @@
 <context>
     <name>GUIUtil::HelpMessageBox</name>
     <message>
-<<<<<<< HEAD
-        <location filename="../optionsdialog.cpp" line="170"/>
-        <source>&amp;Start PPCoin on window system startup</source>
-        <translation>&amp;Запускати гаманець при вході в систему</translation>
-    </message>
-    <message>
-        <location filename="../optionsdialog.cpp" line="171"/>
-        <source>Automatically start PPCoin after the computer is turned on</source>
-        <translation>Автоматично запускати гаманець при вмиканні комп’ютера</translation>
-=======
         <location filename="../guiutil.cpp" line="+424"/>
         <location line="+12"/>
         <source>Bitcoin-Qt</source>
@@ -897,7 +763,6 @@
         <location line="-12"/>
         <source>version</source>
         <translation>версія</translation>
->>>>>>> 40809aed
     </message>
     <message>
         <location line="+2"/>
@@ -915,15 +780,9 @@
         <translation>Параметри інтерфейсу</translation>
     </message>
     <message>
-<<<<<<< HEAD
-        <location filename="../optionsdialog.cpp" line="181"/>
-        <source>Automatically open the PPCoin client port on the router. This only works when your router supports UPnP and it is enabled.</source>
-        <translation>Автоматично відкривати порт для клієнту біткоін на роутері. Працює лише якщо ваш роутер підтримує UPnP і ця функція увімкнена.</translation>
-=======
         <location line="+1"/>
         <source>Set language, for example &quot;de_DE&quot; (default: system locale)</source>
         <translation>Встановлення мови, наприклад &quot;de_DE&quot; (типово: системна)</translation>
->>>>>>> 40809aed
     </message>
     <message>
         <location line="+1"/>
@@ -944,15 +803,9 @@
         <translation>Параметри</translation>
     </message>
     <message>
-<<<<<<< HEAD
-        <location filename="../optionsdialog.cpp" line="191"/>
-        <source>Connect to the Bitcon network through a SOCKS4 proxy (e.g. when connecting through Tor)</source>
-        <translation>Підключатись до мережі PPCoin через SOCKS4-проксі (наприклад при використанні Tor) </translation>
-=======
         <location line="+16"/>
         <source>&amp;Main</source>
         <translation>&amp;Головні</translation>
->>>>>>> 40809aed
     </message>
     <message>
         <location line="+6"/>
@@ -1060,15 +913,9 @@
         <translation>Згортати замість закриття. Якщо ця опція включена, програма закриється лише після вибору відповідного пункту в меню.</translation>
     </message>
     <message>
-<<<<<<< HEAD
-        <location filename="../messagepage.cpp" line="74"/>
-        <source>%1 is not a valid address.</source>
-        <translation>&quot;%1&quot; не є коректною адресою в мережі PPCoin.</translation>
-=======
         <location line="+3"/>
         <source>M&amp;inimize on close</source>
         <translation>Згортати замість закритт&amp;я</translation>
->>>>>>> 40809aed
     </message>
     <message>
         <location line="+21"/>
@@ -1600,15 +1447,9 @@
         <translation>Видалити цього отримувача</translation>
     </message>
     <message>
-<<<<<<< HEAD
-        <location filename="../sendcoinsentry.cpp" line="25"/>
-        <source>Enter a PPCoin address (e.g. 1NS17iag9jJgTHD1VXjvLCEnZuQ3rJDE9L)</source>
-        <translation>Введіть адресу PPCoin (наприклад 1NS17iag9jJgTHD1VXjvLCEnZuQ3rJDE9L)</translation>
-=======
         <location filename="../sendcoinsentry.cpp" line="+1"/>
         <source>Enter a Bitcoin address (e.g. 1NS17iag9jJgTHD1VXjvLCEnZuQ3rJDE9L)</source>
         <translation>Введіть адресу Bitcoin (наприклад 1NS17iag9jJgTHD1VXjvLCEnZuQ3rJDE9L)</translation>
->>>>>>> 40809aed
     </message>
 </context>
 <context>
@@ -2343,15 +2184,10 @@
     </message>
 </context>
 <context>
-    <name>PPCoin-core</name>
-    <message>
-<<<<<<< HEAD
-        <location filename="../bitcoinstrings.cpp" line="3"/>
-        <source>PPCoin version</source>
-=======
+    <name>bitcoin-core</name>
+    <message>
         <location filename="../bitcoinstrings.cpp" line="+94"/>
         <source>Bitcoin version</source>
->>>>>>> 40809aed
         <translation>Версія</translation>
     </message>
     <message>
@@ -2360,16 +2196,9 @@
         <translation>Використання:</translation>
     </message>
     <message>
-<<<<<<< HEAD
-        <location filename="../bitcoinstrings.cpp" line="5"/>
-        <source>Send command to -server or ppcoind</source>
-        <translation>Відправити команду серверу -server чи демону
-</translation>
-=======
         <location line="-29"/>
         <source>Send command to -server or bitcoind</source>
         <translation>Відправити команду серверу -server чи демону</translation>
->>>>>>> 40809aed
     </message>
     <message>
         <location line="-23"/>
@@ -2387,18 +2216,6 @@
         <translation>Параметри:</translation>
     </message>
     <message>
-<<<<<<< HEAD
-        <location filename="../bitcoinstrings.cpp" line="9"/>
-        <source>Specify configuration file (default: PPCoin.conf)</source>
-        <translation>Вкажіть файл конфігурації (за промовчуванням: PPCoin.conf)
-</translation>
-    </message>
-    <message>
-        <location filename="../bitcoinstrings.cpp" line="10"/>
-        <source>Specify pid file (default: ppcoind.pid)</source>
-        <translation>Вкажіть pid-файл (за промовчуванням: ppcoind.pid)
-</translation>
-=======
         <location line="+24"/>
         <source>Specify configuration file (default: bitcoin.conf)</source>
         <translation>Вкажіть файл конфігурації (типово: bitcoin.conf)</translation>
@@ -2407,7 +2224,6 @@
         <location line="+3"/>
         <source>Specify pid file (default: bitcoind.pid)</source>
         <translation>Вкажіть pid-файл (типово: bitcoind.pid)</translation>
->>>>>>> 40809aed
     </message>
     <message>
         <location line="-1"/>
@@ -2930,18 +2746,9 @@
         <translation>Модернізувати гаманець до останнього формату</translation>
     </message>
     <message>
-<<<<<<< HEAD
-        <location filename="../bitcoinstrings.cpp" line="47"/>
-        <source>
-SSL options: (see the PPCoin Wiki for SSL setup instructions)</source>
-        <translation>
-Параметри SSL: (див. PPCoin Wiki)
-</translation>
-=======
         <location line="-21"/>
         <source>Set key pool size to &lt;n&gt; (default: 100)</source>
         <translation>Встановити розмір пулу ключів &lt;n&gt; (типово: 100)</translation>
->>>>>>> 40809aed
     </message>
     <message>
         <location line="-12"/>
@@ -2974,15 +2781,9 @@
         <translation>Дана довідка</translation>
     </message>
     <message>
-<<<<<<< HEAD
-        <location filename="../bitcoinstrings.cpp" line="57"/>
-        <source>Cannot obtain a lock on data directory %s.  PPCoin is probably already running.</source>
-        <translation>Неможливо встановити блокування на робочий каталог %s.  Можливо, гаманець вже запущено.</translation>
-=======
         <location line="+6"/>
         <source>Unable to bind to %s on this computer (bind returned error %d, %s)</source>
         <translation>Неможливо прив&apos;язати до порту %s на цьому комп&apos;ютері (bind returned error %d, %s)</translation>
->>>>>>> 40809aed
     </message>
     <message>
         <location line="-91"/>
@@ -3005,15 +2806,6 @@
         <translation>Помилка при завантаженні wallet.dat: Гаманець пошкоджено</translation>
     </message>
     <message>
-<<<<<<< HEAD
-        <location filename="../bitcoinstrings.cpp" line="66"/>
-        <source>Error loading wallet.dat: Wallet requires newer version of PPCoin</source>
-        <translation>Помилка при завантаженні wallet.dat: Гаманець потребує новішої версії Біткоін-клієнта</translation>
-    </message>
-    <message>
-        <location filename="../bitcoinstrings.cpp" line="67"/>
-        <source>Wallet needed to be rewritten: restart PPCoin to complete</source>
-=======
         <location line="+1"/>
         <source>Error loading wallet.dat: Wallet requires newer version of Bitcoin</source>
         <translation>Помилка при завантаженні wallet.dat: Гаманець потребує новішої версії Біткоін-клієнта</translation>
@@ -3021,7 +2813,6 @@
     <message>
         <location line="+93"/>
         <source>Wallet needed to be rewritten: restart Bitcoin to complete</source>
->>>>>>> 40809aed
         <translation>Потрібно перезаписати гаманець: перезапустіть Біткоін-клієнт для завершення</translation>
     </message>
     <message>
@@ -3115,16 +2906,6 @@
         <translation>Завантаження завершене</translation>
     </message>
     <message>
-<<<<<<< HEAD
-        <location filename="../bitcoinstrings.cpp" line="78"/>
-        <source>Unable to bind to port %d on this computer.  PPCoin is probably already running.</source>
-        <translation>Неможливо прив’язати до порту %d на цьому комп’ютері.  Молживо гаманець вже запущено.</translation>
-    </message>
-    <message>
-        <location filename="../bitcoinstrings.cpp" line="81"/>
-        <source>Warning: Please check that your computer&apos;s date and time are correct.  If your clock is wrong PPCoin will not work properly.</source>
-        <translation>Увага: будь ласка, перевірте дату і час на свому комп’ютері.  Якщо ваш годинник йде неправильно, PPCoin може працювати некоректно.</translation>
-=======
         <location line="+82"/>
         <source>To use the %s option</source>
         <translation type="unfinished"/>
@@ -3133,7 +2914,6 @@
         <location line="-74"/>
         <source>Error</source>
         <translation>Помилка</translation>
->>>>>>> 40809aed
     </message>
     <message>
         <location line="-31"/>
