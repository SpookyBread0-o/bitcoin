--- conflicted
+++ resolved
@@ -7,11 +7,7 @@
     </message>
     <message>
         <source>Create a new address</source>
-<<<<<<< HEAD
-        <translation>Stwórz nowy adres</translation>
-=======
         <translation type="unfinished">Utwórz nowy adres</translation>
->>>>>>> f6a356d2
     </message>
     <message>
         <source>&amp;New</source>
@@ -335,15 +331,6 @@
             <numerusform />
         </translation>
     </message>
-<<<<<<< HEAD
-    <message>
-        <source>Create Wallet...</source>
-        <translation>Utwórz portfel...</translation>
-    </message>
-    <message>
-        <source>Create a new wallet</source>
-        <translation>Utwórz nowy portfel</translation>
-=======
     <message numerus="yes">
         <source>%n hour(s)</source>
         <translation type="unfinished">
@@ -359,7 +346,6 @@
             <numerusform />
             <numerusform />
         </translation>
->>>>>>> f6a356d2
     </message>
     <message numerus="yes">
         <source>%n week(s)</source>
@@ -481,17 +467,8 @@
         <translation type="unfinished">Uwaga: Wykryto klucze prywatne w portfelu [%s] który ma wyłączone klucze prywatne</translation>
     </message>
     <message>
-<<<<<<< HEAD
-        <source>Processing blocks on disk...</source>
-        <translation>Przetwarzanie bloków na dysku...</translation>
-    </message>
-    <message numerus="yes">
-        <source>Processed %n block(s) of transaction history.</source>
-        <translation><numerusform>Przetworzono %n bloków historii transakcji.</numerusform><numerusform>Przetworzono %n bloków historii transakcji.</numerusform><numerusform>Przetworzono %n bloków historii transakcji.</numerusform><numerusform>Przetworzono %n bloków historii transakcji.</numerusform></translation>
-=======
         <source>Warning: We do not appear to fully agree with our peers! You may need to upgrade, or other nodes may need to upgrade.</source>
         <translation type="unfinished">Uwaga: Wygląda na to, że nie ma pełnej zgodności z naszymi węzłami! Możliwe, że potrzebujesz aktualizacji bądź inne węzły jej potrzebują</translation>
->>>>>>> f6a356d2
     </message>
     <message>
         <source>You need to rebuild the database using -reindex to go back to unpruned mode.  This will redownload the entire blockchain</source>
@@ -586,21 +563,8 @@
         <translation type="unfinished">Błąd otwierania bazy bloków</translation>
     </message>
     <message>
-<<<<<<< HEAD
-        <source>&amp;Mask values</source>
-        <translation>&amp;Schowaj wartości</translation>
-    </message>
-    <message>
-        <source>Mask the values in the Overview tab</source>
-        <translation>Schowaj wartości w zakładce Podsumowanie</translation>
-    </message>
-    <message>
-        <source>default wallet</source>
-        <translation>domyślny portfel</translation>
-=======
         <source>Error reading from database, shutting down.</source>
         <translation type="unfinished">Błąd odczytu z bazy danych, wyłączam się.</translation>
->>>>>>> f6a356d2
     </message>
     <message>
         <source>Error upgrading chainstate database</source>
@@ -698,16 +662,6 @@
         <source>Prune mode is incompatible with -txindex.</source>
         <translation type="unfinished">Tryb ograniczony jest niekompatybilny z -txindex.</translation>
     </message>
-<<<<<<< HEAD
-    <message>
-        <source>A fatal error occurred. %1 can no longer continue safely and will quit.</source>
-        <translation>Wystąpił fatalny błąd. %1 nie może być kontynuowany i zostanie zakończony.</translation>
-    </message>
-</context>
-<context>
-    <name>CoinControlDialog</name>
-=======
->>>>>>> f6a356d2
     <message>
         <source>Reducing -maxconnections from %d to %d, because of system limitations.</source>
         <translation type="unfinished">Zmniejszanie -maxconnections z %d do %d z powodu ograniczeń systemu.</translation>
@@ -873,17 +827,8 @@
         <translation type="unfinished">Przeglądaj historię transakcji</translation>
     </message>
     <message>
-<<<<<<< HEAD
-        <source>Wallet</source>
-        <translation>Portfel</translation>
-    </message>
-    <message>
-        <source>Wallet Name</source>
-        <translation>Nazwa portfela</translation>
-=======
         <source>E&amp;xit</source>
         <translation type="unfinished">&amp;Zakończ</translation>
->>>>>>> f6a356d2
     </message>
     <message>
         <source>Quit application</source>
@@ -894,17 +839,8 @@
         <translation type="unfinished">&amp;O %1</translation>
     </message>
     <message>
-<<<<<<< HEAD
-        <source>Advanced Options</source>
-        <translation>Opcje Zaawansowane</translation>
-    </message>
-    <message>
-        <source>Disable private keys for this wallet. Wallets with private keys disabled will have no private keys and cannot have an HD seed or imported private keys. This is ideal for watch-only wallets.</source>
-        <translation>Wyłącz klucze prywatne dla tego portfela. Portfel z wyłączonymi kluczami prywatnymi nie może zawierać zaimportowanych kluczy prywatnych ani ustawionego seeda HD. Jest to idealne rozwiązanie dla portfeli śledzących (watch-only).</translation>
-=======
         <source>Show information about %1</source>
         <translation type="unfinished">Pokaż informacje o %1</translation>
->>>>>>> f6a356d2
     </message>
     <message>
         <source>About &amp;Qt</source>
@@ -919,32 +855,13 @@
         <translation type="unfinished">Zmień opcje konfiguracji dla %1</translation>
     </message>
     <message>
-<<<<<<< HEAD
-        <source>Use descriptors for scriptPubKey management</source>
-        <translation>Użyj deskryptorów do zarządzania scriptPubKey</translation>
-    </message>
-    <message>
-        <source>Descriptor Wallet</source>
-        <translation>Portfel deskryptora</translation>
-=======
         <source>Create a new wallet</source>
         <translation type="unfinished">Stwórz nowy portfel</translation>
->>>>>>> f6a356d2
     </message>
     <message>
         <source>Wallet:</source>
         <translation type="unfinished">Portfel:</translation>
     </message>
-<<<<<<< HEAD
-    <message>
-        <source>Compiled without sqlite support (required for descriptor wallets)</source>
-        <translation>Skompilowano bez wsparcia sqlite (wymaganego dla deskryptorów potfeli)</translation>
-    </message>
-</context>
-<context>
-    <name>EditAddressDialog</name>
-=======
->>>>>>> f6a356d2
     <message>
         <source>Network activity disabled.</source>
         <extracomment>A substring of the tooltip.</extracomment>
@@ -1386,21 +1303,8 @@
         <translation type="unfinished">(brak etykiety)</translation>
     </message>
     <message>
-<<<<<<< HEAD
-        <source>Connect to the Bitcoin network through a separate SOCKS5 proxy for Tor onion services.</source>
-        <translation>Połącz się z siecią Bitcoin przy pomocy oddzielnego SOCKS5 proxy dla sieci TOR.</translation>
-    </message>
-    <message>
-        <source>Use separate SOCKS&amp;5 proxy to reach peers via Tor onion services:</source>
-        <translation>Użyj oddzielnego proxy SOCKS&amp;5 aby osiągnąć węzły w ukrytych usługach Tor:</translation>
-    </message>
-    <message>
-        <source>&amp;Third party transaction URLs</source>
-        <translation>&amp;Zewnętrzny URL podglądu transakcji</translation>
-=======
         <source>change from %1 (%2)</source>
         <translation type="unfinished">reszta z %1 (%2)</translation>
->>>>>>> f6a356d2
     </message>
     <message>
         <source>(change)</source>
@@ -1529,93 +1433,9 @@
         <source>Compiled without sqlite support (required for descriptor wallets)</source>
         <translation type="unfinished">Skompilowano bez wsparcia sqlite (wymaganego dla deskryptorów potfeli)</translation>
     </message>
-    <message>
-        <source>Privacy mode activated for the Overview tab. To unmask the values, uncheck Settings-&gt;Mask values.</source>
-        <translation>Tryb Prywatny został włączony dla zakłądki Podgląd. By odkryć wartości, odznacz Ustawienia-&gt;Ukrywaj wartości.</translation>
-    </message>
-</context>
-<context>
-<<<<<<< HEAD
-    <name>PSBTOperationsDialog</name>
-    <message>
-        <source>Dialog</source>
-        <translation>Dialog</translation>
-    </message>
-    <message>
-        <source>Sign Tx</source>
-        <translation>Podpisz transakcję (Tx)</translation>
-    </message>
-    <message>
-        <source>Broadcast Tx</source>
-        <translation>Rozgłoś transakcję (Tx)</translation>
-    </message>
-    <message>
-        <source>Copy to Clipboard</source>
-        <translation>Kopiuj do schowka</translation>
-    </message>
-    <message>
-        <source>Save...</source>
-        <translation>Zapisz ...</translation>
-    </message>
-    <message>
-        <source>Close</source>
-        <translation>Zamknij</translation>
-    </message>
-    <message>
-        <source>Failed to load transaction: %1</source>
-        <translation>Nie udało się wczytać transakcji: %1</translation>
-    </message>
-    <message>
-        <source>Failed to sign transaction: %1</source>
-        <translation>Nie udało się podpisać transakcji: %1</translation>
-    </message>
-    <message>
-        <source>Could not sign any more inputs.</source>
-        <translation>Nie udało się podpisać więcej wejść.</translation>
-    </message>
-    <message>
-        <source>Signed %1 inputs, but more signatures are still required.</source>
-        <translation>Podpisano %1 wejść, ale potrzebnych jest więcej podpisów.</translation>
-    </message>
-    <message>
-        <source>Signed transaction successfully. Transaction is ready to broadcast.</source>
-        <translation>transakcja</translation>
-    </message>
-    <message>
-        <source>Unknown error processing transaction.</source>
-        <translation>Nieznany błąd podczas przetwarzania transakcji.</translation>
-    </message>
-    <message>
-        <source>Transaction broadcast failed: %1</source>
-        <translation>Nie udało się rozgłosić transakscji: %1</translation>
-    </message>
-    <message>
-        <source>PSBT copied to clipboard.</source>
-        <translation>PSBT skopiowane do schowka</translation>
-    </message>
-    <message>
-        <source>Save Transaction Data</source>
-        <translation>Zapisz dane transakcji</translation>
-    </message>
-    <message>
-        <source>Partially Signed Transaction (Binary) (*.psbt)</source>
-        <translation>Częściowo Podpisana Transakcja (*.psbt)</translation>
-    </message>
-    <message>
-        <source>PSBT saved to disk.</source>
-        <translation>PSBT zapisane na dysk.</translation>
-    </message>
-    <message>
-        <source> * Sends %1 to %2</source>
-        <translation>Wysyłanie %1 do %2</translation>
-    </message>
-    <message>
-        <source>Unable to calculate transaction fee or total transaction amount.</source>
-        <translation>Nie można obliczyć opłaty za transakcję lub łącznej kwoty transakcji.</translation>
-    </message>
-=======
+    </context>
+<context>
     <name>EditAddressDialog</name>
->>>>>>> f6a356d2
     <message>
         <source>Edit Address</source>
         <translation type="unfinished">Zmień adres</translation>
@@ -1629,44 +1449,8 @@
         <translation type="unfinished">Etykieta skojarzona z tym wpisem na liście adresów</translation>
     </message>
     <message>
-<<<<<<< HEAD
-        <source>Transaction has %1 unsigned inputs.</source>
-        <translation>Transakcja ma %1 niepodpisane wejścia.</translation>
-    </message>
-    <message>
-        <source>Transaction is missing some information about inputs.</source>
-        <translation>Transakcja ma niekompletne informacje o niektórych wejściach.</translation>
-    </message>
-    <message>
-        <source>Transaction still needs signature(s).</source>
-        <translation>Transakcja ciągle oczekuje na podpis(y).</translation>
-    </message>
-    <message>
-        <source>(But this wallet cannot sign transactions.)</source>
-        <translation>(Ale ten portfel nie może podipisać transakcji.)</translation>
-    </message>
-    <message>
-        <source>(But this wallet does not have the right keys.)</source>
-        <translation>(Ale ten portfel nie posiada wlaściwych kluczy.)</translation>
-    </message>
-    <message>
-        <source>Transaction is fully signed and ready for broadcast.</source>
-        <translation>Transakcja jest w pełni podpisana i gotowa do rozgłoszenia.</translation>
-    </message>
-    <message>
-        <source>Transaction status is unknown.</source>
-        <translation>Status transakcji nie jest znany.</translation>
-    </message>
-</context>
-<context>
-    <name>PaymentServer</name>
-    <message>
-        <source>Payment request error</source>
-        <translation>Błąd żądania płatności</translation>
-=======
         <source>The address associated with this address list entry. This can only be modified for sending addresses.</source>
         <translation type="unfinished">Ten adres jest skojarzony z wpisem na liście adresów. Może być zmodyfikowany jedynie dla adresów wysyłających.</translation>
->>>>>>> f6a356d2
     </message>
     <message>
         <source>&amp;Address</source>
@@ -1792,17 +1576,8 @@
         <translation type="unfinished">Jeśli wybrałeś opcję ograniczenia przechowywania łańcucha bloków (przycinanie) dane historyczne cały czas będą musiały być pobrane i przetworzone, jednak po tym zostaną usunięte aby ograniczyć użycie dysku.</translation>
     </message>
     <message>
-<<<<<<< HEAD
-        <source>Error initializing settings: %1</source>
-        <translation>Błąd inicjowania ustawień: %1</translation>
-    </message>
-    <message>
-        <source>%1 didn't yet exit safely...</source>
-        <translation>%1 jeszcze się bezpiecznie nie zamknął...</translation>
-=======
         <source>Use the default data directory</source>
         <translation type="unfinished">Użyj domyślnego folderu danych</translation>
->>>>>>> f6a356d2
     </message>
     <message>
         <source>Use a custom data directory:</source>
@@ -1858,17 +1633,8 @@
         <translation type="unfinished">Postęp</translation>
     </message>
     <message>
-<<<<<<< HEAD
-        <source>Current block height</source>
-        <translation>Obecna ilość bloków</translation>
-    </message>
-    <message>
-        <source>Open the %1 debug log file from the current data directory. This can take a few seconds for large log files.</source>
-        <translation>Otwórz plik dziennika debugowania %1 z obecnego katalogu z danymi. Może to potrwać kilka sekund przy większych plikach.</translation>
-=======
         <source>Progress increase per hour</source>
         <translation type="unfinished">Przyrost postępu na godzinę</translation>
->>>>>>> f6a356d2
     </message>
     <message>
         <source>Estimated time left until synced</source>
@@ -2143,13 +1909,6 @@
         <source>The supplied proxy address is invalid.</source>
         <translation type="unfinished">Adres podanego proxy jest nieprawidłowy</translation>
     </message>
-<<<<<<< HEAD
-    <message>
-        <source>Could not generate new %1 address</source>
-        <translation>Nie udało się wygenerować nowego adresu %1</translation>
-    </message>
-=======
->>>>>>> f6a356d2
 </context>
 <context>
     <name>OverviewPage</name>
@@ -2467,17 +2226,8 @@
         <translation type="unfinished">Użyj opcji '%1' aby wskazać niestandardową lokalizację katalogu danych.</translation>
     </message>
     <message>
-<<<<<<< HEAD
-        <source>Partially Signed Transaction (Binary) (*.psbt)</source>
-        <translation>Częściowo Podpisana Transakcja (*.psbt)</translation>
-    </message>
-    <message>
-        <source>PSBT saved</source>
-        <translation>Zapisano PSBT</translation>
-=======
         <source>To specify a non-default location of the blocks directory use the '%1' option.</source>
         <translation type="unfinished">Użyj opcji '%1' aby wskazać niestandardową lokalizację katalogu bloków.</translation>
->>>>>>> f6a356d2
     </message>
     <message>
         <source>Startup time</source>
@@ -2488,17 +2238,8 @@
         <translation type="unfinished">Sieć</translation>
     </message>
     <message>
-<<<<<<< HEAD
-        <source>Please, review your transaction proposal. This will produce a Partially Signed Bitcoin Transaction (PSBT) which you can save or copy and then sign with e.g. an offline %1 wallet, or a PSBT-compatible hardware wallet.</source>
-        <translation>Proszę przejrzeć propozycję transakcji. Zostanie utworzona częściowo podpisana transakcja (ang. PSBT), którą można skopiować, a następnie podpisać np. offline z portfelem %1 lub z innym portfelem zgodnym z PSBT.</translation>
-    </message>
-    <message>
-        <source>Please, review your transaction.</source>
-        <translation>Proszę, zweryfikuj swoją transakcję.</translation>
-=======
         <source>Name</source>
         <translation type="unfinished">Nazwa</translation>
->>>>>>> f6a356d2
     </message>
     <message>
         <source>Number of connections</source>
@@ -3306,21 +3047,8 @@
         <translation type="unfinished">Adres Bitcoin, za pomocą którego podpisać wiadomość</translation>
     </message>
     <message>
-<<<<<<< HEAD
-        <source>No wallet has been loaded.
-Go to File &gt; Open Wallet to load a wallet.
-- OR -</source>
-        <translation>Portfel nie został wybrany.
-Przejdź do Plik &gt; Otwórz Portfel aby wgrać portfel.
-</translation>
-    </message>
-    <message>
-        <source>Create a new wallet</source>
-        <translation>Stwórz nowy portfel</translation>
-=======
         <source>Choose previously used address</source>
         <translation type="unfinished">Wybierz wcześniej użyty adres</translation>
->>>>>>> f6a356d2
     </message>
     <message>
         <source>Paste address from clipboard</source>
@@ -3392,29 +3120,12 @@
         <translation type="unfinished">Kliknij "Podpisz Wiadomość" żeby uzyskać podpis</translation>
     </message>
     <message>
-<<<<<<< HEAD
-        <source>Unable to decode PSBT from clipboard (invalid base64)</source>
-        <translation>Nie udało się załadować częściowo podpisanej transakcji (nieważny base64)</translation>
-    </message>
-    <message>
-        <source>Load Transaction Data</source>
-        <translation>Wczytaj dane transakcji</translation>
-    </message>
-    <message>
-        <source>Partially Signed Transaction (*.psbt)</source>
-        <translation>Częściowo Podpisana Transakcja (*.psbt)</translation>
-    </message>
-    <message>
-        <source>PSBT file must be smaller than 100 MiB</source>
-        <translation>PSBT musi być mniejsze niż 100MB</translation>
-=======
         <source>The entered address is invalid.</source>
         <translation type="unfinished">Podany adres jest nieprawidłowy.</translation>
     </message>
     <message>
         <source>Please check the address and try again.</source>
         <translation type="unfinished">Proszę sprawdzić adres i spróbować ponownie.</translation>
->>>>>>> f6a356d2
     </message>
     <message>
         <source>The entered address does not refer to a key.</source>
@@ -3499,21 +3210,8 @@
         <translation type="unfinished">%1 potwierdzeń</translation>
     </message>
     <message>
-<<<<<<< HEAD
-        <source>SQLiteDatabase: Failed to prepare the statement to fetch the application id: %s</source>
-        <translation>SQLiteDatabase: Nie udało się przygotować zapytania do pobrania identyfikatora aplikacji: %s</translation>
-    </message>
-    <message>
-        <source>SQLiteDatabase: Unknown sqlite wallet schema version %d. Only version %d is supported</source>
-        <translation>SQLiteDatabase: Nieznany schemat portfela sqlite wersji %d. Obsługiwana jest tylko wersja %d</translation>
-    </message>
-    <message>
-        <source>The block database contains a block which appears to be from the future. This may be due to your computer's date and time being set incorrectly. Only rebuild the block database if you are sure that your computer's date and time are correct</source>
-        <translation>Baza bloków zawiera blok, który wydaje się pochodzić z przyszłości. Może to wynikać z nieprawidłowego ustawienia daty i godziny Twojego komputera. Bazę danych bloków dobuduj tylko, jeśli masz pewność, że data i godzina twojego komputera są poprawne</translation>
-=======
         <source>Date</source>
         <translation type="unfinished">Data</translation>
->>>>>>> f6a356d2
     </message>
     <message>
         <source>Source</source>
@@ -3624,17 +3322,8 @@
         <translation type="unfinished">Informacje debugowania</translation>
     </message>
     <message>
-<<<<<<< HEAD
-        <source>Ignoring duplicate -wallet %s.</source>
-        <translation>Ignorowanie duplikatu -wallet %s</translation>
-    </message>
-    <message>
-        <source>Importing...</source>
-        <translation>Importowanie…</translation>
-=======
         <source>Transaction</source>
         <translation type="unfinished">Transakcja</translation>
->>>>>>> f6a356d2
     </message>
     <message>
         <source>Inputs</source>
@@ -3778,58 +3467,20 @@
         <translation type="unfinished">W tym tygodniu</translation>
     </message>
     <message>
-<<<<<<< HEAD
-        <source>%s corrupt. Try using the wallet tool bitcoin-wallet to salvage or restoring a backup.</source>
-        <translation>%s jest uszkodzony. Spróbuj użyć narzędzia bitcoin-portfel, aby uratować portfel lub przywrócić kopię zapasową.</translation>
-    </message>
-    <message>
-        <source>Cannot upgrade a non HD split wallet without upgrading to support pre split keypool. Please use version 169900 or no version specified.</source>
-        <translation>Nie można zaktualizować portfela rozdzielnego bez HD, bez aktualizacji obsługi podzielonej bazy kluczy. Użyj wersji 169900 lub jej nie określaj.</translation>
-    </message>
-    <message>
-        <source>Invalid amount for -maxtxfee=&lt;amount&gt;: '%s' (must be at least the minrelay fee of %s to prevent stuck transactions)</source>
-        <translation>Niewłaściwa ilość dla -maxtxfee=&lt;ilość&gt;: '%s' (musi wynosić przynajmniej minimalną wielkość %s aby zapobiec utknięciu transakcji)</translation>
-=======
         <source>This month</source>
         <translation type="unfinished">W tym miesiącu</translation>
->>>>>>> f6a356d2
     </message>
     <message>
         <source>Last month</source>
         <translation type="unfinished">W zeszłym miesiącu</translation>
     </message>
     <message>
-<<<<<<< HEAD
-        <source>This error could occur if this wallet was not shutdown cleanly and was last loaded using a build with a newer version of Berkeley DB. If so, please use the software that last loaded this wallet</source>
-        <translation>Ten błąd mógł wystąpić jeżeli portfel nie został poprawnie zamknięty oraz był ostatnio załadowany przy użyciu buildu z nowszą wersją Berkley DB. Jeżeli tak, proszę użyć oprogramowania które ostatnio załadowało ten portfel</translation>
-    </message>
-    <message>
-        <source>This is the maximum transaction fee you pay (in addition to the normal fee) to prioritize partial spend avoidance over regular coin selection.</source>
-        <translation>Jest to maksymalna opłata transakcyjna, którą płacisz (oprócz normalnej opłaty) za priorytetowe traktowanie unikania częściowych wydatków w stosunku do regularnego wyboru monet.</translation>
-    </message>
-    <message>
-        <source>You need to rebuild the database using -reindex to go back to unpruned mode.  This will redownload the entire blockchain</source>
-        <translation>Musisz przebudować bazę używając parametru -reindex aby wrócić do trybu pełnego. To spowoduje ponowne pobranie całego łańcucha bloków</translation>
-    </message>
-    <message>
-        <source>A fatal internal error occurred, see debug.log for details</source>
-        <translation>Błąd: Wystąpił fatalny błąd wewnętrzny, sprawdź szczegóły w debug.log</translation>
-    </message>
-    <message>
-        <source>Cannot set -peerblockfilters without -blockfilterindex.</source>
-        <translation>Nie można ustawić -peerblockfilters bez -blockfilterindex.</translation>
-    </message>
-    <message>
-        <source>Disk space is too low!</source>
-        <translation>Zbyt mało miejsca na dysku!</translation>
-=======
         <source>This year</source>
         <translation type="unfinished">W tym roku</translation>
     </message>
     <message>
         <source>Received with</source>
         <translation type="unfinished">Otrzymane przez</translation>
->>>>>>> f6a356d2
     </message>
     <message>
         <source>Sent to</source>
@@ -3848,17 +3499,8 @@
         <translation type="unfinished">Inne</translation>
     </message>
     <message>
-<<<<<<< HEAD
-        <source>Fee rate (%s) is lower than the minimum fee rate setting (%s)</source>
-        <translation>Wartość opłaty (%s) jest mniejsza niż wartość minimalna w ustawieniach (%s)</translation>
-    </message>
-    <message>
-        <source>Invalid -onion address or hostname: '%s'</source>
-        <translation>Niewłaściwy adres -onion lub nazwa hosta: '%s'</translation>
-=======
         <source>Enter address, transaction id, or label to search</source>
         <translation type="unfinished">Wprowadź adres, identyfikator transakcji lub etykietę żeby wyszukać</translation>
->>>>>>> f6a356d2
     </message>
     <message>
         <source>Min amount</source>
@@ -3878,17 +3520,8 @@
         <translation type="unfinished">Potwierdzony</translation>
     </message>
     <message>
-<<<<<<< HEAD
-        <source>No proxy server specified. Use -proxy=&lt;ip&gt; or -proxy=&lt;ip:port&gt;.</source>
-        <translation>Żaden serwer proxy nie jest ustawiony. Użyj -proxy=&lt;ip&gt; lub -proxy=&lt;ip:port&gt;.</translation>
-    </message>
-    <message>
-        <source>Prune mode is incompatible with -blockfilterindex.</source>
-        <translation>Tryb ograniczony jest niekompatybilny z -blockfilterindex.</translation>
-=======
         <source>Watch-only</source>
         <translation type="unfinished">Tylko-obserwowany</translation>
->>>>>>> f6a356d2
     </message>
     <message>
         <source>Date</source>
@@ -3985,10 +3618,6 @@
         <translation type="unfinished">Nieudane zwiększenie prowizji</translation>
     </message>
     <message>
-<<<<<<< HEAD
-        <source>Starting network threads...</source>
-        <translation>Uruchamianie wątków sieciowych...</translation>
-=======
         <source>Do you want to increase the fee?</source>
         <extracomment>Asks a user if they would like to manually increase the fee of a transaction that has already been created.</extracomment>
         <translation type="unfinished">Czy chcesz zwiększyć prowizję?</translation>
@@ -3996,7 +3625,6 @@
     <message>
         <source>Current fee:</source>
         <translation type="unfinished">Aktualna opłata:</translation>
->>>>>>> f6a356d2
     </message>
     <message>
         <source>Increase:</source>
