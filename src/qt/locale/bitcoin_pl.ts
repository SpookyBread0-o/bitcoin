--- conflicted
+++ resolved
@@ -851,10 +851,6 @@
         <translation>Ponieważ jest to pierwsze uruchomienie programu, możesz wybrać gdzie %1 będzie przechowywał swoje dane.</translation>
     </message>
     <message>
-<<<<<<< HEAD
-        <source>%1 will download and store a copy of the Particl block chain. At least %2GB of data will be stored in this directory, and it will grow over time. The wallet will also be stored in this directory.</source>
-        <translation>%1 pobierze i będzie przechowywał kopię łańcucha bloków Particl. W wybranym katalogu zostanie zapisanych %2GB danych, a z czasem ta ilość będzie rosła. Portfel będzie przechowywany w tym samym katalogu.</translation>
-=======
         <source>When you click OK, %1 will begin to download and process the full %4 block chain (%2GB) starting with the earliest transactions in %3 when %4 initially launched.</source>
         <translation>Gdy naciśniesz OK, %1 zacznie się pobieranie i przetwarzanie całego %4 łańcucha bloków (%2GB) zaczynając od najwcześniejszych transakcji w %3 gdy %4 został uruchomiony. </translation>
     </message>
@@ -865,7 +861,6 @@
     <message>
         <source>If you have chosen to limit block chain storage (pruning), the historical data must still be downloaded and processed, but will be deleted afterward to keep your disk usage low.</source>
         <translation>Jeśli wybrałeś opcję ograniczenia przechowywania łańcucha bloków (przycinanie) dane historyczne cały czas będą musiały być pobrane i przetworzone, jednak po tym zostaną usunięte aby ograniczyć użycie dysku.</translation>
->>>>>>> f17942a3
     </message>
     <message>
         <source>Use the default data directory</source>
@@ -1778,33 +1773,8 @@
         <translation>Witaj w konsoli %1 RPC.</translation>
     </message>
     <message>
-<<<<<<< HEAD
-        <source>Use up and down arrows to navigate history, and &lt;b&gt;Ctrl-L&lt;/b&gt; to clear screen.</source>
-        <translation>Użyj strzałek do przewijania historii i &lt;b&gt;Ctrl-L&lt;/b&gt; aby wyczyścić ekran</translation>
-    </message>
-    <message>
-        <source>Type &lt;b&gt;help&lt;/b&gt; for an overview of available commands.</source>
-        <translation>Wpisz &lt;b&gt;help&lt;/b&gt; aby uzyskać listę dostępnych komend</translation>
-    </message>
-    <message>
-        <source>WARNING: Scammers have been active, telling users to type commands here, stealing their wallet contents. Do not use this console without fully understanding the ramification of a command.</source>
-        <translation>UWAGA: Oszuści nakłaniają do wpisywania tutaj różnych poleceń aby ukraść portfel. Nie używaj tej konsoli bez pełnego zrozumienia wpisywanych poleceń.</translation>
-    </message>
-    <message>
-        <source>Network activity disabled</source>
-        <translation>Aktywność sieciowa wyłączona</translation>
-    </message>
-    <message>
-        <source>%1 B</source>
-        <translation>%1 B</translation>
-    </message>
-    <message>
-        <source>%1 KB</source>
-        <translation>%1 KB</translation>
-=======
         <source>Use up and down arrows to navigate history, and %1 to clear screen.</source>
         <translation>Użyj strzałek do przewijania historii i %1 aby wyczyścić ekran</translation>
->>>>>>> f17942a3
     </message>
     <message>
         <source>WARNING: Scammers have been active, telling users to type commands here, stealing their wallet contents. Do not use this console without fully understanding the ramifications of a command.</source>
@@ -1862,21 +1832,8 @@
         <translation>&amp;Wiadomość:</translation>
     </message>
     <message>
-<<<<<<< HEAD
-        <source>Reuse one of the previously used receiving addresses. Reusing addresses has security and privacy issues. Do not use this unless re-generating a payment request made before.</source>
-        <translation>Użyj jednego z poprzednio użytych adresów odbiorczych. Podczas ponownego używania adresów występują problemy z bezpieczeństwem i prywatnością. Nie korzystaj z tej opcji, chyba że odtwarzasz żądanie płatności wykonane już wcześniej.</translation>
-    </message>
-    <message>
-        <source>R&amp;euse an existing receiving address (not recommended)</source>
-        <translation>U&amp;żyj ponownie istniejącego adresu odbiorczego (niepolecane)</translation>
-    </message>
-    <message>
         <source>An optional message to attach to the payment request, which will be displayed when the request is opened. Note: The message will not be sent with the payment over the Particl network.</source>
         <translation>Opcjonalna wiadomość do dołączenia do żądania płatności, która będzie wyświetlana, gdy żądanie zostanie otwarte. Uwaga: wiadomość ta nie zostanie wysłana wraz z płatnością w sieci Particl.</translation>
-=======
-        <source>An optional message to attach to the payment request, which will be displayed when the request is opened. Note: The message will not be sent with the payment over the Bitcoin network.</source>
-        <translation>Opcjonalna wiadomość do dołączenia do żądania płatności, która będzie wyświetlana, gdy żądanie zostanie otwarte. Uwaga: wiadomość ta nie zostanie wysłana wraz z płatnością w sieci Bitcoin.</translation>
->>>>>>> f17942a3
     </message>
     <message>
         <source>An optional label to associate with the new receiving address.</source>
@@ -2453,7 +2410,7 @@
     </message>
     <message>
         <source>Enter the receiver's address, message (ensure you copy line breaks, spaces, tabs, etc. exactly) and signature below to verify the message. Be careful not to read more into the signature than what is in the signed message itself, to avoid being tricked by a man-in-the-middle attack. Note that this only proves the signing party receives with the address, it cannot prove sendership of any transaction!</source>
-        <translation>Wpisz adres, wiadomość oraz sygnaturę (podpis) odbiorcy (upewnij się, że dokładnie skopiujesz wszystkie zakończenia linii, spacje, tabulacje itp.).  Uważaj by nie dodać więcej do podpisu niż do samej podpisywanej wiadomości by uniknąć ataku man-in-the-middle. 
+        <translation>Wpisz adres, wiadomość oraz sygnaturę (podpis) odbiorcy (upewnij się, że dokładnie skopiujesz wszystkie zakończenia linii, spacje, tabulacje itp.).  Uważaj by nie dodać więcej do podpisu niż do samej podpisywanej wiadomości by uniknąć ataku man-in-the-middle.
 Zwróć uwagę, że poprawnie zweryfikowana wiadomość potwierdza to, że nadawca posiada klucz do adresu, natomiast nie potwierdza to, że poprawne wysłanie jakiejkolwiek transakcji! </translation>
     </message>
     <message>
@@ -2565,13 +2522,10 @@
         <source>in memory pool</source>
         <translation>w obszarze pamięci</translation>
     </message>
-<<<<<<< HEAD
-=======
     <message>
         <source>not in memory pool</source>
         <translation>nie w obszarze pamięci</translation>
     </message>
->>>>>>> f17942a3
     <message>
         <source>abandoned</source>
         <translation>porzucone</translation>
@@ -2594,11 +2548,7 @@
     </message>
     <message numerus="yes">
         <source>, broadcast through %n node(s)</source>
-<<<<<<< HEAD
-        <translation><numerusform>, przekazywany przez %n węzęł</numerusform><numerusform>, przekazywany przez %n węzy</numerusform><numerusform>, przekazywany przez %n węzłów</numerusform><numerusform>, przekazywany przez %n węzłów</numerusform></translation>
-=======
         <translation><numerusform>, przekazywany przez %n węzeł</numerusform><numerusform>, przekazywany przez %n węzły</numerusform><numerusform>, przekazywany przez %n węzłów</numerusform><numerusform>, przekazywany przez %n węzłów</numerusform></translation>
->>>>>>> f17942a3
     </message>
     <message>
         <source>Date</source>
@@ -2677,13 +2627,10 @@
         <translation>Indeks wyjściowy</translation>
     </message>
     <message>
-<<<<<<< HEAD
-=======
         <source>Merchant</source>
         <translation>Kupiec</translation>
     </message>
     <message>
->>>>>>> f17942a3
         <source>Debug information</source>
         <translation>Informacje debugowania</translation>
     </message>
@@ -2735,11 +2682,7 @@
     </message>
     <message numerus="yes">
         <source>Open for %n more block(s)</source>
-<<<<<<< HEAD
-        <translation><numerusform>Otwórz dla %n kolejnego bloku</numerusform><numerusform>Otwórz dla %n kolejnych bloków</numerusform><numerusform>Otwórz dla %n kolejnych bloków</numerusform><numerusform>Otwórz dla %n kolejnych bloków</numerusform></translation>
-=======
         <translation><numerusform>Otwórz dla %n kolejny blok</numerusform><numerusform>Otwórz dla %n kolejne bloki</numerusform><numerusform>Otwórz dla %n kolejnych bloków</numerusform><numerusform>Otwórz dla %n kolejnych bloków</numerusform></translation>
->>>>>>> f17942a3
     </message>
     <message>
         <source>Open until %1</source>
@@ -2763,11 +2706,7 @@
     </message>
     <message>
         <source>Confirmed (%1 confirmations)</source>
-<<<<<<< HEAD
-        <translation>Zatwierdzony (%1 potwierdzeń)</translation>
-=======
         <translation>Potwierdzono (%1 potwierdzeń)</translation>
->>>>>>> f17942a3
     </message>
     <message>
         <source>Conflicted</source>
@@ -2786,13 +2725,10 @@
         <translation>Wygenerowane ale nie zaakceptowane</translation>
     </message>
     <message>
-<<<<<<< HEAD
-=======
         <source>Received with</source>
         <translation>Otrzymane przez</translation>
     </message>
     <message>
->>>>>>> f17942a3
         <source>Received from</source>
         <translation>Odebrano od</translation>
     </message>
@@ -2884,26 +2820,18 @@
         <translation>Inne</translation>
     </message>
     <message>
-<<<<<<< HEAD
-        <source>Enter address or label to search</source>
-        <translation>Wprowadź adres albo etykietę aby wyszukać</translation>
-=======
         <source>Min amount</source>
         <translation>Minimalna kwota</translation>
->>>>>>> f17942a3
     </message>
     <message>
         <source>Abandon transaction</source>
         <translation>Porzuć transakcję</translation>
     </message>
     <message>
-<<<<<<< HEAD
-=======
         <source>Increase transaction fee</source>
         <translation>Zwiększ prowizję</translation>
     </message>
     <message>
->>>>>>> f17942a3
         <source>Copy address</source>
         <translation>Kopiuj adres</translation>
     </message>
@@ -2972,13 +2900,10 @@
         <translation>Eksportowanie nie powiodło się</translation>
     </message>
     <message>
-<<<<<<< HEAD
-=======
         <source>There was an error trying to save the transaction history to %1.</source>
         <translation>Wystąpił błąd przy próbie zapisu historii transakcji do %1.</translation>
     </message>
     <message>
->>>>>>> f17942a3
         <source>Exporting Successful</source>
         <translation>Eksport powiódł się</translation>
     </message>
@@ -3015,8 +2940,6 @@
         <source>Send Coins</source>
         <translation>Wyślij płatność</translation>
     </message>
-<<<<<<< HEAD
-=======
     <message>
         <source>Fee bump error</source>
         <translation>Błąd zwiększenia prowizji</translation>
@@ -3049,7 +2972,6 @@
         <source>Could not commit transaction</source>
         <translation>Nie można zatwierdzić transakcji</translation>
     </message>
->>>>>>> f17942a3
 </context>
 <context>
     <name>WalletView</name>
@@ -3149,13 +3071,8 @@
         <translation>Uruchomienie serwera HTTP nie powiodło się. Zobacz dziennik debugowania, aby uzyskać więcej szczegółów.</translation>
     </message>
     <message>
-<<<<<<< HEAD
         <source>Particl Core</source>
-        <translation>Rdzeń Bitcoina</translation>
-=======
-        <source>Bitcoin Core</source>
-        <translation>Bitcoin Core</translation>
->>>>>>> f17942a3
+        <translation>Particl Core</translation>
     </message>
     <message>
         <source>The %s developers</source>
