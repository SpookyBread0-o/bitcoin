--- conflicted
+++ resolved
@@ -1,4 +1,4 @@
-<TS language="be_BY" version="2.0">
+<TS language="be_BY" version="2.1">
 <context>
     <name>AddressBookPage</name>
     <message>
@@ -41,63 +41,7 @@
         <source>&amp;Delete</source>
         <translation>Выдаліць</translation>
     </message>
-<<<<<<< HEAD
-    <message>
-        <source>Choose the address to send coins to</source>
-        <translation>Выбраць адрас, куды выслаць сродкі</translation>
-    </message>
-    <message>
-        <source>Choose the address to receive coins with</source>
-        <translation>Выбраць адрас, на які атрымаць сродкі</translation>
-    </message>
-    <message>
-        <source>C&amp;hoose</source>
-        <translation>Выбраць</translation>
-    </message>
-    <message>
-        <source>Sending addresses</source>
-        <translation>адрасы Адпраўкі</translation>
-    </message>
-    <message>
-        <source>Receiving addresses</source>
-        <translation>адрасы Прымання</translation>
-    </message>
-    <message>
-        <source>These are your Zetacoin addresses for sending payments. Always check the amount and the receiving address before sending coins.</source>
-        <translation>Тут знаходзяцца Біткойн-адрасы для высылання плацяжоў. Заўсёды спраўджвайце колькасць і адрас прызначэння перад здзяйсненнем транзакцыі.</translation>
-    </message>
-    <message>
-        <source>These are your Zetacoin addresses for receiving payments. It is recommended to use a new receiving address for each transaction.</source>
-        <translation>Тут знаходзяцца Біткойн-адрасы для прымання плацяжоў. Пажадана выкарыстоўваць новы адрас для кожнай транзакцыі.</translation>
-    </message>
-    <message>
-        <source>Copy &amp;Label</source>
-        <translation>Капіяваць Метку</translation>
-    </message>
-    <message>
-        <source>&amp;Edit</source>
-        <translation>Рэдагаваць</translation>
-    </message>
-    <message>
-        <source>Export Address List</source>
-        <translation>Экспартаваць Спіс Адрасоў</translation>
-    </message>
-    <message>
-        <source>Comma separated file (*.csv)</source>
-        <translation>Коскамі падзелены файл (*.csv)</translation>
-    </message>
-    <message>
-        <source>Exporting Failed</source>
-        <translation>Экспартаванне няўдалае</translation>
-    </message>
-    <message>
-        <source>There was an error trying to save the address list to %1. Please try again.</source>
-        <translation>Адбылася памылка падчас спробы захаваць адрас у %1. Паспрабуйце зноў.</translation>
-    </message>
-</context>
-=======
-    </context>
->>>>>>> 0d719145
+    </context>
 <context>
     <name>AddressTableModel</name>
     </context>
@@ -119,99 +63,7 @@
         <source>Repeat new passphrase</source>
         <translation>Паўтарыце новую кодавую фразу</translation>
     </message>
-<<<<<<< HEAD
-    <message>
-        <source>Encrypt wallet</source>
-        <translation>Зашыфраваць гаманец.</translation>
-    </message>
-    <message>
-        <source>This operation needs your wallet passphrase to unlock the wallet.</source>
-        <translation>Гэтая аперацыя патрабуе кодавую фразу, каб рзблакаваць гаманец.</translation>
-    </message>
-    <message>
-        <source>Unlock wallet</source>
-        <translation>Разблакаваць гаманец</translation>
-    </message>
-    <message>
-        <source>This operation needs your wallet passphrase to decrypt the wallet.</source>
-        <translation>Гэтая аперацыя патрабуе пароль каб расшыфраваць гаманец.</translation>
-    </message>
-    <message>
-        <source>Decrypt wallet</source>
-        <translation>Рачшыфраваць гаманец</translation>
-    </message>
-    <message>
-        <source>Change passphrase</source>
-        <translation>Змяніць пароль</translation>
-    </message>
-    <message>
-        <source>Confirm wallet encryption</source>
-        <translation>Пацвердзіце шыфраванне гаманца</translation>
-    </message>
-    <message>
-        <source>Warning: If you encrypt your wallet and lose your passphrase, you will &lt;b&gt;LOSE ALL OF YOUR ZETACOINS&lt;/b&gt;!</source>
-        <translation>Увага: калі вы зашыфруеце свой гаманец і страціце парольную фразу, то &lt;b&gt;СТРАЦІЦЕ ЎСЕ СВАЕ БІТКОЙНЫ&lt;/b&gt;!</translation>
-    </message>
-    <message>
-        <source>Are you sure you wish to encrypt your wallet?</source>
-        <translation>Ці ўпэўненыя вы, што жадаеце зашыфраваць свой гаманец?</translation>
-    </message>
-    <message>
-        <source>Zetacoin Core will close now to finish the encryption process. Remember that encrypting your wallet cannot fully protect your zetacoins from being stolen by malware infecting your computer.</source>
-        <translation>Zetacoin Core зараз будзе зачынены, каб фіналізаваць працэс шыфравання. Памятайце, што шыфраванне вашага гаманца не гарантуе абсалютную абарону ад магчымасці крадзяжу біткойнаў шкоднымі праграмамі, якія могуць інфікаваць ваш камп'ютар.</translation>
-    </message>
-    <message>
-        <source>IMPORTANT: Any previous backups you have made of your wallet file should be replaced with the newly generated, encrypted wallet file. For security reasons, previous backups of the unencrypted wallet file will become useless as soon as you start using the new, encrypted wallet.</source>
-        <translation>ВАЖНА: Усе папярэднія копіі гаманца варта замяніць новым зашыфраваным файлам. У мэтах бяспекі папярэднія копіі незашыфраванага файла-гаманца стануць неўжывальнымі, калі вы станеце карыстацца новым зашыфраваным гаманцом.</translation>
-    </message>
-    <message>
-        <source>Warning: The Caps Lock key is on!</source>
-        <translation>Увага: Caps Lock уключаны!</translation>
-    </message>
-    <message>
-        <source>Wallet encrypted</source>
-        <translation>Гаманец зашыфраваны</translation>
-    </message>
-    <message>
-        <source>Enter the new passphrase to the wallet.&lt;br/&gt;Please use a passphrase of &lt;b&gt;ten or more random characters&lt;/b&gt;, or &lt;b&gt;eight or more words&lt;/b&gt;.</source>
-        <translation>Увядзіце новы пароль для гаманца.&lt;br/&gt;Парольная фраза павинна складацца&lt;b&gt; не меньш чым з дзесяці сімвалаў&lt;/b&gt;, ці &lt;b&gt;больш чым з васьмі слоў&lt;/b&gt;.</translation>
-    </message>
-    <message>
-        <source>Enter the old passphrase and new passphrase to the wallet.</source>
-        <translation>Увядзіце стары пароль і новы пароль для гаманца.</translation>
-    </message>
-    <message>
-        <source>Wallet encryption failed</source>
-        <translation>Шыфраванне гаманца няўдалае</translation>
-    </message>
-    <message>
-        <source>Wallet encryption failed due to an internal error. Your wallet was not encrypted.</source>
-        <translation>Шыфраванне гаманца не адбылося з-за ўнутранай памылкі. Гаманец незашыфраваны.</translation>
-    </message>
-    <message>
-        <source>The supplied passphrases do not match.</source>
-        <translation>Уведдзеныя паролі не супадаюць</translation>
-    </message>
-    <message>
-        <source>Wallet unlock failed</source>
-        <translation>Разблакаванне гаманца няўдалае</translation>
-    </message>
-    <message>
-        <source>The passphrase entered for the wallet decryption was incorrect.</source>
-        <translation>Уведзены пароль  для расшыфравання гаманца памылковы</translation>
-    </message>
-    <message>
-        <source>Wallet decryption failed</source>
-        <translation>Расшыфраванне гаманца няўдалае</translation>
-    </message>
-    <message>
-        <source>Wallet passphrase was successfully changed.</source>
-        <translation>Парольная фраза гаманца паспяхова зменена.</translation>
-    </message>
-</context>
-=======
-    </context>
->>>>>>> 0d719145
+    </context>
 <context>
     <name>BanTableModel</name>
     </context>
@@ -290,17 +142,6 @@
         <translation>Адчыниць &amp;URI...</translation>
     </message>
     <message>
-<<<<<<< HEAD
-        <source>Zetacoin Core client</source>
-        <translation>Zetacoin Core кліент</translation>
-    </message>
-    <message>
-        <source>Importing blocks from disk...</source>
-        <translation>Імпартуюцца блокі з дыску...</translation>
-    </message>
-    <message>
-=======
->>>>>>> 0d719145
         <source>Reindexing blocks on disk...</source>
         <translation>Пераіндэксацыя блокаў на дыску...</translation>
     </message>
@@ -345,13 +186,6 @@
         <translation>Атрымаць</translation>
     </message>
     <message>
-<<<<<<< HEAD
-        <source>Show information about Zetacoin Core</source>
-        <translation>Паказаць інфармацыю аб Zetacoin Core</translation>
-    </message>
-    <message>
-=======
->>>>>>> 0d719145
         <source>&amp;Show / Hide</source>
         <translation>&amp;Паказаць / Схаваць</translation>
     </message>
@@ -384,29 +218,10 @@
         <translation>Дапамога</translation>
     </message>
     <message>
-<<<<<<< HEAD
-        <source>Zetacoin Core</source>
-        <translation>Zetacoin Core</translation>
-    </message>
-    <message>
         <source>Request payments (generates QR codes and zetacoin: URIs)</source>
         <translation>Запатрабаваць плацёж (генеруецца QR-код для біткойн URI)</translation>
     </message>
     <message>
-        <source>&amp;About Zetacoin Core</source>
-        <translation>Аб Zetacoin Core</translation>
-    </message>
-    <message>
-        <source>Modify configuration options for Zetacoin Core</source>
-        <translation>Мадыфікаваць опцыі канфігурацыі Zetacoin Core</translation>
-    </message>
-    <message>
-=======
-        <source>Request payments (generates QR codes and bitcoin: URIs)</source>
-        <translation>Запатрабаваць плацёж (генеруецца QR-код для біткойн URI)</translation>
-    </message>
-    <message>
->>>>>>> 0d719145
         <source>Show the list of used sending addresses and labels</source>
         <translation>Паказаць спіс адрасоў і метак для дасылання</translation>
     </message>
@@ -422,13 +237,6 @@
         <source>&amp;Command-line options</source>
         <translation>Опцыі каманднага радка</translation>
     </message>
-<<<<<<< HEAD
-    <message>
-        <source>Show the Zetacoin Core help message to get a list with possible Zetacoin command-line options</source>
-        <translation>Паказваць даведку Zetacoin Core каб атрымаць спіс магчымых опцый каманднага радка</translation>
-    </message>
-=======
->>>>>>> 0d719145
     <message numerus="yes">
         <source>%n active connection(s) to Zetacoin network</source>
         <translation><numerusform>%n актыўнае злучэнне з сецівам Zetacoin</numerusform><numerusform>%n актыўных злучэнняў з сецівам Zetacoin</numerusform><numerusform>%n актыўных злучэнняў з сецівам Zetacoin</numerusform><numerusform>%n актыўных злучэнняў з сецівам Zetacoin</numerusform></translation>
@@ -644,24 +452,10 @@
 <context>
     <name>HelpMessageDialog</name>
     <message>
-<<<<<<< HEAD
-        <source>Zetacoin Core</source>
-        <translation>Zetacoin Core</translation>
-    </message>
-    <message>
-=======
->>>>>>> 0d719145
         <source>(%1-bit)</source>
         <translation>(%1-біт)</translation>
     </message>
     <message>
-<<<<<<< HEAD
-        <source>About Zetacoin Core</source>
-        <translation>Аб Zetacoin Core</translation>
-    </message>
-    <message>
-=======
->>>>>>> 0d719145
         <source>Command-line options</source>
         <translation>Опцыі каманднага радка</translation>
     </message>
@@ -681,17 +475,6 @@
         <translation>Вітаем</translation>
     </message>
     <message>
-<<<<<<< HEAD
-        <source>Welcome to Zetacoin Core.</source>
-        <translation>Вітаем у Zetacoin Core.</translation>
-    </message>
-    <message>
-        <source>Zetacoin Core</source>
-        <translation>Zetacoin Core</translation>
-    </message>
-    <message>
-=======
->>>>>>> 0d719145
         <source>Error</source>
         <translation>Памылка</translation>
     </message>
@@ -751,7 +534,6 @@
     </context>
 <context>
     <name>RPCConsole</name>
-<<<<<<< HEAD
     <message>
         <source>&amp;Information</source>
         <translation>Інфармацыя</translation>
@@ -771,115 +553,82 @@
         <source>&amp;Label:</source>
         <translation>Метка:</translation>
     </message>
-=======
->>>>>>> 0d719145
-    <message>
-        <source>&amp;Information</source>
-        <translation>Інфармацыя</translation>
-    </message>
-    <message>
-        <source>Debug window</source>
-        <translation>Вакно адладкі</translation>
-    </message>
-    </context>
-<context>
-<<<<<<< HEAD
+    </context>
+<context>
     <name>ReceiveRequestDialog</name>
     <message>
         <source>Copy &amp;Address</source>
         <translation>Капіяваць адрас</translation>
     </message>
-    <message>
-        <source>Address</source>
-        <translation>Адрас</translation>
-    </message>
-=======
-    <name>ReceiveCoinsDialog</name>
->>>>>>> 0d719145
-    <message>
-        <source>&amp;Amount:</source>
-        <translation>&amp;Колькасць:</translation>
+    </context>
+<context>
+    <name>RecentRequestsTableModel</name>
+    </context>
+<context>
+    <name>SendCoinsDialog</name>
+    <message>
+        <source>Send Coins</source>
+        <translation>Даслаць Манеты</translation>
+    </message>
+    <message>
+        <source>Insufficient funds!</source>
+        <translation>Недастаткова сродкаў</translation>
+    </message>
+    <message>
+        <source>Quantity:</source>
+        <translation>Колькасць:</translation>
+    </message>
+    <message>
+        <source>Bytes:</source>
+        <translation>Байтаў:</translation>
+    </message>
+    <message>
+        <source>Amount:</source>
+        <translation>Колькасць:</translation>
+    </message>
+    <message>
+        <source>Priority:</source>
+        <translation>Прыярытэт:</translation>
+    </message>
+    <message>
+        <source>Fee:</source>
+        <translation>Камісія:</translation>
+    </message>
+    <message>
+        <source>After Fee:</source>
+        <translation>Пасля камісіі:</translation>
+    </message>
+    <message>
+        <source>Send to multiple recipients at once</source>
+        <translation>Даслаць адразу некалькім атрымальнікам</translation>
+    </message>
+    <message>
+        <source>Dust:</source>
+        <translation>Пыл:</translation>
+    </message>
+    <message>
+        <source>Balance:</source>
+        <translation>Баланс:</translation>
+    </message>
+    <message>
+        <source>Confirm the send action</source>
+        <translation>Пацвердзіць дасыланне</translation>
+    </message>
+    </context>
+<context>
+    <name>SendCoinsEntry</name>
+    <message>
+        <source>A&amp;mount:</source>
+        <translation>Колькасць:</translation>
+    </message>
+    <message>
+        <source>Pay &amp;To:</source>
+        <translation>Заплаціць да:</translation>
     </message>
     <message>
         <source>&amp;Label:</source>
         <translation>Метка:</translation>
     </message>
-    </context>
-<context>
-    <name>ReceiveRequestDialog</name>
-    <message>
-        <source>Copy &amp;Address</source>
-        <translation>Капіяваць адрас</translation>
-    </message>
-    </context>
-<context>
-    <name>RecentRequestsTableModel</name>
-    </context>
-<context>
-    <name>SendCoinsDialog</name>
-    <message>
-        <source>Send Coins</source>
-        <translation>Даслаць Манеты</translation>
-    </message>
-    <message>
-        <source>Insufficient funds!</source>
-        <translation>Недастаткова сродкаў</translation>
-    </message>
-    <message>
-        <source>Quantity:</source>
-        <translation>Колькасць:</translation>
-    </message>
-    <message>
-        <source>Bytes:</source>
-        <translation>Байтаў:</translation>
-    </message>
-    <message>
-        <source>Amount:</source>
-        <translation>Колькасць:</translation>
-    </message>
-    <message>
-        <source>Priority:</source>
-        <translation>Прыярытэт:</translation>
-    </message>
-    <message>
-        <source>Fee:</source>
-        <translation>Камісія:</translation>
-    </message>
-    <message>
-        <source>After Fee:</source>
-        <translation>Пасля камісіі:</translation>
-    </message>
-    <message>
-        <source>Send to multiple recipients at once</source>
-        <translation>Даслаць адразу некалькім атрымальнікам</translation>
-    </message>
-    <message>
-        <source>Dust:</source>
-        <translation>Пыл:</translation>
-    </message>
-    <message>
-        <source>Balance:</source>
-        <translation>Баланс:</translation>
-    </message>
-    <message>
-        <source>Confirm the send action</source>
-        <translation>Пацвердзіць дасыланне</translation>
-    </message>
-    </context>
-<context>
-    <name>SendCoinsEntry</name>
-    <message>
-        <source>A&amp;mount:</source>
-        <translation>Колькасць:</translation>
-    </message>
-    <message>
-        <source>Pay &amp;To:</source>
-        <translation>Заплаціць да:</translation>
-    </message>
-    <message>
-        <source>&amp;Label:</source>
-        <translation>Метка:</translation>
-    </message>
     <message>
         <source>Alt+A</source>
         <translation>Alt+A</translation>
@@ -929,79 +678,68 @@
 <context>
     <name>SplashScreen</name>
     <message>
-<<<<<<< HEAD
+        <source>[testnet]</source>
+        <translation>[testnet]</translation>
+    </message>
+</context>
+<context>
+    <name>TrafficGraphWidget</name>
+    <message>
+        <source>KB/s</source>
+        <translation>Кб/с</translation>
+    </message>
+</context>
+<context>
+    <name>TransactionDesc</name>
+    </context>
+<context>
+    <name>TransactionDescDialog</name>
+    <message>
+        <source>This pane shows a detailed description of the transaction</source>
+        <translation>Гэтая панэль паказвае дэтальнае апісанне транзакцыі</translation>
+    </message>
+    </context>
+<context>
+    <name>TransactionTableModel</name>
+    </context>
+<context>
+    <name>TransactionView</name>
+    </context>
+<context>
+    <name>UnitDisplayStatusBarControl</name>
+    </context>
+<context>
+    <name>WalletFrame</name>
+    </context>
+<context>
+    <name>WalletModel</name>
+    </context>
+<context>
+    <name>WalletView</name>
+    </context>
+<context>
+    <name>bitcoin-core</name>
+    <message>
+        <source>Options:</source>
+        <translation>Опцыі:</translation>
+    </message>
+    <message>
+        <source>Specify data directory</source>
+        <translation>Вызначыць каталог даных</translation>
+    </message>
+    <message>
+        <source>Accept command line and JSON-RPC commands</source>
+        <translation>Прымаць камандны радок і JSON-RPC каманды</translation>
+    </message>
+    <message>
+        <source>Run in the background as a daemon and accept commands</source>
+        <translation>Запусціць у фоне як дэман і прымаць каманды</translation>
+    </message>
+    <message>
         <source>Zetacoin Core</source>
         <translation>Zetacoin Core</translation>
     </message>
     <message>
-        <source>The Zetacoin Core developers</source>
-        <translation>Распрацоўнікі Zetacoin Core</translation>
-    </message>
-    <message>
-=======
->>>>>>> 0d719145
-        <source>[testnet]</source>
-        <translation>[testnet]</translation>
-    </message>
-</context>
-<context>
-    <name>TrafficGraphWidget</name>
-    <message>
-        <source>KB/s</source>
-        <translation>Кб/с</translation>
-    </message>
-</context>
-<context>
-    <name>TransactionDesc</name>
-    </context>
-<context>
-    <name>TransactionDescDialog</name>
-    <message>
-        <source>This pane shows a detailed description of the transaction</source>
-        <translation>Гэтая панэль паказвае дэтальнае апісанне транзакцыі</translation>
-    </message>
-    </context>
-<context>
-    <name>TransactionTableModel</name>
-    </context>
-<context>
-    <name>TransactionView</name>
-    </context>
-<context>
-    <name>UnitDisplayStatusBarControl</name>
-    </context>
-<context>
-    <name>WalletFrame</name>
-    </context>
-<context>
-    <name>WalletModel</name>
-    </context>
-<context>
-    <name>WalletView</name>
-    </context>
-<context>
-    <name>bitcoin-core</name>
-    <message>
-        <source>Options:</source>
-        <translation>Опцыі:</translation>
-    </message>
-    <message>
-        <source>Specify data directory</source>
-        <translation>Вызначыць каталог даных</translation>
-    </message>
-    <message>
-        <source>Accept command line and JSON-RPC commands</source>
-        <translation>Прымаць камандны радок і JSON-RPC каманды</translation>
-    </message>
-    <message>
-        <source>Run in the background as a daemon and accept commands</source>
-        <translation>Запусціць у фоне як дэман і прымаць каманды</translation>
-    </message>
-    <message>
-        <source>Bitcoin Core</source>
-        <translation>Bitcoin Core</translation>
-    </message>
-    <message>
         <source>Do you want to rebuild the block database now?</source>
         <translation>Ці жадаеце вы перабудаваць зараз базу звестак блокаў?</translation>
     </message>
