--- conflicted
+++ resolved
@@ -47,11 +47,7 @@
     </message>
     <message>
         <source>Choose the address to send coins to</source>
-<<<<<<< HEAD
-        <translation>Selecciones la direccion para enviar coins</translation>
-=======
         <translation>Selecciona la direccion para enviar coins</translation>
->>>>>>> 188ca9c3
     </message>
     <message>
         <source>Choose the address to receive coins with</source>
@@ -260,42 +256,24 @@
     <message>
         <source>&amp;Receiving addresses...</source>
         <translation>Recibiendo direcciones</translation>
-<<<<<<< HEAD
-=======
     </message>
     <message>
         <source>Open &amp;URI...</source>
         <translation>Abrir y url...</translation>
     </message>
     <message>
-        <source>Bitcoin Core client</source>
-        <translation>cliente bitcoin core</translation>
+        <source>Zetacoin Core client</source>
+        <translation>cliente zetacoin core</translation>
     </message>
     <message>
         <source>Reindexing blocks on disk...</source>
         <translation>Cargando el index de bloques...</translation>
->>>>>>> 188ca9c3
-    </message>
-    <message>
-        <source>Open &amp;URI...</source>
-        <translation>Abrir y url...</translation>
-    </message>
-    <message>
-        <source>Zetacoin Core client</source>
-        <translation>cliente zetacoin core</translation>
-    </message>
-    <message>
-        <source>Reindexing blocks on disk...</source>
-        <translation>Cargando el index de bloques...</translation>
-    </message>
-    <message>
-<<<<<<< HEAD
+    </message>
+    <message>
         <source>Send coins to a Zetacoin address</source>
         <translation>Enviar monedas a una dirección zetacoin</translation>
     </message>
     <message>
-=======
->>>>>>> 188ca9c3
         <source>Backup wallet to another location</source>
         <translation>Respaldar billetera en otra ubicación</translation>
     </message>
@@ -316,13 +294,8 @@
         <translation>Verificar mensaje....</translation>
     </message>
     <message>
-<<<<<<< HEAD
         <source>Zetacoin</source>
         <translation>Zetacoin</translation>
-=======
-        <source>Bitcoin</source>
-        <translation>Bitcoin</translation>
->>>>>>> 188ca9c3
     </message>
     <message>
         <source>Wallet</source>
@@ -337,13 +310,8 @@
         <translation>y recibir</translation>
     </message>
     <message>
-<<<<<<< HEAD
         <source>Show information about Zetacoin Core</source>
         <translation>Mostrar informacion sobre Zetacoin Core</translation>
-=======
-        <source>Show information about Bitcoin Core</source>
-        <translation>Mostrar informacion sobre Bitcoin Core</translation>
->>>>>>> 188ca9c3
     </message>
     <message>
         <source>&amp;Show / Hide</source>
@@ -370,7 +338,6 @@
         <translation>Barra de pestañas</translation>
     </message>
     <message>
-<<<<<<< HEAD
         <source>Zetacoin Core</source>
         <translation>zetacoin core</translation>
     </message>
@@ -384,35 +351,11 @@
     </message>
     <message>
         <source>Modify configuration options for Zetacoin Core</source>
-        <translation>Modifica las opciones para ZetaCoin Core</translation>
-    </message>
-    <message numerus="yes">
-        <source>%n week(s)</source>
-        <translation><numerusform>%n semanas</numerusform><numerusform>%n semanas</numerusform></translation>
-    </message>
-    <message numerus="yes">
-        <source>%n year(s)</source>
-        <translation><numerusform>%n año</numerusform><numerusform>%n años</numerusform></translation>
-=======
-        <source>Bitcoin Core</source>
-        <translation>bitcoin core</translation>
-    </message>
-    <message>
-        <source>Request payments (generates QR codes and bitcoin: URIs)</source>
-        <translation>Pide pagos (genera codigos QR and bitcoin: URls)</translation>
-    </message>
-    <message>
-        <source>&amp;About Bitcoin Core</source>
-        <translation>&amp;Sobre Bitcoin Core</translation>
-    </message>
-    <message>
-        <source>Modify configuration options for Bitcoin Core</source>
         <translation>Modifica las opciones para BitCoin Core</translation>
     </message>
     <message>
         <source>%1 and %2</source>
         <translation>%1 y %2</translation>
->>>>>>> 188ca9c3
     </message>
     <message>
         <source>Error</source>
@@ -470,12 +413,8 @@
     </message>
     <message>
         <source>Fee:</source>
-<<<<<<< HEAD
-        <translation>comisión:</translation>
-=======
         <translation>comisión:
 </translation>
->>>>>>> 188ca9c3
     </message>
     <message>
         <source>Amount</source>
@@ -599,13 +538,8 @@
 <context>
     <name>HelpMessageDialog</name>
     <message>
-<<<<<<< HEAD
         <source>Zetacoin Core</source>
         <translation>zetacoin core</translation>
-=======
-        <source>Bitcoin Core</source>
-        <translation>bitcoin core</translation>
->>>>>>> 188ca9c3
     </message>
     <message>
         <source>version</source>
@@ -627,13 +561,8 @@
         <translation>bienvenido</translation>
     </message>
     <message>
-<<<<<<< HEAD
         <source>Zetacoin Core</source>
         <translation>zetacoin core</translation>
-=======
-        <source>Bitcoin Core</source>
-        <translation>bitcoin core</translation>
->>>>>>> 188ca9c3
     </message>
     <message>
         <source>Error</source>
@@ -674,13 +603,8 @@
         <translation>experto</translation>
     </message>
     <message>
-<<<<<<< HEAD
         <source>Automatically open the Zetacoin client port on the router. This only works when your router supports UPnP and it is enabled.</source>
         <translation>Abre automáticamente el puerto del cliente Zetacoin en el router. Esto funciona solo cuando tu router es compatible con UPnP y está habilitado.</translation>
-=======
-        <source>Automatically open the Bitcoin client port on the router. This only works when your router supports UPnP and it is enabled.</source>
-        <translation>Abre automáticamente el puerto del cliente Bitcoin en el router. Esto funciona solo cuando tu router es compatible con UPnP y está habilitado.</translation>
->>>>>>> 188ca9c3
     </message>
     <message>
         <source>Map port using &amp;UPnP</source>
@@ -1148,13 +1072,8 @@
 <context>
     <name>SplashScreen</name>
     <message>
-<<<<<<< HEAD
         <source>Zetacoin Core</source>
         <translation>zetacoin core</translation>
-=======
-        <source>Bitcoin Core</source>
-        <translation>bitcoin core</translation>
->>>>>>> 188ca9c3
     </message>
     <message>
         <source>[testnet]</source>
@@ -1554,7 +1473,6 @@
     <message>
         <source>Invalid amount for -minrelaytxfee=&lt;amount&gt;: '%s'</source>
         <translation>Cantidad inválida para -minrelaytxfee=&lt;amount&gt;: '%s'</translation>
-<<<<<<< HEAD
     </message>
     <message>
         <source>Invalid amount for -mintxfee=&lt;amount&gt;: '%s'</source>
@@ -1563,25 +1481,6 @@
     <message>
         <source>Send trace/debug info to console instead of debug.log file</source>
         <translation>Enviar informacion de seguimiento a la consola en vez del archivo debug.log</translation>
-    </message>
-    <message>
-        <source>Start minimized</source>
-        <translation>Arranca minimizado
-</translation>
-    </message>
-    <message>
-        <source>Use UPnP to map the listening port (default: 1 when listening)</source>
-        <translation>Intenta usar UPnP para mapear el puerto de escucha (default: 1 when listening)</translation>
-=======
-    </message>
-    <message>
-        <source>Invalid amount for -mintxfee=&lt;amount&gt;: '%s'</source>
-        <translation>Cantidad inválida para -mintxfee=&lt;amount&gt;: '%s'</translation>
-    </message>
-    <message>
-        <source>Send trace/debug info to console instead of debug.log file</source>
-        <translation>Enviar informacion de seguimiento a la consola en vez del archivo debug.log</translation>
->>>>>>> 188ca9c3
     </message>
     <message>
         <source>Username for JSON-RPC connections</source>
