<?xml version="1.0" encoding="utf-8"?>
<!DOCTYPE TS>
<TS version="2.1" language="sv">
<context>
    <name>AboutDialog</name>
    <message>
        <location filename="../forms/ui_aboutdialog.h" line="129"/>
        <source>About Dash Core</source>
        <translation>Om Dash Core</translation>
    </message>
    <message>
        <location filename="../forms/ui_aboutdialog.h" line="130"/>
        <source>&lt;b&gt;Dash Core&lt;/b&gt; version</source>
        <translation>&lt;b&gt;Dash Core&lt;/b&gt;-version</translation>
    </message>
    <message>
        <location filename="../forms/ui_aboutdialog.h" line="131"/>
        <source>Copyright &amp;copy; 2009-2014 The Bitcoin Core developers.
Copyright &amp;copy; 2014-YYYY The Dash Core developers.</source>
        <translation>Upphovsrätt &amp;kopia: 2009 - 2015 Bitcoin Core-utvecklarna.
Upphovsrätt &amp;kopia; 2014 - YYYY Dash Core, utvecklarna.</translation>
    </message>
    <message>
        <location filename="../forms/ui_aboutdialog.h" line="133"/>
        <source>
This is experimental software.

Distributed under the MIT/X11 software license, see the accompanying file COPYING or http://www.opensource.org/licenses/mit-license.php.

This product includes software developed by the OpenSSL Project for use in the OpenSSL Toolkit (http://www.openssl.org/) and cryptographic software written by Eric Young (eay@cryptsoft.com) and UPnP software written by Thomas Bernard.</source>
        <translation>
Detta är experimentell mjukvara.

Distribuerad under mjukvarulicensen MIT/X11, se den medföljande filen COPYING eller http://www.opensource.org/licenses/mit-license.php.

Denna produkt innehåller mjukvara utvecklad av OpenSSL Projekt för användning i OpenSSL Toolkit (http://www.openssl.org/) och kryptografisk mjukvara utvecklad av Eric Young (eay@cryptsoft.com) samt UPnP-mjukvara skriven av Thomas Bernard.</translation>
    </message>
    <message>
        <source>Copyright</source>
        <translation type="vanished">Upphovsrätt</translation>
    </message>
    <message>
        <source>The Bitcoin Core developers</source>
        <translation type="vanished">Bitcoin Core-utvecklarna</translation>
    </message>
    <message>
        <source>The Dash Core developers</source>
        <translation type="vanished">Dash Core-utvecklarna</translation>
    </message>
    <message>
        <source>(%1-bit)</source>
        <translation type="vanished">(%1-bit)</translation>
    </message>
</context>
<context>
    <name>AddressBookPage</name>
    <message>
        <source>Double-click to edit address or label</source>
        <translation type="vanished">Dubbelklicka för att ändra adressen eller etiketten</translation>
    </message>
    <message>
        <location filename="../forms/addressbookpage.ui" line="30"/>
        <source>Right-click to edit address or label</source>
        <translation type="unfinished"></translation>
    </message>
    <message>
        <location filename="../forms/addressbookpage.ui" line="57"/>
        <source>Create a new address</source>
        <translation>Skapa en ny adress</translation>
    </message>
    <message>
        <location filename="../forms/addressbookpage.ui" line="60"/>
        <source>&amp;New</source>
        <translation>&amp;Ny</translation>
    </message>
    <message>
        <location filename="../forms/addressbookpage.ui" line="74"/>
        <source>Copy the currently selected address to the system clipboard</source>
        <translation>Kopiera den nuvarande valda adressen till systemurklippet</translation>
    </message>
    <message>
        <location filename="../forms/addressbookpage.ui" line="77"/>
        <source>&amp;Copy</source>
        <translation>&amp;Kopiera</translation>
    </message>
    <message>
        <location filename="../forms/addressbookpage.ui" line="91"/>
        <source>Delete the currently selected address from the list</source>
        <translation>Radera den nuvarande valda adressen från listan</translation>
    </message>
    <message>
        <location filename="../forms/addressbookpage.ui" line="94"/>
        <source>&amp;Delete</source>
        <translation>&amp;Radera</translation>
    </message>
    <message>
        <location filename="../forms/addressbookpage.ui" line="121"/>
        <source>Export the data in the current tab to a file</source>
        <translation>Exportera datan i den nuvarande fliken till en fil</translation>
    </message>
    <message>
        <location filename="../forms/addressbookpage.ui" line="124"/>
        <source>&amp;Export</source>
        <translation>&amp;Exportera</translation>
    </message>
    <message>
        <location filename="../forms/addressbookpage.ui" line="144"/>
        <source>C&amp;lose</source>
        <translation>S&amp;täng</translation>
    </message>
    <message>
        <location filename="../addressbookpage.cpp" line="45"/>
        <source>Choose the address to send coins to</source>
        <translation>Välj en adress att skicka mynt till</translation>
    </message>
    <message>
        <location filename="../addressbookpage.cpp" line="46"/>
        <source>Choose the address to receive coins with</source>
        <translation>Välj adressen att motta mynt från</translation>
    </message>
    <message>
        <location filename="../addressbookpage.cpp" line="51"/>
        <source>C&amp;hoose</source>
        <translation>V&amp;älj</translation>
    </message>
    <message>
        <location filename="../addressbookpage.cpp" line="57"/>
        <source>Sending addresses</source>
        <translation>Avsändaradresser</translation>
    </message>
    <message>
        <location filename="../addressbookpage.cpp" line="58"/>
        <source>Receiving addresses</source>
        <translation>Mottagaradresser</translation>
    </message>
    <message>
        <location filename="../addressbookpage.cpp" line="65"/>
        <source>These are your Dash addresses for sending payments. Always check the amount and the receiving address before sending coins.</source>
        <translation>De här är dina Dash-adresser för att skicka betalningar. Kontrollera alltid mängden och mottagaradressen innan du skickar mynt.</translation>
    </message>
    <message>
        <location filename="../addressbookpage.cpp" line="69"/>
        <source>These are your Dash addresses for receiving payments. It is recommended to use a new receiving address for each transaction.</source>
        <translation>De här är dina Dash-adresser för att motta betalningar. Det rekommenderas att använda en ny mottagaradress för varje transaktion.</translation>
    </message>
    <message>
        <location filename="../addressbookpage.cpp" line="75"/>
        <source>&amp;Copy Address</source>
        <translation>&amp;Kopiera adress</translation>
    </message>
    <message>
        <location filename="../addressbookpage.cpp" line="76"/>
        <source>Copy &amp;Label</source>
        <translation>Kopiera &amp;etikett</translation>
    </message>
    <message>
        <location filename="../addressbookpage.cpp" line="77"/>
        <source>&amp;Edit</source>
        <translation>&amp;Redigera</translation>
    </message>
    <message>
        <location filename="../addressbookpage.cpp" line="271"/>
        <source>Export Address List</source>
        <translation>Exportera adresslistan</translation>
    </message>
    <message>
        <location filename="../addressbookpage.cpp" line="272"/>
        <source>Comma separated file (*.csv)</source>
        <translation>Kommaseparerad fil (*.csv)</translation>
    </message>
    <message>
        <location filename="../addressbookpage.cpp" line="285"/>
        <source>Exporting Failed</source>
        <translation>Exporteringen misslyckades</translation>
    </message>
    <message>
        <location filename="../addressbookpage.cpp" line="286"/>
        <source>There was an error trying to save the address list to %1. Please try again.</source>
        <translation type="unfinished"></translation>
    </message>
    <message>
        <source>There was an error trying to save the address list to %1.</source>
        <translation type="vanished">Det inträffade ett fel när adresslistan skulle sparas till %1.</translation>
    </message>
</context>
<context>
    <name>AddressTableModel</name>
    <message>
        <location filename="../addresstablemodel.cpp" line="169"/>
        <source>Label</source>
        <translation>Etikett</translation>
    </message>
    <message>
        <location filename="../addresstablemodel.cpp" line="169"/>
        <source>Address</source>
        <translation>Adress</translation>
    </message>
    <message>
        <location filename="../addresstablemodel.cpp" line="205"/>
        <source>(no label)</source>
        <translation>(Ingen etikett)</translation>
    </message>
</context>
<context>
    <name>AskPassphraseDialog</name>
    <message>
        <location filename="../forms/askpassphrasedialog.ui" line="26"/>
        <source>Passphrase Dialog</source>
        <translation>Lösenfrasdialog</translation>
    </message>
    <message>
        <location filename="../forms/askpassphrasedialog.ui" line="56"/>
        <source>Enter passphrase</source>
        <translation>Ange lösenfras</translation>
    </message>
    <message>
        <location filename="../forms/askpassphrasedialog.ui" line="70"/>
        <source>New passphrase</source>
        <translation>Ny lösenfras</translation>
    </message>
    <message>
        <location filename="../forms/askpassphrasedialog.ui" line="84"/>
        <source>Repeat new passphrase</source>
        <translation>Upprepa ny lösenfras</translation>
    </message>
    <message>
        <location filename="../forms/askpassphrasedialog.ui" line="117"/>
        <source>Serves to disable the trivial sendmoney when OS account compromised. Provides no real security.</source>
        <translation>Arbetar för att inaktivera de triviala sändpengarna när OS-kontot är komprometterat. Ger ingen riktig säkerhet.</translation>
    </message>
    <message>
        <location filename="../forms/askpassphrasedialog.ui" line="120"/>
        <source>For anonymization only</source>
        <translation>Endast för anonymisering</translation>
    </message>
    <message>
        <source>Enter the new passphrase to the wallet.&lt;br/&gt;Please use a passphrase of &lt;b&gt;10 or more random characters&lt;/b&gt;, or &lt;b&gt;eight or more words&lt;/b&gt;.</source>
        <translation type="vanished">Ange plånbokens nya lösenfras. &lt;br/&gt; Använd en lösenfras på &lt;b&gt;10 eller fler slumpmässiga tecken,&lt;/b&gt; eller &lt;b&gt;åtta eller fler ord.&lt;/b&gt;</translation>
    </message>
    <message>
        <location filename="../askpassphrasedialog.cpp" line="43"/>
        <source>Enter the new passphrase to the wallet.&lt;br/&gt;Please use a passphrase of &lt;b&gt;ten or more random characters&lt;/b&gt;, or &lt;b&gt;eight or more words&lt;/b&gt;.</source>
        <translation type="unfinished"></translation>
    </message>
    <message>
        <location filename="../askpassphrasedialog.cpp" line="46"/>
        <source>Encrypt wallet</source>
        <translation>Kryptera plånbok</translation>
    </message>
    <message>
        <location filename="../askpassphrasedialog.cpp" line="52"/>
        <source>This operation needs your wallet passphrase to unlock the wallet.</source>
        <translation>Denna handling kräver din plånboks lösenfras för att låsa upp plånboken.</translation>
    </message>
    <message>
        <location filename="../askpassphrasedialog.cpp" line="57"/>
        <source>Unlock wallet</source>
        <translation>Lås upp plånbok</translation>
    </message>
    <message>
        <location filename="../askpassphrasedialog.cpp" line="60"/>
        <source>This operation needs your wallet passphrase to decrypt the wallet.</source>
        <translation>Denna handling kräver din plånboks lösenfras för att dekryptera plånboken.</translation>
    </message>
    <message>
        <location filename="../askpassphrasedialog.cpp" line="65"/>
        <source>Decrypt wallet</source>
        <translation>Dekryptera plånbok</translation>
    </message>
    <message>
        <location filename="../askpassphrasedialog.cpp" line="68"/>
        <source>Change passphrase</source>
        <translation>Ändra lösenfras</translation>
    </message>
    <message>
        <location filename="../askpassphrasedialog.cpp" line="69"/>
        <source>Enter the old and new passphrase to the wallet.</source>
        <translation>Skriv in den gamla och den nya lösenfrasen till plånboken.</translation>
    </message>
    <message>
        <location filename="../askpassphrasedialog.cpp" line="115"/>
        <source>Confirm wallet encryption</source>
        <translation>Bekräfta plånbokskryptering</translation>
    </message>
    <message>
        <location filename="../askpassphrasedialog.cpp" line="116"/>
        <source>Warning: If you encrypt your wallet and lose your passphrase, you will &lt;b&gt;LOSE ALL OF YOUR DASH&lt;/b&gt;!</source>
        <translation>Varning: Om du krypterar din plånbok och tappar bort din lösenfras kommer du att &lt;b&gt;FÖRLORA ALLA DINA DASH&lt;/b&gt;!</translation>
    </message>
    <message>
        <location filename="../askpassphrasedialog.cpp" line="116"/>
        <source>Are you sure you wish to encrypt your wallet?</source>
        <translation>Är du säker på att du vill kryptera din plånbok?</translation>
    </message>
    <message>
        <location filename="../askpassphrasedialog.cpp" line="125"/>
        <location filename="../askpassphrasedialog.cpp" line="184"/>
        <source>Wallet encrypted</source>
        <translation>Plånboken krypterades</translation>
    </message>
    <message>
        <location filename="../askpassphrasedialog.cpp" line="127"/>
        <source>Dash will close now to finish the encryption process. Remember that encrypting your wallet cannot fully protect your dashs from being stolen by malware infecting your computer.</source>
        <translation>Dash kommer nu att avsluta krypteringsprocessen. Kom ihåg att krypteringen av din plånbok inte helt kan skydda dig mot att dina Dash blir stulna av skadeprogram som har infekterat din dator.</translation>
    </message>
    <message>
        <location filename="../askpassphrasedialog.cpp" line="131"/>
        <source>IMPORTANT: Any previous backups you have made of your wallet file should be replaced with the newly generated, encrypted wallet file. For security reasons, previous backups of the unencrypted wallet file will become useless as soon as you start using the new, encrypted wallet.</source>
        <translation>VIKTIGT: Alla tidigare säkerhetskopior du har gjort av plånboksfilen ska ersättas med den nygenererade krypterade plånboksfilen. Av säkerhetsskäl kommer tidigare säkerhetskopior av den okrypterade plånboksfilen bli oanvändbara då du börjar använda en ny, krypterad plånbok.</translation>
    </message>
    <message>
        <location filename="../askpassphrasedialog.cpp" line="140"/>
        <location filename="../askpassphrasedialog.cpp" line="147"/>
        <location filename="../askpassphrasedialog.cpp" line="190"/>
        <location filename="../askpassphrasedialog.cpp" line="196"/>
        <source>Wallet encryption failed</source>
        <translation>Plånbokskrypteringen misslyckades</translation>
    </message>
    <message>
        <location filename="../askpassphrasedialog.cpp" line="141"/>
        <source>Wallet encryption failed due to an internal error. Your wallet was not encrypted.</source>
        <translation>Plånbokskrypteringen misslyckades på grund av ett internt fel. Din plånbok krypterades inte.</translation>
    </message>
    <message>
        <location filename="../askpassphrasedialog.cpp" line="148"/>
        <location filename="../askpassphrasedialog.cpp" line="197"/>
        <source>The supplied passphrases do not match.</source>
        <translation>Den angivna lösenfrasen överensstämmer inte.</translation>
    </message>
    <message>
        <location filename="../askpassphrasedialog.cpp" line="160"/>
        <source>Wallet unlock failed</source>
        <translation>Plånboksupplåsning misslyckades</translation>
    </message>
    <message>
        <location filename="../askpassphrasedialog.cpp" line="161"/>
        <location filename="../askpassphrasedialog.cpp" line="172"/>
        <location filename="../askpassphrasedialog.cpp" line="191"/>
        <source>The passphrase entered for the wallet decryption was incorrect.</source>
        <translation>Den inmatade lösenfrasen för plånboksdekrypteringen var felaktig.</translation>
    </message>
    <message>
        <location filename="../askpassphrasedialog.cpp" line="171"/>
        <source>Wallet decryption failed</source>
        <translation>Plånboksdekryptering misslyckades.</translation>
    </message>
    <message>
        <location filename="../askpassphrasedialog.cpp" line="185"/>
        <source>Wallet passphrase was successfully changed.</source>
        <translation>Plånbokens lösenfras ändrades framgångsrikt.</translation>
    </message>
    <message>
        <location filename="../askpassphrasedialog.cpp" line="233"/>
        <location filename="../askpassphrasedialog.cpp" line="257"/>
        <source>Warning: The Caps Lock key is on!</source>
        <translation>Varning: Caps Lock är aktiverat!</translation>
    </message>
</context>
<context>
    <name>BitcoinGUI</name>
    <message>
        <location filename="../bitcoingui.cpp" line="107"/>
        <source>Dash Core</source>
        <translation>Dash Core
</translation>
    </message>
    <message>
        <location filename="../bitcoingui.cpp" line="116"/>
        <source>Wallet</source>
        <translation>Plånbok</translation>
    </message>
    <message>
        <location filename="../bitcoingui.cpp" line="118"/>
        <source>Node</source>
        <translation>Nod</translation>
    </message>
    <message>
        <source>[testnet]</source>
        <translation type="vanished">[testnet]</translation>
    </message>
    <message>
        <location filename="../bitcoingui.cpp" line="249"/>
        <source>&amp;Overview</source>
        <translation>&amp;Översikt</translation>
    </message>
    <message>
        <location filename="../bitcoingui.cpp" line="250"/>
        <source>Show general overview of wallet</source>
        <translation>Visa allmän plånboksöversikt</translation>
    </message>
    <message>
        <location filename="../bitcoingui.cpp" line="260"/>
        <source>&amp;Send</source>
        <translation>&amp;Skicka</translation>
    </message>
    <message>
        <location filename="../bitcoingui.cpp" line="261"/>
        <source>Send coins to a Dash address</source>
        <translation>Skicka mynt till en Dash-adress</translation>
    </message>
    <message>
        <location filename="../bitcoingui.cpp" line="271"/>
        <source>&amp;Receive</source>
        <translation>&amp;Motta</translation>
    </message>
    <message>
        <location filename="../bitcoingui.cpp" line="272"/>
        <source>Request payments (generates QR codes and dash: URIs)</source>
        <translation>Begär betalningar (genererar QR-koder och Dash-URI:s)</translation>
    </message>
    <message>
        <location filename="../bitcoingui.cpp" line="282"/>
        <source>&amp;Transactions</source>
        <translation>&amp;Transaktioner</translation>
    </message>
    <message>
        <location filename="../bitcoingui.cpp" line="283"/>
        <source>Browse transaction history</source>
        <translation>Bläddra i transaktionshistoriken</translation>
    </message>
    <message>
        <location filename="../bitcoingui.cpp" line="306"/>
        <source>E&amp;xit</source>
        <translation>A&amp;vsluta</translation>
    </message>
    <message>
        <location filename="../bitcoingui.cpp" line="307"/>
        <source>Quit application</source>
        <translation>Avsluta applikationen</translation>
    </message>
    <message>
        <location filename="../bitcoingui.cpp" line="310"/>
        <source>&amp;About Dash Core</source>
        <translation>&amp;Om Dash Core</translation>
    </message>
    <message>
        <source>Show information about Dash</source>
        <translation type="vanished">Visa information om Dash</translation>
    </message>
    <message>
        <location filename="../bitcoingui.cpp" line="311"/>
        <source>Show information about Dash Core</source>
        <translation type="unfinished"></translation>
    </message>
    <message>
        <location filename="../bitcoingui.cpp" line="314"/>
        <location filename="../bitcoingui.cpp" line="316"/>
        <source>About &amp;Qt</source>
        <translation>Om &amp;Qt</translation>
    </message>
    <message>
        <location filename="../bitcoingui.cpp" line="318"/>
        <source>Show information about Qt</source>
        <translation>Visa information om Qt</translation>
    </message>
    <message>
        <location filename="../bitcoingui.cpp" line="320"/>
        <source>&amp;Options...</source>
        <translation>&amp;Alternativ...</translation>
    </message>
    <message>
        <location filename="../bitcoingui.cpp" line="321"/>
        <source>Modify configuration options for Dash</source>
        <translation>Anpassa konfigurationsalternatv för Dash</translation>
    </message>
    <message>
        <location filename="../bitcoingui.cpp" line="323"/>
        <source>&amp;Show / Hide</source>
        <translation>&amp;Visa/göm</translation>
    </message>
    <message>
        <location filename="../bitcoingui.cpp" line="324"/>
        <source>Show or hide the main Window</source>
        <translation>Visa eller göm huvudfönstret</translation>
    </message>
    <message>
        <location filename="../bitcoingui.cpp" line="326"/>
        <source>&amp;Encrypt Wallet...</source>
        <translation>&amp;Kryptera plånbok...</translation>
    </message>
    <message>
        <location filename="../bitcoingui.cpp" line="327"/>
        <source>Encrypt the private keys that belong to your wallet</source>
        <translation>Kryptera de privata nycklarna som tillhör din plånbok</translation>
    </message>
    <message>
        <location filename="../bitcoingui.cpp" line="329"/>
        <source>&amp;Backup Wallet...</source>
        <translation>&amp;Säkerhetskopiera plånbok...</translation>
    </message>
    <message>
        <location filename="../bitcoingui.cpp" line="330"/>
        <source>Backup wallet to another location</source>
        <translation>Säkerhetskopiera plånboken till en annan plats</translation>
    </message>
    <message>
        <location filename="../bitcoingui.cpp" line="331"/>
        <source>&amp;Change Passphrase...</source>
        <translation>&amp;Ändra lösenfras...</translation>
    </message>
    <message>
        <location filename="../bitcoingui.cpp" line="332"/>
        <source>Change the passphrase used for wallet encryption</source>
        <translation>Ändra lösenfrasen som används för plånbokskryptering</translation>
    </message>
    <message>
        <location filename="../bitcoingui.cpp" line="333"/>
        <source>&amp;Unlock Wallet...</source>
        <translation>&amp;Lås upp plånbok...</translation>
    </message>
    <message>
        <location filename="../bitcoingui.cpp" line="334"/>
        <source>Unlock wallet</source>
        <translation>Lås upp plånbok</translation>
    </message>
    <message>
        <location filename="../bitcoingui.cpp" line="335"/>
        <source>&amp;Lock Wallet</source>
        <translation>&amp;Lås plånbok</translation>
    </message>
    <message>
        <location filename="../bitcoingui.cpp" line="336"/>
        <source>Sign &amp;message...</source>
        <translation>Signera &amp;meddelande...</translation>
    </message>
    <message>
        <location filename="../bitcoingui.cpp" line="337"/>
        <source>Sign messages with your Dash addresses to prove you own them</source>
        <translation>Signera meddelanden med dina Dash-adresser för att bevisa att du äger dem</translation>
    </message>
    <message>
        <location filename="../bitcoingui.cpp" line="338"/>
        <source>&amp;Verify message...</source>
        <translation>&amp;Bekräfta meddelande...</translation>
    </message>
    <message>
        <location filename="../bitcoingui.cpp" line="339"/>
        <source>Verify messages to ensure they were signed with specified Dash addresses</source>
        <translation>Bekräfta meddelanden för att garantera att de signerades med de angivna Dash-adresserna</translation>
    </message>
    <message>
        <location filename="../bitcoingui.cpp" line="341"/>
        <source>&amp;Information</source>
        <translation>&amp;Information</translation>
    </message>
    <message>
        <location filename="../bitcoingui.cpp" line="342"/>
        <source>Show diagnostic information</source>
        <translation>Visa diagnostisk information</translation>
    </message>
    <message>
        <location filename="../bitcoingui.cpp" line="343"/>
        <source>&amp;Debug console</source>
        <translation>&amp;Avsökningskonsol</translation>
    </message>
    <message>
        <location filename="../bitcoingui.cpp" line="344"/>
        <source>Open debugging console</source>
        <translation>Öppna avsökningskonsol</translation>
    </message>
    <message>
        <location filename="../bitcoingui.cpp" line="345"/>
        <source>&amp;Network Monitor</source>
        <translation>&amp;Nätverksövervakare</translation>
    </message>
    <message>
        <location filename="../bitcoingui.cpp" line="346"/>
        <source>Show network monitor</source>
        <translation>Visa nätverksövervakare</translation>
    </message>
    <message>
        <location filename="../bitcoingui.cpp" line="347"/>
        <source>Open &amp;Configuration File</source>
        <translation>Öppna &amp;Konfigurationsfil</translation>
    </message>
    <message>
        <location filename="../bitcoingui.cpp" line="348"/>
        <source>Open configuration file</source>
        <translation>Öppna konfigurationsfil</translation>
    </message>
    <message>
        <location filename="../bitcoingui.cpp" line="350"/>
        <source>&amp;Sending addresses...</source>
        <translation>&amp;Avsändaradresser...</translation>
    </message>
    <message>
        <location filename="../bitcoingui.cpp" line="351"/>
        <source>Show the list of used sending addresses and labels</source>
        <translation>Visa listan med använda avsändaradresser och etiketter</translation>
    </message>
    <message>
        <location filename="../bitcoingui.cpp" line="352"/>
        <source>&amp;Receiving addresses...</source>
        <translation>&amp;Mottagaradresser...</translation>
    </message>
    <message>
        <location filename="../bitcoingui.cpp" line="353"/>
        <source>Show the list of used receiving addresses and labels</source>
        <translation>Visa listan med de använda mottagaradresserna och etiketterna</translation>
    </message>
    <message>
        <location filename="../bitcoingui.cpp" line="355"/>
        <source>Open &amp;URI...</source>
        <translation>Öppna &amp;URI...</translation>
    </message>
    <message>
        <location filename="../bitcoingui.cpp" line="356"/>
        <source>Open a dash: URI or payment request</source>
        <translation>Öppna en Dash-URI eller betalningsbegäran</translation>
    </message>
    <message>
        <location filename="../bitcoingui.cpp" line="358"/>
        <source>&amp;Command-line options</source>
        <translation>%Kommandoradalternativ</translation>
    </message>
    <message>
        <location filename="../bitcoingui.cpp" line="360"/>
        <source>Show the Bitcoin Core help message to get a list with possible Dash command-line options</source>
        <translation type="unfinished"></translation>
    </message>
    <message>
        <location filename="../bitcoingui.cpp" line="550"/>
        <source>Dash Core client</source>
        <translation type="unfinished"></translation>
    </message>
    <message numerus="yes">
        <location filename="../bitcoingui.cpp" line="727"/>
        <source>Processed %n blocks of transaction history.</source>
        <translation type="unfinished">
            <numerusform></numerusform>
            <numerusform></numerusform>
        </translation>
    </message>
    <message>
        <source>Show the Dash Core help message to get a list with possible Dash command-line options</source>
        <translation type="vanished">Visa Dash Core-hjälpmeddelandet för att få en lista med möjliga Dash-kommandoradalternativ</translation>
    </message>
    <message>
        <location filename="../bitcoingui.cpp" line="396"/>
        <source>&amp;File</source>
        <translation>&amp;Fil</translation>
    </message>
    <message>
        <location filename="../bitcoingui.cpp" line="410"/>
        <source>&amp;Settings</source>
        <translation>&amp;Inställningar</translation>
    </message>
    <message>
        <location filename="../bitcoingui.cpp" line="423"/>
        <source>&amp;Tools</source>
        <translation>&amp;Verktyg</translation>
    </message>
    <message>
        <location filename="../bitcoingui.cpp" line="430"/>
        <source>&amp;Help</source>
        <translation>&amp;Hjälp</translation>
    </message>
    <message>
        <location filename="../bitcoingui.cpp" line="441"/>
        <source>Tabs toolbar</source>
        <translation>Verktygsfält för tabbar</translation>
    </message>
    <message>
        <source>Dash client</source>
        <translation type="vanished">Dash-klient</translation>
    </message>
    <message numerus="yes">
        <location filename="../bitcoingui.cpp" line="692"/>
        <source>%n active connection(s) to Dash network</source>
        <translation>
            <numerusform>%n aktiv anslutning till Dash-nätverket</numerusform>
            <numerusform>%n aktiva anslutningar till Dash-nätverket</numerusform>
        </translation>
    </message>
    <message>
        <location filename="../bitcoingui.cpp" line="707"/>
        <source>Synchronizing with network...</source>
        <translation>Synkroniserar med nätverket...</translation>
    </message>
    <message>
        <location filename="../bitcoingui.cpp" line="710"/>
        <source>Importing blocks from disk...</source>
        <translation>Importerar block från disk...</translation>
    </message>
    <message>
        <location filename="../bitcoingui.cpp" line="713"/>
        <source>Reindexing blocks on disk...</source>
        <translation>Återindexerar block på disk...</translation>
    </message>
    <message>
        <location filename="../bitcoingui.cpp" line="717"/>
        <source>No block source available...</source>
        <translation>Ingen tillgänglig blockkälla...</translation>
    </message>
    <message>
        <source>Processed %1 blocks of transaction history.</source>
        <translation type="vanished">Utfört %1 block av transaktionshistoriken</translation>
    </message>
    <message>
        <location filename="../bitcoingui.cpp" line="732"/>
        <source>Up to date</source>
        <translation>Aktuell</translation>
    </message>
    <message numerus="yes">
        <location filename="../bitcoingui.cpp" line="753"/>
        <source>%n hour(s)</source>
        <translation>
            <numerusform>%n timme</numerusform>
            <numerusform>%n timmar</numerusform>
        </translation>
    </message>
    <message numerus="yes">
        <location filename="../bitcoingui.cpp" line="757"/>
        <source>%n day(s)</source>
        <translation>
            <numerusform>%n dag</numerusform>
            <numerusform>%n dagar</numerusform>
        </translation>
    </message>
    <message numerus="yes">
        <location filename="../bitcoingui.cpp" line="761"/>
        <location filename="../bitcoingui.cpp" line="767"/>
        <source>%n week(s)</source>
        <translation>
            <numerusform>%n vecka</numerusform>
            <numerusform>%n veckor</numerusform>
        </translation>
    </message>
    <message>
        <location filename="../bitcoingui.cpp" line="767"/>
        <source>%1 and %2</source>
        <translation>%1 och %2</translation>
    </message>
    <message numerus="yes">
        <location filename="../bitcoingui.cpp" line="767"/>
        <source>%n year(s)</source>
        <translation>
            <numerusform>%n år</numerusform>
            <numerusform>%n år</numerusform>
        </translation>
    </message>
    <message>
        <location filename="../bitcoingui.cpp" line="771"/>
        <source>%1 behind</source>
        <translation>%1 efter</translation>
    </message>
    <message>
        <location filename="../bitcoingui.cpp" line="776"/>
        <source>Catching up...</source>
        <translation>Hämtar senaste...</translation>
    </message>
    <message>
        <location filename="../bitcoingui.cpp" line="792"/>
        <source>Last received block was generated %1 ago.</source>
        <translation>Senast mottagna block genererades %1 sedan.</translation>
    </message>
    <message>
        <location filename="../bitcoingui.cpp" line="794"/>
        <source>Transactions after this will not yet be visible.</source>
        <translation>Transaktioner efter denna kommer inte ännu vara synliga.</translation>
    </message>
    <message>
        <location filename="../bitcoingui.cpp" line="807"/>
        <source>Dash</source>
        <translation>Dash</translation>
    </message>
    <message>
        <location filename="../bitcoingui.cpp" line="821"/>
        <source>Error</source>
        <translation>Fel</translation>
    </message>
    <message>
        <location filename="../bitcoingui.cpp" line="824"/>
        <source>Warning</source>
        <translation>Varning</translation>
    </message>
    <message>
        <location filename="../bitcoingui.cpp" line="827"/>
        <source>Information</source>
        <translation>Information</translation>
    </message>
    <message>
        <location filename="../bitcoingui.cpp" line="901"/>
        <source>Sent transaction</source>
        <translation>Skickad transaktion</translation>
    </message>
    <message>
        <location filename="../bitcoingui.cpp" line="901"/>
        <source>Incoming transaction</source>
        <translation>Inkommande transaktion</translation>
    </message>
    <message>
        <location filename="../bitcoingui.cpp" line="902"/>
        <source>Date: %1
Amount: %2
Type: %3
Address: %4
</source>
        <translation>Datum: %1
Mängd: %2
Typ: %3
Adress: %4
</translation>
    </message>
    <message>
        <location filename="../bitcoingui.cpp" line="972"/>
        <source>Wallet is &lt;b&gt;encrypted&lt;/b&gt; and currently &lt;b&gt;unlocked&lt;/b&gt;</source>
        <translation>Plånboken är &lt;b&gt;krypterad&lt;/b&gt; och för närvarande &lt;b&gt;olåst&lt;/b&gt;</translation>
    </message>
    <message>
        <location filename="../bitcoingui.cpp" line="982"/>
        <source>Wallet is &lt;b&gt;encrypted&lt;/b&gt; and currently &lt;b&gt;unlocked&lt;/b&gt; for anonimization only</source>
        <translation>Plånboken är &lt;b&gt;krypterad&lt;/b&gt; och för närvarande &lt;b&gt;olåst&lt;/b&gt; endast för anonymisering</translation>
    </message>
    <message>
        <location filename="../bitcoingui.cpp" line="992"/>
        <source>Wallet is &lt;b&gt;encrypted&lt;/b&gt; and currently &lt;b&gt;locked&lt;/b&gt;</source>
        <translation>Plånboken är &lt;b&gt;krypterad&lt;/b&gt; och för närvarande &lt;b&gt;låst&lt;/b&gt;</translation>
    </message>
    <message>
        <location filename="../dash.cpp" line="478"/>
        <source>A fatal error occurred. Dash can no longer continue safely and will quit.</source>
        <translation>Ett ödesdigert misstag inträffade. Dash kan inte längre att fortsätta säkert och kommer att avslutas.</translation>
    </message>
</context>
<context>
    <name>ClientModel</name>
    <message>
        <location filename="../clientmodel.cpp" line="171"/>
        <source>Network Alert</source>
        <translation>Nätverkslarm</translation>
    </message>
</context>
<context>
    <name>CoinControlDialog</name>
    <message>
        <source>Coin Control Address Selection</source>
        <translation type="vanished">Adressval för myntkontroll</translation>
    </message>
    <message>
        <location filename="../forms/coincontroldialog.ui" line="48"/>
        <source>Quantity:</source>
        <translation>Mängd:</translation>
    </message>
    <message>
        <location filename="../forms/coincontroldialog.ui" line="77"/>
        <source>Bytes:</source>
        <translation>Bytes:</translation>
    </message>
    <message>
        <location filename="../forms/coincontroldialog.ui" line="122"/>
        <source>Amount:</source>
        <translation>Mängd:</translation>
    </message>
    <message>
        <location filename="../forms/coincontroldialog.ui" line="151"/>
        <source>Priority:</source>
        <translation>Prioritet:</translation>
    </message>
    <message>
        <location filename="../forms/coincontroldialog.ui" line="196"/>
        <source>Fee:</source>
        <translation>Avgift:</translation>
    </message>
    <message>
        <source>Low Output:</source>
        <translation type="vanished">Låg utdata:</translation>
    </message>
    <message>
        <location filename="../forms/coincontroldialog.ui" line="14"/>
        <source>Coin Selection</source>
        <translation type="unfinished"></translation>
    </message>
    <message>
        <location filename="../forms/coincontroldialog.ui" line="228"/>
        <source>Dust:</source>
        <translation type="unfinished"></translation>
    </message>
    <message>
        <location filename="../forms/coincontroldialog.ui" line="276"/>
        <source>After Fee:</source>
        <translation>Efter avgift:</translation>
    </message>
    <message>
        <location filename="../forms/coincontroldialog.ui" line="308"/>
        <source>Change:</source>
        <translation>Växel:</translation>
    </message>
    <message>
        <location filename="../forms/coincontroldialog.ui" line="364"/>
        <source>(un)select all</source>
        <translation>(av)välj allt</translation>
    </message>
    <message>
        <location filename="../forms/coincontroldialog.ui" line="380"/>
        <source>Tree mode</source>
        <translation>Trädmetod</translation>
    </message>
    <message>
        <location filename="../forms/coincontroldialog.ui" line="393"/>
        <source>List mode</source>
        <translation>Listmetod</translation>
    </message>
    <message>
        <location filename="../forms/coincontroldialog.ui" line="403"/>
        <source>(1 locked)</source>
        <translation>(1 låst)</translation>
    </message>
    <message>
        <location filename="../forms/coincontroldialog.ui" line="449"/>
        <source>Amount</source>
        <translation>Mängd</translation>
    </message>
    <message>
        <location filename="../forms/coincontroldialog.ui" line="454"/>
        <source>Received with label</source>
        <translation type="unfinished"></translation>
    </message>
    <message>
        <location filename="../forms/coincontroldialog.ui" line="459"/>
        <source>Received with address</source>
        <translation type="unfinished"></translation>
    </message>
    <message>
        <source>Label</source>
        <translation type="vanished">Etikett</translation>
    </message>
    <message>
        <source>Address</source>
        <translation type="vanished">Adress</translation>
    </message>
    <message>
        <location filename="../forms/coincontroldialog.ui" line="464"/>
        <source>Darksend Rounds</source>
        <translation>Darksend-omgångar</translation>
    </message>
    <message>
        <location filename="../forms/coincontroldialog.ui" line="469"/>
        <source>Date</source>
        <translation>Datum</translation>
    </message>
    <message>
        <location filename="../forms/coincontroldialog.ui" line="474"/>
        <source>Confirmations</source>
        <translation>Bekräftelser
</translation>
    </message>
    <message>
        <location filename="../forms/coincontroldialog.ui" line="477"/>
        <source>Confirmed</source>
        <translation>Bekräftad</translation>
    </message>
    <message>
        <location filename="../forms/coincontroldialog.ui" line="482"/>
        <source>Priority</source>
        <translation>Prioritet</translation>
    </message>
    <message>
        <location filename="../coincontroldialog.cpp" line="49"/>
        <source>Copy address</source>
        <translation>Kopiera adress</translation>
    </message>
    <message>
        <location filename="../coincontroldialog.cpp" line="50"/>
        <source>Copy label</source>
        <translation>Kopiera etikett</translation>
    </message>
    <message>
        <location filename="../coincontroldialog.cpp" line="51"/>
        <location filename="../coincontroldialog.cpp" line="77"/>
        <source>Copy amount</source>
        <translation>Kopiera mängd</translation>
    </message>
    <message>
        <location filename="../coincontroldialog.cpp" line="52"/>
        <source>Copy transaction ID</source>
        <translation>Kopiera transaktions-id</translation>
    </message>
    <message>
        <location filename="../coincontroldialog.cpp" line="53"/>
        <source>Lock unspent</source>
        <translation>Lås oförbrukat</translation>
    </message>
    <message>
        <location filename="../coincontroldialog.cpp" line="54"/>
        <source>Unlock unspent</source>
        <translation>Lås upp oförbrukat</translation>
    </message>
    <message>
        <location filename="../coincontroldialog.cpp" line="76"/>
        <source>Copy quantity</source>
        <translation>Kopiera mängd</translation>
    </message>
    <message>
        <location filename="../coincontroldialog.cpp" line="78"/>
        <source>Copy fee</source>
        <translation>Kopiera avgift</translation>
    </message>
    <message>
        <location filename="../coincontroldialog.cpp" line="79"/>
        <source>Copy after fee</source>
        <translation>Kopiera efter avgift</translation>
    </message>
    <message>
        <location filename="../coincontroldialog.cpp" line="80"/>
        <source>Copy bytes</source>
        <translation>Kopiera bytes</translation>
    </message>
    <message>
        <location filename="../coincontroldialog.cpp" line="81"/>
        <source>Copy priority</source>
        <translation>Kopiera prioritet</translation>
    </message>
    <message>
        <location filename="../coincontroldialog.cpp" line="82"/>
        <source>Copy dust</source>
        <translation type="unfinished"></translation>
    </message>
    <message>
        <source>Copy low output</source>
        <translation type="vanished">Kopiera låg utdata</translation>
    </message>
    <message>
        <location filename="../coincontroldialog.cpp" line="83"/>
        <source>Copy change</source>
        <translation>Kopiera växel</translation>
    </message>
    <message>
        <location filename="../coincontroldialog.cpp" line="435"/>
        <source>highest</source>
        <translation>högst</translation>
    </message>
    <message>
        <location filename="../coincontroldialog.cpp" line="436"/>
        <source>higher</source>
        <translation>högre</translation>
    </message>
    <message>
        <location filename="../coincontroldialog.cpp" line="437"/>
        <source>high</source>
        <translation>hög</translation>
    </message>
    <message>
        <location filename="../coincontroldialog.cpp" line="438"/>
        <source>medium-high</source>
        <translation>medelhög</translation>
    </message>
    <message>
        <location filename="../coincontroldialog.cpp" line="654"/>
        <source>Can vary +/- %1 satoshi(s) per input.</source>
        <translation type="unfinished"></translation>
    </message>
    <message>
        <location filename="../coincontroldialog.cpp" line="780"/>
        <source>n/a</source>
        <translation>E/t</translation>
    </message>
    <message>
        <location filename="../forms/coincontroldialog.ui" line="164"/>
        <location filename="../coincontroldialog.cpp" line="439"/>
        <source>medium</source>
        <translation>medel</translation>
    </message>
    <message>
        <location filename="../coincontroldialog.cpp" line="440"/>
        <source>low-medium</source>
        <translation>medellåg</translation>
    </message>
    <message>
        <location filename="../coincontroldialog.cpp" line="441"/>
        <source>low</source>
        <translation>låg</translation>
    </message>
    <message>
        <location filename="../coincontroldialog.cpp" line="442"/>
        <source>lower</source>
        <translation>lägre</translation>
    </message>
    <message>
        <location filename="../coincontroldialog.cpp" line="443"/>
        <source>lowest</source>
        <translation>lägst</translation>
    </message>
    <message>
        <location filename="../coincontroldialog.cpp" line="453"/>
        <source>(%1 locked)</source>
        <translation>(%1 låst)</translation>
    </message>
    <message>
        <location filename="../coincontroldialog.cpp" line="481"/>
        <source>none</source>
        <translation>inga</translation>
    </message>
    <message>
        <source>Dust</source>
        <translation type="vanished">Damm</translation>
    </message>
    <message>
        <location filename="../coincontroldialog.cpp" line="622"/>
        <source>yes</source>
        <translation>ja</translation>
    </message>
    <message>
        <location filename="../forms/coincontroldialog.ui" line="244"/>
        <location filename="../coincontroldialog.cpp" line="622"/>
        <source>no</source>
        <translation>nej</translation>
    </message>
    <message>
        <location filename="../coincontroldialog.cpp" line="638"/>
        <source>This label turns red, if the transaction size is greater than 1000 bytes.</source>
        <translation>Denna etikett blir röd om transaktionen är större än 1000 bytes.</translation>
    </message>
    <message>
        <location filename="../coincontroldialog.cpp" line="639"/>
        <location filename="../coincontroldialog.cpp" line="644"/>
        <source>This means a fee of at least %1 per kB is required.</source>
        <translation>Detta betyder att den begärda avgiften som minst är %1 per kB</translation>
    </message>
    <message>
        <location filename="../coincontroldialog.cpp" line="640"/>
        <source>Can vary +/- 1 byte per input.</source>
        <translation>Kan variera +/- 1 byte per utdata.</translation>
    </message>
    <message>
        <location filename="../coincontroldialog.cpp" line="642"/>
        <source>Transactions with higher priority are more likely to get included into a block.</source>
        <translation>Transaktioner med högre prioritet är mer benägna att inkluderas i ett block.</translation>
    </message>
    <message>
        <location filename="../coincontroldialog.cpp" line="643"/>
        <source>This label turns red, if the priority is smaller than &quot;medium&quot;.</source>
        <translation>Denna etikett blir röd om prioriteten är mindre än &quot;medel&quot;.</translation>
    </message>
    <message>
        <location filename="../coincontroldialog.cpp" line="646"/>
        <source>This label turns red, if any recipient receives an amount smaller than %1.</source>
        <translation>Denna etikett blir röd om en mottagare får ett belopp mindre än %1.</translation>
    </message>
    <message>
        <source>This means a fee of at least %1 is required.</source>
        <translation type="vanished">Detta betyder att en lägsta avgift på %1 krävs.</translation>
    </message>
    <message>
        <source>Amounts below 0.546 times the minimum relay fee are shown as dust.</source>
        <translation type="vanished">Mängder mindre än 0.546 gånger den minsta vidarebefordringsavgiften visas som damm.</translation>
    </message>
    <message>
        <source>This label turns red, if the change is smaller than %1.</source>
        <translation type="vanished">Denna etikett blir röd om växeln är mindre än %1.</translation>
    </message>
    <message>
        <location filename="../coincontroldialog.cpp" line="701"/>
        <location filename="../coincontroldialog.cpp" line="762"/>
        <source>(no label)</source>
        <translation>(Ingen etikett)</translation>
    </message>
    <message>
        <location filename="../coincontroldialog.cpp" line="755"/>
        <source>change from %1 (%2)</source>
        <translation>växel från %1 (%2)</translation>
    </message>
    <message>
        <location filename="../coincontroldialog.cpp" line="756"/>
        <source>(change)</source>
        <translation>(växel)</translation>
    </message>
</context>
<context>
    <name>DarksendConfig</name>
    <message>
        <location filename="../forms/darksendconfig.ui" line="14"/>
        <source>Configure Darksend</source>
        <translation>Konfigurera Darksend</translation>
    </message>
    <message>
        <location filename="../forms/darksendconfig.ui" line="26"/>
        <source>Basic Privacy</source>
        <translation>Grundläggande integritet</translation>
    </message>
    <message>
        <location filename="../forms/darksendconfig.ui" line="39"/>
        <source>High Privacy</source>
        <translation>Hög integritet</translation>
    </message>
    <message>
        <location filename="../forms/darksendconfig.ui" line="52"/>
        <source>Maximum Privacy</source>
        <translation>Maximal integritet</translation>
    </message>
    <message>
        <location filename="../forms/darksendconfig.ui" line="65"/>
        <source>Please select a privacy level.</source>
        <translation>Vänligen välj en integritetsnivå.</translation>
    </message>
    <message>
        <location filename="../forms/darksendconfig.ui" line="78"/>
        <source>Use 2 separate masternodes to mix funds up to 1000 DASH</source>
        <translation>Använd 2 enskilda masternoder för att mixa medel upp till 1000 DASH</translation>
    </message>
    <message>
        <location filename="../forms/darksendconfig.ui" line="91"/>
        <source>Use 8 separate masternodes to mix funds up to 1000 DASH</source>
        <translation>Använd 8 enskilda masternoder för att mixa medel upp till 1000 DASH.</translation>
    </message>
    <message>
        <location filename="../forms/darksendconfig.ui" line="104"/>
        <source>Use 16 separate masternodes</source>
        <translation>Använd 16 enskilda masternoder</translation>
    </message>
    <message>
        <location filename="../forms/darksendconfig.ui" line="117"/>
        <source>This option is the quickest and will cost about ~0.025 DASH to anonymize 1000 DASH</source>
        <translation>Detta alternativ är det snabbaste och kommer att kosta ~0,025 DRk för att anonymisera 1000 DASH</translation>
    </message>
    <message>
        <location filename="../forms/darksendconfig.ui" line="130"/>
        <source>This option is moderately fast and will cost about 0.05 DASH to anonymize 1000 DASH</source>
        <translation>Detta alternativ är relativt snabbt och kommer att kosta 0,05 DRk för att anonymisera 1000 DASH</translation>
    </message>
    <message>
        <location filename="../forms/darksendconfig.ui" line="156"/>
        <source>0.1 DASH per 1000 DASH you anonymize.</source>
        <translation>0,1 DASH per 1000 DASH du anonymiserar.</translation>
    </message>
    <message>
        <location filename="../forms/darksendconfig.ui" line="143"/>
        <source>This is the slowest and most secure option. Using maximum anonymity will cost</source>
        <translation>Detta är det långsammaste och mest säkra alternativ. Att använda maximal anonymitet kommer att kosta</translation>
    </message>
    <message>
        <location filename="../darksendconfig.cpp" line="43"/>
        <location filename="../darksendconfig.cpp" line="58"/>
        <location filename="../darksendconfig.cpp" line="73"/>
        <source>Darksend Configuration</source>
        <translation>Darksend-konfiguration</translation>
    </message>
    <message>
        <location filename="../darksendconfig.cpp" line="44"/>
        <source>Darksend was successfully set to basic (%1 and 2 rounds). You can change this at any time by opening Dash&apos;s configuration screen.</source>
        <translation>Darksend ställdes framgångsrikt in på grundläggande (%1 och 2 omgångar). Du kan ändra detta när som helst genom att öppna Dash konfigurationsfönster.</translation>
    </message>
    <message>
        <location filename="../darksendconfig.cpp" line="59"/>
        <source>Darksend was successfully set to high (%1 and 8 rounds). You can change this at any time by opening Dash&apos;s configuration screen.</source>
        <translation>Darksend ställdes framgångsrikt in på hög (%1 och 8 omgångar). Du kan ändra detta när som helst genom att öppna Dash konfigurationsfönster.</translation>
    </message>
    <message>
        <location filename="../darksendconfig.cpp" line="74"/>
        <source>Darksend was successfully set to maximum (%1 and 16 rounds). You can change this at any time by opening Dash&apos;s configuration screen.</source>
        <translation>Darksend ställdes framgångsrikt in på maximal (%1 och 16 omgångar). Du kan ändra detta när som helst genom att öppna Dash konfigurationsfönster.</translation>
    </message>
</context>
<context>
    <name>EditAddressDialog</name>
    <message>
        <location filename="../forms/editaddressdialog.ui" line="14"/>
        <source>Edit Address</source>
        <translation>Redigera Adress</translation>
    </message>
    <message>
        <location filename="../forms/editaddressdialog.ui" line="25"/>
        <source>&amp;Label</source>
        <translation>&amp;Etikett</translation>
    </message>
    <message>
        <location filename="../forms/editaddressdialog.ui" line="35"/>
        <source>The label associated with this address list entry</source>
        <translation>Etiketten associerad med denna adresslistas inmatning</translation>
    </message>
    <message>
        <location filename="../forms/editaddressdialog.ui" line="42"/>
        <source>&amp;Address</source>
        <translation>&amp;Adress</translation>
    </message>
    <message>
        <location filename="../forms/editaddressdialog.ui" line="52"/>
        <source>The address associated with this address list entry. This can only be modified for sending addresses.</source>
        <translation>Adressen associerad med denna adresslistas post. Detta kan bara ändras för avsändaradreser.</translation>
    </message>
    <message>
        <location filename="../editaddressdialog.cpp" line="29"/>
        <source>New receiving address</source>
        <translation>Ny mottagaradress</translation>
    </message>
    <message>
        <location filename="../editaddressdialog.cpp" line="33"/>
        <source>New sending address</source>
        <translation>Ny avsändaradress</translation>
    </message>
    <message>
        <location filename="../editaddressdialog.cpp" line="36"/>
        <source>Edit receiving address</source>
        <translation>Redigera mottagaradress</translation>
    </message>
    <message>
        <location filename="../editaddressdialog.cpp" line="40"/>
        <source>Edit sending address</source>
        <translation>Redigera avsändaradress</translation>
    </message>
    <message>
        <location filename="../editaddressdialog.cpp" line="111"/>
        <source>The entered address &quot;%1&quot; is not a valid Dash address.</source>
        <translation>Den angivna adressen &quot;%1&quot; är inte en giltig Dash-adress.</translation>
    </message>
    <message>
        <location filename="../editaddressdialog.cpp" line="116"/>
        <source>The entered address &quot;%1&quot; is already in the address book.</source>
        <translation>Den angivna adressen &quot;%1&quot; finns redan i adressboken.</translation>
    </message>
    <message>
        <location filename="../editaddressdialog.cpp" line="121"/>
        <source>Could not unlock wallet.</source>
        <translation>Plånboken kunde inte låsas upp.</translation>
    </message>
    <message>
        <location filename="../editaddressdialog.cpp" line="126"/>
        <source>New key generation failed.</source>
        <translation>Misslyckades med nygenerering av nyckel.</translation>
    </message>
</context>
<context>
    <name>FreespaceChecker</name>
    <message>
        <location filename="../intro.cpp" line="69"/>
        <source>A new data directory will be created.</source>
        <translation>En ny datakatalog kommer att skapas.</translation>
    </message>
    <message>
        <location filename="../intro.cpp" line="91"/>
        <source>name</source>
        <translation>namn</translation>
    </message>
    <message>
        <location filename="../intro.cpp" line="93"/>
        <source>Directory already exists. Add %1 if you intend to create a new directory here.</source>
        <translation>Katalogen finns redan. Lägg till %1 om du vill skapa en ny katalog här.</translation>
    </message>
    <message>
        <location filename="../intro.cpp" line="96"/>
        <source>Path already exists, and is not a directory.</source>
        <translation>Sökvägen finns redan och är inte en katalog.</translation>
    </message>
    <message>
        <location filename="../intro.cpp" line="103"/>
        <source>Cannot create data directory here.</source>
        <translation>Kan inte skapa en datakatalog här.</translation>
    </message>
</context>
<context>
    <name>HelpMessageDialog</name>
    <message>
        <source>Dash Core - Command-line options</source>
        <translation type="vanished">Dash Core - kommandoradalternativ</translation>
    </message>
    <message>
        <location filename="../utilitydialog.cpp" line="32"/>
        <source>Dash Core</source>
        <translation>Dash Core
</translation>
    </message>
    <message>
        <location filename="../utilitydialog.cpp" line="32"/>
        <source>version</source>
        <translation>version</translation>
    </message>
    <message>
        <location filename="../utilitydialog.cpp" line="37"/>
        <location filename="../utilitydialog.cpp" line="39"/>
        <source>(%1-bit)</source>
        <translation type="unfinished">(%1-bit)</translation>
    </message>
    <message>
        <location filename="../utilitydialog.cpp" line="44"/>
        <source>About Dash Core</source>
        <translation type="unfinished">Om Dash Core</translation>
    </message>
    <message>
        <location filename="../utilitydialog.cpp" line="62"/>
        <source>Command-line options</source>
        <translation type="unfinished"></translation>
    </message>
    <message>
        <location filename="../utilitydialog.cpp" line="63"/>
        <source>Usage:</source>
        <translation>Användning:</translation>
    </message>
    <message>
        <location filename="../utilitydialog.cpp" line="64"/>
        <source>command-line options</source>
        <translation>kommandoradalternativ</translation>
    </message>
    <message>
        <location filename="../utilitydialog.cpp" line="68"/>
        <source>UI options</source>
        <translation>UI-alternativ</translation>
    </message>
    <message>
        <location filename="../utilitydialog.cpp" line="69"/>
        <source>Choose data directory on startup (default: 0)</source>
        <translation>Välj datakatalog vid uppstart (standardvärde: 0)</translation>
    </message>
    <message>
        <location filename="../utilitydialog.cpp" line="70"/>
        <source>Set language, for example &quot;de_DE&quot; (default: system locale)</source>
        <translation>Ställ in språk, till exempel &quot;de_DE&quot; (standardvärde: system locale)</translation>
    </message>
    <message>
        <location filename="../utilitydialog.cpp" line="71"/>
        <source>Start minimized</source>
        <translation>Starta minimerat</translation>
    </message>
    <message>
        <location filename="../utilitydialog.cpp" line="72"/>
        <source>Set SSL root certificates for payment request (default: -system-)</source>
        <translation>Ställ in SSL-root-certifikat för betalningsbegäran (standardvärde: -system-)</translation>
    </message>
    <message>
        <location filename="../utilitydialog.cpp" line="73"/>
        <source>Show splash screen on startup (default: 1)</source>
        <translation>Visa startbilden vid uppstart (standardvärde: 1)</translation>
    </message>
</context>
<context>
    <name>Intro</name>
    <message>
        <location filename="../forms/intro.ui" line="14"/>
        <source>Welcome</source>
        <translation>Välkommen</translation>
    </message>
    <message>
        <location filename="../forms/intro.ui" line="23"/>
        <source>Welcome to Dash Core.</source>
        <translation>Välkommen till Dash Core.</translation>
    </message>
    <message>
        <location filename="../forms/intro.ui" line="49"/>
        <source>As this is the first time the program is launched, you can choose where Dash Core will store its data.</source>
        <translation>Då detta är första gången programmet startas kan du välja var Dash Core ska lagra sin data.</translation>
    </message>
    <message>
        <location filename="../forms/intro.ui" line="59"/>
        <source>Dash Core will download and store a copy of the Dash block chain. At least %1GB of data will be stored in this directory, and it will grow over time. The wallet will also be stored in this directory.</source>
        <translation>Dash Core kommer att laddas ned och lagra en kopia av Dash blockkedja. Minst %1 GB data kommer att lagras i denna katalog och den kommer att växa med tiden. Plånboken kommer också att lagras i denna katalog.</translation>
    </message>
    <message>
        <location filename="../forms/intro.ui" line="69"/>
        <source>Use the default data directory</source>
        <translation>Använd den förvalda datakatalogen</translation>
    </message>
    <message>
        <location filename="../forms/intro.ui" line="76"/>
        <source>Use a custom data directory:</source>
        <translation>Använd en anpassad datakatalog:</translation>
    </message>
    <message>
        <source>Dash</source>
        <translation type="vanished">Dash</translation>
    </message>
    <message>
        <source>Error: Specified data directory &quot;%1&quot; can not be created.</source>
        <translation type="vanished">Fel: Den angivna datakatalogen &quot;%1&quot; kan inte skapas.</translation>
    </message>
    <message>
        <location filename="../intro.cpp" line="185"/>
        <source>Dash Core</source>
        <translation type="unfinished">Dash Core
</translation>
    </message>
    <message>
        <location filename="../intro.cpp" line="186"/>
        <source>Error: Specified data directory &quot;%1&quot; cannot be created.</source>
        <translation type="unfinished"></translation>
    </message>
    <message>
        <location filename="../intro.cpp" line="210"/>
        <source>Error</source>
        <translation>Fel</translation>
    </message>
    <message numerus="yes">
        <location filename="../intro.cpp" line="219"/>
        <source>%n GB of free space available</source>
        <translation type="unfinished">
            <numerusform></numerusform>
            <numerusform></numerusform>
        </translation>
    </message>
    <message numerus="yes">
        <location filename="../intro.cpp" line="222"/>
        <source>(of %n GB needed)</source>
        <translation type="unfinished">
            <numerusform></numerusform>
            <numerusform></numerusform>
        </translation>
    </message>
    <message>
        <source>GB of free space available</source>
        <translation type="vanished">GB ledigt utrymme tillgängligt</translation>
    </message>
    <message>
        <source>(of %1GB needed)</source>
        <translation type="vanished">(av %1GB krävs)</translation>
    </message>
</context>
<context>
    <name>OpenURIDialog</name>
    <message>
        <location filename="../forms/openuridialog.ui" line="14"/>
        <source>Open URI</source>
        <translation>Öppna URI</translation>
    </message>
    <message>
        <location filename="../forms/openuridialog.ui" line="20"/>
        <source>Open payment request from URI or file</source>
        <translation>Öppna betalningsbegäran från URI eller fil</translation>
    </message>
    <message>
        <location filename="../forms/openuridialog.ui" line="29"/>
        <source>URI:</source>
        <translation>URI:</translation>
    </message>
    <message>
        <location filename="../forms/openuridialog.ui" line="39"/>
        <source>Select payment request file</source>
        <translation>Välj betalningsbegäranfil</translation>
    </message>
    <message>
        <location filename="../openuridialog.cpp" line="48"/>
        <source>Select payment request file to open</source>
        <translation>Välj betalningsbegäranfil att öppna</translation>
    </message>
</context>
<context>
    <name>OptionsDialog</name>
    <message>
        <location filename="../forms/optionsdialog.ui" line="14"/>
        <source>Options</source>
        <translation>Alternativ</translation>
    </message>
    <message>
        <location filename="../forms/optionsdialog.ui" line="27"/>
        <source>&amp;Main</source>
        <translation>&amp;Huvud</translation>
    </message>
    <message>
        <location filename="../forms/optionsdialog.ui" line="33"/>
        <source>Automatically start Dash after logging in to the system.</source>
        <translation>Starta Dash automatiskt efter systeminloggning.</translation>
    </message>
    <message>
        <location filename="../forms/optionsdialog.ui" line="36"/>
        <source>&amp;Start Dash on system login</source>
        <translation>&amp;Starta Dash vid systeminloggning</translation>
    </message>
    <message>
        <location filename="../forms/optionsdialog.ui" line="45"/>
        <source>Size of &amp;database cache</source>
        <translation>Storleken på &amp;databascache</translation>
    </message>
    <message>
        <location filename="../forms/optionsdialog.ui" line="61"/>
        <source>MB</source>
        <translation>MB</translation>
    </message>
    <message>
        <location filename="../forms/optionsdialog.ui" line="88"/>
        <source>Number of script &amp;verification threads</source>
        <translation>Antal skript&amp;verifieringstrådar</translation>
    </message>
    <message>
        <location filename="../forms/optionsdialog.ui" line="101"/>
        <source>(0 = auto, &lt;0 = leave that many cores free)</source>
        <translation>(0 = auto, &lt;0 = lämna så många kärnor lediga)</translation>
    </message>
    <message>
        <location filename="../forms/optionsdialog.ui" line="138"/>
        <source>&lt;html&gt;&lt;head/&gt;&lt;body&gt;&lt;p&gt;This setting determines the amount of individual masternodes that an input will be anonymized through. More rounds of anonymization gives a higher degree of privacy, but also costs more in fees.&lt;/p&gt;&lt;/body&gt;&lt;/html&gt;</source>
        <translation>&lt;html&gt;&lt;head/&gt;&lt;body&gt;&lt;p&gt;Denna inställning bestämmer antalet enskilda masternodes som en indata kommer att anonymiseras genom. Fler anonymiseringsomgångar ger en högre grad av integritet men kostar också mer i avgifter.&lt;/p&gt;&lt;/body&gt;&lt;/html&gt;</translation>
    </message>
    <message>
        <location filename="../forms/optionsdialog.ui" line="141"/>
        <source>Darksend rounds to use</source>
        <translation>Darksend-omgångar att använda</translation>
    </message>
    <message>
        <location filename="../forms/optionsdialog.ui" line="165"/>
        <source>This amount acts as a threshold to turn off Darksend once it&apos;s reached.</source>
        <translation>Mängden fungerar som en tröskel att stänga av Darksend då det har uppnåtts.</translation>
    </message>
    <message>
        <location filename="../forms/optionsdialog.ui" line="180"/>
        <source>Amount of Dash to keep anonymized</source>
        <translation>Antal Dash att bibehålla anonymiserade</translation>
    </message>
    <message>
        <location filename="../forms/optionsdialog.ui" line="206"/>
        <source>W&amp;allet</source>
        <translation>&amp;Plånbok</translation>
    </message>
    <message>
        <location filename="../forms/optionsdialog.ui" line="271"/>
        <source>Accept connections from outside</source>
        <translation type="unfinished"></translation>
    </message>
    <message>
        <location filename="../forms/optionsdialog.ui" line="274"/>
        <source>Allow incoming connections</source>
        <translation type="unfinished"></translation>
    </message>
    <message>
        <location filename="../forms/optionsdialog.ui" line="281"/>
        <source>Connect to the Dash network through a SOCKS5 proxy.</source>
        <translation type="unfinished"></translation>
    </message>
    <message>
        <location filename="../forms/optionsdialog.ui" line="284"/>
        <source>&amp;Connect through SOCKS5 proxy (default proxy):</source>
        <translation type="unfinished"></translation>
    </message>
    <message>
        <source>Optional transaction fee per kB that helps make sure your transactions are processed quickly. Most transactions are 1 kB.</source>
        <translation type="vanished">Valfri transaktionsavgift per kB som ser till att dina transaktioner behandlas snabbt. De flesta transaktioner är 1 kB.</translation>
    </message>
    <message>
        <source>Pay transaction &amp;fee</source>
        <translation type="vanished">Betala överförings&amp;avgift</translation>
    </message>
    <message>
        <location filename="../forms/optionsdialog.ui" line="212"/>
        <source>Expert</source>
        <translation>Expert</translation>
    </message>
    <message>
        <location filename="../forms/optionsdialog.ui" line="218"/>
        <source>Whether to show coin control features or not.</source>
        <translation>Om myntkontrollfunktioner ska visas eller inte</translation>
    </message>
    <message>
        <location filename="../forms/optionsdialog.ui" line="221"/>
        <source>Enable coin &amp;control features</source>
        <translation>Aktivera mynt- och &amp;kontrollfunktioner</translation>
    </message>
    <message>
        <location filename="../forms/optionsdialog.ui" line="228"/>
        <source>If you disable the spending of unconfirmed change, the change from a transaction cannot be used until that transaction has at least one confirmation. This also affects how your balance is computed.</source>
        <translation>Om du inaktiverar spenderingen med okonfirmerad växel kan inte växeln från en transaktion användas förrän den transaktionen har minst en bekräftelse. Detta påverkar också hur medlet beräknas.</translation>
    </message>
    <message>
        <location filename="../forms/optionsdialog.ui" line="231"/>
        <source>&amp;Spend unconfirmed change</source>
        <translation>&amp;Spendera oberäftad växel</translation>
    </message>
    <message>
        <location filename="../forms/optionsdialog.ui" line="255"/>
        <source>&amp;Network</source>
        <translation>&amp;Nätverk</translation>
    </message>
    <message>
        <location filename="../forms/optionsdialog.ui" line="261"/>
        <source>Automatically open the Dash client port on the router. This only works when your router supports UPnP and it is enabled.</source>
        <translation>Öppna Dash klientport automatiskt på routern. Detta fungerar bara om din router stöder UPnP och är aktiverad.</translation>
    </message>
    <message>
        <location filename="../forms/optionsdialog.ui" line="264"/>
        <source>Map port using &amp;UPnP</source>
        <translation>Kartlägg port med hjälp av &amp;UPnP</translation>
    </message>
    <message>
        <source>Connect to the Dash network through a SOCKS proxy.</source>
        <translation type="vanished">Anslut till Dash-nätverket genom en SOCKS-proxy.</translation>
    </message>
    <message>
        <source>&amp;Connect through SOCKS proxy (default proxy):</source>
        <translation type="vanished">&amp;Anslut genom SOCKS-proxy (standard proxy):</translation>
    </message>
    <message>
        <location filename="../forms/optionsdialog.ui" line="293"/>
        <source>Proxy &amp;IP:</source>
        <translation>Proxy-&amp;IP: </translation>
    </message>
    <message>
        <location filename="../forms/optionsdialog.ui" line="318"/>
        <source>IP address of the proxy (e.g. IPv4: 127.0.0.1 / IPv6: ::1)</source>
        <translation>Proxyns IP-adress (t.ex. IPv4: 127.0.0.1 / IPv6: ::1)</translation>
    </message>
    <message>
        <location filename="../forms/optionsdialog.ui" line="325"/>
        <source>&amp;Port:</source>
        <translation>&amp;Port: </translation>
    </message>
    <message>
        <location filename="../forms/optionsdialog.ui" line="350"/>
        <source>Port of the proxy (e.g. 9050)</source>
        <translation>Proxyns port (t.ex. 9050)</translation>
    </message>
    <message>
        <source>SOCKS &amp;Version:</source>
        <translation type="vanished">SOCKS-&amp;Version:</translation>
    </message>
    <message>
        <source>SOCKS version of the proxy (e.g. 5)</source>
        <translation type="vanished">SOCKS-version av proxyn (t.ex. 5)</translation>
    </message>
    <message>
        <location filename="../forms/optionsdialog.ui" line="386"/>
        <source>&amp;Window</source>
        <translation>&amp;Fönster</translation>
    </message>
    <message>
        <location filename="../forms/optionsdialog.ui" line="392"/>
        <source>Show only a tray icon after minimizing the window.</source>
        <translation>Visa endast en systemfältsikon vid fönsterminimering.</translation>
    </message>
    <message>
        <location filename="../forms/optionsdialog.ui" line="395"/>
        <source>&amp;Minimize to the tray instead of the taskbar</source>
        <translation>&amp;Minimera till systemfältet istället för aktivitetsfältet</translation>
    </message>
    <message>
        <location filename="../forms/optionsdialog.ui" line="402"/>
        <source>Minimize instead of exit the application when the window is closed. When this option is enabled, the application will be closed only after selecting Quit in the menu.</source>
        <translation>Minimera applikationen istället för att stänga ner den när fönstret stängs. När detta alternativ är aktiverat kommer applikationen endast att stängas efter att ha valt Avsluta i menyn.</translation>
    </message>
    <message>
        <location filename="../forms/optionsdialog.ui" line="405"/>
        <source>M&amp;inimize on close</source>
        <translation>M&amp;inimera vid stängning</translation>
    </message>
    <message>
        <location filename="../forms/optionsdialog.ui" line="426"/>
        <source>&amp;Display</source>
        <translation>&amp;Visa</translation>
    </message>
    <message>
        <location filename="../forms/optionsdialog.ui" line="434"/>
        <source>User Interface &amp;language:</source>
        <translation>Användargränssnitts&amp;språk: </translation>
    </message>
    <message>
        <location filename="../forms/optionsdialog.ui" line="447"/>
        <source>The user interface language can be set here. This setting will take effect after restarting Dash.</source>
        <translation>Användargränssnittspråket kan ställas in här. Denna inställning börjar gälla efter att Dash startats om.</translation>
    </message>
    <message>
        <location filename="../forms/optionsdialog.ui" line="468"/>
        <source>Language missing or translation incomplete? Help contributing translations here:
https://www.transifex.com/projects/p/dash/</source>
        <translation>Fattas språk eller är det en ofullständig översättning? Hjälp till att bidra med översättningar här:
https://www.transifex.com/projects/p/dash/</translation>
    </message>
    <message>
        <location filename="../forms/optionsdialog.ui" line="487"/>
        <source>User Interface Theme:</source>
        <translation type="unfinished"></translation>
    </message>
    <message>
        <location filename="../forms/optionsdialog.ui" line="508"/>
        <source>&amp;Unit to show amounts in:</source>
        <translation>&amp;Enhet att visa belopp i: </translation>
    </message>
    <message>
        <location filename="../forms/optionsdialog.ui" line="521"/>
        <source>Choose the default subdivision unit to show in the interface and when sending coins.</source>
        <translation>Välj standardindelningenhet att visa i gränssnittet och när mynt skickas.</translation>
    </message>
    <message>
        <source>Whether to show Dash addresses in the transaction list or not.</source>
        <translation type="vanished">Om du vill visa Dash-adresser i transaktionslistan eller inte.</translation>
    </message>
    <message>
        <source>&amp;Display addresses in transaction list</source>
        <translation type="vanished">&amp;Visa adresser i transaktionslistan</translation>
    </message>
    <message>
        <location filename="../forms/optionsdialog.ui" line="532"/>
        <location filename="../forms/optionsdialog.ui" line="545"/>
        <source>Third party URLs (e.g. a block explorer) that appear in the transactions tab as context menu items. %s in the URL is replaced by transaction hash. Multiple URLs are separated by vertical bar |.</source>
        <translation>Tredjeparts-URL:er (t.ex. en blockutforskare) som finns i transaktionstabben som ett menyval i sammanhanget. %s i URL:en ersätts med tansaktionshashen. Flera URL:er är separerade med vertikala streck |.</translation>
    </message>
    <message>
        <location filename="../forms/optionsdialog.ui" line="535"/>
        <source>Third party transaction URLs</source>
        <translation>Tredjepartstransaktions-URL:er</translation>
    </message>
    <message>
        <location filename="../forms/optionsdialog.ui" line="576"/>
        <source>Active command-line options that override above options:</source>
        <translation>Aktiva kommandoradalternativ som åsidosätter alternativen ovan:</translation>
    </message>
    <message>
        <location filename="../forms/optionsdialog.ui" line="619"/>
        <source>Reset all client options to default.</source>
        <translation>Återställ alla klientinställningar till standardvärden.</translation>
    </message>
    <message>
        <location filename="../forms/optionsdialog.ui" line="622"/>
        <source>&amp;Reset Options</source>
        <translation>&amp;Återställ Alternativ</translation>
    </message>
    <message>
        <location filename="../forms/optionsdialog.ui" line="683"/>
        <source>&amp;OK</source>
        <translation>&amp;OK</translation>
    </message>
    <message>
        <location filename="../forms/optionsdialog.ui" line="696"/>
        <source>&amp;Cancel</source>
        <translation>&amp;Avbryt</translation>
    </message>
    <message>
        <location filename="../optionsdialog.cpp" line="84"/>
        <source>default</source>
        <translation>standardvärde</translation>
    </message>
    <message>
        <location filename="../optionsdialog.cpp" line="144"/>
        <source>none</source>
        <translation>ingen</translation>
    </message>
    <message>
        <location filename="../optionsdialog.cpp" line="228"/>
        <source>Confirm options reset</source>
        <translation>Bekräfta alternativåterställning</translation>
    </message>
    <message>
        <location filename="../optionsdialog.cpp" line="229"/>
        <location filename="../optionsdialog.cpp" line="259"/>
        <source>Client restart required to activate changes.</source>
        <translation>Klientomstart är nödvändig för att aktivera ändringarna.</translation>
    </message>
    <message>
        <location filename="../optionsdialog.cpp" line="229"/>
        <source>Client will be shutdown, do you want to proceed?</source>
        <translation>Klienten kommeratt stängas ned, vill du fortsätta?</translation>
    </message>
    <message>
        <location filename="../optionsdialog.cpp" line="263"/>
        <source>This change would require a client restart.</source>
        <translation>Denna ändring kräver en klientomstart.</translation>
    </message>
    <message>
        <location filename="../optionsdialog.cpp" line="288"/>
        <source>The supplied proxy address is invalid.</source>
        <translation>Den angivna proxyadressen är ogiltig.</translation>
    </message>
</context>
<context>
    <name>OverviewPage</name>
    <message>
        <location filename="../forms/overviewpage.ui" line="20"/>
        <source>Form</source>
        <translation>Formulär</translation>
    </message>
    <message>
        <source>Wallet</source>
        <translation type="vanished">Plånbok</translation>
    </message>
    <message>
        <location filename="../forms/overviewpage.ui" line="73"/>
        <location filename="../forms/overviewpage.ui" line="1088"/>
        <location filename="../forms/overviewpage.ui" line="1165"/>
        <source>The displayed information may be out of date. Your wallet automatically synchronizes with the Dash network after a connection is established, but this process has not completed yet.</source>
        <translation>Den visade informationen kan vara utdaterad. Din plånbok synkroniseras automatiskt med Dash-nätverket efter att en anslutning har etablerats men denna process har inte slutförts än.</translation>
    </message>
    <message>
        <location filename="../forms/overviewpage.ui" line="322"/>
        <source>Available:</source>
        <translation>Tillgängligt:</translation>
    </message>
    <message>
        <location filename="../forms/overviewpage.ui" line="338"/>
        <source>Your current spendable balance</source>
        <translation>Dina tillgängliga medel att spendera</translation>
    </message>
    <message>
        <location filename="../forms/overviewpage.ui" line="379"/>
        <source>Pending:</source>
        <translation>Pågående:</translation>
    </message>
    <message>
        <location filename="../forms/overviewpage.ui" line="143"/>
        <source>Total of transactions that have yet to be confirmed, and do not yet count toward the spendable balance</source>
        <translation>Totalt antal transaktioner som ännu inte har bekräftats och som ännu inte räknas med i aktuella medel.</translation>
    </message>
    <message>
        <location filename="../forms/overviewpage.ui" line="255"/>
        <source>Immature:</source>
        <translation>Omogen:</translation>
    </message>
    <message>
        <location filename="../forms/overviewpage.ui" line="226"/>
        <source>Mined balance that has not yet matured</source>
        <translation>Det utvunna medlet som ännu inte har mognat</translation>
    </message>
    <message>
        <location filename="../forms/overviewpage.ui" line="63"/>
        <source>Balances</source>
        <translation type="unfinished"></translation>
    </message>
    <message>
        <location filename="../forms/overviewpage.ui" line="118"/>
        <source>Unconfirmed transactions to watch-only addresses</source>
        <translation type="unfinished"></translation>
    </message>
    <message>
        <location filename="../forms/overviewpage.ui" line="168"/>
        <source>Mined balance in watch-only addresses that has not yet matured</source>
        <translation type="unfinished"></translation>
    </message>
    <message>
        <location filename="../forms/overviewpage.ui" line="210"/>
        <source>Total:</source>
        <translation>Totalt:</translation>
    </message>
    <message>
        <location filename="../forms/overviewpage.ui" line="271"/>
        <source>Your current total balance</source>
        <translation>Din nuvarande totala medel</translation>
    </message>
    <message>
        <location filename="../forms/overviewpage.ui" line="296"/>
        <source>Current total balance in watch-only addresses</source>
        <translation type="unfinished"></translation>
    </message>
    <message>
        <location filename="../forms/overviewpage.ui" line="312"/>
        <source>Watch-only:</source>
        <translation type="unfinished"></translation>
    </message>
    <message>
        <location filename="../forms/overviewpage.ui" line="363"/>
        <source>Your current balance in watch-only addresses</source>
        <translation type="unfinished"></translation>
    </message>
    <message>
        <location filename="../forms/overviewpage.ui" line="386"/>
        <source>Spendable:</source>
        <translation type="unfinished"></translation>
    </message>
    <message>
        <location filename="../forms/overviewpage.ui" line="437"/>
        <source>Status:</source>
        <translation>Status:</translation>
    </message>
    <message>
        <location filename="../forms/overviewpage.ui" line="444"/>
        <source>Enabled/Disabled</source>
        <translation>Aktiverad/inaktiverad</translation>
    </message>
    <message>
        <location filename="../forms/overviewpage.ui" line="451"/>
        <source>Completion:</source>
        <translation>Förlopp:</translation>
    </message>
    <message>
        <location filename="../forms/overviewpage.ui" line="471"/>
        <source>Darksend Balance:</source>
        <translation>Darksend-medel:</translation>
    </message>
    <message>
        <location filename="../forms/overviewpage.ui" line="484"/>
        <source>0 DASH</source>
        <translation>0 DASH</translation>
    </message>
    <message>
        <location filename="../forms/overviewpage.ui" line="491"/>
        <source>Amount and Rounds:</source>
        <translation>Mängd och omgångar:</translation>
    </message>
    <message>
        <location filename="../forms/overviewpage.ui" line="498"/>
        <source>0 DASH / 0 Rounds</source>
        <translation>0 DASH/0 omgångar</translation>
    </message>
    <message>
        <location filename="../forms/overviewpage.ui" line="505"/>
        <source>Submitted Denom:</source>
        <translation>Inmatad denom:</translation>
    </message>
    <message>
        <location filename="../forms/overviewpage.ui" line="512"/>
        <source>The denominations you submitted to the Masternode. To mix, other users must submit the exact same denominations.</source>
        <translation>Denominationerna du lämnade in till Masternode. För att mixa måsta andra användare lämna in exakt likadana denominationer.</translation>
    </message>
    <message>
        <location filename="../forms/overviewpage.ui" line="515"/>
        <source>n/a</source>
        <translation>E/t</translation>
    </message>
    <message>
        <location filename="../forms/overviewpage.ui" line="1081"/>
        <location filename="../overviewpage.cpp" line="495"/>
        <location filename="../overviewpage.cpp" line="509"/>
        <location filename="../overviewpage.cpp" line="523"/>
        <source>Darksend</source>
        <translation>Darksend</translation>
    </message>
    <message>
        <location filename="../forms/overviewpage.ui" line="1155"/>
        <source>Recent transactions</source>
        <translation type="unfinished"></translation>
    </message>
    <message>
        <location filename="../forms/overviewpage.ui" line="974"/>
        <source>Start/Stop Mixing</source>
        <translation>Starta/stoppa mixning</translation>
    </message>
    <message>
        <location filename="../forms/overviewpage.ui" line="1006"/>
        <source>(Last Message)</source>
        <translation>(Senaste meddelande)</translation>
    </message>
    <message>
        <location filename="../forms/overviewpage.ui" line="1031"/>
        <source>Try to manually submit a Darksend request.</source>
        <translation>Försök att lämna in en Darksend-begäran manuellt.</translation>
    </message>
    <message>
        <location filename="../forms/overviewpage.ui" line="1034"/>
        <source>Try Mix</source>
        <translation>Försök att mixa</translation>
    </message>
    <message>
        <location filename="../forms/overviewpage.ui" line="1053"/>
        <source>Reset the current status of Darksend (can interrupt Darksend if it&apos;s in the process of Mixing, which can cost you money!)</source>
        <translation>Återställ den nuvarande Darksend-statusen (kan avbryta Darksend om den håller på att mixa vilket kan kosta dig pengar!)</translation>
    </message>
    <message>
        <location filename="../forms/overviewpage.ui" line="1059"/>
        <source>Reset</source>
        <translation>Återställ</translation>
    </message>
    <message>
        <source>&lt;b&gt;Recent transactions&lt;/b&gt;</source>
        <translation type="vanished">&lt;b&gt;Nyligen genomförda transaktioner&lt;/b&gt;</translation>
    </message>
    <message>
        <location filename="../overviewpage.cpp" line="139"/>
        <location filename="../overviewpage.cpp" line="140"/>
        <location filename="../overviewpage.cpp" line="141"/>
        <source>out of sync</source>
        <translation>osynkroniserad</translation>
    </message>
    <message>
        <location filename="../overviewpage.cpp" line="156"/>
        <location filename="../overviewpage.cpp" line="392"/>
        <source>Disabled</source>
        <translation>Inaktiverad</translation>
    </message>
    <message>
        <location filename="../overviewpage.cpp" line="159"/>
        <location filename="../overviewpage.cpp" line="394"/>
        <location filename="../overviewpage.cpp" line="537"/>
        <source>Start Darksend Mixing</source>
        <translation>Påbörja Darksend-mixning</translation>
    </message>
    <message>
        <location filename="../overviewpage.cpp" line="161"/>
        <location filename="../overviewpage.cpp" line="539"/>
        <source>Stop Darksend Mixing</source>
        <translation>Stoppa Darksend-mixning</translation>
    </message>
    <message>
        <location filename="../overviewpage.cpp" line="312"/>
        <source>No inputs detected</source>
        <translation>Inga hittade inmatningar</translation>
    </message>
    <message>
        <location filename="../overviewpage.cpp" line="320"/>
        <source>Found unconfirmed denominated outputs, will wait till they confirm to recalculate.</source>
        <translation>Hittade obekräftade denominationsutdatan, kommer att vänta tills de bekräftar återberäkning.</translation>
    </message>
    <message>
        <location filename="../overviewpage.cpp" line="377"/>
        <source>Rounds</source>
        <translation>Omgångar</translation>
    </message>
    <message>
        <location filename="../overviewpage.cpp" line="408"/>
        <source>Enabled</source>
        <translation>Aktiverad</translation>
    </message>
    <message>
        <location filename="../overviewpage.cpp" line="436"/>
        <location filename="../overviewpage.cpp" line="437"/>
        <location filename="../overviewpage.cpp" line="438"/>
        <source>Submitted to masternode, waiting for more entries</source>
        <translation type="unfinished"></translation>
    </message>
    <message>
        <location filename="../overviewpage.cpp" line="442"/>
        <location filename="../overviewpage.cpp" line="443"/>
        <location filename="../overviewpage.cpp" line="444"/>
        <source>Found enough users, signing ( waiting</source>
        <translation type="unfinished"></translation>
    </message>
    <message>
        <location filename="../overviewpage.cpp" line="456"/>
        <location filename="../overviewpage.cpp" line="457"/>
        <location filename="../overviewpage.cpp" line="458"/>
        <source>Submitted to masternode, waiting in queue</source>
        <translation type="unfinished"></translation>
    </message>
    <message>
        <location filename="../overviewpage.cpp" line="466"/>
        <source>Last Darksend message:
</source>
        <translation>Senaste Darksend-meddelande:

</translation>
    </message>
    <message>
        <location filename="../overviewpage.cpp" line="419"/>
        <location filename="../overviewpage.cpp" line="448"/>
        <source>Darksend is idle.</source>
        <translation>Darksend är overksam.</translation>
    </message>
    <message>
        <location filename="../overviewpage.cpp" line="423"/>
        <source>Mixing in progress...</source>
<<<<<<< HEAD
        <translation type="unfinished"></translation>
=======
        <translation>Mixning pågår...</translation>
>>>>>>> b2f895ee
    </message>
    <message>
        <location filename="../overviewpage.cpp" line="429"/>
        <source>Darksend request complete: Your transaction was accepted into the pool!</source>
        <translation>Darksend-begäran är färdig: Din transaktion antogs till poolen!</translation>
    </message>
    <message>
        <location filename="../overviewpage.cpp" line="435"/>
        <source>Submitted following entries to masternode:</source>
        <translation>Matade in följande inmatningar till masternode:</translation>
    </message>
    <message>
        <source>Submitted to masternode, Waiting for more entries</source>
        <translation type="vanished">Matade in till masternode, väntar på fler inmatningar</translation>
    </message>
    <message>
        <location filename="../overviewpage.cpp" line="441"/>
        <source>Found enough users, signing ...</source>
        <translation>Hittade tillräckligt med användare, signerar...</translation>
    </message>
    <message>
        <source>Found enough users, signing ( waiting. )</source>
        <translation type="vanished">Hittade tillräckligt med användare, signerar (väntar.)</translation>
    </message>
    <message>
        <source>Found enough users, signing ( waiting.. )</source>
        <translation type="vanished">Hittade tillräckligt med användare, signerar (väntar..)</translation>
    </message>
    <message>
        <source>Found enough users, signing ( waiting... )</source>
        <translation type="vanished">Hittade tillräckligt med användare, signerar (väntar...)</translation>
    </message>
    <message>
        <location filename="../overviewpage.cpp" line="446"/>
        <source>Transmitting final transaction.</source>
        <translation>Skickar sista transaktionen.</translation>
    </message>
    <message>
        <location filename="../overviewpage.cpp" line="450"/>
        <source>Finalizing transaction.</source>
        <translation>Slutför transaktionen.</translation>
    </message>
    <message>
        <location filename="../overviewpage.cpp" line="452"/>
        <source>Darksend request incomplete:</source>
        <translation>Darksend-begäran ofullständig:</translation>
    </message>
    <message>
        <location filename="../overviewpage.cpp" line="452"/>
        <source>Will retry...</source>
        <translation>Kommer att försöka igen....</translation>
    </message>
    <message>
        <location filename="../overviewpage.cpp" line="454"/>
        <source>Darksend request complete:</source>
        <translation>Darksend-begäran fullständig:</translation>
    </message>
    <message>
        <source>Submitted to masternode, waiting in queue .</source>
        <translation type="vanished">Inlämnad till masternode, väntar i kön.</translation>
    </message>
    <message>
        <source>Submitted to masternode, waiting in queue ..</source>
        <translation type="vanished">Inlämnad till masternode, väntar i kön...</translation>
    </message>
    <message>
        <source>Submitted to masternode, waiting in queue ...</source>
        <translation type="vanished">Inlämnad till masternode, väntar i kön...</translation>
    </message>
    <message>
        <location filename="../overviewpage.cpp" line="460"/>
        <source>Unknown state:</source>
        <translation>Okänt tillstånd:</translation>
    </message>
    <message>
        <location filename="../overviewpage.cpp" line="474"/>
        <source>N/A</source>
        <translation>E/t</translation>
    </message>
    <message>
        <location filename="../overviewpage.cpp" line="496"/>
        <source>Darksend was successfully reset.</source>
        <translation>Darksen återställdes framgångsrikt.</translation>
    </message>
    <message>
        <location filename="../overviewpage.cpp" line="510"/>
        <source>Darksend requires at least %1 to use.</source>
        <translation>Darksend kräver åtminstone %1 att använda.</translation>
    </message>
    <message>
        <location filename="../overviewpage.cpp" line="524"/>
        <source>Wallet is locked and user declined to unlock. Disabling Darksend.</source>
        <translation>Plånboken är låst och användaren nekade till att låsa upp. Inaktiverar Darksend.</translation>
    </message>
</context>
<context>
    <name>PaymentServer</name>
    <message>
        <location filename="../paymentserver.cpp" line="318"/>
        <location filename="../paymentserver.cpp" line="544"/>
        <location filename="../paymentserver.cpp" line="578"/>
        <location filename="../paymentserver.cpp" line="687"/>
        <location filename="../paymentserver.cpp" line="701"/>
        <location filename="../paymentserver.cpp" line="719"/>
        <source>Payment request error</source>
        <translation>Fel vid betalningsbegäran</translation>
    </message>
    <message>
        <location filename="../paymentserver.cpp" line="319"/>
        <source>Cannot start dash: click-to-pay handler</source>
        <translation>Kan inte starta dash: klicka-för-att-betala hanterare</translation>
    </message>
    <message>
        <source>Net manager warning</source>
        <translation type="vanished">Varningar från näthanteraren</translation>
    </message>
    <message>
        <source>Your active proxy doesn&apos;t support SOCKS5, which is required for payment requests via proxy.</source>
        <translation type="vanished">Din aktiva proxy stöder inte SOCKS5 vilket är nödvändigt för att använda betalningsbegäran via proxy.</translation>
    </message>
    <message>
        <location filename="../paymentserver.cpp" line="423"/>
        <location filename="../paymentserver.cpp" line="437"/>
        <location filename="../paymentserver.cpp" line="444"/>
        <source>URI handling</source>
        <translation>URI-hantering</translation>
    </message>
    <message>
        <location filename="../paymentserver.cpp" line="424"/>
        <source>Payment request fetch URL is invalid: %1</source>
        <translation>Betalningsbegäran-hämta-URL är ogiltig: %1</translation>
    </message>
    <message>
        <source>URI can not be parsed! This can be caused by an invalid Dash address or malformed URI parameters.</source>
        <translation type="vanished">URI kan inte parsas! Detta kan orsakas av en ogiltig Dash-adress eller vanställda URI-parametrar.</translation>
    </message>
    <message>
        <location filename="../paymentserver.cpp" line="458"/>
        <source>Payment request file handling</source>
        <translation>Hantering av betalningsbegäranfil</translation>
    </message>
    <message>
        <source>Payment request file can not be read or processed! This can be caused by an invalid payment request file.</source>
        <translation type="vanished">Betalningsbegäranfilen kan inte läsas eller behandlas! Detta kan orsakas av en felaktig betalningsbegäranfil.</translation>
    </message>
    <message>
        <location filename="../paymentserver.cpp" line="437"/>
        <source>Invalid payment address %1</source>
        <translation type="unfinished">Felaktig betalningsadress %1</translation>
    </message>
    <message>
        <location filename="../paymentserver.cpp" line="445"/>
        <source>URI cannot be parsed! This can be caused by an invalid Dash address or malformed URI parameters.</source>
        <translation type="unfinished"></translation>
    </message>
    <message>
        <location filename="../paymentserver.cpp" line="459"/>
        <source>Payment request file cannot be read! This can be caused by an invalid payment request file.</source>
        <translation type="unfinished"></translation>
    </message>
    <message>
        <location filename="../paymentserver.cpp" line="528"/>
        <location filename="../paymentserver.cpp" line="537"/>
        <location filename="../paymentserver.cpp" line="569"/>
        <source>Payment request rejected</source>
        <translation type="unfinished"></translation>
    </message>
    <message>
        <location filename="../paymentserver.cpp" line="528"/>
        <source>Payment request network doesn&apos;t match client network.</source>
        <translation type="unfinished"></translation>
    </message>
    <message>
        <location filename="../paymentserver.cpp" line="537"/>
        <source>Payment request has expired.</source>
        <translation type="unfinished"></translation>
    </message>
    <message>
        <location filename="../paymentserver.cpp" line="544"/>
        <source>Payment request is not initialized.</source>
        <translation type="unfinished"></translation>
    </message>
    <message>
        <location filename="../paymentserver.cpp" line="570"/>
        <source>Unverified payment requests to custom payment scripts are unsupported.</source>
        <translation>Obekräftade betalningsbegäranden till anpassade betalningsskript stöds inte.</translation>
    </message>
    <message>
        <location filename="../paymentserver.cpp" line="578"/>
        <source>Requested payment amount of %1 is too small (considered dust).</source>
        <translation>Begärd betalningsbelopp om %1 är för liten (anses vara damm).</translation>
    </message>
    <message>
        <location filename="../paymentserver.cpp" line="628"/>
        <source>Refund from %1</source>
        <translation>Återbetalning från %1</translation>
    </message>
    <message>
        <location filename="../paymentserver.cpp" line="671"/>
        <source>Payment request %1 is too large (%2 bytes, allowed %3 bytes).</source>
        <translation type="unfinished"></translation>
    </message>
    <message>
        <location filename="../paymentserver.cpp" line="677"/>
        <source>Payment request DoS protection</source>
        <translation type="unfinished"></translation>
    </message>
    <message>
        <location filename="../paymentserver.cpp" line="682"/>
        <source>Error communicating with %1: %2</source>
        <translation>Kommunikationsfel med %1: %2</translation>
    </message>
    <message>
        <location filename="../paymentserver.cpp" line="702"/>
        <source>Payment request cannot be parsed!</source>
        <translation type="unfinished"></translation>
    </message>
    <message>
        <source>Payment request can not be parsed or processed!</source>
        <translation type="vanished">Betalningsbegäran kan inte parsas eller behandlas!</translation>
    </message>
    <message>
        <location filename="../paymentserver.cpp" line="715"/>
        <source>Bad response from server %1</source>
        <translation>Dåligt svar från server %1</translation>
    </message>
    <message>
        <location filename="../paymentserver.cpp" line="737"/>
        <source>Network request error</source>
        <translation>Fel vid närverksbegäran</translation>
    </message>
    <message>
        <location filename="../paymentserver.cpp" line="748"/>
        <source>Payment acknowledged</source>
        <translation>Betalning erkänd</translation>
    </message>
</context>
<context>
    <name>PeerTableModel</name>
    <message>
        <location filename="../peertablemodel.cpp" line="118"/>
        <source>Address/Hostname</source>
        <translation type="unfinished"></translation>
    </message>
    <message>
        <location filename="../peertablemodel.cpp" line="118"/>
        <source>User Agent</source>
        <translation type="unfinished"></translation>
    </message>
    <message>
        <location filename="../peertablemodel.cpp" line="118"/>
        <source>Ping Time</source>
        <translation type="unfinished"></translation>
    </message>
</context>
<context>
    <name>QObject</name>
    <message>
        <location filename="../dash.cpp" line="596"/>
        <source>Dash</source>
        <translation>Dash</translation>
    </message>
    <message>
        <location filename="../dash.cpp" line="558"/>
        <source>Error: Specified data directory &quot;%1&quot; does not exist.</source>
        <translation>Fel: Den angivna datakatalogen &quot;%1&quot; finns inte.</translation>
    </message>
    <message>
        <location filename="../dash.cpp" line="557"/>
        <location filename="../dash.cpp" line="564"/>
        <location filename="../dash.cpp" line="577"/>
        <source>Dash Core</source>
        <translation type="unfinished">Dash Core
</translation>
    </message>
    <message>
        <location filename="../dash.cpp" line="565"/>
        <source>Error: Cannot parse configuration file: %1. Only use key=value syntax.</source>
        <translation>Fel: Kan inte parsa konfigurationsfilen: %1. Använd bara nyckel=värde formatet.</translation>
    </message>
    <message>
        <location filename="../dash.cpp" line="597"/>
        <source>Error reading masternode configuration file: %1</source>
        <translation>Fel vid läsning av Masternodens konfigurationsfil: %1</translation>
    </message>
    <message>
        <location filename="../dash.cpp" line="577"/>
        <source>Error: Invalid combination of -regtest and -testnet.</source>
        <translation>Fel: Ogiltig kombination av -regtest och -testnet.</translation>
    </message>
    <message>
        <location filename="../dash.cpp" line="643"/>
        <source>Dash Core didn&apos;t yet exit safely...</source>
        <translation>Dash Core avslutades inte säkert än...</translation>
    </message>
    <message>
        <source>Enter a Dash address (e.g. XwnLY9Tf7Zsef8gMGL2fhWA9ZmMjt4KPwg)</source>
        <translation type="vanished">Skriv in en Dash-adress (t. ex. XwnLY9Tf7Zsef8gMGL2fhWA9ZmMjt4KPwg)</translation>
    </message>
    <message>
        <location filename="../bitcoinunits.cpp" line="256"/>
        <source>Amount</source>
        <translation type="unfinished">Mängd</translation>
    </message>
    <message>
        <location filename="../guiutil.cpp" line="110"/>
        <source>Enter a Dash address (e.g. %1)</source>
        <translation type="unfinished"></translation>
    </message>
    <message>
        <location filename="../guiutil.cpp" line="858"/>
        <source>%1 d</source>
        <translation type="unfinished"></translation>
    </message>
    <message>
        <location filename="../guiutil.cpp" line="860"/>
        <source>%1 h</source>
        <translation type="unfinished">%1 h</translation>
    </message>
    <message>
        <location filename="../guiutil.cpp" line="862"/>
        <source>%1 m</source>
        <translation type="unfinished">%1 m</translation>
    </message>
    <message>
        <location filename="../guiutil.cpp" line="864"/>
        <source>%1 s</source>
        <translation type="unfinished"></translation>
    </message>
    <message>
        <location filename="../guiutil.cpp" line="881"/>
        <source>NETWORK</source>
        <translation type="unfinished"></translation>
    </message>
    <message>
        <location filename="../guiutil.cpp" line="884"/>
        <source>UNKNOWN</source>
        <translation type="unfinished"></translation>
    </message>
    <message>
        <location filename="../guiutil.cpp" line="892"/>
        <source>None</source>
        <translation type="unfinished"></translation>
    </message>
    <message>
        <location filename="../guiutil.cpp" line="897"/>
        <source>N/A</source>
        <translation type="unfinished">E/t</translation>
    </message>
    <message>
        <location filename="../guiutil.cpp" line="897"/>
        <source>%1 ms</source>
        <translation type="unfinished"></translation>
    </message>
</context>
<context>
    <name>QRImageWidget</name>
    <message>
        <location filename="../receiverequestdialog.cpp" line="36"/>
        <source>&amp;Save Image...</source>
        <translation>&amp;Spara Bild...</translation>
    </message>
    <message>
        <location filename="../receiverequestdialog.cpp" line="39"/>
        <source>&amp;Copy Image</source>
        <translation>&amp;Kopiera Bild</translation>
    </message>
    <message>
        <location filename="../receiverequestdialog.cpp" line="71"/>
        <source>Save QR Code</source>
        <translation>Spara QR-kod</translation>
    </message>
    <message>
        <location filename="../receiverequestdialog.cpp" line="71"/>
        <source>PNG Image (*.png)</source>
        <translation>PNG-bild (*.png)</translation>
    </message>
</context>
<context>
    <name>RPCConsole</name>
    <message>
        <location filename="../forms/rpcconsole.ui" line="14"/>
        <source>Tools window</source>
        <translation>Verktygsfönster</translation>
    </message>
    <message>
        <location filename="../forms/rpcconsole.ui" line="24"/>
        <source>&amp;Information</source>
        <translation>&amp;Information</translation>
    </message>
    <message>
        <location filename="../forms/rpcconsole.ui" line="249"/>
        <source>Masternode Count</source>
        <translation>Masternode-sammanräkning</translation>
    </message>
    <message>
        <location filename="../forms/rpcconsole.ui" line="39"/>
        <source>General</source>
        <translation>Allmän</translation>
    </message>
    <message>
        <location filename="../forms/rpcconsole.ui" line="203"/>
        <source>Name</source>
        <translation>Namn</translation>
    </message>
    <message>
        <location filename="../forms/rpcconsole.ui" line="46"/>
        <source>Client name</source>
        <translation>Klientnamn</translation>
    </message>
    <message>
        <location filename="../forms/rpcconsole.ui" line="56"/>
        <location filename="../forms/rpcconsole.ui" line="79"/>
        <location filename="../forms/rpcconsole.ui" line="105"/>
        <location filename="../forms/rpcconsole.ui" line="131"/>
        <location filename="../forms/rpcconsole.ui" line="154"/>
        <location filename="../forms/rpcconsole.ui" line="177"/>
        <location filename="../forms/rpcconsole.ui" line="213"/>
        <location filename="../forms/rpcconsole.ui" line="236"/>
        <location filename="../forms/rpcconsole.ui" line="256"/>
        <location filename="../forms/rpcconsole.ui" line="286"/>
        <location filename="../forms/rpcconsole.ui" line="309"/>
        <location filename="../forms/rpcconsole.ui" line="774"/>
        <location filename="../forms/rpcconsole.ui" line="797"/>
        <location filename="../forms/rpcconsole.ui" line="820"/>
        <location filename="../forms/rpcconsole.ui" line="843"/>
        <location filename="../forms/rpcconsole.ui" line="866"/>
        <location filename="../forms/rpcconsole.ui" line="889"/>
        <location filename="../forms/rpcconsole.ui" line="912"/>
        <location filename="../forms/rpcconsole.ui" line="935"/>
        <location filename="../forms/rpcconsole.ui" line="958"/>
        <location filename="../forms/rpcconsole.ui" line="981"/>
        <location filename="../forms/rpcconsole.ui" line="1004"/>
        <location filename="../forms/rpcconsole.ui" line="1027"/>
        <location filename="../forms/rpcconsole.ui" line="1050"/>
        <source>N/A</source>
        <translation>E/t</translation>
    </message>
    <message>
        <location filename="../forms/rpcconsole.ui" line="226"/>
        <source>Number of connections</source>
        <translation>Antal anslutningar</translation>
    </message>
    <message>
        <location filename="../forms/rpcconsole.ui" line="348"/>
        <source>Open the Dash debug log file from the current data directory. This can take a few seconds for large log files.</source>
        <translation>Öppna Dash avsökningsloggfil från den nuvarande datakatalogen. Detta kan ta ett par sekunder för stora loggfiler.</translation>
    </message>
    <message>
        <location filename="../forms/rpcconsole.ui" line="351"/>
        <source>&amp;Open</source>
        <translation>&amp;Öppna</translation>
    </message>
    <message>
        <location filename="../forms/rpcconsole.ui" line="167"/>
        <source>Startup time</source>
        <translation>Uppstarttid</translation>
    </message>
    <message>
        <location filename="../forms/rpcconsole.ui" line="196"/>
        <source>Network</source>
        <translation>Nätverk</translation>
    </message>
    <message>
        <location filename="../forms/rpcconsole.ui" line="299"/>
        <source>Last block time</source>
        <translation>Senaste blocktid</translation>
    </message>
    <message>
        <location filename="../forms/rpcconsole.ui" line="341"/>
        <source>Debug log file</source>
        <translation>Avsökningsloggfil</translation>
    </message>
    <message>
        <location filename="../forms/rpcconsole.ui" line="92"/>
        <source>Using OpenSSL version</source>
        <translation>Använder OpenSSL-version</translation>
    </message>
    <message>
        <location filename="../forms/rpcconsole.ui" line="144"/>
        <source>Build date</source>
        <translation>Kompileringsdatum</translation>
    </message>
    <message>
        <location filename="../forms/rpcconsole.ui" line="276"/>
        <source>Current number of blocks</source>
        <translation>Aktuellt antal block</translation>
    </message>
    <message>
        <location filename="../forms/rpcconsole.ui" line="69"/>
        <source>Client version</source>
        <translation>Klient-version</translation>
    </message>
    <message>
        <location filename="../forms/rpcconsole.ui" line="118"/>
        <source>Using BerkeleyDB version</source>
        <translation type="unfinished"></translation>
    </message>
    <message>
        <location filename="../forms/rpcconsole.ui" line="269"/>
        <source>Block chain</source>
        <translation>Blockkedja</translation>
    </message>
    <message>
        <location filename="../forms/rpcconsole.ui" line="375"/>
        <source>&amp;Console</source>
        <translation>&amp;Konsol</translation>
    </message>
    <message>
        <location filename="../forms/rpcconsole.ui" line="424"/>
        <source>Clear console</source>
        <translation>Rensa konsollen</translation>
    </message>
    <message>
        <location filename="../forms/rpcconsole.ui" line="447"/>
        <source>&amp;Network Traffic</source>
        <translation>&amp;Nätverkstrafik</translation>
    </message>
    <message>
        <location filename="../forms/rpcconsole.ui" line="499"/>
        <source>&amp;Clear</source>
        <translation>&amp;Rensa</translation>
    </message>
    <message>
        <location filename="../forms/rpcconsole.ui" line="515"/>
        <source>Totals</source>
        <translation>Sammanlagt</translation>
    </message>
    <message>
        <location filename="../forms/rpcconsole.ui" line="579"/>
        <source>Received</source>
        <translation type="unfinished"></translation>
    </message>
    <message>
        <location filename="../forms/rpcconsole.ui" line="659"/>
        <source>Sent</source>
        <translation type="unfinished"></translation>
    </message>
    <message>
        <location filename="../forms/rpcconsole.ui" line="700"/>
        <source>&amp;Peers</source>
        <translation type="unfinished"></translation>
    </message>
    <message>
        <location filename="../forms/rpcconsole.ui" line="739"/>
        <location filename="../rpcconsole.cpp" line="237"/>
        <location filename="../rpcconsole.cpp" line="594"/>
        <source>Select a peer to view detailed information.</source>
        <translation type="unfinished"></translation>
    </message>
    <message>
        <location filename="../forms/rpcconsole.ui" line="764"/>
        <source>Direction</source>
        <translation type="unfinished"></translation>
    </message>
    <message>
        <location filename="../forms/rpcconsole.ui" line="787"/>
        <source>Version</source>
        <translation type="unfinished"></translation>
    </message>
    <message>
        <location filename="../forms/rpcconsole.ui" line="810"/>
        <source>User Agent</source>
        <translation type="unfinished"></translation>
    </message>
    <message>
        <location filename="../forms/rpcconsole.ui" line="833"/>
        <source>Services</source>
        <translation type="unfinished"></translation>
    </message>
    <message>
        <location filename="../forms/rpcconsole.ui" line="856"/>
        <source>Starting Height</source>
        <translation type="unfinished"></translation>
    </message>
    <message>
        <location filename="../forms/rpcconsole.ui" line="879"/>
        <source>Sync Height</source>
        <translation type="unfinished"></translation>
    </message>
    <message>
        <location filename="../forms/rpcconsole.ui" line="902"/>
        <source>Ban Score</source>
        <translation type="unfinished"></translation>
    </message>
    <message>
        <location filename="../forms/rpcconsole.ui" line="925"/>
        <source>Connection Time</source>
        <translation type="unfinished"></translation>
    </message>
    <message>
        <location filename="../forms/rpcconsole.ui" line="948"/>
        <source>Last Send</source>
        <translation type="unfinished"></translation>
    </message>
    <message>
        <location filename="../forms/rpcconsole.ui" line="971"/>
        <source>Last Receive</source>
        <translation type="unfinished"></translation>
    </message>
    <message>
        <location filename="../forms/rpcconsole.ui" line="994"/>
        <source>Bytes Sent</source>
        <translation type="unfinished"></translation>
    </message>
    <message>
        <location filename="../forms/rpcconsole.ui" line="1017"/>
        <source>Bytes Received</source>
        <translation type="unfinished"></translation>
    </message>
    <message>
        <location filename="../forms/rpcconsole.ui" line="1040"/>
        <source>Ping Time</source>
        <translation type="unfinished"></translation>
    </message>
    <message>
        <location filename="../rpcconsole.cpp" line="402"/>
        <source>In:</source>
        <translation>In:</translation>
    </message>
    <message>
        <location filename="../rpcconsole.cpp" line="403"/>
        <source>Out:</source>
        <translation>Ut:</translation>
    </message>
    <message>
        <location filename="../rpcconsole.cpp" line="368"/>
        <source>Welcome to the Dash RPC console.</source>
        <translation>Välkommen till Dash RPC-konsol.</translation>
    </message>
    <message>
        <location filename="../rpcconsole.cpp" line="369"/>
        <source>Use up and down arrows to navigate history, and &lt;b&gt;Ctrl-L&lt;/b&gt; to clear screen.</source>
        <translation>Använd upp- och ner-pilarna för att navigera i historiken, och &lt;b&gt;Ctrl-L&lt;/b&gt; för att rensa skärmen.</translation>
    </message>
    <message>
        <location filename="../rpcconsole.cpp" line="370"/>
        <source>Type &lt;b&gt;help&lt;/b&gt; for an overview of available commands.</source>
        <translation>Skriv &lt;b&gt;help&lt;/b&gt; för en översikt av alla kommandon.</translation>
    </message>
    <message>
        <location filename="../rpcconsole.cpp" line="509"/>
        <source>%1 B</source>
        <translation>%1 B</translation>
    </message>
    <message>
        <location filename="../rpcconsole.cpp" line="511"/>
        <source>%1 KB</source>
        <translation>%1 KB</translation>
    </message>
    <message>
        <location filename="../rpcconsole.cpp" line="513"/>
        <source>%1 MB</source>
        <translation>%1 MB</translation>
    </message>
    <message>
        <location filename="../rpcconsole.cpp" line="515"/>
        <source>%1 GB</source>
        <translation>%1 GB</translation>
    </message>
    <message>
        <location filename="../rpcconsole.cpp" line="632"/>
        <source>via %1</source>
        <translation type="unfinished"></translation>
    </message>
    <message>
        <location filename="../rpcconsole.cpp" line="635"/>
        <location filename="../rpcconsole.cpp" line="636"/>
        <source>never</source>
        <translation type="unfinished"></translation>
    </message>
    <message>
        <location filename="../rpcconsole.cpp" line="643"/>
        <source>Inbound</source>
        <translation type="unfinished"></translation>
    </message>
    <message>
        <location filename="../rpcconsole.cpp" line="643"/>
        <source>Outbound</source>
        <translation type="unfinished"></translation>
    </message>
    <message>
        <location filename="../rpcconsole.cpp" line="656"/>
        <source>Unknown</source>
        <translation type="unfinished"></translation>
    </message>
    <message>
        <location filename="../rpcconsole.cpp" line="658"/>
        <location filename="../rpcconsole.cpp" line="659"/>
        <source>Fetching...</source>
        <translation type="unfinished"></translation>
    </message>
    <message>
        <source>%1 m</source>
        <translation type="vanished">%1 m</translation>
    </message>
    <message>
        <source>%1 h</source>
        <translation type="vanished">%1 h</translation>
    </message>
    <message>
        <source>%1 h %2 m</source>
        <translation type="vanished">%1 h %2 m</translation>
    </message>
</context>
<context>
    <name>ReceiveCoinsDialog</name>
    <message>
        <location filename="../forms/receivecoinsdialog.ui" line="34"/>
        <source>Reuse one of the previously used receiving addresses. Reusing addresses has security and privacy issues. Do not use this unless re-generating a payment request made before.</source>
        <translation>Återanvänd en av de senaste mottagaradresserna. Att återanvända adresser har säkerhets- och integritetsproblem. Använd inte detta om du inte har regenererat en betalningsbegäran tidigare.</translation>
    </message>
    <message>
        <location filename="../forms/receivecoinsdialog.ui" line="37"/>
        <source>R&amp;euse an existing receiving address (not recommended)</source>
        <translation>Åt&amp;eranvänd en befintliga mottagaradresserna (rekommenderas inte)</translation>
    </message>
    <message>
        <source>An optional message to attach to the payment request, which will be displayed when the request is opened. Note: The message will not be sent with the payment over the Dash network.</source>
        <translation type="vanished">Ett valfritt meddelande att bifoga betalningsbegärandet vilket kommer att visas när begäran öppnas. Notera: Meddelandet kommer inte att skickas med betalningen över Dash-nätverket.</translation>
    </message>
    <message>
        <location filename="../forms/receivecoinsdialog.ui" line="51"/>
        <location filename="../forms/receivecoinsdialog.ui" line="74"/>
        <source>An optional message to attach to the payment request, which will be displayed when the request is opened. Note: The message will not be sent with the payment over the Bitcoin network.</source>
        <translation type="unfinished"></translation>
    </message>
    <message>
        <location filename="../forms/receivecoinsdialog.ui" line="54"/>
        <source>&amp;Message:</source>
        <translation>&amp;Meddelande:</translation>
    </message>
    <message>
        <location filename="../forms/receivecoinsdialog.ui" line="67"/>
        <location filename="../forms/receivecoinsdialog.ui" line="88"/>
        <source>An optional label to associate with the new receiving address.</source>
        <translation>En frivillig etikett att associera med den nya mottagaradressen.</translation>
    </message>
    <message>
        <location filename="../forms/receivecoinsdialog.ui" line="81"/>
        <source>Use this form to request payments. All fields are &lt;b&gt;optional&lt;/b&gt;.</source>
        <translation>Använd detta formulär för att begära betalningar. Alla fält är  &lt;b&gt;frivilliga&lt;/b&gt;.</translation>
    </message>
    <message>
        <location filename="../forms/receivecoinsdialog.ui" line="91"/>
        <source>&amp;Label:</source>
        <translation>&amp;Etikett:</translation>
    </message>
    <message>
        <location filename="../forms/receivecoinsdialog.ui" line="104"/>
        <location filename="../forms/receivecoinsdialog.ui" line="126"/>
        <source>An optional amount to request. Leave this empty or zero to not request a specific amount.</source>
        <translation>En valfri summa att begära. Lämna denna tom eller noll för att inte begära en specifik summa.</translation>
    </message>
    <message>
        <location filename="../forms/receivecoinsdialog.ui" line="107"/>
        <source>&amp;Amount:</source>
        <translation>&amp;Mängd:</translation>
    </message>
    <message>
        <location filename="../forms/receivecoinsdialog.ui" line="141"/>
        <source>&amp;Request payment</source>
        <translation>&amp;Begär betalning</translation>
    </message>
    <message>
        <location filename="../forms/receivecoinsdialog.ui" line="158"/>
        <source>Clear all fields of the form.</source>
        <translation>Rensa alla formulärfälten</translation>
    </message>
    <message>
        <location filename="../forms/receivecoinsdialog.ui" line="161"/>
        <source>Clear</source>
        <translation>Rensa</translation>
    </message>
    <message>
        <location filename="../forms/receivecoinsdialog.ui" line="236"/>
        <source>Requested payments history</source>
        <translation>Historik för begärda betalningar</translation>
    </message>
    <message>
        <location filename="../forms/receivecoinsdialog.ui" line="261"/>
        <source>Show the selected request (does the same as double clicking an entry)</source>
        <translation>Visa valda begäranden (gör samma som att dubbelklicka på en post)</translation>
    </message>
    <message>
        <location filename="../forms/receivecoinsdialog.ui" line="264"/>
        <source>Show</source>
        <translation>Visa</translation>
    </message>
    <message>
        <location filename="../forms/receivecoinsdialog.ui" line="281"/>
        <source>Remove the selected entries from the list</source>
        <translation>Ta bort de valda posterna från listan</translation>
    </message>
    <message>
        <location filename="../forms/receivecoinsdialog.ui" line="284"/>
        <source>Remove</source>
        <translation>Ta bort</translation>
    </message>
    <message>
        <location filename="../receivecoinsdialog.cpp" line="39"/>
        <source>Copy label</source>
        <translation>Kopiera etikett</translation>
    </message>
    <message>
        <location filename="../receivecoinsdialog.cpp" line="40"/>
        <source>Copy message</source>
        <translation>Kopiera meddelande</translation>
    </message>
    <message>
        <location filename="../receivecoinsdialog.cpp" line="41"/>
        <source>Copy amount</source>
        <translation>Kopiera mängd</translation>
    </message>
</context>
<context>
    <name>ReceiveRequestDialog</name>
    <message>
        <location filename="../forms/receiverequestdialog.ui" line="29"/>
        <source>QR Code</source>
        <translation>QR-kod</translation>
    </message>
    <message>
        <location filename="../forms/receiverequestdialog.ui" line="75"/>
        <source>Copy &amp;URI</source>
        <translation>Kopiera &amp;URI</translation>
    </message>
    <message>
        <location filename="../forms/receiverequestdialog.ui" line="85"/>
        <source>Copy &amp;Address</source>
        <translation>Kopiera &amp;Adress</translation>
    </message>
    <message>
        <location filename="../forms/receiverequestdialog.ui" line="95"/>
        <source>&amp;Save Image...</source>
        <translation>&amp;Spara Bild...</translation>
    </message>
    <message>
        <location filename="../receiverequestdialog.cpp" line="136"/>
        <source>Request payment to %1</source>
        <translation>Begär betalning till %1</translation>
    </message>
    <message>
        <location filename="../receiverequestdialog.cpp" line="142"/>
        <source>Payment information</source>
        <translation>Betalningsinformation</translation>
    </message>
    <message>
        <location filename="../receiverequestdialog.cpp" line="143"/>
        <source>URI</source>
        <translation>URI</translation>
    </message>
    <message>
        <location filename="../receiverequestdialog.cpp" line="145"/>
        <source>Address</source>
        <translation>Adress</translation>
    </message>
    <message>
        <location filename="../receiverequestdialog.cpp" line="147"/>
        <source>Amount</source>
        <translation>Mängd</translation>
    </message>
    <message>
        <location filename="../receiverequestdialog.cpp" line="149"/>
        <source>Label</source>
        <translation>Etikett</translation>
    </message>
    <message>
        <location filename="../receiverequestdialog.cpp" line="151"/>
        <source>Message</source>
        <translation>Meddelande</translation>
    </message>
    <message>
        <location filename="../receiverequestdialog.cpp" line="161"/>
        <source>Resulting URI too long, try to reduce the text for label / message.</source>
        <translation>Slut-URI:n är för lång, försöka att minska texten för etiketten/meddelandet.</translation>
    </message>
    <message>
        <location filename="../receiverequestdialog.cpp" line="166"/>
        <source>Error encoding URI into QR Code.</source>
        <translation>Fel vid kodning av URI till QR-kod.</translation>
    </message>
</context>
<context>
    <name>RecentRequestsTableModel</name>
    <message>
        <location filename="../recentrequeststablemodel.cpp" line="28"/>
        <source>Date</source>
        <translation>Datum</translation>
    </message>
    <message>
        <location filename="../recentrequeststablemodel.cpp" line="28"/>
        <source>Label</source>
        <translation>Etikett</translation>
    </message>
    <message>
        <location filename="../recentrequeststablemodel.cpp" line="28"/>
        <source>Message</source>
        <translation>Meddelande</translation>
    </message>
    <message>
        <location filename="../recentrequeststablemodel.cpp" line="127"/>
        <source>Amount</source>
        <translation>Mängd</translation>
    </message>
    <message>
        <location filename="../recentrequeststablemodel.cpp" line="68"/>
        <source>(no label)</source>
        <translation>(ingen etikett)</translation>
    </message>
    <message>
        <location filename="../recentrequeststablemodel.cpp" line="77"/>
        <source>(no message)</source>
        <translation>(inget meddelande)</translation>
    </message>
    <message>
        <location filename="../recentrequeststablemodel.cpp" line="85"/>
        <source>(no amount)</source>
        <translation>(inga medel)</translation>
    </message>
</context>
<context>
    <name>SendCoinsDialog</name>
    <message>
        <location filename="../forms/sendcoinsdialog.ui" line="14"/>
        <location filename="../sendcoinsdialog.cpp" line="590"/>
        <location filename="../sendcoinsdialog.cpp" line="602"/>
        <source>Send Coins</source>
        <translation>Skicka mynt</translation>
    </message>
    <message>
        <location filename="../forms/sendcoinsdialog.ui" line="90"/>
        <source>Coin Control Features</source>
        <translation>Myntkontrollfunktioner</translation>
    </message>
    <message>
        <location filename="../forms/sendcoinsdialog.ui" line="110"/>
        <source>Inputs...</source>
        <translation>Indatan...</translation>
    </message>
    <message>
        <location filename="../forms/sendcoinsdialog.ui" line="120"/>
        <source>automatically selected</source>
        <translation>automatiskt vald</translation>
    </message>
    <message>
        <location filename="../forms/sendcoinsdialog.ui" line="139"/>
        <source>Insufficient funds!</source>
        <translation>Otillräckliga medel!</translation>
    </message>
    <message>
        <location filename="../forms/sendcoinsdialog.ui" line="228"/>
        <source>Quantity:</source>
        <translation>Kvantitet:</translation>
    </message>
    <message>
        <location filename="../forms/sendcoinsdialog.ui" line="263"/>
        <source>Bytes:</source>
        <translation>Bytes:</translation>
    </message>
    <message>
        <location filename="../forms/sendcoinsdialog.ui" line="311"/>
        <source>Amount:</source>
        <translation>Mängd:</translation>
    </message>
    <message>
        <location filename="../forms/sendcoinsdialog.ui" line="343"/>
        <source>Priority:</source>
        <translation>Prioritet:</translation>
    </message>
    <message>
        <location filename="../forms/sendcoinsdialog.ui" line="356"/>
        <source>medium</source>
        <translation>medel</translation>
    </message>
    <message>
        <location filename="../forms/sendcoinsdialog.ui" line="391"/>
        <source>Fee:</source>
        <translation>Avgift:</translation>
    </message>
    <message>
        <source>Low Output:</source>
        <translation type="vanished">Låg utdata:</translation>
    </message>
    <message>
        <location filename="../forms/sendcoinsdialog.ui" line="423"/>
        <source>Dust:</source>
        <translation type="unfinished"></translation>
    </message>
    <message>
        <location filename="../forms/sendcoinsdialog.ui" line="436"/>
        <source>no</source>
        <translation>nej</translation>
    </message>
    <message>
        <location filename="../forms/sendcoinsdialog.ui" line="471"/>
        <source>After Fee:</source>
        <translation>Efter avgift:</translation>
    </message>
    <message>
        <location filename="../forms/sendcoinsdialog.ui" line="503"/>
        <source>Change:</source>
        <translation>Växel:</translation>
    </message>
    <message>
        <location filename="../forms/sendcoinsdialog.ui" line="547"/>
        <source>If this is activated, but the change address is empty or invalid, change will be sent to a newly generated address.</source>
        <translation>Om denna är aktiverad men växeladressen är tom eller ogiltig kommer växeln att sändas till en nygenererad adress.</translation>
    </message>
    <message>
        <location filename="../forms/sendcoinsdialog.ui" line="550"/>
        <source>Custom change address</source>
        <translation>Specialväxeladress</translation>
    </message>
    <message>
        <location filename="../forms/sendcoinsdialog.ui" line="756"/>
        <source>Transaction Fee:</source>
        <translation type="unfinished"></translation>
    </message>
    <message>
        <location filename="../forms/sendcoinsdialog.ui" line="770"/>
        <source>Choose...</source>
        <translation type="unfinished"></translation>
    </message>
    <message>
        <location filename="../forms/sendcoinsdialog.ui" line="777"/>
        <source>collapse fee-settings</source>
        <translation type="unfinished"></translation>
    </message>
    <message>
        <location filename="../forms/sendcoinsdialog.ui" line="780"/>
        <source>Minimize</source>
        <translation type="unfinished"></translation>
    </message>
    <message>
        <location filename="../forms/sendcoinsdialog.ui" line="858"/>
        <source>If the custom fee is set to 1000 duffs and the transaction is only 250 bytes, then &quot;per kilobyte&quot; only pays 250 duffs in fee, while &quot;at least&quot; pays 1000 duffs. For transactions bigger than a kilobyte both pay by kilobyte.</source>
        <translation type="unfinished"></translation>
    </message>
    <message>
        <location filename="../forms/sendcoinsdialog.ui" line="861"/>
        <source>per kilobyte</source>
        <translation type="unfinished"></translation>
    </message>
    <message>
        <location filename="../forms/sendcoinsdialog.ui" line="874"/>
        <source>If the custom fee is set to 1000 duffs and the transaction is only 250 bytes, then &quot;per kilobyte&quot; only pays 250 duffs in fee, while &quot;total at least&quot; pays 1000 duffs. For transactions bigger than a kilobyte both pay by kilobyte.</source>
        <translation type="unfinished"></translation>
    </message>
    <message>
        <location filename="../forms/sendcoinsdialog.ui" line="877"/>
        <source>total at least</source>
        <translation type="unfinished"></translation>
    </message>
    <message>
        <location filename="../forms/sendcoinsdialog.ui" line="907"/>
        <location filename="../forms/sendcoinsdialog.ui" line="920"/>
        <source>Paying only the minimum fee is just fine as long as there is less transaction volume than space in the blocks. But be aware that this can end up in a never confirming transaction once there is more demand for bitcoin transactions than the network can process.</source>
        <translation type="unfinished"></translation>
    </message>
    <message>
        <location filename="../forms/sendcoinsdialog.ui" line="923"/>
        <source>(read the tooltip)</source>
        <translation type="unfinished"></translation>
    </message>
    <message>
        <location filename="../forms/sendcoinsdialog.ui" line="952"/>
        <source>Recommended:</source>
        <translation type="unfinished"></translation>
    </message>
    <message>
        <location filename="../forms/sendcoinsdialog.ui" line="982"/>
        <source>Custom:</source>
        <translation type="unfinished"></translation>
    </message>
    <message>
        <location filename="../forms/sendcoinsdialog.ui" line="1034"/>
        <source>(Smart fee not initialized yet. This usually takes a few blocks...)</source>
        <translation type="unfinished"></translation>
    </message>
    <message>
        <location filename="../forms/sendcoinsdialog.ui" line="1063"/>
        <source>Confirmation time:</source>
        <translation type="unfinished"></translation>
    </message>
    <message>
        <location filename="../forms/sendcoinsdialog.ui" line="1123"/>
        <source>normal</source>
        <translation type="unfinished"></translation>
    </message>
    <message>
        <location filename="../forms/sendcoinsdialog.ui" line="1143"/>
        <source>fast</source>
        <translation type="unfinished"></translation>
    </message>
    <message>
        <location filename="../forms/sendcoinsdialog.ui" line="1181"/>
        <source>Send as zero-fee transaction if possible</source>
        <translation type="unfinished"></translation>
    </message>
    <message>
        <location filename="../forms/sendcoinsdialog.ui" line="1188"/>
        <source>(confirmation may take longer)</source>
        <translation type="unfinished"></translation>
    </message>
    <message>
        <location filename="../forms/sendcoinsdialog.ui" line="1255"/>
        <source>Confirm the send action</source>
        <translation>Bekräfta sändningshandlingen</translation>
    </message>
    <message>
        <location filename="../forms/sendcoinsdialog.ui" line="1258"/>
        <source>S&amp;end</source>
        <translation>&amp;Skicka</translation>
    </message>
    <message>
        <location filename="../forms/sendcoinsdialog.ui" line="1281"/>
        <source>Clear all fields of the form.</source>
        <translation>Rensa alla formulärfälten</translation>
    </message>
    <message>
        <location filename="../forms/sendcoinsdialog.ui" line="1284"/>
        <source>Clear &amp;All</source>
        <translation>Rensa &amp;alla</translation>
    </message>
    <message>
        <location filename="../forms/sendcoinsdialog.ui" line="1298"/>
        <source>Send to multiple recipients at once</source>
        <translation>Skicka till flera mottagare samtidigt</translation>
    </message>
    <message>
        <location filename="../forms/sendcoinsdialog.ui" line="1301"/>
        <source>Add &amp;Recipient</source>
        <translation>Lägg till &amp;mottagare</translation>
    </message>
    <message>
        <location filename="../forms/sendcoinsdialog.ui" line="1339"/>
        <source>Darksend</source>
        <translation>Darksend</translation>
    </message>
    <message>
        <location filename="../forms/sendcoinsdialog.ui" line="1358"/>
        <source>InstantX</source>
        <translation>InstantX</translation>
    </message>
    <message>
        <location filename="../forms/sendcoinsdialog.ui" line="1365"/>
        <source>Balance:</source>
        <translation>Saldo:</translation>
    </message>
    <message>
        <location filename="../sendcoinsdialog.cpp" line="59"/>
        <source>Copy quantity</source>
        <translation>Kopiera kvantitet</translation>
    </message>
    <message>
        <location filename="../sendcoinsdialog.cpp" line="60"/>
        <source>Copy amount</source>
        <translation>Kopiera mängd</translation>
    </message>
    <message>
        <location filename="../sendcoinsdialog.cpp" line="61"/>
        <source>Copy fee</source>
        <translation>Kopiera avgift</translation>
    </message>
    <message>
        <location filename="../sendcoinsdialog.cpp" line="62"/>
        <source>Copy after fee</source>
        <translation>Kopiera efter avgift</translation>
    </message>
    <message>
        <location filename="../sendcoinsdialog.cpp" line="63"/>
        <source>Copy bytes</source>
        <translation>Kopiera bytes</translation>
    </message>
    <message>
        <location filename="../sendcoinsdialog.cpp" line="64"/>
        <source>Copy priority</source>
        <translation>Kopiera prioritet</translation>
    </message>
    <message>
        <source>Copy low output</source>
        <translation type="vanished">Kopiera låg utdata</translation>
    </message>
    <message>
        <location filename="../sendcoinsdialog.cpp" line="65"/>
        <source>Copy dust</source>
        <translation type="unfinished"></translation>
    </message>
    <message>
        <location filename="../sendcoinsdialog.cpp" line="66"/>
        <source>Copy change</source>
        <translation>Kopiera växel</translation>
    </message>
    <message>
        <location filename="../sendcoinsdialog.cpp" line="221"/>
        <location filename="../sendcoinsdialog.cpp" line="227"/>
        <location filename="../sendcoinsdialog.cpp" line="236"/>
        <source>using</source>
        <translation>använder</translation>
    </message>
    <message>
        <location filename="../sendcoinsdialog.cpp" line="221"/>
        <location filename="../sendcoinsdialog.cpp" line="227"/>
        <source>anonymous funds</source>
        <translation>anonyma medel</translation>
    </message>
    <message>
        <location filename="../sendcoinsdialog.cpp" line="231"/>
        <source>(darksend requires this amount to be rounded up to the nearest %1).</source>
        <translation>(darksend kräver att denna mängd avrundas till närmaste %1)</translation>
    </message>
    <message>
        <location filename="../sendcoinsdialog.cpp" line="236"/>
        <source>any available funds (not recommended)</source>
        <translation>vilka tillgängliga medel som helst (rekommenderas inte)</translation>
    </message>
    <message>
        <location filename="../sendcoinsdialog.cpp" line="242"/>
        <source>and InstantX</source>
        <translation>och InstantX</translation>
    </message>
    <message>
        <location filename="../sendcoinsdialog.cpp" line="266"/>
        <location filename="../sendcoinsdialog.cpp" line="271"/>
        <location filename="../sendcoinsdialog.cpp" line="276"/>
        <location filename="../sendcoinsdialog.cpp" line="280"/>
        <source>%1 to %2</source>
        <translation>%1 till %2</translation>
    </message>
    <message>
        <location filename="../sendcoinsdialog.cpp" line="329"/>
        <source>Are you sure you want to send?</source>
        <translation>Är du säker på att du vill skicka?</translation>
    </message>
    <message>
        <location filename="../sendcoinsdialog.cpp" line="338"/>
        <source>are added as transaction fee</source>
        <translation>läggs till som transaktionsavgift</translation>
    </message>
    <message>
        <location filename="../sendcoinsdialog.cpp" line="355"/>
        <source>Total Amount %1 (= %2)</source>
        <translation>Total mängd %1 (= %2)</translation>
    </message>
    <message>
        <location filename="../sendcoinsdialog.cpp" line="357"/>
        <source>or</source>
        <translation>eller</translation>
    </message>
    <message>
        <location filename="../sendcoinsdialog.cpp" line="359"/>
        <source>Confirm send coins</source>
        <translation>Bekräfta myntsändning</translation>
    </message>
    <message>
        <source>Payment request expired</source>
        <translation type="vanished">Betalningsbegäran har förfallit</translation>
    </message>
    <message>
        <source>Invalid payment address %1</source>
        <translation type="vanished">Felaktig betalningsadress %1</translation>
    </message>
    <message>
        <location filename="../sendcoinsdialog.cpp" line="567"/>
        <source>The recipient address is not valid, please recheck.</source>
        <translation>Mottagaradressen är inte giltig, vänligen kontrollera igen.</translation>
    </message>
    <message>
        <location filename="../sendcoinsdialog.cpp" line="570"/>
        <source>The amount to pay must be larger than 0.</source>
        <translation>Betalningsmängden måste vara större än 0.</translation>
    </message>
    <message>
        <location filename="../sendcoinsdialog.cpp" line="573"/>
        <source>The amount exceeds your balance.</source>
        <translation>Mängden överstiger ditt saldo.</translation>
    </message>
    <message>
        <location filename="../sendcoinsdialog.cpp" line="576"/>
        <source>The total exceeds your balance when the %1 transaction fee is included.</source>
        <translation>Totalsumman överstiger ditt saldo när transaktionsavgiften %1 inkluderas.</translation>
    </message>
    <message>
        <location filename="../sendcoinsdialog.cpp" line="579"/>
        <source>Duplicate address found, can only send to each address once per send operation.</source>
        <translation>Dubblettadress funnen, kan bara skicka till varje adress en gång per sändningshandling.</translation>
    </message>
    <message>
        <location filename="../sendcoinsdialog.cpp" line="582"/>
        <source>Transaction creation failed!</source>
        <translation>Transaktionsskapandet misslyckades!</translation>
    </message>
    <message>
        <location filename="../sendcoinsdialog.cpp" line="586"/>
        <source>The transaction was rejected! This might happen if some of the coins in your wallet were already spent, such as if you used a copy of wallet.dat and coins were spent in the copy but not marked as spent here.</source>
        <translation>Transaktionen avslogs! Detta kan hända om några av mynten i din plånbok redan har spenderats, t.ex. om du har använt en kopia av wallet.dat och mynt spenderades i kopian men inte markerades som spenderade där.</translation>
    </message>
    <message>
        <location filename="../sendcoinsdialog.cpp" line="591"/>
        <source>Error: The wallet was unlocked only to anonymize coins.</source>
        <translation>Fel: Plånboken låstes upp enbart för att anonymisera mynt.</translation>
    </message>
    <message>
        <location filename="../sendcoinsdialog.cpp" line="594"/>
        <source>A fee higher than %1 is considered an insanely high fee.</source>
        <translation type="unfinished"></translation>
    </message>
    <message>
        <location filename="../sendcoinsdialog.cpp" line="681"/>
        <source>Pay only the minimum fee of %1</source>
        <translation type="unfinished"></translation>
    </message>
    <message>
        <location filename="../sendcoinsdialog.cpp" line="703"/>
        <source>Estimated to begin confirmation within %1 block(s).</source>
        <translation type="unfinished"></translation>
    </message>
    <message>
        <location filename="../sendcoinsdialog.cpp" line="810"/>
        <source>Warning: Invalid Dash address</source>
        <translation>Varning: Ogiltig Dash-adress</translation>
    </message>
    <message>
        <location filename="../sendcoinsdialog.cpp" line="819"/>
        <source>Warning: Unknown change address</source>
        <translation>Varning: Okänd växeladress</translation>
    </message>
    <message>
        <location filename="../sendcoinsdialog.cpp" line="830"/>
        <source>(no label)</source>
        <translation>(Ingen etikett)</translation>
    </message>
</context>
<context>
    <name>SendCoinsEntry</name>
    <message>
        <location filename="../forms/sendcoinsentry.ui" line="21"/>
        <source>This is a normal payment.</source>
        <translation>Detta är en vanlig betalning.</translation>
    </message>
    <message>
        <location filename="../forms/sendcoinsentry.ui" line="36"/>
        <source>Pay &amp;To:</source>
        <translation>Betala &amp;Till:</translation>
    </message>
    <message>
        <source>The address to send the payment to (e.g. XwnLY9Tf7Zsef8gMGL2fhWA9ZmMjt4KPwg)</source>
        <translation type="vanished">Adressen att skicka betalningen till (t.ex. XwnLY9Tf7Zsef8gMGL2fhWA9ZmMjt4KPwg)</translation>
    </message>
    <message>
        <location filename="../forms/sendcoinsentry.ui" line="54"/>
        <source>The Dash address to send the payment to</source>
        <translation type="unfinished"></translation>
    </message>
    <message>
        <location filename="../forms/sendcoinsentry.ui" line="61"/>
        <source>Choose previously used address</source>
        <translation>Välj en tidigare använd adress</translation>
    </message>
    <message>
        <location filename="../forms/sendcoinsentry.ui" line="71"/>
        <source>Alt+A</source>
        <translation>Alt+A</translation>
    </message>
    <message>
        <location filename="../forms/sendcoinsentry.ui" line="78"/>
        <source>Paste address from clipboard</source>
        <translation>Klistra in adressen från urklippet</translation>
    </message>
    <message>
        <location filename="../forms/sendcoinsentry.ui" line="88"/>
        <source>Alt+P</source>
        <translation>Alt+P</translation>
    </message>
    <message>
        <location filename="../forms/sendcoinsentry.ui" line="95"/>
        <location filename="../forms/sendcoinsentry.ui" line="619"/>
        <location filename="../forms/sendcoinsentry.ui" line="1155"/>
        <source>Remove this entry</source>
        <translation>Ta bort denna inmatning</translation>
    </message>
    <message>
        <location filename="../forms/sendcoinsentry.ui" line="111"/>
        <source>&amp;Label:</source>
        <translation>&amp;Etikett:</translation>
    </message>
    <message>
        <location filename="../forms/sendcoinsentry.ui" line="124"/>
        <source>Enter a label for this address to add it to the list of used addresses</source>
        <translation>Ange en etikett för denna adress att adderas till listan över använda adresser</translation>
    </message>
    <message>
        <location filename="../forms/sendcoinsentry.ui" line="131"/>
        <location filename="../forms/sendcoinsentry.ui" line="652"/>
        <location filename="../forms/sendcoinsentry.ui" line="1188"/>
        <source>A&amp;mount:</source>
        <translation>M&amp;ängd:</translation>
    </message>
    <message>
        <location filename="../forms/sendcoinsentry.ui" line="147"/>
        <source>Message:</source>
        <translation>Meddelande:</translation>
    </message>
    <message>
        <location filename="../forms/sendcoinsentry.ui" line="157"/>
        <source>A message that was attached to the dash: URI which will be stored with the transaction for your reference. Note: This message will not be sent over the Dash network.</source>
        <translation>Ett meddelande som var bifogat till Dash: URI vilket kommer att lagras med transaktionen för din referens. Notera: Meddelandet kommer inte att skickas över Dash-nätverket.</translation>
    </message>
    <message>
        <location filename="../forms/sendcoinsentry.ui" line="583"/>
        <source>This is an unverified payment request.</source>
        <translation>Detta är en obekräftad betalningsbegäran.</translation>
    </message>
    <message>
        <location filename="../forms/sendcoinsentry.ui" line="601"/>
        <location filename="../forms/sendcoinsentry.ui" line="1133"/>
        <source>Pay To:</source>
        <translation>Betala Till:</translation>
    </message>
    <message>
        <location filename="../forms/sendcoinsentry.ui" line="635"/>
        <location filename="../forms/sendcoinsentry.ui" line="1171"/>
        <source>Memo:</source>
        <translation>PM:</translation>
    </message>
    <message>
        <location filename="../forms/sendcoinsentry.ui" line="1115"/>
        <source>This is a verified payment request.</source>
        <translation>Detta är en bekräftad betalningsbegäran.</translation>
    </message>
    <message>
        <location filename="../sendcoinsentry.cpp" line="31"/>
        <source>Enter a label for this address to add it to your address book</source>
        <translation>Ange en etikett för denna adress för att lägga till den i din adressbok</translation>
    </message>
</context>
<context>
    <name>ShutdownWindow</name>
    <message>
        <location filename="../utilitydialog.cpp" line="116"/>
        <source>Dash Core is shutting down...</source>
        <translation>Dash Core stängs ned...</translation>
    </message>
    <message>
        <location filename="../utilitydialog.cpp" line="117"/>
        <source>Do not shut down the computer until this window disappears.</source>
        <translation>Stäng inte av datorn förrän denna ruta försvinner.</translation>
    </message>
</context>
<context>
    <name>SignVerifyMessageDialog</name>
    <message>
        <location filename="../forms/signverifymessagedialog.ui" line="14"/>
        <source>Signatures - Sign / Verify a Message</source>
        <translation>Signaturer - Signera/bekräfta ett Meddelande</translation>
    </message>
    <message>
        <location filename="../forms/signverifymessagedialog.ui" line="27"/>
        <source>&amp;Sign Message</source>
        <translation>&amp;Signera Meddelande</translation>
    </message>
    <message>
        <location filename="../forms/signverifymessagedialog.ui" line="33"/>
        <source>You can sign messages with your addresses to prove you own them. Be careful not to sign anything vague, as phishing attacks may try to trick you into signing your identity over to them. Only sign fully-detailed statements you agree to.</source>
        <translation>Du kan signera meddelanden med dina adresser för att bevisa att du äger dem. Var försiktig att inte skriva på någonting oklart då phishing-attacker kan försöka lura dig att skriva över din identitet till dem. Signera endast väldetaljerade uppgifter du samtycker till.</translation>
    </message>
    <message>
        <source>The address to sign the message with (e.g. XwnLY9Tf7Zsef8gMGL2fhWA9ZmMjt4KPwg)</source>
        <translation type="vanished">Adressen att signera meddelandet med (t.ex. XwnLY9Tf7Zsef8gMGL2fhWA9ZmMjt4KPwg)</translation>
    </message>
    <message>
        <location filename="../forms/signverifymessagedialog.ui" line="51"/>
        <source>The Dash address to sign the message with</source>
        <translation type="unfinished"></translation>
    </message>
    <message>
        <location filename="../forms/signverifymessagedialog.ui" line="58"/>
        <location filename="../forms/signverifymessagedialog.ui" line="268"/>
        <source>Choose previously used address</source>
        <translation>Välj en tidigare använd adress</translation>
    </message>
    <message>
        <location filename="../forms/signverifymessagedialog.ui" line="68"/>
        <location filename="../forms/signverifymessagedialog.ui" line="278"/>
        <source>Alt+A</source>
        <translation>Alt+A</translation>
    </message>
    <message>
        <location filename="../forms/signverifymessagedialog.ui" line="78"/>
        <source>Paste address from clipboard</source>
        <translation>Klistra in adressen från urklippet</translation>
    </message>
    <message>
        <location filename="../forms/signverifymessagedialog.ui" line="88"/>
        <source>Alt+P</source>
        <translation>Alt+P</translation>
    </message>
    <message>
        <location filename="../forms/signverifymessagedialog.ui" line="100"/>
        <source>Enter the message you want to sign here</source>
        <translation>Skriv in meddelandet du vill signera här</translation>
    </message>
    <message>
        <location filename="../forms/signverifymessagedialog.ui" line="107"/>
        <source>Signature</source>
        <translation>Signatur</translation>
    </message>
    <message>
        <location filename="../forms/signverifymessagedialog.ui" line="134"/>
        <source>Copy the current signature to the system clipboard</source>
        <translation>Kopiera den nuvarande valda adressen till systemurklippet</translation>
    </message>
    <message>
        <location filename="../forms/signverifymessagedialog.ui" line="155"/>
        <source>Sign the message to prove you own this Dash address</source>
        <translation>Signera meddelandet för att bevisa att du äger denna Dash-adress</translation>
    </message>
    <message>
        <location filename="../forms/signverifymessagedialog.ui" line="158"/>
        <source>Sign &amp;Message</source>
        <translation>Signera &amp;Meddelande</translation>
    </message>
    <message>
        <location filename="../forms/signverifymessagedialog.ui" line="172"/>
        <source>Reset all sign message fields</source>
        <translation>Återställ alla fält för signaturmeddelanden</translation>
    </message>
    <message>
        <location filename="../forms/signverifymessagedialog.ui" line="175"/>
        <location filename="../forms/signverifymessagedialog.ui" line="318"/>
        <source>Clear &amp;All</source>
        <translation>Rensa &amp;alla</translation>
    </message>
    <message>
        <location filename="../forms/signverifymessagedialog.ui" line="234"/>
        <source>&amp;Verify Message</source>
        <translation>&amp;Bekräfta Meddelande</translation>
    </message>
    <message>
        <location filename="../forms/signverifymessagedialog.ui" line="240"/>
        <source>Enter the signing address, message (ensure you copy line breaks, spaces, tabs, etc. exactly) and signature below to verify the message. Be careful not to read more into the signature than what is in the signed message itself, to avoid being tricked by a man-in-the-middle attack.</source>
        <translation>Skriv in signeringsadressen, meddelande (försäkra dig om att du kopierar linjeavbrott, mellanslag, flikar etc.) och signera nedtill för att verifiera meddelandet.  Var försiktig med att inte läsa in mer i signaturen än vad som finns i det signerade meddelandet för att undvika att bli lurad av en mellanhandattack.</translation>
    </message>
    <message>
        <location filename="../forms/signverifymessagedialog.ui" line="261"/>
        <source>The Dash address the message was signed with</source>
        <translation type="unfinished"></translation>
    </message>
    <message>
        <source>The address the message was signed with (e.g. XwnLY9Tf7Zsef8gMGL2fhWA9ZmMjt4KPwg)</source>
        <translation type="vanished">Adressen meddelandet signerades med (t.ex. XwnLY9Tf7Zsef8gMGL2fhWA9ZmMjt4KPwg)</translation>
    </message>
    <message>
        <location filename="../forms/signverifymessagedialog.ui" line="298"/>
        <source>Verify the message to ensure it was signed with the specified Dash address</source>
        <translation>Bekräfta meddelandet för att garantera att den signerades med den angivna Dash-adressen</translation>
    </message>
    <message>
        <location filename="../forms/signverifymessagedialog.ui" line="301"/>
        <source>Verify &amp;Message</source>
        <translation>Bekräfta &amp;Meddelande</translation>
    </message>
    <message>
        <location filename="../forms/signverifymessagedialog.ui" line="315"/>
        <source>Reset all verify message fields</source>
        <translation>Återställ alla fält för bekräftelsemeddelanden</translation>
    </message>
    <message>
        <location filename="../signverifymessagedialog.cpp" line="30"/>
        <source>Click &quot;Sign Message&quot; to generate signature</source>
        <translation>Klicka på &quot;Signera Meddelande&quot; för att generera en signatur</translation>
    </message>
    <message>
        <source>Enter a Dash address (e.g. XwnLY9Tf7Zsef8gMGL2fhWA9ZmMjt4KPwg)</source>
        <translation type="vanished">Skriv in en Dash-adress (t.ex. XwnLY9Tf7Zsef8gMGL2fhWA9ZmMjt4KPwg)</translation>
    </message>
    <message>
        <location filename="../signverifymessagedialog.cpp" line="113"/>
        <location filename="../signverifymessagedialog.cpp" line="193"/>
        <source>The entered address is invalid.</source>
        <translation>Den angivna adressen är ogiltig.</translation>
    </message>
    <message>
        <location filename="../signverifymessagedialog.cpp" line="113"/>
        <location filename="../signverifymessagedialog.cpp" line="121"/>
        <location filename="../signverifymessagedialog.cpp" line="193"/>
        <location filename="../signverifymessagedialog.cpp" line="201"/>
        <source>Please check the address and try again.</source>
        <translation>Vad god kontrollera adressen och försök igen.</translation>
    </message>
    <message>
        <location filename="../signverifymessagedialog.cpp" line="121"/>
        <location filename="../signverifymessagedialog.cpp" line="201"/>
        <source>The entered address does not refer to a key.</source>
        <translation>Den angivna adressen refererar inte till en nyckel.</translation>
    </message>
    <message>
        <location filename="../signverifymessagedialog.cpp" line="129"/>
        <source>Wallet unlock was cancelled.</source>
        <translation>Plånboksupplåsningen avbröts.</translation>
    </message>
    <message>
        <location filename="../signverifymessagedialog.cpp" line="137"/>
        <source>Private key for the entered address is not available.</source>
        <translation>Privatnyckeln för den angivna adressen är inte tillgänglig.</translation>
    </message>
    <message>
        <location filename="../signverifymessagedialog.cpp" line="149"/>
        <source>Message signing failed.</source>
        <translation>Signeringen av meddelandet misslyckades.</translation>
    </message>
    <message>
        <location filename="../signverifymessagedialog.cpp" line="154"/>
        <source>Message signed.</source>
        <translation>Meddelandet signerades.</translation>
    </message>
    <message>
        <location filename="../signverifymessagedialog.cpp" line="212"/>
        <source>The signature could not be decoded.</source>
        <translation>Signaturen kunde inte avkodas.</translation>
    </message>
    <message>
        <location filename="../signverifymessagedialog.cpp" line="212"/>
        <location filename="../signverifymessagedialog.cpp" line="225"/>
        <source>Please check the signature and try again.</source>
        <translation>Vad god kontrollera adressen och försök igen.</translation>
    </message>
    <message>
        <location filename="../signverifymessagedialog.cpp" line="225"/>
        <source>The signature did not match the message digest.</source>
        <translation>Signaturen matchade inte meddelandesammanfattningen.</translation>
    </message>
    <message>
        <location filename="../signverifymessagedialog.cpp" line="232"/>
        <source>Message verification failed.</source>
        <translation>Meddelandebekräftelsen misslyckades.</translation>
    </message>
    <message>
        <location filename="../signverifymessagedialog.cpp" line="237"/>
        <source>Message verified.</source>
        <translation>Meddelandet är bekräftat.</translation>
    </message>
</context>
<context>
    <name>SplashScreen</name>
    <message>
        <location filename="../splashscreen.cpp" line="36"/>
        <source>Dash Core</source>
        <translation>Dash Core
</translation>
    </message>
    <message>
        <location filename="../splashscreen.cpp" line="37"/>
        <source>Version %1</source>
        <translation>Version %1</translation>
    </message>
    <message>
        <location filename="../splashscreen.cpp" line="38"/>
        <source>The Bitcoin Core developers</source>
        <translation>Bitcoin Core-utvecklarna</translation>
    </message>
    <message>
        <location filename="../splashscreen.cpp" line="39"/>
        <source>The Dash Core developers</source>
        <translation>Dash Core-utvecklarna</translation>
    </message>
    <message>
        <location filename="../networkstyle.cpp" line="19"/>
        <source>[testnet]</source>
        <translation>[testnet]</translation>
    </message>
</context>
<context>
    <name>TrafficGraphWidget</name>
    <message>
        <location filename="../trafficgraphwidget.cpp" line="79"/>
        <source>KB/s</source>
        <translation>KB/s</translation>
    </message>
</context>
<context>
    <name>TransactionDesc</name>
    <message numerus="yes">
        <location filename="../transactiondesc.cpp" line="33"/>
        <source>Open for %n more block(s)</source>
        <translation>
            <numerusform>Öppen för %n fler block</numerusform>
            <numerusform>Öppen för %n fler block</numerusform>
        </translation>
    </message>
    <message>
        <location filename="../transactiondesc.cpp" line="35"/>
        <source>Open until %1</source>
        <translation>Öppen till %1</translation>
    </message>
    <message>
        <location filename="../transactiondesc.cpp" line="46"/>
        <location filename="../transactiondesc.cpp" line="57"/>
        <location filename="../transactiondesc.cpp" line="67"/>
        <location filename="../transactiondesc.cpp" line="79"/>
        <source>conflicted</source>
        <translation>konflikterade</translation>
    </message>
    <message>
        <location filename="../transactiondesc.cpp" line="48"/>
        <source>%1/offline (verified via instantx)</source>
        <translation>%1/offline (bekräftad genom instantx)</translation>
    </message>
    <message>
        <location filename="../transactiondesc.cpp" line="50"/>
        <source>%1/confirmed (verified via instantx)</source>
        <translation>%1/bekräftad (bekräftad genom instantx)</translation>
    </message>
    <message>
        <location filename="../transactiondesc.cpp" line="52"/>
        <source>%1 confirmations (verified via instantx)</source>
        <translation>%1/bekräftelser (bekräftad genom instantx)</translation>
    </message>
    <message>
        <location filename="../transactiondesc.cpp" line="81"/>
        <source>%1/offline</source>
        <translation>%1/offline</translation>
    </message>
    <message>
        <location filename="../transactiondesc.cpp" line="83"/>
        <source>%1/unconfirmed</source>
        <translation>%1/obekräftade</translation>
    </message>
    <message>
        <location filename="../transactiondesc.cpp" line="73"/>
        <location filename="../transactiondesc.cpp" line="85"/>
        <source>%1 confirmations</source>
        <translation>%1 bekräftelser</translation>
    </message>
    <message>
        <location filename="../transactiondesc.cpp" line="59"/>
        <source>%1/offline (InstantX verification in progress - %2 of %3 signatures)</source>
        <translation>%1/offline (InstantX-verifiering under behandling - %2 av %3 signaturer)</translation>
    </message>
    <message>
        <location filename="../transactiondesc.cpp" line="61"/>
        <source>%1/confirmed (InstantX verification in progress - %2 of %3 signatures )</source>
        <translation>%1/bekräftad (InstantX-verifiering under behandling - %2 av %3 signaturer)</translation>
    </message>
    <message>
        <location filename="../transactiondesc.cpp" line="63"/>
        <source>%1 confirmations (InstantX verification in progress - %2 of %3 signatures)</source>
        <translation>%1 bekräftelser (InstantX-verifiering under behandling - %2 av %3 signaturer)</translation>
    </message>
    <message>
        <location filename="../transactiondesc.cpp" line="69"/>
        <source>%1/offline (InstantX verification failed)</source>
        <translation>%1/offline (InstantX-bekräftelse misslyckades)</translation>
    </message>
    <message>
        <location filename="../transactiondesc.cpp" line="71"/>
        <source>%1/confirmed (InstantX verification failed)</source>
        <translation>%1/bekräftad (InstantX-bekräftelse misslyckades)</translation>
    </message>
    <message>
        <location filename="../transactiondesc.cpp" line="103"/>
        <source>Status</source>
        <translation>Status</translation>
    </message>
    <message>
        <location filename="../transactiondesc.cpp" line="108"/>
        <source>, has not been successfully broadcast yet</source>
        <translation>, har inte lyckats skickats ut än</translation>
    </message>
    <message numerus="yes">
        <location filename="../transactiondesc.cpp" line="110"/>
        <source>, broadcast through %n node(s)</source>
        <translation>
            <numerusform>, utsänd genom %n nod</numerusform>
            <numerusform>, utsänd genom %n noder</numerusform>
        </translation>
    </message>
    <message>
        <location filename="../transactiondesc.cpp" line="114"/>
        <source>Date</source>
        <translation>Datum</translation>
    </message>
    <message>
        <location filename="../transactiondesc.cpp" line="121"/>
        <source>Source</source>
        <translation>Källa</translation>
    </message>
    <message>
        <location filename="../transactiondesc.cpp" line="121"/>
        <source>Generated</source>
        <translation>Genererad</translation>
    </message>
    <message>
        <location filename="../transactiondesc.cpp" line="126"/>
        <location filename="../transactiondesc.cpp" line="139"/>
        <location filename="../transactiondesc.cpp" line="211"/>
        <source>From</source>
        <translation>Från</translation>
    </message>
    <message>
        <location filename="../transactiondesc.cpp" line="139"/>
        <source>unknown</source>
        <translation>okänd</translation>
    </message>
    <message>
        <location filename="../transactiondesc.cpp" line="140"/>
        <location filename="../transactiondesc.cpp" line="160"/>
        <location filename="../transactiondesc.cpp" line="229"/>
        <source>To</source>
        <translation>Till</translation>
    </message>
    <message>
        <location filename="../transactiondesc.cpp" line="142"/>
        <source>own address</source>
        <translation>egen adress</translation>
    </message>
    <message>
        <location filename="../transactiondesc.cpp" line="142"/>
        <location filename="../transactiondesc.cpp" line="211"/>
        <source>watch-only</source>
        <translation type="unfinished"></translation>
    </message>
    <message>
        <location filename="../transactiondesc.cpp" line="144"/>
        <source>label</source>
        <translation>etikett</translation>
    </message>
    <message>
        <location filename="../transactiondesc.cpp" line="178"/>
        <location filename="../transactiondesc.cpp" line="190"/>
        <location filename="../transactiondesc.cpp" line="243"/>
        <location filename="../transactiondesc.cpp" line="269"/>
        <location filename="../transactiondesc.cpp" line="322"/>
        <source>Credit</source>
        <translation>Kredit</translation>
    </message>
    <message numerus="yes">
        <location filename="../transactiondesc.cpp" line="180"/>
        <source>matures in %n more block(s)</source>
        <translation>
            <numerusform>mognar om %n block</numerusform>
            <numerusform>mognar om %n block</numerusform>
        </translation>
    </message>
    <message>
        <location filename="../transactiondesc.cpp" line="182"/>
        <source>not accepted</source>
        <translation>inte accepterad</translation>
    </message>
    <message>
        <location filename="../transactiondesc.cpp" line="241"/>
        <location filename="../transactiondesc.cpp" line="266"/>
        <location filename="../transactiondesc.cpp" line="319"/>
        <source>Debit</source>
        <translation>Debet</translation>
    </message>
    <message>
        <location filename="../transactiondesc.cpp" line="251"/>
        <source>Total debit</source>
        <translation type="unfinished"></translation>
    </message>
    <message>
        <location filename="../transactiondesc.cpp" line="252"/>
        <source>Total credit</source>
        <translation type="unfinished"></translation>
    </message>
    <message>
        <location filename="../transactiondesc.cpp" line="257"/>
        <source>Transaction fee</source>
        <translation>Transaktionsavgift</translation>
    </message>
    <message>
        <location filename="../transactiondesc.cpp" line="273"/>
        <source>Net amount</source>
        <translation>Nettobelopp</translation>
    </message>
    <message>
        <location filename="../transactiondesc.cpp" line="279"/>
        <location filename="../transactiondesc.cpp" line="288"/>
        <source>Message</source>
        <translation>Meddelande</translation>
    </message>
    <message>
        <location filename="../transactiondesc.cpp" line="281"/>
        <source>Comment</source>
        <translation>Kommentar</translation>
    </message>
    <message>
        <location filename="../transactiondesc.cpp" line="283"/>
        <source>Transaction ID</source>
        <translation>Transaktions-ID</translation>
    </message>
    <message>
        <location filename="../transactiondesc.cpp" line="301"/>
        <source>Merchant</source>
        <translation>Handlare</translation>
    </message>
    <message>
        <location filename="../transactiondesc.cpp" line="308"/>
        <source>Generated coins must mature %1 blocks before they can be spent. When you generated this block, it was broadcast to the network to be added to the block chain. If it fails to get into the chain, its state will change to &quot;not accepted&quot; and it won&apos;t be spendable. This may occasionally happen if another node generates a block within a few seconds of yours.</source>
        <translation>Genererade mynt måste vänta %1 block innan de kan användas. När du skapade detta block sändes det till nätverket för att läggas till i blockkedjan. Om blocket inte kommer in i kedjan kommer dess status att ändras till &quot;accepteras inte&quot; och kommer ej att gå att spendera. Detta kan ibland hända om en annan nod genererar ett block nästan samtidigt som dig.</translation>
    </message>
    <message>
        <location filename="../transactiondesc.cpp" line="316"/>
        <source>Debug information</source>
        <translation>Avsökningsinformation</translation>
    </message>
    <message>
        <location filename="../transactiondesc.cpp" line="324"/>
        <source>Transaction</source>
        <translation>Transaktion</translation>
    </message>
    <message>
        <location filename="../transactiondesc.cpp" line="327"/>
        <source>Inputs</source>
        <translation>Indatan</translation>
    </message>
    <message>
        <location filename="../transactiondesc.cpp" line="348"/>
        <source>Amount</source>
        <translation>Mängd</translation>
    </message>
    <message>
        <location filename="../transactiondesc.cpp" line="349"/>
        <location filename="../transactiondesc.cpp" line="350"/>
        <source>true</source>
        <translation>sant</translation>
    </message>
    <message>
        <location filename="../transactiondesc.cpp" line="349"/>
        <location filename="../transactiondesc.cpp" line="350"/>
        <source>false</source>
        <translation>falsk</translation>
    </message>
</context>
<context>
    <name>TransactionDescDialog</name>
    <message>
        <location filename="../forms/transactiondescdialog.ui" line="14"/>
        <source>Transaction details</source>
        <translation>Transaktionsdetaljer</translation>
    </message>
    <message>
        <location filename="../forms/transactiondescdialog.ui" line="20"/>
        <source>This pane shows a detailed description of the transaction</source>
        <translation>Den här panelen visar en detaljerad beskrivning av transaktionen</translation>
    </message>
</context>
<context>
    <name>TransactionTableModel</name>
    <message>
        <location filename="../transactiontablemodel.cpp" line="229"/>
        <source>Date</source>
        <translation>Datum</translation>
    </message>
    <message>
        <location filename="../transactiontablemodel.cpp" line="229"/>
        <source>Type</source>
        <translation>Typ</translation>
    </message>
    <message>
        <location filename="../transactiontablemodel.cpp" line="229"/>
        <source>Address</source>
        <translation>Adress</translation>
    </message>
    <message>
        <source>Amount</source>
        <translation type="vanished">Mängd</translation>
    </message>
    <message numerus="yes">
        <location filename="../transactiontablemodel.cpp" line="287"/>
        <source>Open for %n more block(s)</source>
        <translation>
            <numerusform>Öppen för %n fler block</numerusform>
            <numerusform>Öppen för %n fler block</numerusform>
        </translation>
    </message>
    <message>
        <location filename="../transactiontablemodel.cpp" line="290"/>
        <source>Open until %1</source>
        <translation>Öppen till %1</translation>
    </message>
    <message>
        <location filename="../transactiontablemodel.cpp" line="293"/>
        <source>Offline</source>
        <translation>Offline</translation>
    </message>
    <message>
        <location filename="../transactiontablemodel.cpp" line="296"/>
        <source>Unconfirmed</source>
        <translation>Obekräftad</translation>
    </message>
    <message>
        <location filename="../transactiontablemodel.cpp" line="299"/>
        <source>Confirming (%1 of %2 recommended confirmations)</source>
        <translation>Bekräftar (%1 of %2 rekommenderade bekräftelser)</translation>
    </message>
    <message>
        <location filename="../transactiontablemodel.cpp" line="302"/>
        <source>Confirmed (%1 confirmations)</source>
        <translation>Bekräftade (%1 bekräftelser)</translation>
    </message>
    <message>
        <location filename="../transactiontablemodel.cpp" line="305"/>
        <source>Conflicted</source>
        <translation>Konflikterad</translation>
    </message>
    <message>
        <location filename="../transactiontablemodel.cpp" line="308"/>
        <source>Immature (%1 confirmations, will be available after %2)</source>
        <translation>Omogen (%1 bekräftelser, blir tillgänglig efter %2)</translation>
    </message>
    <message>
        <location filename="../transactiontablemodel.cpp" line="311"/>
        <source>This block was not received by any other nodes and will probably not be accepted!</source>
        <translation>Det här blocket togs inte emot av några andra noder och kommer antagligen inte att bli godkänd.</translation>
    </message>
    <message>
        <location filename="../transactiontablemodel.cpp" line="314"/>
        <source>Generated but not accepted</source>
        <translation>Genererad men inte accepterad</translation>
    </message>
    <message>
        <location filename="../transactiontablemodel.cpp" line="353"/>
        <source>Received with</source>
        <translation>Mottagen med</translation>
    </message>
    <message>
        <location filename="../transactiontablemodel.cpp" line="355"/>
        <source>Received from</source>
        <translation>Mottagen från</translation>
    </message>
    <message>
        <location filename="../transactiontablemodel.cpp" line="357"/>
        <source>Received via Darksend</source>
        <translation>Mottagen genom Darksend</translation>
    </message>
    <message>
        <location filename="../transactiontablemodel.cpp" line="360"/>
        <source>Sent to</source>
        <translation>Skickad till</translation>
    </message>
    <message>
        <location filename="../transactiontablemodel.cpp" line="362"/>
        <source>Payment to yourself</source>
        <translation>Betalning till dig själv</translation>
    </message>
    <message>
        <location filename="../transactiontablemodel.cpp" line="364"/>
        <source>Mined</source>
        <translation>Utvunnen</translation>
    </message>
    <message>
        <location filename="../transactiontablemodel.cpp" line="367"/>
        <source>Darksend Denominate</source>
        <translation>Darksend-denomination</translation>
    </message>
    <message>
        <location filename="../transactiontablemodel.cpp" line="369"/>
        <source>Darksend Collateral Payment</source>
        <translation>Darskends-säkerhetsbetalning</translation>
    </message>
    <message>
        <location filename="../transactiontablemodel.cpp" line="371"/>
        <source>Darksend Make Collateral Inputs</source>
        <translation>Darksend-skapa säkerhetsinmatningar</translation>
    </message>
    <message>
        <location filename="../transactiontablemodel.cpp" line="373"/>
        <source>Darksend Create Denominations</source>
        <translation>Darksend-skapa denominationer</translation>
    </message>
    <message>
        <location filename="../transactiontablemodel.cpp" line="375"/>
        <source>Darksent</source>
        <translation>Darksent-skickat</translation>
    </message>
    <message>
        <location filename="../transactiontablemodel.cpp" line="405"/>
        <source>watch-only</source>
        <translation type="unfinished"></translation>
    </message>
    <message>
        <location filename="../transactiontablemodel.cpp" line="422"/>
        <source>(n/a)</source>
        <translation>(e/t)</translation>
    </message>
    <message>
        <location filename="../transactiontablemodel.cpp" line="632"/>
        <source>Transaction status. Hover over this field to show number of confirmations.</source>
        <translation>Transaktionsstatus. Håll muspekaren över för att se antal bekräftelser.</translation>
    </message>
    <message>
        <location filename="../transactiontablemodel.cpp" line="634"/>
        <source>Date and time that the transaction was received.</source>
        <translation>Datum och tid då transaktionen mottogs.</translation>
    </message>
    <message>
        <location filename="../transactiontablemodel.cpp" line="636"/>
        <source>Type of transaction.</source>
        <translation>Transaktionstyp.</translation>
    </message>
    <message>
        <location filename="../transactiontablemodel.cpp" line="638"/>
        <source>Whether or not a watch-only address is involved in this transaction.</source>
        <translation type="unfinished"></translation>
    </message>
    <message>
        <location filename="../transactiontablemodel.cpp" line="640"/>
        <source>Destination address of transaction.</source>
        <translation>Transaktionens destinationsadress.</translation>
    </message>
    <message>
        <location filename="../transactiontablemodel.cpp" line="642"/>
        <source>Amount removed from or added to balance.</source>
        <translation>Mängd draget eller tillagt till medlet.</translation>
    </message>
</context>
<context>
    <name>TransactionView</name>
    <message>
        <location filename="../transactionview.cpp" line="67"/>
        <location filename="../transactionview.cpp" line="83"/>
        <source>All</source>
        <translation>Alla</translation>
    </message>
    <message>
        <location filename="../transactionview.cpp" line="68"/>
        <source>Today</source>
        <translation>Idag</translation>
    </message>
    <message>
        <location filename="../transactionview.cpp" line="69"/>
        <source>This week</source>
        <translation>Denna vecka</translation>
    </message>
    <message>
        <location filename="../transactionview.cpp" line="70"/>
        <source>This month</source>
        <translation>Denna månad</translation>
    </message>
    <message>
        <location filename="../transactionview.cpp" line="71"/>
        <source>Last month</source>
        <translation>Förra månaden</translation>
    </message>
    <message>
        <location filename="../transactionview.cpp" line="72"/>
        <source>This year</source>
        <translation>Detta år</translation>
    </message>
    <message>
        <location filename="../transactionview.cpp" line="73"/>
        <source>Range...</source>
        <translation>Period...</translation>
    </message>
    <message>
        <location filename="../transactionview.cpp" line="84"/>
        <source>Received with</source>
        <translation>Mottagen med</translation>
    </message>
    <message>
        <location filename="../transactionview.cpp" line="86"/>
        <source>Sent to</source>
        <translation>Skickad till</translation>
    </message>
    <message>
        <location filename="../transactionview.cpp" line="88"/>
        <source>Darksent</source>
        <translation>Darksent-skickat</translation>
    </message>
    <message>
        <location filename="../transactionview.cpp" line="89"/>
        <source>Darksend Make Collateral Inputs</source>
        <translation>Darksend-skapa säkerhetsinmatningar</translation>
    </message>
    <message>
        <location filename="../transactionview.cpp" line="90"/>
        <source>Darksend Create Denominations</source>
        <translation>Darksend-skapa denominationer</translation>
    </message>
    <message>
        <location filename="../transactionview.cpp" line="91"/>
        <source>Darksend Denominate</source>
        <translation>Darksend-denomination</translation>
    </message>
    <message>
        <location filename="../transactionview.cpp" line="92"/>
        <source>Darksend Collateral Payment</source>
        <translation>Darskends-säkerhetsbetalning</translation>
    </message>
    <message>
        <location filename="../transactionview.cpp" line="93"/>
        <source>To yourself</source>
        <translation>Till dig själv</translation>
    </message>
    <message>
        <location filename="../transactionview.cpp" line="94"/>
        <source>Mined</source>
        <translation>Utvunnen</translation>
    </message>
    <message>
        <location filename="../transactionview.cpp" line="95"/>
        <source>Other</source>
        <translation>Andra</translation>
    </message>
    <message>
        <location filename="../transactionview.cpp" line="101"/>
        <source>Enter address or label to search</source>
        <translation>Skriv in en adress eller etikett för att söka</translation>
    </message>
    <message>
        <location filename="../transactionview.cpp" line="107"/>
        <source>Min amount</source>
        <translation>Minsta mängd</translation>
    </message>
    <message>
        <location filename="../transactionview.cpp" line="143"/>
        <source>Copy address</source>
        <translation>Kopiera adress</translation>
    </message>
    <message>
        <location filename="../transactionview.cpp" line="144"/>
        <source>Copy label</source>
        <translation>Kopiera etikett</translation>
    </message>
    <message>
        <location filename="../transactionview.cpp" line="145"/>
        <source>Copy amount</source>
        <translation>Kopiera mängd</translation>
    </message>
    <message>
        <location filename="../transactionview.cpp" line="146"/>
        <source>Copy transaction ID</source>
        <translation>Kopiera transaktions-ID</translation>
    </message>
    <message>
        <location filename="../transactionview.cpp" line="147"/>
        <source>Edit label</source>
        <translation>Redigera etikett</translation>
    </message>
    <message>
        <location filename="../transactionview.cpp" line="148"/>
        <source>Show transaction details</source>
        <translation>Visa transaktionsdetaljer</translation>
    </message>
    <message>
        <location filename="../transactionview.cpp" line="327"/>
        <source>Export Transaction History</source>
        <translation>Exportera Transaktionshistoriken</translation>
    </message>
    <message>
        <location filename="../transactionview.cpp" line="328"/>
        <source>Comma separated file (*.csv)</source>
        <translation>Kommaseparerad fil (*. csv)</translation>
    </message>
    <message>
        <location filename="../transactionview.cpp" line="337"/>
        <source>Confirmed</source>
        <translation>Bekräftad</translation>
    </message>
    <message>
        <location filename="../transactionview.cpp" line="339"/>
        <source>Watch-only</source>
        <translation type="unfinished"></translation>
    </message>
    <message>
        <location filename="../transactionview.cpp" line="340"/>
        <source>Date</source>
        <translation>Datum</translation>
    </message>
    <message>
        <location filename="../transactionview.cpp" line="341"/>
        <source>Type</source>
        <translation>Typ</translation>
    </message>
    <message>
        <location filename="../transactionview.cpp" line="342"/>
        <source>Label</source>
        <translation>Etikett</translation>
    </message>
    <message>
        <location filename="../transactionview.cpp" line="343"/>
        <source>Address</source>
        <translation>Adress</translation>
    </message>
    <message>
        <source>Amount</source>
        <translation type="vanished">Mängd</translation>
    </message>
    <message>
        <location filename="../transactionview.cpp" line="345"/>
        <source>ID</source>
        <translation>ID</translation>
    </message>
    <message>
        <location filename="../transactionview.cpp" line="348"/>
        <source>Exporting Failed</source>
        <translation>Exporteringen misslyckades</translation>
    </message>
    <message>
        <location filename="../transactionview.cpp" line="348"/>
        <source>There was an error trying to save the transaction history to %1.</source>
        <translation>Det inträffade ett fel när transaktionshistoriken skulle sparas till %1.</translation>
    </message>
    <message>
        <location filename="../transactionview.cpp" line="352"/>
        <source>Exporting Successful</source>
        <translation>Exporteringen lyckades</translation>
    </message>
    <message>
        <location filename="../transactionview.cpp" line="352"/>
        <source>The transaction history was successfully saved to %1.</source>
        <translation>Transaktionshistoriken sparades framgångsrikt till %1.</translation>
    </message>
    <message>
        <location filename="../transactionview.cpp" line="461"/>
        <source>Range:</source>
        <translation>Period:</translation>
    </message>
    <message>
        <location filename="../transactionview.cpp" line="469"/>
        <source>to</source>
        <translation>till</translation>
    </message>
</context>
<context>
    <name>UnitDisplayStatusBarControl</name>
    <message>
        <location filename="../bitcoingui.cpp" line="1100"/>
        <source>Unit to show amounts in. Click to select another unit.</source>
        <translation type="unfinished"></translation>
    </message>
</context>
<context>
    <name>WalletFrame</name>
    <message>
        <location filename="../walletframe.cpp" line="26"/>
        <source>No wallet has been loaded.</source>
        <translation>Ingen plånbok har laddats in.</translation>
    </message>
</context>
<context>
    <name>WalletModel</name>
    <message>
        <location filename="../walletmodel.cpp" line="289"/>
        <location filename="../walletmodel.cpp" line="303"/>
        <source>Send Coins</source>
        <translation>Skicka mynt</translation>
    </message>
    <message numerus="yes">
        <location filename="../walletmodel.cpp" line="289"/>
        <source>InstantX doesn&apos;t support sending values that high yet. Transactions are currently limited to %n DASH.</source>
        <translation>
            <numerusform>InstantX stöder inte så höga sändningsvärden än. Transaktioner begränsas till &amp;n DASH.</numerusform>
            <numerusform>InstantX stöder inte så höga sändningsvärden än. Transaktioner begränsas till &amp;n DASH.</numerusform>
        </translation>
    </message>
</context>
<context>
    <name>WalletView</name>
    <message>
        <location filename="../walletview.cpp" line="44"/>
        <source>&amp;Export</source>
        <translation>&amp;Exportera</translation>
    </message>
    <message>
        <location filename="../walletview.cpp" line="45"/>
        <source>Export the data in the current tab to a file</source>
        <translation>Exportera datan i den nuvarande fliken till en fil</translation>
    </message>
    <message>
        <location filename="../walletview.cpp" line="232"/>
        <source>Backup Wallet</source>
        <translation>Säkerhetskopiera Plånbok</translation>
    </message>
    <message>
        <location filename="../walletview.cpp" line="233"/>
        <source>Wallet Data (*.dat)</source>
        <translation>Plånboksdata (*.dat)</translation>
    </message>
    <message>
        <location filename="../walletview.cpp" line="239"/>
        <source>Backup Failed</source>
        <translation>Säkerhetskopieringen misslyckades</translation>
    </message>
    <message>
        <location filename="../walletview.cpp" line="239"/>
        <source>There was an error trying to save the wallet data to %1.</source>
        <translation>Det inträffade ett fel när plånbokens data skulle sparas till %1.</translation>
    </message>
    <message>
        <location filename="../walletview.cpp" line="243"/>
        <source>Backup Successful</source>
        <translation>Säkerhetskopiering lyckades</translation>
    </message>
    <message>
        <location filename="../walletview.cpp" line="243"/>
        <source>The wallet data was successfully saved to %1.</source>
        <translation>Plånbokens data sparades utan problem till %1.</translation>
    </message>
</context>
<context>
    <name>dash-core</name>
    <message>
        <location filename="../dashstrings.cpp" line="16"/>
        <source>%s, you must set a rpcpassword in the configuration file:
%s
It is recommended you use the following random password:
rpcuser=dashrpc
rpcpassword=%s
(you do not need to remember this password)
The username and password MUST NOT be the same.
If the file does not exist, create it with owner-readable-only file permissions.
It is also recommended to set alertnotify so you are notified of problems;
for example: alertnotify=echo %%s | mail -s &quot;Dash Alert&quot; admin@foo.com
</source>
        <translation>%s, du måste ställa in ett rpc-lösenord i konfigurationsfolen.
%s
Det rekommenderas att du använder följande lösenord)
Användarnamnet och lösenordet MÅSTE INTE vara desamma.
Om filen inte finns kan du skapa en fil med tillåtelserl endast läsbar för ägaren.
Det rekommenderas också att du ställer in alertnotify så att du uppmärksammar problem.;
till exempel:  alertnotify=echo %%s | mail -s &quot;Dash Alert&quot; 
admin@foo.com
</translation>
    </message>
    <message>
        <location filename="../dashstrings.cpp" line="29"/>
        <source>Acceptable ciphers (default: TLSv1.2+HIGH:TLSv1+HIGH:!SSLv2:!aNULL:!eNULL:!3DES:@STRENGTH)</source>
        <translation>Godtagbara chiffers (standardvärde: TLSv1.2+HIGH:TLSv1+HIGH:!SSLv2:!aNULL:!eNULL:!3DES:@STRENGTH)</translation>
    </message>
    <message>
        <location filename="../dashstrings.cpp" line="32"/>
        <source>An error occurred while setting up the RPC port %u for listening on IPv4: %s</source>
        <translation>Ett fel inträffade vid inställning av RPC-prt %u för avlyssning på IPv4: %s</translation>
    </message>
    <message>
        <location filename="../dashstrings.cpp" line="34"/>
        <source>An error occurred while setting up the RPC port %u for listening on IPv6, falling back to IPv4: %s</source>
        <translation>Ett fel inträffade vid inställning av RPC-prt %u för avlyssning på IPv6, går tillbaka till IPv4: %s</translation>
    </message>
    <message>
        <location filename="../dashstrings.cpp" line="37"/>
        <source>Bind to given address and always listen on it. Use [host]:port notation for IPv6</source>
        <translation>Sammanbind till fastställd adress och avlyssna alltid på det. Använd [host]:port notation för IPv6</translation>
    </message>
    <message>
        <location filename="../dashstrings.cpp" line="40"/>
        <source>Cannot obtain a lock on data directory %s. Dash Core is probably already running.</source>
        <translation>Kan inte erhålla ett lås på datakatalog %s. Dash Core körs förmodligen redan.</translation>
    </message>
    <message>
        <location filename="../dashstrings.cpp" line="43"/>
        <source>Continuously rate-limit free transactions to &lt;n&gt;*1000 bytes per minute (default:15)</source>
        <translation>Fortsätt att rate-limit gratistransaktioner till &lt;n&gt;*1000 bytes per minut
(standardvärde: 15)</translation>
    </message>
    <message>
        <location filename="../dashstrings.cpp" line="46"/>
        <source>Darksend uses exact denominated amounts to send funds, you might simply need to anonymize some more coins.</source>
        <translation>Darksend använder precisa denominationsmängder för att skicka medel, du kanske måste anonymisera fler mynt.</translation>
    </message>
    <message>
        <location filename="../dashstrings.cpp" line="49"/>
        <source>Disable all Masternode and Darksend related functionality (0-1, default: 0)</source>
        <translation>Inaktivera alla Masternode- och Darksend-relaterade funktioner (0-1, standardvärde: 0)</translation>
    </message>
    <message>
        <location filename="../dashstrings.cpp" line="51"/>
        <source>Enable instantx, show confirmations for locked transactions (bool, default: true)</source>
        <translation>Aktivera instantx, visa bekräftelser för låsta transaktioner (bool, standardvärde: true)</translation>
    </message>
    <message>
        <location filename="../dashstrings.cpp" line="54"/>
        <source>Enable use of automated darksend for funds stored in this wallet (0-1, default: 0)</source>
        <translation>Aktivera Darksend automatiskt för lagrade medel i plånboken (0-1, standardvärde: 0)</translation>
    </message>
    <message>
        <location filename="../dashstrings.cpp" line="57"/>
        <source>Enter regression test mode, which uses a special chain in which blocks can be solved instantly. This is intended for regression testing tools and app development.</source>
        <translation>Gå in i regressionstestläget, vilken använder en särskild kedja i vilken block kan lösas direkt. Detta är endast ämnat för regressionstestverktyg och apputveckling.</translation>
    </message>
    <message>
        <location filename="../dashstrings.cpp" line="61"/>
        <source>Enter regression test mode, which uses a special chain in which blocks can be solved instantly.</source>
        <translation>Gå in i regressionstestläget, vilken använder en särskild kedja i vilken block kan lösas direkt.</translation>
    </message>
    <message>
        <location filename="../dashstrings.cpp" line="64"/>
        <source>Error: Listening for incoming connections failed (listen returned error %s)</source>
        <translation>Fel: Lyssnande på inkommande anslutningar misslyckades (avlyssna återkommande fel %)</translation>
    </message>
    <message>
        <location filename="../dashstrings.cpp" line="66"/>
        <source>Error: The transaction was rejected! This might happen if some of the coins in your wallet were already spent, such as if you used a copy of wallet.dat and coins were spent in the copy but not marked as spent here.</source>
        <translation>Fel: Transaktionen avslogs! Detta kan hända om några av mynten i din plånbok redan har spenderats, t.ex. om du har använt en kopia av wallet.dat och mynt spenderades i kopian men inte har markerats som spenderade här.</translation>
    </message>
    <message>
        <location filename="../dashstrings.cpp" line="70"/>
        <source>Error: This transaction requires a transaction fee of at least %s because of its amount, complexity, or use of recently received funds!</source>
        <translation>Fel: Transaktion kräver en transaktionsavgift om åtminstone %s på grund av dess mängd, komplexitet eller användning av nyligen mottagna medel!</translation>
    </message>
    <message>
        <location filename="../dashstrings.cpp" line="73"/>
        <source>Error: Wallet unlocked for anonymization only, unable to create transaction.</source>
        <translation>Fel: Plånboken upplåst endast för anynomisering, kan inte skapa en transaktion.</translation>
    </message>
    <message>
        <location filename="../dashstrings.cpp" line="75"/>
        <source>Execute command when a relevant alert is received or we see a really long fork (%s in cmd is replaced by message)</source>
        <translation>Exekvera kommandot när ett viktigt larm mottas eller vi ser en jättelång förgrening (%s i cmd ersätts av ett meddelande)</translation>
    </message>
    <message>
        <location filename="../dashstrings.cpp" line="78"/>
        <source>Execute command when a wallet transaction changes (%s in cmd is replaced by TxID)</source>
        <translation>Exekvera kommandot när en plånbokstransaktion ändras (%:en i cmd ersätts av TxID) </translation>
    </message>
    <message>
        <location filename="../dashstrings.cpp" line="81"/>
        <source>Execute command when the best block changes (%s in cmd is replaced by block hash)</source>
        <translation>Exekvera kommandot när det bästa blocket ändras (%:en i cmd ersätts av blockhash)</translation>
    </message>
    <message>
        <location filename="../dashstrings.cpp" line="84"/>
        <source>Fees smaller than this are considered zero fee (for transaction creation) (default:</source>
        <translation>Avgifter som är mindre än denna blir avgiftsfria (för skapande av transaktioner)(standard:</translation>
    </message>
    <message>
        <location filename="../dashstrings.cpp" line="87"/>
        <source>Flush database activity from memory pool to disk log every &lt;n&gt; megabytes (default: 100)</source>
        <translation>Flusha databasaktivitet från minnespoolen för varje disklog &lt;n&gt; megabytes (standard: 100)</translation>
    </message>
    <message>
        <location filename="../dashstrings.cpp" line="90"/>
        <source>Found unconfirmed denominated outputs, will wait till they confirm to continue.</source>
        <translation>Hittade obekräftade denominationsutdatan, väntar tills de bekräftar fortsättning.</translation>
    </message>
    <message>
        <location filename="../dashstrings.cpp" line="93"/>
        <source>How thorough the block verification of -checkblocks is (0-4, default: 3)</source>
        <translation>Hur genomarbetad blockbekräftelsen för -checkblocks är (0-4, standardvärde: 3)</translation>
    </message>
    <message>
        <location filename="../dashstrings.cpp" line="95"/>
        <source>In this mode -genproclimit controls how many blocks are generated immediately.</source>
        <translation>I detta läge kontrollerar -genproclimit hur många block som genereras omedelbart.</translation>
    </message>
    <message>
        <location filename="../dashstrings.cpp" line="98"/>
        <source>InstantX requires inputs with at least 6 confirmations, you might need to wait a few minutes and try again.</source>
        <translation>InstantX kräver indatan med åtminstone 6 bekräftelser. Du kanske måste vänta ett par minuter och försöka igen.</translation>
    </message>
    <message>
        <location filename="../dashstrings.cpp" line="101"/>
        <source>Listen for JSON-RPC connections on &lt;port&gt; (default: 9998 or testnet: 19998)</source>
        <translation>Avlyssna JSON-RPC-anslutningar på &lt;port&gt; (standardvärde: 9998 eller testnet: 19998)</translation>
    </message>
    <message>
        <location filename="../dashstrings.cpp" line="103"/>
        <source>Name to construct url for KeePass entry that stores the wallet passphrase</source>
        <translation>Namnge för att skapa en url för KeePass-inmatning som lagrar plånbokslösenfrasen.</translation>
    </message>
    <message>
        <location filename="../dashstrings.cpp" line="105"/>
        <source>Number of seconds to keep misbehaving peers from reconnecting (default: 86400)</source>
        <translation>Antal sekunder dåliga anslutningar ska vänta före återanslutning (standardvärde: 86400)</translation>
    </message>
    <message>
        <location filename="../dashstrings.cpp" line="108"/>
        <source>Output debugging information (default: 0, supplying &lt;category&gt; is optional)</source>
        <translation>Skriv avsökningsinformation (standardvärde: 0, angivelse av &lt;kategori&gt; är valfri)</translation>
    </message>
    <message>
        <location filename="../dashstrings.cpp" line="110"/>
        <source>Provide liquidity to Darksend by infrequently mixing coins on a continual basis (0-100, default: 0, 1=very frequent, high fees, 100=very infrequent, low fees)</source>
        <translation>Tillhandahåll likviditet för Darksend genom att mixa mynt ibland på en ständig basis (0 - 100, standardvärde; 0, 1 = väldigt frekvent, höga avgifter, 100 = väldigt sällan, låga avgifter)</translation>
    </message>
    <message>
        <location filename="../dashstrings.cpp" line="114"/>
        <source>Query for peer addresses via DNS lookup, if low on addresses (default: 1 unless -connect)</source>
        <translation>Förfrågan till peer-adresser via DNS-lookup, om det är brist på adresser (standardvärde:1 unless -connect)</translation>
    </message>
    <message>
        <location filename="../dashstrings.cpp" line="117"/>
        <source>Set external address:port to get to this masternode (example: address:port)</source>
        <translation>Ställ in extern adress:port för att få denna masternode (exempel; address:port)</translation>
    </message>
    <message>
        <location filename="../dashstrings.cpp" line="119"/>
        <source>Set maximum size of high-priority/low-fee transactions in bytes (default: %d)</source>
        <translation>Sätt en maxgräns för högprioritet/lågavgiftsbelagda transaktioner i byte (standard: %d)</translation>
    </message>
    <message>
        <location filename="../dashstrings.cpp" line="121"/>
        <source>Set the number of script verification threads (%u to %d, 0 = auto, &lt;0 = leave that many cores free, default: %d)</source>
        <translation>Sätt antalet skriptbekräftelsetrådar till (%u till %d, 0 = auto, &lt;0 = lämna så många kärnor fria, standard: %d)</translation>
    </message>
    <message>
        <location filename="../dashstrings.cpp" line="124"/>
        <source>Set the processor limit for when generation is on (-1 = unlimited, default: -1)</source>
        <translation>Sätt en processorbegränsning för när generering är vid (-1 = obegränsad, standardvärde: -1)</translation>
    </message>
    <message>
        <location filename="../dashstrings.cpp" line="127"/>
        <source>Show N confirmations for a successfully locked transaction (0-9999, default: 1)</source>
        <translation>Visa N bekräftelser för en lyckad transaktionslåsning (0 - 9999, standardvärde: 1)</translation>
    </message>
    <message>
        <location filename="../dashstrings.cpp" line="130"/>
        <source>This is a pre-release test build - use at your own risk - do not use for mining or merchant applications</source>
        <translation>Detta är en förhandsutgiven testutgåva - använd på egen risk - använd inte för utvinning eller handelsprogram</translation>
    </message>
    <message>
        <location filename="../dashstrings.cpp" line="133"/>
        <source>Unable to bind to %s on this computer. Dash Core is probably already running.</source>
        <translation>Det går inte att binda till %s på denna dator. Dash Core körs förmodligen redan.</translation>
    </message>
    <message>
        <location filename="../dashstrings.cpp" line="136"/>
        <source>Unable to locate enough Darksend denominated funds for this transaction.</source>
        <translation>Kunde inte hitta tillräckliga Darksend-denominationsmedel för transaktionen.</translation>
    </message>
    <message>
        <location filename="../dashstrings.cpp" line="138"/>
        <source>Unable to locate enough Darksend non-denominated funds for this transaction that are not equal 1000 DASH.</source>
        <translation>Kunde inte hitta tillräckliga Darksend-icke-denominationsmedel för transaktionen som inte är likvärdigt med 1000 DASH.</translation>
    </message>
    <message>
        <location filename="../dashstrings.cpp" line="141"/>
        <source>Unable to locate enough Darksend non-denominated funds for this transaction.</source>
        <translation>Kunde inte hitta tillräckliga Darksend-icke-denominationsmedel för transaktionen.</translation>
    </message>
    <message>
        <location filename="../dashstrings.cpp" line="143"/>
        <source>Use separate SOCKS5 proxy to reach peers via Tor hidden services (default: -proxy)</source>
        <translation>Använd separat SOCKS5-proxy för att nå prrtd via Tors dolda tjänster (standardvärde: -proxy)</translation>
    </message>
    <message>
        <location filename="../dashstrings.cpp" line="146"/>
        <source>Warning: -paytxfee is set very high! This is the transaction fee you will pay if you send a transaction.</source>
        <translation>Varning: paytxfee är väldigt högt satt! Detta är en transaktionsavgift du kommer att få betala om du skickar en transaktion.</translation>
    </message>
    <message>
        <location filename="../dashstrings.cpp" line="149"/>
        <source>Warning: Please check that your computer&apos;s date and time are correct! If your clock is wrong Dash will not work properly.</source>
        <translation>Varning: Vänligen kolla så att ditt datum och din tid är korrekt! Om din klocka är fel kommer Dash inte att fungera ordentligt.</translation>
    </message>
    <message>
        <location filename="../dashstrings.cpp" line="152"/>
        <source>Warning: The network does not appear to fully agree! Some miners appear to be experiencing issues.</source>
        <translation>Varning: Nätverket verkar inte hålla med fullständigt! Några utvinnare verkar uppleva problem.</translation>
    </message>
    <message>
        <location filename="../dashstrings.cpp" line="155"/>
        <source>Warning: We do not appear to fully agree with our peers! You may need to upgrade, or other nodes may need to upgrade.</source>
        <translation>Varning: Vi verkar inte hålla med fullständigt med våra peers Du kanske måste uppgradera, eller så måste andra noder uppgraderas.</translation>
    </message>
    <message>
        <location filename="../dashstrings.cpp" line="158"/>
        <source>Warning: error reading wallet.dat! All keys read correctly, but transaction data or address book entries might be missing or incorrect.</source>
        <translation>Varning: Fel vid avläsning av wallet.dat! Alla nycklar lästes korrekt, men transaktionsdatan eller adressboksposterna kanske saknas eller är inkorrekta.</translation>
    </message>
    <message>
        <location filename="../dashstrings.cpp" line="161"/>
        <source>Warning: wallet.dat corrupt, data salvaged! Original wallet.dat saved as wallet.{timestamp}.bak in %s; if your balance or transactions are incorrect you should restore from a backup.</source>
        <translation>Varning: wallet.dat korrumperad, data räddad! Den ursprungliga wallet.dat är sparad som wallet.{timestamp}.bak i %; om dina medel eller transaktioner är felaktiga kanske du måste återställa från en säkerhetskopia.</translation>
    </message>
    <message>
        <location filename="../dashstrings.cpp" line="165"/>
        <source>You must set rpcpassword=&lt;password&gt; in the configuration file:
%s
If the file does not exist, create it with owner-readable-only file permissions.</source>
        <translation>Du måste sätta rpcpassword=&lt;lösenord&gt; i konfigurationsfilen:
%s
Om filen inte existerar, skapa den och ge inga andra än ägaren läsarrättigheter.</translation>
    </message>
    <message>
        <location filename="../dashstrings.cpp" line="170"/>
        <source>You must specify a masternodeprivkey in the configuration. Please see documentation for help.</source>
        <translation>Du måste specificera en masternodepriv-nyckel i konfigurationen. Vänligen se dokumentationen för hjälp.</translation>
    </message>
    <message>
        <location filename="../dashstrings.cpp" line="173"/>
        <source>(default: 1)</source>
        <translation>(standardvärde: 1)</translation>
    </message>
    <message>
        <location filename="../dashstrings.cpp" line="174"/>
        <source>(default: wallet.dat)</source>
        <translation>(standardvärde: wallet.dat)</translation>
    </message>
    <message>
        <location filename="../dashstrings.cpp" line="175"/>
        <source>&lt;category&gt; can be:</source>
        <translation>&lt;category&gt; kan vara:</translation>
    </message>
    <message>
        <location filename="../dashstrings.cpp" line="176"/>
        <source>Accept command line and JSON-RPC commands</source>
        <translation>Acceptera kommandorad och JSON-RPC-kommandon</translation>
    </message>
    <message>
        <location filename="../dashstrings.cpp" line="177"/>
        <source>Accept connections from outside (default: 1 if no -proxy or -connect)</source>
        <translation>Acceptera anslutningar utifrån (standardvärde: 1 om ingen -proxy eller -connect)</translation>
    </message>
    <message>
        <location filename="../dashstrings.cpp" line="178"/>
        <source>Add a node to connect to and attempt to keep the connection open</source>
        <translation>Lägg till en nod att ansluta till och försök att hålla anslutningen öppen</translation>
    </message>
    <message>
        <location filename="../dashstrings.cpp" line="179"/>
        <source>Allow DNS lookups for -addnode, -seednode and -connect</source>
        <translation>Tillåt DNS-lookup för -addnode, -seednode och -connect</translation>
    </message>
    <message>
        <location filename="../dashstrings.cpp" line="180"/>
        <source>Allow JSON-RPC connections from specified IP address</source>
        <translation>Tillåt JSON-RPC-anslutningar från en specifik IP-adress</translation>
    </message>
    <message>
        <location filename="../dashstrings.cpp" line="181"/>
        <source>Already have that input.</source>
        <translation>Har redan en indata.</translation>
    </message>
    <message>
        <location filename="../dashstrings.cpp" line="182"/>
        <source>Always query for peer addresses via DNS lookup (default: 0)</source>
        <translation>Förfråga alltid peer-adresser via DNS-lookup (standardvärde: 0)</translation>
    </message>
    <message>
        <location filename="../dashstrings.cpp" line="183"/>
        <source>Attempt to recover private keys from a corrupt wallet.dat</source>
        <translation>Försök att återskapa privata nycklar från en korrumperad wallet.dat</translation>
    </message>
    <message>
        <location filename="../dashstrings.cpp" line="184"/>
        <source>Block creation options:</source>
        <translation>Blockskapandeinställningar:</translation>
    </message>
    <message>
        <location filename="../dashstrings.cpp" line="185"/>
        <source>Can&apos;t denominate: no compatible inputs left.</source>
        <translation>Kan inte denominera: Inga kompatibla indatan kvar.</translation>
    </message>
    <message>
        <location filename="../dashstrings.cpp" line="186"/>
        <source>Cannot downgrade wallet</source>
        <translation>Kan inte nedgradera plånboken</translation>
    </message>
    <message>
        <location filename="../dashstrings.cpp" line="187"/>
        <source>Cannot resolve -bind address: &apos;%s&apos;</source>
        <translation>Kan inte lösa -bind address: &apos;%s&apos;</translation>
    </message>
    <message>
        <location filename="../dashstrings.cpp" line="188"/>
        <source>Cannot resolve -externalip address: &apos;%s&apos;</source>
        <translation>Kan inte lösa -externalip address: &apos;%s&apos;</translation>
    </message>
    <message>
        <location filename="../dashstrings.cpp" line="189"/>
        <source>Cannot write default address</source>
        <translation>Kan inte skriva standardadress</translation>
    </message>
    <message>
        <location filename="../dashstrings.cpp" line="190"/>
        <source>Clear list of wallet transactions (diagnostic tool; implies -rescan)</source>
        <translation>Rensa listan med plånbokstransaktioner (diagnostikverktyg; antyder -rescan)</translation>
    </message>
    <message>
        <location filename="../dashstrings.cpp" line="191"/>
        <source>Collateral is not valid.</source>
        <translation>Säkerhetsåtgärd är inte giltig.</translation>
    </message>
    <message>
        <location filename="../dashstrings.cpp" line="192"/>
        <source>Collateral not valid.</source>
        <translation>Säkerhetsåtgärd är inte giltig.</translation>
    </message>
    <message>
        <location filename="../dashstrings.cpp" line="193"/>
        <source>Connect only to the specified node(s)</source>
        <translation>Anslut endast genom (en) särskild(a) nod(er)</translation>
    </message>
    <message>
        <location filename="../dashstrings.cpp" line="194"/>
        <source>Connect through SOCKS proxy</source>
        <translation>Anslut genom SOCKS-proxy</translation>
    </message>
    <message>
        <location filename="../dashstrings.cpp" line="195"/>
        <source>Connect to JSON-RPC on &lt;port&gt; (default: 9998 or testnet: 19998)</source>
        <translation>Anslut till JSON-RPC på &lt;port&gt; (standardvärde: 9998 eller testnet: 19998)</translation>
    </message>
    <message>
        <location filename="../dashstrings.cpp" line="196"/>
        <source>Connect to KeePassHttp on port &lt;port&gt; (default: 19455)</source>
        <translation>Anslut till KeePassHttp på port &lt;port&gt; (standardvärde: 19455)</translation>
    </message>
    <message>
        <location filename="../dashstrings.cpp" line="197"/>
        <source>Connect to a node to retrieve peer addresses, and disconnect</source>
        <translation>Anslut till en nod för att få peer-adresser och koppla från</translation>
    </message>
    <message>
        <location filename="../dashstrings.cpp" line="198"/>
        <source>Connection options:</source>
        <translation>Anslutningsalternativ:</translation>
    </message>
    <message>
        <location filename="../dashstrings.cpp" line="199"/>
        <source>Corrupted block database detected</source>
        <translation>Upptäckt korrumperad blockdatabas</translation>
    </message>
    <message>
        <location filename="../dashstrings.cpp" line="200"/>
        <source>Dash Core Daemon</source>
        <translation>Dash Core Daemon</translation>
    </message>
    <message>
        <location filename="../dashstrings.cpp" line="201"/>
        <source>Dash Core RPC client version</source>
        <translation>Dash Core RPC-klientversion</translation>
    </message>
    <message>
        <location filename="../dashstrings.cpp" line="202"/>
        <source>Darksend is disabled.</source>
        <translation>Darksend är inaktiverad.</translation>
    </message>
    <message>
        <location filename="../dashstrings.cpp" line="203"/>
        <source>Darksend options:</source>
        <translation>Darksend-alternativ:</translation>
    </message>
    <message>
        <location filename="../dashstrings.cpp" line="204"/>
        <source>Debugging/Testing options:</source>
        <translation>Avsöknings-/testalternativ:</translation>
    </message>
    <message>
        <location filename="../dashstrings.cpp" line="205"/>
        <source>Disable safemode, override a real safe mode event (default: 0)</source>
        <translation>Inaktivera säkerhetsläge, åsidosätt ett riktigt säkerhetsläge (standardvärde: 0)</translation>
    </message>
    <message>
        <location filename="../dashstrings.cpp" line="206"/>
        <source>Discover own IP address (default: 1 when listening and no -externalip)</source>
        <translation>Upptäck din egen IP-adress (standardvärde: 1 vid avlyssning och no -externalip)</translation>
    </message>
    <message>
        <location filename="../dashstrings.cpp" line="207"/>
        <source>Do not load the wallet and disable wallet RPC calls</source>
        <translation>Ladda inte plånboken och inaktivera plånboks-RPC-anrop</translation>
    </message>
    <message>
        <location filename="../dashstrings.cpp" line="208"/>
        <source>Do you want to rebuild the block database now?</source>
        <translation>Vill du återuppbygga blockdatabasen nu?</translation>
    </message>
    <message>
        <location filename="../dashstrings.cpp" line="209"/>
        <source>Done loading</source>
        <translation>Laddning färdig</translation>
    </message>
    <message>
        <location filename="../dashstrings.cpp" line="210"/>
        <source>Downgrading and trying again.</source>
<<<<<<< HEAD
        <translation type="unfinished"></translation>
=======
        <translation>Nedgraderar och försöker igen.</translation>
>>>>>>> b2f895ee
    </message>
    <message>
        <location filename="../dashstrings.cpp" line="211"/>
        <source>Enable the client to act as a masternode (0-1, default: 0)</source>
        <translation>Aktivera klienten att agera som en masternode (0 - 1, standardvärde:0)</translation>
    </message>
    <message>
        <location filename="../dashstrings.cpp" line="212"/>
        <source>Entries are full.</source>
        <translation>Inmatningar är fylkade.</translation>
    </message>
    <message>
        <location filename="../dashstrings.cpp" line="213"/>
        <source>Error connecting to Masternode.</source>
        <translation>Fel vid anslutning till masternode.</translation>
    </message>
    <message>
        <location filename="../dashstrings.cpp" line="214"/>
        <source>Error initializing block database</source>
        <translation>Fel vid initialisering av blockadatabas</translation>
    </message>
    <message>
        <location filename="../dashstrings.cpp" line="215"/>
        <source>Error initializing wallet database environment %s!</source>
        <translation>Fel vid initialisering av plånbokdatabasmiljö %s!</translation>
    </message>
    <message>
        <location filename="../dashstrings.cpp" line="216"/>
        <source>Error loading block database</source>
        <translation>Fel vid laddning av blockdatabas</translation>
    </message>
    <message>
        <location filename="../dashstrings.cpp" line="217"/>
        <source>Error loading wallet.dat</source>
        <translation>Fel vid laddning av wallet.dat</translation>
    </message>
    <message>
        <location filename="../dashstrings.cpp" line="218"/>
        <source>Error loading wallet.dat: Wallet corrupted</source>
        <translation>Fel vid laddning av wallet.dat: Plånboken är korrumperad</translation>
    </message>
    <message>
        <location filename="../dashstrings.cpp" line="219"/>
        <source>Error loading wallet.dat: Wallet requires newer version of Dash</source>
        <translation>Fel vid laddning av wallet.dat: Plånboken kräver en nyare Dash-version</translation>
    </message>
    <message>
        <location filename="../dashstrings.cpp" line="220"/>
        <source>Error opening block database</source>
        <translation>Fel vid öppnande av blockdatabas</translation>
    </message>
    <message>
        <location filename="../dashstrings.cpp" line="221"/>
        <source>Error reading from database, shutting down.</source>
        <translation>Fel vid läsning från databas, stänger ned.</translation>
    </message>
    <message>
        <location filename="../dashstrings.cpp" line="222"/>
        <source>Error recovering public key.</source>
        <translation>Fel vid återhämtning av publik nyckel.</translation>
    </message>
    <message>
        <location filename="../dashstrings.cpp" line="223"/>
        <source>Error</source>
        <translation>Fel</translation>
    </message>
    <message>
        <location filename="../dashstrings.cpp" line="224"/>
        <source>Error: Disk space is low!</source>
        <translation>Fel: Diskutrymme är lågt!</translation>
    </message>
    <message>
        <location filename="../dashstrings.cpp" line="225"/>
        <source>Error: Wallet locked, unable to create transaction!</source>
        <translation>Fel: Plånbok låst, kan inte skapa en transaktion!</translation>
    </message>
    <message>
        <location filename="../dashstrings.cpp" line="226"/>
        <source>Error: You already have pending entries in the Darksend pool</source>
        <translation>Fel: Du har redan väntande inmatnigar i Darksend-poolen</translation>
    </message>
    <message>
        <location filename="../dashstrings.cpp" line="227"/>
        <source>Error: system error: </source>
        <translation>Fel: systemfel:</translation>
    </message>
    <message>
        <location filename="../dashstrings.cpp" line="228"/>
        <source>Failed to listen on any port. Use -listen=0 if you want this.</source>
        <translation>Kunde inte avlyssna någon port. Använd -listen=0 om du vill detta.</translation>
    </message>
    <message>
        <location filename="../dashstrings.cpp" line="229"/>
        <source>Failed to read block info</source>
        <translation>Kunde inte avläsa blockinfo</translation>
    </message>
    <message>
        <location filename="../dashstrings.cpp" line="230"/>
        <source>Failed to read block</source>
        <translation>Kunde inte avläsa block</translation>
    </message>
    <message>
        <location filename="../dashstrings.cpp" line="231"/>
        <source>Failed to sync block index</source>
        <translation>Kunde inte synkronisera blockindex</translation>
    </message>
    <message>
        <location filename="../dashstrings.cpp" line="232"/>
        <source>Failed to write block index</source>
        <translation>Kune inte skriva blockindex</translation>
    </message>
    <message>
        <location filename="../dashstrings.cpp" line="233"/>
        <source>Failed to write block info</source>
        <translation>Kunde inte skriva blockinfo</translation>
    </message>
    <message>
        <location filename="../dashstrings.cpp" line="234"/>
        <source>Failed to write block</source>
        <translation>Kunde inte skriva block</translation>
    </message>
    <message>
        <location filename="../dashstrings.cpp" line="235"/>
        <source>Failed to write file info</source>
        <translation>Kunde inte skriva filinfo</translation>
    </message>
    <message>
        <location filename="../dashstrings.cpp" line="236"/>
        <source>Failed to write to coin database</source>
        <translation>Kunde inte skriva till myntdatabasen</translation>
    </message>
    <message>
        <location filename="../dashstrings.cpp" line="237"/>
        <source>Failed to write transaction index</source>
        <translation>Kunde inte skriva transaktionsindex</translation>
    </message>
    <message>
        <location filename="../dashstrings.cpp" line="238"/>
        <source>Failed to write undo data</source>
        <translation>Kunde inte skriva upphäv data</translation>
    </message>
    <message>
        <location filename="../dashstrings.cpp" line="239"/>
        <source>Fee per kB to add to transactions you send</source>
        <translation>Avgift per kB att lägga till transaktioner du skickar</translation>
    </message>
    <message>
        <location filename="../dashstrings.cpp" line="240"/>
        <source>Fees smaller than this are considered zero fee (for relaying) (default:</source>
        <translation>Avgifter mindre än detta ses som nollavgift (för omgångar) (standardvärde:</translation>
    </message>
    <message>
        <location filename="../dashstrings.cpp" line="241"/>
        <source>Force safe mode (default: 0)</source>
        <translation>Tvinga säkerhetsläge (standardvärde: 0)</translation>
    </message>
    <message>
        <location filename="../dashstrings.cpp" line="242"/>
        <source>Generate coins (default: 0)</source>
        <translation>Generera mynt (standardvärde: 0)</translation>
    </message>
    <message>
        <location filename="../dashstrings.cpp" line="243"/>
        <source>Get help for a command</source>
        <translation>Få hjälp med ett kommando</translation>
    </message>
    <message>
        <location filename="../dashstrings.cpp" line="244"/>
        <source>How many blocks to check at startup (default: 288, 0 = all)</source>
        <translation>Hur många block att kontrollera vid uppstart (standardvärde: 288, 0 = alla)</translation>
    </message>
    <message>
        <location filename="../dashstrings.cpp" line="245"/>
        <source>If &lt;category&gt; is not supplied, output all debugging information.</source>
        <translation>Om &lt;category&gt; inte finns, lägg ut all avsökningsinformation.</translation>
    </message>
    <message>
        <location filename="../dashstrings.cpp" line="246"/>
        <source>Ignore masternodes less than version (example: 70050; default : 0)</source>
        <translation>Ignorera masternode lägre än version (exempel: 70050; standardvärde: 0)</translation>
    </message>
    <message>
        <location filename="../dashstrings.cpp" line="247"/>
        <source>Importing...</source>
        <translation>Importerar...</translation>
    </message>
    <message>
        <location filename="../dashstrings.cpp" line="248"/>
        <source>Imports blocks from external blk000??.dat file</source>
        <translation>Importerar block från en extern blok000??.dat-fil</translation>
    </message>
    <message>
        <location filename="../dashstrings.cpp" line="249"/>
        <source>Incompatible mode.</source>
        <translation>Inkompatibelt läge.</translation>
    </message>
    <message>
        <location filename="../dashstrings.cpp" line="250"/>
        <source>Incompatible version.</source>
        <translation>Inkompatibel version.</translation>
    </message>
    <message>
        <location filename="../dashstrings.cpp" line="251"/>
        <source>Incorrect or no genesis block found. Wrong datadir for network?</source>
        <translation>Felaktig eller ingen Genesis-block hittad. Fel datadir för nätverket?</translation>
    </message>
    <message>
        <location filename="../dashstrings.cpp" line="252"/>
        <source>Information</source>
        <translation>Information</translation>
    </message>
    <message>
        <location filename="../dashstrings.cpp" line="253"/>
        <source>Initialization sanity check failed. Dash Core is shutting down.</source>
        <translation>Initialiseringstillståndkontroll misslyckades. Dash Core stängs ned.</translation>
    </message>
    <message>
        <location filename="../dashstrings.cpp" line="254"/>
        <source>Input is not valid.</source>
        <translation>Indata är inte giltig.</translation>
    </message>
    <message>
        <location filename="../dashstrings.cpp" line="255"/>
        <source>InstantX options:</source>
        <translation>InstantX-alternativ:</translation>
    </message>
    <message>
        <location filename="../dashstrings.cpp" line="256"/>
        <source>Insufficient funds</source>
        <translation>Otillräckliga medel</translation>
    </message>
    <message>
        <location filename="../dashstrings.cpp" line="257"/>
        <source>Insufficient funds.</source>
        <translation>Otillräckliga medel!</translation>
    </message>
    <message>
        <location filename="../dashstrings.cpp" line="258"/>
        <source>Invalid -onion address: &apos;%s&apos;</source>
        <translation>Ogiltig -onion-adress: &apos;%s&apos;</translation>
    </message>
    <message>
        <location filename="../dashstrings.cpp" line="259"/>
        <source>Invalid -proxy address: &apos;%s&apos;</source>
        <translation>Ogiltig -proxy-adress: &apos;%s&apos;</translation>
    </message>
    <message>
        <location filename="../dashstrings.cpp" line="260"/>
        <source>Invalid amount for -minrelaytxfee=&lt;amount&gt;: &apos;%s&apos;</source>
        <translation>Ogiltig mängd för -minrelaytxfee=&lt;amount&gt;: &apos;%s&apos;</translation>
    </message>
    <message>
        <location filename="../dashstrings.cpp" line="261"/>
        <source>Invalid amount for -mintxfee=&lt;amount&gt;: &apos;%s&apos;</source>
        <translation>Ogiltig mängd för -mintxfee=&lt;amount&gt;: &apos;%s&apos;</translation>
    </message>
    <message>
        <location filename="../dashstrings.cpp" line="262"/>
        <source>Invalid amount for -paytxfee=&lt;amount&gt;: &apos;%s&apos;</source>
        <translation>Ogiltig mängd för -paytxfee=&lt;amount&gt;: &apos;%s&apos;</translation>
    </message>
    <message>
        <location filename="../dashstrings.cpp" line="263"/>
        <source>Invalid amount</source>
        <translation>Ogiltig mängd</translation>
    </message>
    <message>
        <location filename="../dashstrings.cpp" line="264"/>
        <source>Invalid masternodeprivkey. Please see documenation.</source>
        <translation>Ogiltig masternodepriv-nyckel. Vänligen se dokumentationen.</translation>
    </message>
    <message>
        <location filename="../dashstrings.cpp" line="265"/>
        <source>Invalid private key.</source>
        <translation>Ogiltig privatnyckel.</translation>
    </message>
    <message>
        <location filename="../dashstrings.cpp" line="266"/>
        <source>Invalid script detected.</source>
        <translation>Ogiltigt skript hittat.</translation>
    </message>
    <message>
        <location filename="../dashstrings.cpp" line="267"/>
        <source>KeePassHttp id for the established association</source>
        <translation>KeePassHttp-id för den etablerade associeringen</translation>
    </message>
    <message>
        <location filename="../dashstrings.cpp" line="268"/>
        <source>KeePassHttp key for AES encrypted communication with KeePass</source>
        <translation>KeePassHttp-nyckel för AES-krypterad kommunikation med KeePass</translation>
    </message>
    <message>
        <location filename="../dashstrings.cpp" line="269"/>
        <source>Keep N dash anonymized (default: 0)</source>
        <translation>Bibehåll N dash anonymiserade (standardvärde: 0)</translation>
    </message>
    <message>
        <location filename="../dashstrings.cpp" line="270"/>
        <source>Keep at most &lt;n&gt; unconnectable blocks in memory (default: %u)</source>
        <translation>Bibehåll som mest &lt;n&gt; icke-anslutningsbara block i minnet (standardvärde: %u)</translation>
    </message>
    <message>
        <location filename="../dashstrings.cpp" line="271"/>
        <source>Keep at most &lt;n&gt; unconnectable transactions in memory (default: %u)</source>
        <translation>Bibehåll som mest &lt;n&gt; icke-anslutningsbara transaktioner i minnet (standardvärde: %u)</translation>
    </message>
    <message>
        <location filename="../dashstrings.cpp" line="272"/>
        <source>Last Darksend was too recent.</source>
        <translation>Senaste Darksend var för nygjord.</translation>
    </message>
    <message>
        <location filename="../dashstrings.cpp" line="273"/>
        <source>Last successful darksend action was too recent.</source>
        <translation>Senast lyckade darksend-handlingen var för nygjord.</translation>
    </message>
    <message>
        <location filename="../dashstrings.cpp" line="274"/>
        <source>Limit size of signature cache to &lt;n&gt; entries (default: 50000)</source>
        <translation>Begränsa storleken för signaturcachen till &lt;n&gt; inmatningar (standardvärde: 50000)</translation>
    </message>
    <message>
        <location filename="../dashstrings.cpp" line="275"/>
        <source>List commands</source>
        <translation>Lista kommandon</translation>
    </message>
    <message>
        <location filename="../dashstrings.cpp" line="276"/>
        <source>Listen for connections on &lt;port&gt; (default: 9999 or testnet: 19999)</source>
        <translation>Avlyssna anslutningar på &lt;port&gt;  (standardvärde: 9999 eller testnet: 19999)</translation>
    </message>
    <message>
        <location filename="../dashstrings.cpp" line="277"/>
        <source>Loading addresses...</source>
        <translation>Laddar adresser...</translation>
    </message>
    <message>
        <location filename="../dashstrings.cpp" line="278"/>
        <source>Loading block index...</source>
        <translation>Laddar blockindex...</translation>
    </message>
    <message>
        <location filename="../dashstrings.cpp" line="279"/>
        <source>Loading masternode cache...</source>
        <translation type="unfinished"></translation>
    </message>
    <message>
        <location filename="../dashstrings.cpp" line="280"/>
        <source>Loading wallet... (%3.2f %%)</source>
        <translation>Laddar plånbok... (%3.2f %%)</translation>
    </message>
    <message>
        <location filename="../dashstrings.cpp" line="281"/>
        <source>Loading wallet...</source>
        <translation>Laddar plånbok...</translation>
    </message>
    <message>
        <location filename="../dashstrings.cpp" line="282"/>
        <source>Log transaction priority and fee per kB when mining blocks (default: 0)</source>
        <translation>Logga transaktionsprioritet och avgift per kB när du utvinner block (standardvärde: 0)</translation>
    </message>
    <message>
        <location filename="../dashstrings.cpp" line="283"/>
        <source>Maintain a full transaction index (default: 0)</source>
        <translation>Kvarhåll ett fullständigt transaktionsindex (standardvärde: 0)</translation>
    </message>
    <message>
        <location filename="../dashstrings.cpp" line="284"/>
        <source>Maintain at most &lt;n&gt; connections to peers (default: 125)</source>
        <translation>Kvarhåll som mest &lt;n&gt; anslutningar till peers (standardvärde: 125)</translation>
    </message>
    <message>
        <location filename="../dashstrings.cpp" line="285"/>
        <source>Masternode options:</source>
        <translation>Masternode-alternativ:</translation>
    </message>
    <message>
        <location filename="../dashstrings.cpp" line="286"/>
        <source>Masternode queue is full.</source>
        <translation>Masternode-kön är full.</translation>
    </message>
    <message>
        <location filename="../dashstrings.cpp" line="287"/>
        <source>Masternode:</source>
        <translation>Masternode:</translation>
    </message>
    <message>
        <location filename="../dashstrings.cpp" line="288"/>
        <source>Maximum per-connection receive buffer, &lt;n&gt;*1000 bytes (default: 5000)</source>
        <translation>Maximal peeranslutningmottagarbuffert, &lt;n&gt;*1000 bytes (standardvärde: 5000)</translation>
    </message>
    <message>
        <location filename="../dashstrings.cpp" line="289"/>
        <source>Maximum per-connection send buffer, &lt;n&gt;*1000 bytes (default: 1000)</source>
        <translation>Maximalt per anslutningssändningsbuffert, &lt;n&gt;*1000 bytes (standardvärde: 1000)</translation>
    </message>
    <message>
        <location filename="../dashstrings.cpp" line="290"/>
        <source>Missing input transaction information.</source>
        <translation>Fattas indatatransaktionsinformation.</translation>
    </message>
    <message>
        <location filename="../dashstrings.cpp" line="291"/>
        <source>No compatible masternode found.</source>
        <translation>Inga kompatibla masternoder hittade.</translation>
    </message>
    <message>
        <location filename="../dashstrings.cpp" line="292"/>
        <source>No funds detected in need of denominating.</source>
        <translation>Inga medel hittades som behöver denominering.</translation>
    </message>
    <message>
        <location filename="../dashstrings.cpp" line="293"/>
        <source>No masternodes detected.</source>
        <translation>Inga masternoder hittade.</translation>
    </message>
    <message>
        <location filename="../dashstrings.cpp" line="294"/>
        <source>No matching denominations found for mixing.</source>
        <translation>Inga matchande denominationer hittades för mixning.</translation>
    </message>
    <message>
        <location filename="../dashstrings.cpp" line="295"/>
        <source>Non-standard public key detected.</source>
        <translation>Icke-standard publik nyckel hittades.</translation>
    </message>
    <message>
        <location filename="../dashstrings.cpp" line="296"/>
        <source>Not compatible with existing transactions.</source>
        <translation>Inte kompatibel med nuvarande transaktioner.</translation>
    </message>
    <message>
        <location filename="../dashstrings.cpp" line="297"/>
        <source>Not enough file descriptors available.</source>
        <translation>Inte tillräckliga fildeskriptorer tillgängliga.</translation>
    </message>
    <message>
        <location filename="../dashstrings.cpp" line="298"/>
        <source>Not in the masternode list.</source>
        <translation>Inte i masternode-listan.</translation>
    </message>
    <message>
        <location filename="../dashstrings.cpp" line="299"/>
        <source>Only accept block chain matching built-in checkpoints (default: 1)</source>
        <translation>Acceptera endast blockkedjematchande inbyggda kontrollpunkter (standardvärde: 1)</translation>
    </message>
    <message>
        <location filename="../dashstrings.cpp" line="300"/>
        <source>Only connect to nodes in network &lt;net&gt; (IPv4, IPv6 or Tor)</source>
        <translation>Anslut endast till noder på nätverket &lt;net&gt; (IPv4, IPv6 eller Tor)</translation>
    </message>
    <message>
        <location filename="../dashstrings.cpp" line="301"/>
        <source>Options:</source>
        <translation>Alternativ:</translation>
    </message>
    <message>
        <location filename="../dashstrings.cpp" line="302"/>
        <source>Password for JSON-RPC connections</source>
        <translation>Lösenord för JSON-RPC-anslutningar</translation>
    </message>
    <message>
        <location filename="../dashstrings.cpp" line="303"/>
        <source>Prepend debug output with timestamp (default: 1)</source>
        <translation>Addera avsökningsutdatan med tidsstämpel till början (standardvärde: 1)</translation>
    </message>
    <message>
        <location filename="../dashstrings.cpp" line="304"/>
        <source>Print block on startup, if found in block index</source>
        <translation>Skriv ut block vid uppstart om det hittas i blockindex</translation>
    </message>
    <message>
        <location filename="../dashstrings.cpp" line="305"/>
        <source>Print block tree on startup (default: 0)</source>
        <translation>Skriv ut blockträd vid uppstart (standardvärde: 0)</translation>
    </message>
    <message>
        <location filename="../dashstrings.cpp" line="306"/>
        <source>RPC SSL options: (see the Bitcoin Wiki for SSL setup instructions)</source>
        <translation>RPC SSL-alternativ: (Se Bitcoin Wiki för SSL-inställningsinstruktioner)</translation>
    </message>
    <message>
        <location filename="../dashstrings.cpp" line="307"/>
        <source>RPC client options:</source>
        <translation>RPC-klientalternativ:</translation>
    </message>
    <message>
        <location filename="../dashstrings.cpp" line="308"/>
        <source>RPC server options:</source>
        <translation>RPC-serveralternativ:</translation>
    </message>
    <message>
        <location filename="../dashstrings.cpp" line="309"/>
        <source>Randomly drop 1 of every &lt;n&gt; network messages</source>
        <translation>Släng 1 av varje &lt;n&gt; nätverksmeddelande slumpmässigt</translation>
    </message>
    <message>
        <location filename="../dashstrings.cpp" line="310"/>
        <source>Randomly fuzz 1 of every &lt;n&gt; network messages</source>
        <translation>Ludda 1 av varje &lt;n&gt; nätverksmeddelande slumpmässigt</translation>
    </message>
    <message>
        <location filename="../dashstrings.cpp" line="311"/>
        <source>Rebuild block chain index from current blk000??.dat files</source>
        <translation>Återuppbygg blockkedjeindexet från de nuvarande blk000??.dat-filerna</translation>
    </message>
    <message>
        <location filename="../dashstrings.cpp" line="312"/>
        <source>Rescan the block chain for missing wallet transactions</source>
        <translation>Omskanna blockkedjan efter förlorade plånbokstransaktioner</translation>
    </message>
    <message>
        <location filename="../dashstrings.cpp" line="313"/>
        <source>Rescanning...</source>
        <translation>Omskannar...</translation>
    </message>
    <message>
        <location filename="../dashstrings.cpp" line="314"/>
        <source>Run a thread to flush wallet periodically (default: 1)</source>
        <translation>Kör en tråd för att rensa plånboken då och då (standardvärde: 1)</translation>
    </message>
    <message>
        <location filename="../dashstrings.cpp" line="315"/>
        <source>Run in the background as a daemon and accept commands</source>
        <translation>Kör i bakgrunden som daemon och acceptera alla kommandon</translation>
    </message>
    <message>
        <location filename="../dashstrings.cpp" line="316"/>
        <source>SSL options: (see the Bitcoin Wiki for SSL setup instructions)</source>
        <translation>SSL-alternativ: (Se Bitcoin Wiki för SSL-inställningsinstruktioner)</translation>
    </message>
    <message>
        <location filename="../dashstrings.cpp" line="317"/>
        <source>Select SOCKS version for -proxy (4 or 5, default: 5)</source>
        <translation>Välj SOCKS-version för -proxy (4 or 5, standardvärde: 5)</translation>
    </message>
    <message>
        <location filename="../dashstrings.cpp" line="318"/>
        <source>Send command to Dash Core</source>
        <translation>Skicka kommando till Dash Core</translation>
    </message>
    <message>
        <location filename="../dashstrings.cpp" line="319"/>
        <source>Send commands to node running on &lt;ip&gt; (default: 127.0.0.1)</source>
        <translation>Skicka kommandon till den körande noden på &lt;ip&gt; (standardvärde: 127.0.0.1)</translation>
    </message>
    <message>
        <location filename="../dashstrings.cpp" line="320"/>
        <source>Send trace/debug info to console instead of debug.log file</source>
        <translation>Skicka spårnings-/avsökningsinfo till konsolen istället för debug.log-filen</translation>
    </message>
    <message>
        <location filename="../dashstrings.cpp" line="321"/>
        <source>Server certificate file (default: server.cert)</source>
        <translation>Servercertifikatfil (standardvärde: server.cert)</translation>
    </message>
    <message>
        <location filename="../dashstrings.cpp" line="322"/>
        <source>Server private key (default: server.pem)</source>
        <translation>Serverprivatnyckel (standardvärde: server.pem)</translation>
    </message>
    <message>
        <location filename="../dashstrings.cpp" line="323"/>
        <source>Session not complete!</source>
        <translation>Sessionen är inte fullständig!</translation>
    </message>
    <message>
        <location filename="../dashstrings.cpp" line="324"/>
        <source>Session timed out (30 seconds), please resubmit.</source>
        <translation>Sessionen tog en paus (30 sekunder), vänligen återinmata.</translation>
    </message>
    <message>
        <location filename="../dashstrings.cpp" line="325"/>
        <source>Set database cache size in megabytes (%d to %d, default: %d)</source>
        <translation>Ställ in databascachens storlek i megabytes (%d till %d, standardvärde: %d)</translation>
    </message>
    <message>
        <location filename="../dashstrings.cpp" line="326"/>
        <source>Set key pool size to &lt;n&gt; (default: 100)</source>
        <translation>Ställ in nyckelpoolstorlek till &lt;n&gt; (standardvärde: 100)</translation>
    </message>
    <message>
        <location filename="../dashstrings.cpp" line="327"/>
        <source>Set maximum block size in bytes (default: %d)</source>
        <translation>Ställ in maximal blockstorlek i bytes (standardvärde: %d)</translation>
    </message>
    <message>
        <location filename="../dashstrings.cpp" line="328"/>
        <source>Set minimum block size in bytes (default: 0)</source>
        <translation>Ställ in minimal blockstorlek i bytes (standardvärde: 0)</translation>
    </message>
    <message>
        <location filename="../dashstrings.cpp" line="329"/>
        <source>Set the masternode private key</source>
        <translation>Ställ in masternodeprivatnyckeln</translation>
    </message>
    <message>
        <location filename="../dashstrings.cpp" line="330"/>
        <source>Set the number of threads to service RPC calls (default: 4)</source>
        <translation>Ställ in antal trådar att tjänstgöra RPC-anrop (standardvärde: 4)</translation>
    </message>
    <message>
        <location filename="../dashstrings.cpp" line="331"/>
        <source>Sets the DB_PRIVATE flag in the wallet db environment (default: 1)</source>
        <translation>Ställer in DB_PRIVATE-flaggan i plånbokens db-miljö (standardvärde: 1)</translation>
    </message>
    <message>
        <location filename="../dashstrings.cpp" line="332"/>
        <source>Show all debugging options (usage: --help -help-debug)</source>
        <translation>Visa alla avsökningsalternativ (usage: --help -help-debug)</translation>
    </message>
    <message>
        <location filename="../dashstrings.cpp" line="333"/>
        <source>Show benchmark information (default: 0)</source>
        <translation>Visa riktvärdesinformation (standardvärde: 0)</translation>
    </message>
    <message>
        <location filename="../dashstrings.cpp" line="334"/>
        <source>Shrink debug.log file on client startup (default: 1 when no -debug)</source>
        <translation>Förminska debug.log-filen vid klientuppstart (standardvärde 1 vid ingen -debug)</translation>
    </message>
    <message>
        <location filename="../dashstrings.cpp" line="335"/>
        <source>Signing failed.</source>
        <translation>Signering misslyckades.</translation>
    </message>
    <message>
        <location filename="../dashstrings.cpp" line="336"/>
        <source>Signing timed out, please resubmit.</source>
        <translation>Signeringen pausade, vänligen återinmata.</translation>
    </message>
    <message>
        <location filename="../dashstrings.cpp" line="337"/>
        <source>Signing transaction failed</source>
        <translation>Transaktionssigneringen misslyckades</translation>
    </message>
    <message>
        <location filename="../dashstrings.cpp" line="338"/>
        <source>Specify configuration file (default: dash.conf)</source>
        <translation>Specificera konfigurationsfilen (standardvärde: dash.conf)</translation>
    </message>
    <message>
        <location filename="../dashstrings.cpp" line="339"/>
        <source>Specify connection timeout in milliseconds (default: 5000)</source>
        <translation>Specificera anslutningspaus i millisekunder (standardvärde: 5000)</translation>
    </message>
    <message>
        <location filename="../dashstrings.cpp" line="340"/>
        <source>Specify data directory</source>
        <translation>Specificera datakatalog</translation>
    </message>
    <message>
        <location filename="../dashstrings.cpp" line="341"/>
        <source>Specify masternode configuration file (default: masternode.conf)</source>
        <translation>Specificera masternodens konfigurationsfil (standardvärde: masternode.conf)</translation>
    </message>
    <message>
        <location filename="../dashstrings.cpp" line="342"/>
        <source>Specify pid file (default: dashd.pid)</source>
        <translation>Specificera pid-fil (standardvärde: dash.pid)</translation>
    </message>
    <message>
        <location filename="../dashstrings.cpp" line="343"/>
        <source>Specify wallet file (within data directory)</source>
        <translation>Specificera plånboksfil (inom datakatologen)</translation>
    </message>
    <message>
        <location filename="../dashstrings.cpp" line="344"/>
        <source>Specify your own public address</source>
        <translation>Specificera din egen publika adress</translation>
    </message>
    <message>
        <location filename="../dashstrings.cpp" line="345"/>
        <source>Spend unconfirmed change when sending transactions (default: 1)</source>
        <translation>Spendera obekräftad växel när du skickar transaktioner (standardvärde: 1)</translation>
    </message>
    <message>
        <location filename="../dashstrings.cpp" line="346"/>
        <source>Start Dash Core Daemon</source>
        <translation>Starta Dash Core Daemon</translation>
    </message>
    <message>
        <location filename="../dashstrings.cpp" line="347"/>
        <source>System error: </source>
        <translation>Systemfel:</translation>
    </message>
    <message>
        <location filename="../dashstrings.cpp" line="348"/>
        <source>This help message</source>
        <translation>Detta hjälpmeddelande</translation>
    </message>
    <message>
        <location filename="../dashstrings.cpp" line="349"/>
        <source>This is intended for regression testing tools and app development.</source>
        <translation>Detta är ämnat för regressionstestverktyg och apputveckling.</translation>
    </message>
    <message>
        <location filename="../dashstrings.cpp" line="350"/>
        <source>This is not a masternode.</source>
        <translation>Detta är ingen masternode.</translation>
    </message>
    <message>
        <location filename="../dashstrings.cpp" line="351"/>
        <source>Threshold for disconnecting misbehaving peers (default: 100)</source>
        <translation>Tröskel för att koppla från peers som uppför sig dåligt (standardvärde: 100)</translation>
    </message>
    <message>
        <location filename="../dashstrings.cpp" line="352"/>
        <source>To use the %s option</source>
        <translation>Att använda &amp;s alternativet</translation>
    </message>
    <message>
        <location filename="../dashstrings.cpp" line="353"/>
        <source>Transaction amount too small</source>
        <translation>Transaktionsmängden är för liten</translation>
    </message>
    <message>
        <location filename="../dashstrings.cpp" line="354"/>
        <source>Transaction amounts must be positive</source>
        <translation>Transaktionsmängder måste vara positiva</translation>
    </message>
    <message>
        <location filename="../dashstrings.cpp" line="355"/>
        <source>Transaction created successfully.</source>
        <translation>Transaktionen skapades utan problem.</translation>
    </message>
    <message>
        <location filename="../dashstrings.cpp" line="356"/>
        <source>Transaction fees are too high.</source>
        <translation>Transaktionsavgifter är för höga.</translation>
    </message>
    <message>
        <location filename="../dashstrings.cpp" line="357"/>
        <source>Transaction not valid.</source>
        <translation>Transaktionen är inte giltig.</translation>
    </message>
    <message>
        <location filename="../dashstrings.cpp" line="358"/>
        <source>Transaction too large</source>
        <translation>Transaktionen är för stor</translation>
    </message>
    <message>
        <location filename="../dashstrings.cpp" line="359"/>
        <source>Unable to bind to %s on this computer (bind returned error %s)</source>
        <translation>Kan inte binda %s till denna dator (bindning återgav ett fel &amp;s)</translation>
    </message>
    <message>
        <location filename="../dashstrings.cpp" line="360"/>
        <source>Unable to sign masternode payment winner, wrong key?</source>
        <translation>Kan inte signera masternodebetalningsvinnarna, fel nyckel?</translation>
    </message>
    <message>
        <location filename="../dashstrings.cpp" line="361"/>
        <source>Unable to sign spork message, wrong key?</source>
        <translation>Kan inte sporka meddelandet, fel nyckel?</translation>
    </message>
    <message>
        <location filename="../dashstrings.cpp" line="362"/>
        <source>Unknown -socks proxy version requested: %i</source>
        <translation>Okänd -socks proxy-version begärd: %i</translation>
    </message>
    <message>
        <location filename="../dashstrings.cpp" line="363"/>
        <source>Unknown network specified in -onlynet: &apos;%s&apos;</source>
        <translation>Okänt specificerat nätverk i -onlynet: &apos;%s&apos;</translation>
    </message>
    <message>
        <location filename="../dashstrings.cpp" line="364"/>
        <source>Upgrade wallet to latest format</source>
        <translation>Uppgradera plånboken till det senaste formatet</translation>
    </message>
    <message>
        <location filename="../dashstrings.cpp" line="365"/>
        <source>Usage (deprecated, use dash-cli):</source>
        <translation>Användning (ta avstånd från, använd dash-cli):</translation>
    </message>
    <message>
        <location filename="../dashstrings.cpp" line="366"/>
        <source>Usage:</source>
        <translation>Användning:</translation>
    </message>
    <message>
        <location filename="../dashstrings.cpp" line="367"/>
        <source>Use KeePass 2 integration using KeePassHttp plugin (default: 0)</source>
        <translation>Använd KeePass 2-integrering med KeePassHtpp-plugin (standardvärde: 0)</translation>
    </message>
    <message>
        <location filename="../dashstrings.cpp" line="368"/>
        <source>Use N separate masternodes to anonymize funds  (2-8, default: 2)</source>
        <translation>Använd N enskilda masternoder att anonymisera medel med (2 - 8, standardvärde: 2)</translation>
    </message>
    <message>
        <location filename="../dashstrings.cpp" line="369"/>
        <source>Use OpenSSL (https) for JSON-RPC connections</source>
        <translation>Använd OpenSSL (https) för JSON-RPC-anslutningar</translation>
    </message>
    <message>
        <location filename="../dashstrings.cpp" line="370"/>
        <source>Use UPnP to map the listening port (default: 0)</source>
        <translation>Använd UPnP för att kartlägga avlyssningsporten (standardvärde: 0)</translation>
    </message>
    <message>
        <location filename="../dashstrings.cpp" line="371"/>
        <source>Use UPnP to map the listening port (default: 1 when listening)</source>
        <translation>Använd UPnP för att kartlägga avlyssningsporten (standardvärde: 1 vid avlyssning)</translation>
    </message>
    <message>
        <location filename="../dashstrings.cpp" line="372"/>
        <source>Use the test network</source>
        <translation>Använd testnätverket</translation>
    </message>
    <message>
        <location filename="../dashstrings.cpp" line="373"/>
        <source>Username for JSON-RPC connections</source>
        <translation>Användarnamn för JSON-RPC-anslutningar</translation>
    </message>
    <message>
        <location filename="../dashstrings.cpp" line="374"/>
        <source>Value more than Darksend pool maximum allows.</source>
        <translation>Värdera mer än Darksend-poolmaximum tillåter.</translation>
    </message>
    <message>
        <location filename="../dashstrings.cpp" line="375"/>
        <source>Verifying blocks...</source>
        <translation>Bekräftar block...</translation>
    </message>
    <message>
        <location filename="../dashstrings.cpp" line="376"/>
        <source>Verifying wallet...</source>
        <translation>Bekräftar plånbok...</translation>
    </message>
    <message>
        <location filename="../dashstrings.cpp" line="377"/>
        <source>Wait for RPC server to start</source>
        <translation>Väntar på att RPC-servern ska starta</translation>
    </message>
    <message>
        <location filename="../dashstrings.cpp" line="378"/>
        <source>Wallet %s resides outside data directory %s</source>
        <translation>Plånboken %s återfinns utanför datakatalogen &amp;s</translation>
    </message>
    <message>
        <location filename="../dashstrings.cpp" line="379"/>
        <source>Wallet is locked.</source>
        <translation>Plånboken är låst.</translation>
    </message>
    <message>
        <location filename="../dashstrings.cpp" line="380"/>
        <source>Wallet needed to be rewritten: restart Dash to complete</source>
        <translation>Plånboken måste omskrivas: Starta om Dash för att färdigställa</translation>
    </message>
    <message>
        <location filename="../dashstrings.cpp" line="381"/>
        <source>Wallet options:</source>
        <translation>Plånboksalternativ:</translation>
    </message>
    <message>
        <location filename="../dashstrings.cpp" line="382"/>
        <source>Warning</source>
        <translation>Varning</translation>
    </message>
    <message>
        <location filename="../dashstrings.cpp" line="383"/>
        <source>Warning: Deprecated argument -debugnet ignored, use -debug=net</source>
        <translation>Varning: Avståndsargument -debugnet ignorerad, använd -debug=net</translation>
    </message>
    <message>
        <location filename="../dashstrings.cpp" line="384"/>
        <source>Warning: This version is obsolete, upgrade required!</source>
        <translation>Varning: Versionen är förlegad, uppgradering krävs!</translation>
    </message>
    <message>
        <location filename="../dashstrings.cpp" line="385"/>
        <source>You need to rebuild the database using -reindex to change -txindex</source>
        <translation>Du måste återuppbygga databasen med -reindex för att ändra -txindex</translation>
    </message>
    <message>
        <location filename="../dashstrings.cpp" line="386"/>
        <source>Zapping all transactions from wallet...</source>
        <translation>Zappar alla transaktioner från plånboken...</translation>
    </message>
    <message>
        <location filename="../dashstrings.cpp" line="387"/>
        <source>on startup</source>
        <translation>vid uppstart</translation>
    </message>
    <message>
        <location filename="../dashstrings.cpp" line="388"/>
        <source>version</source>
        <translation>version</translation>
    </message>
    <message>
        <location filename="../dashstrings.cpp" line="389"/>
        <source>wallet.dat corrupt, salvage failed</source>
        <translation>wallet.dat är korrumperad, återställning misslyckades</translation>
    </message>
</context>
</TS><|MERGE_RESOLUTION|>--- conflicted
+++ resolved
@@ -2118,11 +2118,7 @@
     <message>
         <location filename="../overviewpage.cpp" line="423"/>
         <source>Mixing in progress...</source>
-<<<<<<< HEAD
-        <translation type="unfinished"></translation>
-=======
         <translation>Mixning pågår...</translation>
->>>>>>> b2f895ee
     </message>
     <message>
         <location filename="../overviewpage.cpp" line="429"/>
@@ -4994,11 +4990,7 @@
     <message>
         <location filename="../dashstrings.cpp" line="210"/>
         <source>Downgrading and trying again.</source>
-<<<<<<< HEAD
-        <translation type="unfinished"></translation>
-=======
         <translation>Nedgraderar och försöker igen.</translation>
->>>>>>> b2f895ee
     </message>
     <message>
         <location filename="../dashstrings.cpp" line="211"/>
