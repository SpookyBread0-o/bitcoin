<TS language="hr" version="2.1">
<context>
    <name>AddressBookPage</name>
    <message>
        <source>Right-click to edit address or label</source>
        <translation>Desni klik za uređivanje adresa i oznaka</translation>
    </message>
    <message>
        <source>Create a new address</source>
        <translation>Dodajte novu adresu</translation>
    </message>
    <message>
        <source>&amp;New</source>
        <translation>&amp;Nova</translation>
    </message>
    <message>
        <source>Copy the currently selected address to the system clipboard</source>
        <translation>Kopiraj trenutno odabranu adresu u međuspremnik</translation>
    </message>
    <message>
        <source>&amp;Copy</source>
        <translation>&amp;Kopiraj</translation>
    </message>
    <message>
        <source>C&amp;lose</source>
        <translation>&amp;Zatvori</translation>
    </message>
    <message>
        <source>&amp;Copy Address</source>
        <translation>&amp;Kopiraj adresu</translation>
    </message>
    <message>
        <source>Delete the currently selected address from the list</source>
        <translation>Brisanje trenutno odabrane adrese s popisa.</translation>
    </message>
    <message>
        <source>Export the data in the current tab to a file</source>
        <translation>Izvoz podataka iz trenutnog lista u datoteku</translation>
    </message>
    <message>
        <source>&amp;Export</source>
        <translation>&amp;Izvozi</translation>
    </message>
    <message>
        <source>&amp;Delete</source>
        <translation>Iz&amp;briši</translation>
    </message>
    <message>
        <source>Choose the address to send coins to</source>
        <translation>Odaberi adresu na koju šalješ novac</translation>
    </message>
    <message>
        <source>Choose the address to receive coins with</source>
        <translation>Odaberi adresu na koju primaš novac</translation>
    </message>
    <message>
        <source>C&amp;hoose</source>
        <translation>&amp;Odaberi</translation>
    </message>
    <message>
        <source>Sending addresses</source>
        <translation>Adresa za slanje</translation>
    </message>
    <message>
        <source>Receiving addresses</source>
        <translation>Adresa za primanje</translation>
    </message>
    <message>
<<<<<<< HEAD
        <source>These are your Zetacoin addresses for sending payments. Always check the amount and the receiving address before sending coins.</source>
        <translation>Ovo su vaše Zetacoin adrese za slanje novca. Uvijek provjerite iznos i adresu primatelja prije slanja novca.</translation>
    </message>
    <message>
        <source>These are your Zetacoin addresses for receiving payments. It is recommended to use a new receiving address for each transaction.</source>
        <translation>Ovo su vaše Zetacoin adrese za primanje novca. Preporučamo da koristite novu adresu za primanje za svaku transakciju.</translation>
=======
        <source>These are your Bitcoin addresses for sending payments. Always check the amount and the receiving address before sending coins.</source>
        <translation>Ovo su vaše Bitcoin adrese za slanje novca. Uvijek provjerite iznos i adresu primatelja prije slanja novca.</translation>
    </message>
    <message>
        <source>These are your Bitcoin addresses for receiving payments. It is recommended to use a new receiving address for each transaction.</source>
        <translation>Ovo su vaše Bitcoin adrese za primanje novca. Preporučamo da koristite novu adresu za primanje za svaku transakciju.</translation>
>>>>>>> 188ca9c3
    </message>
    <message>
        <source>Copy &amp;Label</source>
        <translation>Kopiraj &amp;oznaku</translation>
    </message>
    <message>
        <source>&amp;Edit</source>
        <translation>&amp;Uredi</translation>
    </message>
    <message>
        <source>Export Address List</source>
        <translation>Izvezi listu adresa</translation>
    </message>
    <message>
        <source>Comma separated file (*.csv)</source>
        <translation>Datoteka podataka odvojenih zarezima (*.csv)</translation>
    </message>
    <message>
        <source>Exporting Failed</source>
        <translation>Izvoz neuspješan</translation>
    </message>
    <message>
        <source>There was an error trying to save the address list to %1. Please try again.</source>
        <translation>Došlo je do pogreške kod spremanja liste adresa na %1. Molimo pokušajte ponovno.</translation>
    </message>
</context>
<context>
    <name>AddressTableModel</name>
    <message>
        <source>Label</source>
        <translation>Oznaka</translation>
    </message>
    <message>
        <source>Address</source>
        <translation>Adresa</translation>
    </message>
    <message>
        <source>(no label)</source>
        <translation>(bez oznake)</translation>
    </message>
</context>
<context>
    <name>AskPassphraseDialog</name>
    <message>
        <source>Passphrase Dialog</source>
        <translation>Dijalog lozinke</translation>
    </message>
    <message>
        <source>Enter passphrase</source>
        <translation>Unesite lozinku</translation>
    </message>
    <message>
        <source>New passphrase</source>
        <translation>Nova lozinka</translation>
    </message>
    <message>
        <source>Repeat new passphrase</source>
        <translation>Ponovite novu lozinku</translation>
    </message>
    <message>
        <source>Encrypt wallet</source>
        <translation>Šifriranje novčanika</translation>
    </message>
    <message>
        <source>This operation needs your wallet passphrase to unlock the wallet.</source>
        <translation>Ova operacija treba lozinku vašeg novčanika kako bi se novčanik otključao.</translation>
    </message>
    <message>
        <source>Unlock wallet</source>
        <translation>Otključaj novčanik</translation>
    </message>
    <message>
        <source>This operation needs your wallet passphrase to decrypt the wallet.</source>
        <translation>Ova operacija treba lozinku vašeg novčanika kako bi se novčanik dešifrirao.</translation>
    </message>
    <message>
        <source>Decrypt wallet</source>
        <translation>Dešifriranje novčanika.</translation>
    </message>
    <message>
        <source>Change passphrase</source>
        <translation>Promjena lozinke</translation>
    </message>
    <message>
        <source>Confirm wallet encryption</source>
        <translation>Potvrdi šifriranje novčanika</translation>
    </message>
    <message>
<<<<<<< HEAD
        <source>Warning: If you encrypt your wallet and lose your passphrase, you will &lt;b&gt;LOSE ALL OF YOUR ZETACOINS&lt;/b&gt;!</source>
=======
        <source>Warning: If you encrypt your wallet and lose your passphrase, you will &lt;b&gt;LOSE ALL OF YOUR BITCOINS&lt;/b&gt;!</source>
>>>>>>> 188ca9c3
        <translation>Upozorenje: Ako šifrirate vaš novčanik i izgubite lozinku, &lt;b&gt;IZGUBIT ĆETE SVE SVOJE BITCOINE!&lt;/b&gt;</translation>
    </message>
    <message>
        <source>Are you sure you wish to encrypt your wallet?</source>
        <translation>Jeste li sigurni da želite šifrirati svoj novčanik?</translation>
    </message>
    <message>
        <source>IMPORTANT: Any previous backups you have made of your wallet file should be replaced with the newly generated, encrypted wallet file. For security reasons, previous backups of the unencrypted wallet file will become useless as soon as you start using the new, encrypted wallet.</source>
        <translation>VAŽNO: Sve prethodne pričuve vašeg novčanika trebale bi biti zamijenjene novo stvorenom, šifriranom datotekom novčanika. Zbog sigurnosnih razloga, prethodne pričuve nešifriranog novčanika će postati beskorisne čim počnete koristiti novi, šifrirani novčanik.</translation>
    </message>
    <message>
        <source>Warning: The Caps Lock key is on!</source>
        <translation>Upozorenje: Tipka Caps Lock je uključena!</translation>
    </message>
    <message>
        <source>Wallet encrypted</source>
        <translation>Novčanik šifriran</translation>
    </message>
    <message>
        <source>Enter the new passphrase to the wallet.&lt;br/&gt;Please use a passphrase of &lt;b&gt;ten or more random characters&lt;/b&gt;, or &lt;b&gt;eight or more words&lt;/b&gt;.</source>
        <translation>Unesite novu lozinku za novčanik. &lt;br/&gt;Molimo Vas da koristite zaporku od &lt;b&gt;deset ili više slučajnih znakova&lt;/b&gt;, ili &lt;b&gt;osam ili više riječi.&lt;/b&gt;</translation>
    </message>
    <message>
        <source>Enter the old passphrase and new passphrase to the wallet.</source>
        <translation>Unesite staru i novu lozinku za novčanik.</translation>
    </message>
    <message>
        <source>Wallet encryption failed</source>
        <translation>Šifriranje novčanika nije uspjelo</translation>
    </message>
    <message>
        <source>Wallet encryption failed due to an internal error. Your wallet was not encrypted.</source>
        <translation>Šifriranje novčanika nije uspjelo zbog interne pogreške. Vaš novčanik nije šifriran.</translation>
    </message>
    <message>
        <source>The supplied passphrases do not match.</source>
        <translation>Priložene lozinke se ne podudaraju.</translation>
    </message>
    <message>
        <source>Wallet unlock failed</source>
        <translation>Otključavanje novčanika nije uspjelo</translation>
    </message>
    <message>
        <source>The passphrase entered for the wallet decryption was incorrect.</source>
        <translation>Lozinka za dešifriranje novčanika nije točna.</translation>
    </message>
    <message>
        <source>Wallet decryption failed</source>
        <translation>Dešifriranje novčanika nije uspjelo</translation>
    </message>
    <message>
        <source>Wallet passphrase was successfully changed.</source>
        <translation>Lozinka novčanika je uspješno promijenjena.</translation>
    </message>
</context>
<context>
    <name>BanTableModel</name>
    </context>
<context>
    <name>BitcoinGUI</name>
    <message>
        <source>Sign &amp;message...</source>
        <translation>P&amp;otpišite poruku...</translation>
    </message>
    <message>
        <source>Synchronizing with network...</source>
        <translation>Usklađivanje s mrežom ...</translation>
    </message>
    <message>
        <source>&amp;Overview</source>
        <translation>&amp;Pregled</translation>
    </message>
    <message>
        <source>Node</source>
        <translation>Čvor</translation>
    </message>
    <message>
        <source>Show general overview of wallet</source>
        <translation>Prikaži opći pregled novčanika</translation>
    </message>
    <message>
        <source>&amp;Transactions</source>
        <translation>&amp;Transakcije</translation>
    </message>
    <message>
        <source>Browse transaction history</source>
        <translation>Pretraži povijest transakcija</translation>
    </message>
    <message>
        <source>E&amp;xit</source>
        <translation>&amp;Izlaz</translation>
    </message>
    <message>
        <source>Quit application</source>
        <translation>Izlazak iz programa</translation>
    </message>
    <message>
        <source>About &amp;Qt</source>
        <translation>Više o &amp;Qt</translation>
    </message>
    <message>
        <source>Show information about Qt</source>
        <translation>Prikaži informacije o Qt</translation>
    </message>
    <message>
        <source>&amp;Options...</source>
        <translation>Pos&amp;tavke...</translation>
    </message>
    <message>
        <source>&amp;Encrypt Wallet...</source>
        <translation>Ši&amp;friraj novčanik...</translation>
    </message>
    <message>
        <source>&amp;Backup Wallet...</source>
        <translation>Spremi &amp;kopiju novčanika...</translation>
    </message>
    <message>
        <source>&amp;Change Passphrase...</source>
        <translation>Promjena &amp;lozinke...</translation>
    </message>
    <message>
        <source>&amp;Sending addresses...</source>
        <translation>Adrese za &amp;slanje</translation>
    </message>
    <message>
        <source>&amp;Receiving addresses...</source>
        <translation>Adrese za &amp;primanje</translation>
    </message>
    <message>
        <source>Open &amp;URI...</source>
        <translation>Otvori &amp;URI...</translation>
    </message>
    <message>
        <source>Zetacoin Core client</source>
        <translation>Zetacoin Core klijent</translation>
    </message>
    <message>
        <source>Importing blocks from disk...</source>
        <translation>Importiranje blokova sa diska...</translation>
    </message>
    <message>
        <source>Reindexing blocks on disk...</source>
        <translation>Re-indeksiranje blokova na disku...</translation>
    </message>
    <message>
<<<<<<< HEAD
        <source>Send coins to a Zetacoin address</source>
        <translation>Slanje novca na zetacoin adresu</translation>
=======
        <source>Send coins to a Bitcoin address</source>
        <translation>Slanje novca na bitcoin adresu</translation>
>>>>>>> 188ca9c3
    </message>
    <message>
        <source>Backup wallet to another location</source>
        <translation>Napravite sigurnosnu kopiju novčanika na drugoj lokaciji</translation>
    </message>
    <message>
        <source>Change the passphrase used for wallet encryption</source>
        <translation>Promijenite lozinku za šifriranje novčanika</translation>
    </message>
    <message>
        <source>&amp;Debug window</source>
        <translation>Konzola za dijagnostiku</translation>
    </message>
    <message>
        <source>Open debugging and diagnostic console</source>
        <translation>Otvori konzolu za dijagnostiku</translation>
    </message>
    <message>
        <source>&amp;Verify message...</source>
        <translation>&amp;Potvrdite poruku...</translation>
    </message>
    <message>
        <source>Zetacoin</source>
        <translation>Zetacoin</translation>
    </message>
    <message>
        <source>Wallet</source>
        <translation>Novčanik</translation>
    </message>
    <message>
        <source>&amp;Send</source>
        <translation>&amp;Pošalji</translation>
    </message>
    <message>
        <source>&amp;Receive</source>
        <translation>Pri&amp;mi</translation>
    </message>
    <message>
<<<<<<< HEAD
        <source>Show information about Zetacoin Core</source>
        <translation>Prikaži informacije o programu Zetacoin Core</translation>
=======
        <source>Show information about Bitcoin Core</source>
        <translation>Prikaži informacije o programu Bitcoin Core</translation>
>>>>>>> 188ca9c3
    </message>
    <message>
        <source>&amp;Show / Hide</source>
        <translation>Po&amp;kaži / Sakrij</translation>
    </message>
    <message>
        <source>Show or hide the main Window</source>
        <translation>Prikaži ili sakrij glavni prozor</translation>
    </message>
    <message>
        <source>Encrypt the private keys that belong to your wallet</source>
        <translation>Šifriranje privatnih ključeva koji u novčaniku</translation>
    </message>
    <message>
<<<<<<< HEAD
        <source>Sign messages with your Zetacoin addresses to prove you own them</source>
        <translation>Poruku potpišemo s zetacoin adresom, kako bi dokazali vlasništvo nad tom adresom</translation>
    </message>
    <message>
        <source>Verify messages to ensure they were signed with specified Zetacoin addresses</source>
        <translation>Provjeravanje poruke, kao dokaz, da je potpisana navedenom zetacoin adresom</translation>
=======
        <source>Sign messages with your Bitcoin addresses to prove you own them</source>
        <translation>Poruku potpišemo s bitcoin adresom, kako bi dokazali vlasništvo nad tom adresom</translation>
    </message>
    <message>
        <source>Verify messages to ensure they were signed with specified Bitcoin addresses</source>
        <translation>Provjeravanje poruke, kao dokaz, da je potpisana navedenom bitcoin adresom</translation>
>>>>>>> 188ca9c3
    </message>
    <message>
        <source>&amp;File</source>
        <translation>&amp;Datoteka</translation>
    </message>
    <message>
        <source>&amp;Settings</source>
        <translation>&amp;Postavke</translation>
    </message>
    <message>
        <source>&amp;Help</source>
        <translation>&amp;Pomoć</translation>
    </message>
    <message>
        <source>Tabs toolbar</source>
        <translation>Traka kartica</translation>
    </message>
    <message>
<<<<<<< HEAD
        <source>Zetacoin Core</source>
        <translation>Zetacoin Core</translation>
    </message>
    <message>
        <source>Request payments (generates QR codes and zetacoin: URIs)</source>
        <translation>Zatraži uplatu (stvara QR kod i zetacoin: URI adresu)</translation>
    </message>
    <message>
        <source>&amp;About Zetacoin Core</source>
        <translation>&amp;O programu Zetacoin Core</translation>
    </message>
    <message>
        <source>Modify configuration options for Zetacoin Core</source>
=======
        <source>Bitcoin Core</source>
        <translation>Bitcoin Core</translation>
    </message>
    <message>
        <source>Request payments (generates QR codes and bitcoin: URIs)</source>
        <translation>Zatraži uplatu (stvara QR kod i bitcoin: URI adresu)</translation>
    </message>
    <message>
        <source>&amp;About Bitcoin Core</source>
        <translation>&amp;O programu Bitcoin Core</translation>
    </message>
    <message>
        <source>Modify configuration options for Bitcoin Core</source>
>>>>>>> 188ca9c3
        <translation>Promijeni postavke programa</translation>
    </message>
    <message>
        <source>Show the list of used sending addresses and labels</source>
        <translation>Prikaži popis korištenih adresa i oznaka za slanje novca</translation>
    </message>
    <message>
        <source>Show the list of used receiving addresses and labels</source>
        <translation>Prikaži popis korištenih adresa i oznaka za primanje novca</translation>
    </message>
    <message>
<<<<<<< HEAD
        <source>Open a zetacoin: URI or payment request</source>
        <translation>Otvori zetacoin: URI adresu ili zahtjev za uplatu</translation>
=======
        <source>Open a bitcoin: URI or payment request</source>
        <translation>Otvori bitcoin: URI adresu ili zahtjev za uplatu</translation>
>>>>>>> 188ca9c3
    </message>
    <message>
        <source>&amp;Command-line options</source>
        <translation>Opcije &amp;naredbene linije</translation>
    </message>
    <message>
<<<<<<< HEAD
        <source>Show the Zetacoin Core help message to get a list with possible Zetacoin command-line options</source>
        <translation>Ispis svih opcija naredbene linije programa sa kratkim opisom</translation>
    </message>
    <message numerus="yes">
        <source>%n active connection(s) to Zetacoin network</source>
        <translation><numerusform>%n aktivna veza na Zetacoin mrežu</numerusform><numerusform>%n aktivnih veza na Zetacoin mrežu</numerusform><numerusform>%n aktivnih veza na Zetacoin mrežu</numerusform></translation>
=======
        <source>Show the Bitcoin Core help message to get a list with possible Bitcoin command-line options</source>
        <translation>Ispis svih opcija naredbene linije programa sa kratkim opisom</translation>
    </message>
    <message numerus="yes">
        <source>%n active connection(s) to Bitcoin network</source>
        <translation><numerusform>%n aktivna veza na Bitcoin mrežu</numerusform><numerusform>%n aktivnih veza na Bitcoin mrežu</numerusform><numerusform>%n aktivnih veza na Bitcoin mrežu</numerusform></translation>
>>>>>>> 188ca9c3
    </message>
    <message numerus="yes">
        <source>Processed %n block(s) of transaction history.</source>
        <translation><numerusform>Obrađen %n blok povijesti transakcije.</numerusform><numerusform>Obrađeno %n bloka povijesti transakcije.</numerusform><numerusform>Obrađeno %n blokova povijesti transakcije.</numerusform></translation>
    </message>
    <message numerus="yes">
        <source>%n hour(s)</source>
        <translation><numerusform>%n sat</numerusform><numerusform>%n sata</numerusform><numerusform>%n sati</numerusform></translation>
    </message>
    <message numerus="yes">
        <source>%n day(s)</source>
        <translation><numerusform>%n dan</numerusform><numerusform>%n dana</numerusform><numerusform>%n dana</numerusform></translation>
    </message>
    <message numerus="yes">
        <source>%n week(s)</source>
        <translation><numerusform>%n tjedan</numerusform><numerusform>%n tjedna</numerusform><numerusform>%n tjedana</numerusform></translation>
    </message>
    <message>
        <source>%1 and %2</source>
        <translation>%1 i %2</translation>
    </message>
    <message numerus="yes">
        <source>%n year(s)</source>
        <translation><numerusform>%n godina</numerusform><numerusform>%n godine</numerusform><numerusform>%n godina</numerusform></translation>
    </message>
    <message>
        <source>Last received block was generated %1 ago.</source>
        <translation>Zadnji primljeni blok je bio ustvaren prije %1.</translation>
    </message>
    <message>
        <source>Transactions after this will not yet be visible.</source>
        <translation>Transakcije izvršene za tim blokom nisu još prikazane.</translation>
    </message>
    <message>
        <source>Error</source>
        <translation>Greška</translation>
    </message>
    <message>
        <source>Warning</source>
        <translation>Upozorenje</translation>
    </message>
    <message>
        <source>Information</source>
        <translation>Informacija</translation>
    </message>
    <message>
        <source>Up to date</source>
        <translation>Ažurno</translation>
    </message>
    <message>
        <source>Catching up...</source>
        <translation>Ažuriranje...</translation>
    </message>
    <message>
        <source>Date: %1
</source>
        <translation>Datum: %1
</translation>
    </message>
    <message>
        <source>Amount: %1
</source>
        <translation>Iznos: %1
</translation>
    </message>
    <message>
        <source>Type: %1
<<<<<<< HEAD
</source>
        <translation>Vrsta: %1
</translation>
    </message>
    <message>
        <source>Label: %1
</source>
        <translation>Oznaka: %1
</translation>
    </message>
    <message>
=======
</source>
        <translation>Vrsta: %1
</translation>
    </message>
    <message>
        <source>Label: %1
</source>
        <translation>Oznaka: %1
</translation>
    </message>
    <message>
>>>>>>> 188ca9c3
        <source>Address: %1
</source>
        <translation>Adresa: %1
</translation>
    </message>
    <message>
        <source>Sent transaction</source>
        <translation>Poslana transakcija</translation>
    </message>
    <message>
        <source>Incoming transaction</source>
        <translation>Dolazna transakcija</translation>
    </message>
    <message>
        <source>Wallet is &lt;b&gt;encrypted&lt;/b&gt; and currently &lt;b&gt;unlocked&lt;/b&gt;</source>
        <translation>Novčanik je &lt;b&gt;šifriran&lt;/b&gt; i trenutno &lt;b&gt;otključan&lt;/b&gt;</translation>
    </message>
    <message>
        <source>Wallet is &lt;b&gt;encrypted&lt;/b&gt; and currently &lt;b&gt;locked&lt;/b&gt;</source>
        <translation>Novčanik je &lt;b&gt;šifriran&lt;/b&gt; i trenutno &lt;b&gt;zaključan&lt;/b&gt;</translation>
    </message>
</context>
<context>
    <name>ClientModel</name>
    </context>
<context>
    <name>CoinControlDialog</name>
    <message>
        <source>Coin Selection</source>
        <translation>Izbor ulaza transakcije</translation>
    </message>
    <message>
        <source>Quantity:</source>
        <translation>Količina:</translation>
    </message>
    <message>
        <source>Bytes:</source>
        <translation>Bajtova:</translation>
    </message>
    <message>
        <source>Amount:</source>
        <translation>Iznos:</translation>
    </message>
    <message>
        <source>Priority:</source>
        <translation>Prioriteta:</translation>
    </message>
    <message>
        <source>Fee:</source>
        <translation>Naknada:</translation>
    </message>
    <message>
        <source>Dust:</source>
        <translation>Prah:</translation>
    </message>
    <message>
        <source>Change:</source>
        <translation>Vraćeno:</translation>
    </message>
    <message>
        <source>(un)select all</source>
        <translation>Izaberi sve/ništa</translation>
    </message>
    <message>
        <source>Amount</source>
        <translation>Iznos</translation>
    </message>
    <message>
        <source>Received with label</source>
        <translation>Primljeno pod oznakom</translation>
    </message>
    <message>
        <source>Received with address</source>
        <translation>Primljeno na adresu</translation>
    </message>
    <message>
        <source>Date</source>
        <translation>Datum</translation>
    </message>
    <message>
        <source>Confirmations</source>
        <translation>Broj potvrda</translation>
    </message>
    <message>
        <source>Confirmed</source>
        <translation>Potvrđeno</translation>
    </message>
    <message>
        <source>Priority</source>
        <translation>Prioriteta</translation>
    </message>
    <message>
        <source>Copy address</source>
        <translation>Kopiraj adresu</translation>
    </message>
    <message>
        <source>Copy label</source>
        <translation>Kopiraj oznaku</translation>
    </message>
    <message>
        <source>Copy amount</source>
        <translation>Kopiraj iznos</translation>
    </message>
    <message>
        <source>Copy transaction ID</source>
        <translation>Kopiraj ID transakcije</translation>
    </message>
    <message>
        <source>highest</source>
        <translation>najviša</translation>
    </message>
    <message>
        <source>higher</source>
        <translation>viša</translation>
    </message>
    <message>
        <source>high</source>
        <translation>visoka</translation>
    </message>
    <message>
        <source>medium-high</source>
        <translation>srednje visoka</translation>
    </message>
    <message>
        <source>medium</source>
        <translation>srednja</translation>
    </message>
    <message>
        <source>low-medium</source>
        <translation>srednje niska</translation>
    </message>
    <message>
        <source>low</source>
        <translation>niska</translation>
    </message>
    <message>
        <source>lower</source>
        <translation>niža</translation>
    </message>
    <message>
        <source>lowest</source>
        <translation>najniža</translation>
    </message>
    <message>
        <source>This label turns red if the transaction size is greater than 1000 bytes.</source>
        <translation>Oznaka postane crvene boje ako je transakcija veća od 1000 bajtova.</translation>
    </message>
    <message>
        <source>This label turns red if the priority is smaller than "medium".</source>
        <translation>Oznaka postane crvene boje ako je prioriteta transakcije niža od "srednja"</translation>
    </message>
    <message>
        <source>This label turns red if any recipient receives an amount smaller than %1.</source>
        <translation>Oznaka postane crvene boje ako je iznos manji od %1</translation>
    </message>
    <message>
        <source>yes</source>
        <translation>da</translation>
    </message>
    <message>
        <source>no</source>
        <translation>ne</translation>
    </message>
    <message>
        <source>Transactions with higher priority are more likely to get included into a block.</source>
        <translation>Transakcije više prioritete imaju veću vjerojatnost da budu prije dodane u novi blok.</translation>
    </message>
    <message>
        <source>(no label)</source>
        <translation>(bez oznake)</translation>
    </message>
    </context>
<context>
    <name>EditAddressDialog</name>
    <message>
        <source>Edit Address</source>
        <translation>Uredi adresu</translation>
    </message>
    <message>
        <source>&amp;Label</source>
        <translation>&amp;Oznaka</translation>
    </message>
    <message>
        <source>The label associated with this address list entry</source>
<<<<<<< HEAD
        <translation>Oznaka zetacoin adrese</translation>
    </message>
    <message>
        <source>The address associated with this address list entry. This can only be modified for sending addresses.</source>
        <translation>Zetacoin adresa. Izmjene adrese su moguće samo za adrese za slanje.</translation>
=======
        <translation>Oznaka bitcoin adrese</translation>
    </message>
    <message>
        <source>The address associated with this address list entry. This can only be modified for sending addresses.</source>
        <translation>Bitcoin adresa. Izmjene adrese su moguće samo za adrese za slanje.</translation>
>>>>>>> 188ca9c3
    </message>
    <message>
        <source>&amp;Address</source>
        <translation>&amp;Adresa</translation>
    </message>
    <message>
        <source>New receiving address</source>
        <translation>Nova adresa za primanje</translation>
    </message>
    <message>
        <source>New sending address</source>
        <translation>Nova adresa za slanje</translation>
    </message>
    <message>
        <source>Edit receiving address</source>
        <translation>Uredi adresu za primanje</translation>
    </message>
    <message>
        <source>Edit sending address</source>
        <translation>Uredi adresu za slanje</translation>
    </message>
    <message>
        <source>The entered address "%1" is already in the address book.</source>
        <translation>Upisana adresa "%1" je već u adresaru.</translation>
    </message>
    <message>
        <source>The entered address "%1" is not a valid Zetacoin address.</source>
        <translation>Upisana adresa "%1" nije valjana zetacoin adresa.</translation>
    </message>
    <message>
        <source>Could not unlock wallet.</source>
        <translation>Ne mogu otključati novčanik.</translation>
    </message>
    <message>
        <source>New key generation failed.</source>
        <translation>Stvaranje novog ključa nije uspjelo.</translation>
    </message>
</context>
<context>
    <name>FreespaceChecker</name>
    <message>
        <source>A new data directory will be created.</source>
        <translation>Stvoren će biti novi direktorij za podatke.</translation>
    </message>
    <message>
        <source>name</source>
        <translation>ime</translation>
    </message>
    <message>
        <source>Cannot create data directory here.</source>
        <translation>Nije moguće stvoriti direktorij za podatke na tom mjestu.</translation>
    </message>
</context>
<context>
    <name>HelpMessageDialog</name>
    <message>
<<<<<<< HEAD
        <source>Zetacoin Core</source>
        <translation>Zetacoin Core</translation>
=======
        <source>Bitcoin Core</source>
        <translation>Bitcoin Core</translation>
>>>>>>> 188ca9c3
    </message>
    <message>
        <source>version</source>
        <translation>verzija</translation>
    </message>
    <message>
        <source>(%1-bit)</source>
        <translation>(%1-bit)</translation>
<<<<<<< HEAD
    </message>
    <message>
        <source>About Zetacoin Core</source>
        <translation>O programu Zetacoin Core</translation>
    </message>
    <message>
        <source>Command-line options</source>
        <translation>Opcije programa u naredbenoj liniji</translation>
    </message>
    <message>
        <source>Usage:</source>
        <translation>Upotreba:</translation>
=======
    </message>
    <message>
        <source>About Bitcoin Core</source>
        <translation>O programu Bitcoin Core</translation>
    </message>
    <message>
        <source>Command-line options</source>
        <translation>Opcije programa u naredbenoj liniji</translation>
    </message>
    <message>
        <source>Usage:</source>
        <translation>Upotreba:</translation>
    </message>
    <message>
        <source>command-line options</source>
        <translation>opcije programa u naredbenoj liniji</translation>
>>>>>>> 188ca9c3
    </message>
    <message>
        <source>command-line options</source>
        <translation>opcije programa u naredbenoj liniji</translation>
    </message>
</context>
<context>
    <name>Intro</name>
    <message>
        <source>Welcome</source>
        <translation>Dobrodošli</translation>
    </message>
    <message>
<<<<<<< HEAD
        <source>Welcome to Zetacoin Core.</source>
        <translation>Dobrodošli u programu Zetacoin Core.</translation>
    </message>
    <message>
        <source>Zetacoin Core</source>
        <translation>Zetacoin Core</translation>
=======
        <source>Welcome to Bitcoin Core.</source>
        <translation>Dobrodošli u programu Bitcoin Core.</translation>
    </message>
    <message>
        <source>Bitcoin Core</source>
        <translation>Bitcoin Core</translation>
>>>>>>> 188ca9c3
    </message>
    <message>
        <source>Error</source>
        <translation>Greška</translation>
    </message>
    </context>
<context>
    <name>OpenURIDialog</name>
    <message>
        <source>Open URI</source>
        <translation>Otvori URI adresu</translation>
    </message>
    <message>
        <source>Open payment request from URI or file</source>
        <translation>Otvori zahtjev za plaćanje iz URI adrese ili datoteke</translation>
    </message>
    <message>
        <source>URI:</source>
        <translation>URI:</translation>
    </message>
    <message>
        <source>Select payment request file</source>
        <translation>Izaberi datoteku zahtjeva za plaćanje</translation>
    </message>
    <message>
        <source>Select payment request file to open</source>
        <translation>Izaberi datoteku zahtjeva za plaćanje</translation>
    </message>
</context>
<context>
    <name>OptionsDialog</name>
    <message>
        <source>Options</source>
        <translation>Postavke</translation>
    </message>
    <message>
        <source>&amp;Main</source>
        <translation>&amp;Glavno</translation>
    </message>
    <message>
        <source>Size of &amp;database cache</source>
        <translation>Veličina predmemorije baze podataka</translation>
    </message>
    <message>
        <source>MB</source>
        <translation>MB</translation>
    </message>
    <message>
        <source>Number of script &amp;verification threads</source>
        <translation>Broj CPU niti za verifikaciju transakcija</translation>
<<<<<<< HEAD
    </message>
    <message>
        <source>Allow incoming connections</source>
        <translation>Dozvoli povezivanje izvana</translation>
    </message>
    <message>
        <source>IP address of the proxy (e.g. IPv4: 127.0.0.1 / IPv6: ::1)</source>
        <translation>IP adresa proxy servera (npr. IPv4: 127.0.0.1 / IPv6: ::1)</translation>
    </message>
    <message>
=======
    </message>
    <message>
        <source>Allow incoming connections</source>
        <translation>Dozvoli povezivanje izvana</translation>
    </message>
    <message>
        <source>IP address of the proxy (e.g. IPv4: 127.0.0.1 / IPv6: ::1)</source>
        <translation>IP adresa proxy servera (npr. IPv4: 127.0.0.1 / IPv6: ::1)</translation>
    </message>
    <message>
>>>>>>> 188ca9c3
        <source>Minimize instead of exit the application when the window is closed. When this option is enabled, the application will be closed only after selecting Exit in the menu.</source>
        <translation>Minimizirati aplikaciju umjesto zatvoriti, kada se zatvori prozor. Kada je ova opcija omogućena, aplikacija će biti zatvorena tek nakon odabira naredbe Izlaz u izborniku.</translation>
    </message>
    <message>
        <source>Reset all client options to default.</source>
        <translation>Nastavi sve postavke programa na početne vrijednosti.</translation>
    </message>
    <message>
        <source>&amp;Reset Options</source>
        <translation>Po&amp;nastavi postavke</translation>
    </message>
    <message>
        <source>&amp;Network</source>
        <translation>&amp;Mreža</translation>
    </message>
    <message>
<<<<<<< HEAD
        <source>Automatically start Zetacoin Core after logging in to the system.</source>
        <translation>Program se automatski pokrene po prijavi u sustav.</translation>
    </message>
    <message>
        <source>&amp;Start Zetacoin Core on system login</source>
=======
        <source>Automatically start Bitcoin Core after logging in to the system.</source>
        <translation>Program se automatski pokrene po prijavi u sustav.</translation>
    </message>
    <message>
        <source>&amp;Start Bitcoin Core on system login</source>
>>>>>>> 188ca9c3
        <translation>&amp;Pokreni program kod prijave u sustav</translation>
    </message>
    <message>
        <source>W&amp;allet</source>
        <translation>&amp;Novčanik</translation>
    </message>
    <message>
        <source>&amp;Spend unconfirmed change</source>
        <translation>&amp;Trošenje nepotvrđenih vraćenih iznosa</translation>
    </message>
    <message>
<<<<<<< HEAD
        <source>Automatically open the Zetacoin client port on the router. This only works when your router supports UPnP and it is enabled.</source>
        <translation>Automatski otvori port Zetacoin klijenta na ruteru. To radi samo ako ruter podržava UPnP i ako je omogućen.</translation>
=======
        <source>Automatically open the Bitcoin client port on the router. This only works when your router supports UPnP and it is enabled.</source>
        <translation>Automatski otvori port Bitcoin klijenta na ruteru. To radi samo ako ruter podržava UPnP i ako je omogućen.</translation>
>>>>>>> 188ca9c3
    </message>
    <message>
        <source>Map port using &amp;UPnP</source>
        <translation>Mapiraj port koristeći &amp;UPnP</translation>
    </message>
    <message>
        <source>Proxy &amp;IP:</source>
        <translation>Proxy &amp;IP:</translation>
    </message>
    <message>
        <source>&amp;Port:</source>
        <translation>&amp;Vrata:</translation>
    </message>
    <message>
        <source>Port of the proxy (e.g. 9050)</source>
        <translation>Proxy vrata (npr. 9050)</translation>
    </message>
    <message>
        <source>&amp;Window</source>
        <translation>&amp;Prozor</translation>
    </message>
    <message>
        <source>Show only a tray icon after minimizing the window.</source>
        <translation>Prikaži samo ikonu u sistemskoj traci nakon minimiziranja prozora</translation>
    </message>
    <message>
        <source>&amp;Minimize to the tray instead of the taskbar</source>
        <translation>&amp;Minimiziraj u sistemsku traku umjesto u traku programa</translation>
    </message>
    <message>
        <source>M&amp;inimize on close</source>
        <translation>M&amp;inimiziraj kod zatvaranja</translation>
    </message>
    <message>
        <source>&amp;Display</source>
        <translation>&amp;Prikaz</translation>
    </message>
    <message>
        <source>User Interface &amp;language:</source>
        <translation>Jezi&amp;k sučelja:</translation>
    </message>
    <message>
        <source>&amp;Unit to show amounts in:</source>
        <translation>&amp;Jedinica za prikaz iznosa:</translation>
    </message>
    <message>
        <source>Choose the default subdivision unit to show in the interface and when sending coins.</source>
        <translation>Izaberite željeni najmanji dio zetacoina koji će biti prikazan u sučelju i koji će se koristiti za plaćanje.</translation>
    </message>
    <message>
        <source>&amp;OK</source>
        <translation>&amp;U redu</translation>
    </message>
    <message>
        <source>&amp;Cancel</source>
        <translation>&amp;Odustani</translation>
    </message>
    <message>
        <source>default</source>
        <translation>standardne vrijednosti</translation>
    </message>
    <message>
        <source>The supplied proxy address is invalid.</source>
        <translation>Priložena proxy adresa je nevažeća.</translation>
    </message>
</context>
<context>
    <name>OverviewPage</name>
    <message>
        <source>Form</source>
        <translation>Oblik</translation>
    </message>
    <message>
        <source>The displayed information may be out of date. Your wallet automatically synchronizes with the Zetacoin network after a connection is established, but this process has not completed yet.</source>
        <translation>Prikazani podatci mogu biti zastarjeli. Vaš novčanik se automatski sinkronizira s Zetacoin mrežom kada je veza uspostavljena, ali taj proces još nije završen.</translation>
    </message>
    <message>
        <source>Total:</source>
        <translation>Ukupno:</translation>
    </message>
    </context>
<context>
    <name>PaymentServer</name>
    <message>
        <source>URI handling</source>
        <translation>URI upravljanje</translation>
    </message>
    </context>
<context>
    <name>PeerTableModel</name>
    </context>
<context>
    <name>QObject</name>
    <message>
        <source>Amount</source>
        <translation>Iznos</translation>
    </message>
    <message>
        <source>N/A</source>
        <translation>N/A</translation>
    </message>
    </context>
<context>
    <name>QRImageWidget</name>
    <message>
        <source>&amp;Save Image...</source>
        <translation>&amp;Spremi sliku...</translation>
    </message>
    <message>
        <source>Save QR Code</source>
        <translation>Spremi QR kod</translation>
    </message>
    </context>
<context>
    <name>RPCConsole</name>
    <message>
        <source>Client name</source>
        <translation>Ime klijenta</translation>
    </message>
    <message>
        <source>N/A</source>
        <translation>N/A</translation>
    </message>
    <message>
        <source>Client version</source>
        <translation>Verzija klijenta</translation>
    </message>
    <message>
        <source>&amp;Information</source>
        <translation>&amp;Informacije</translation>
    </message>
    <message>
        <source>Debug window</source>
        <translation>Konzola za dijagnostiku</translation>
    </message>
    <message>
        <source>Using OpenSSL version</source>
        <translation>OpenSSL verzija u upotrebi</translation>
    </message>
    <message>
        <source>Network</source>
        <translation>Mreža</translation>
    </message>
    <message>
        <source>Name</source>
        <translation>Ime</translation>
    </message>
    <message>
        <source>Number of connections</source>
        <translation>Broj veza</translation>
    </message>
    <message>
        <source>Block chain</source>
        <translation>Lanac blokova</translation>
    </message>
    <message>
        <source>Current number of blocks</source>
        <translation>Trenutni broj blokova</translation>
    </message>
    <message>
        <source>Received</source>
        <translation>Primljeno</translation>
    </message>
    <message>
        <source>Sent</source>
        <translation>Poslano</translation>
    </message>
    <message>
        <source>Direction</source>
        <translation>Smjer</translation>
    </message>
    <message>
        <source>Version</source>
        <translation>Verzija</translation>
    </message>
    <message>
        <source>Connection Time</source>
        <translation>Trajanje veze</translation>
    </message>
    <message>
<<<<<<< HEAD
        <source>Bytes Sent</source>
        <translation>Bajtova poslano</translation>
    </message>
    <message>
        <source>Bytes Received</source>
        <translation>Bajtova primljeno</translation>
    </message>
    <message>
=======
>>>>>>> 188ca9c3
        <source>Last block time</source>
        <translation>Posljednje vrijeme bloka</translation>
    </message>
    <message>
        <source>&amp;Open</source>
        <translation>&amp;Otvori</translation>
    </message>
    <message>
        <source>&amp;Console</source>
        <translation>&amp;Konzola</translation>
    </message>
    <message>
        <source>&amp;Network Traffic</source>
        <translation>&amp;Mrežni promet</translation>
    </message>
    <message>
        <source>Totals</source>
        <translation>Ukupno:</translation>
    </message>
    <message>
        <source>Clear console</source>
        <translation>Očisti konzolu</translation>
    </message>
    <message>
<<<<<<< HEAD
        <source>Welcome to the Zetacoin Core RPC console.</source>
        <translation>Dobrodošli u Zetacoin RPC konzolu.</translation>
=======
        <source>Welcome to the Bitcoin Core RPC console.</source>
        <translation>Dobrodošli u Bitcoin RPC konzolu.</translation>
>>>>>>> 188ca9c3
    </message>
    <message>
        <source>Use up and down arrows to navigate history, and &lt;b&gt;Ctrl-L&lt;/b&gt; to clear screen.</source>
        <translation>Koristite tipke gore i dolje za izbor već korištenih naredbi. &lt;b&gt;Ctrl-L&lt;/b&gt; kako bi očistili ekran i povijest naredbi.</translation>
<<<<<<< HEAD
    </message>
    <message>
        <source>Unknown</source>
        <translation>Nepoznato</translation>
=======
>>>>>>> 188ca9c3
    </message>
    <message>
        <source>Unknown</source>
        <translation>Nepoznato</translation>
    </message>
</context>
<context>
    <name>ReceiveCoinsDialog</name>
    <message>
        <source>&amp;Amount:</source>
        <translation>&amp;Iznos:</translation>
    </message>
    <message>
        <source>&amp;Label:</source>
        <translation>&amp;Oznaka:</translation>
    </message>
    <message>
        <source>&amp;Message:</source>
        <translation>&amp;Poruka:</translation>
    </message>
    <message>
        <source>Clear all fields of the form.</source>
        <translation>Obriši sva polja</translation>
    </message>
    <message>
        <source>&amp;Request payment</source>
        <translation>&amp;Zatraži plaćanje</translation>
    </message>
    <message>
        <source>Show</source>
        <translation>Pokaži</translation>
    </message>
    <message>
        <source>Copy label</source>
        <translation>Kopiraj oznaku</translation>
    </message>
    <message>
        <source>Copy amount</source>
        <translation>Kopiraj iznos</translation>
    </message>
</context>
<context>
    <name>ReceiveRequestDialog</name>
    <message>
        <source>QR Code</source>
        <translation>QR kôd</translation>
    </message>
    <message>
        <source>Copy &amp;URI</source>
        <translation>Kopiraj &amp;URI</translation>
    </message>
    <message>
        <source>Copy &amp;Address</source>
        <translation>Kopiraj &amp;adresu</translation>
    </message>
    <message>
        <source>&amp;Save Image...</source>
        <translation>&amp;Spremi sliku...</translation>
    </message>
    <message>
        <source>URI</source>
        <translation>URI</translation>
    </message>
    <message>
        <source>Address</source>
        <translation>Adresa</translation>
    </message>
    <message>
        <source>Amount</source>
        <translation>Iznos</translation>
    </message>
    <message>
        <source>Label</source>
        <translation>Oznaka</translation>
    </message>
    <message>
        <source>Message</source>
        <translation>Poruka</translation>
    </message>
    <message>
        <source>Resulting URI too long, try to reduce the text for label / message.</source>
        <translation>URI je predug, probajte skratiti tekst za naslov / poruku.</translation>
    </message>
    <message>
        <source>Error encoding URI into QR Code.</source>
        <translation>Greška kod kodiranja URI adrese u QR kod.</translation>
    </message>
</context>
<context>
    <name>RecentRequestsTableModel</name>
    <message>
        <source>Date</source>
        <translation>Datum</translation>
    </message>
    <message>
        <source>Label</source>
        <translation>Oznaka</translation>
    </message>
    <message>
        <source>Message</source>
        <translation>Poruka</translation>
    </message>
    <message>
        <source>Amount</source>
        <translation>Iznos</translation>
    </message>
    <message>
        <source>(no label)</source>
        <translation>(bez oznake)</translation>
    </message>
    <message>
        <source>(no message)</source>
        <translation>(bez poruke)</translation>
    </message>
    <message>
        <source>(no amount)</source>
        <translation>(bez iznosa)</translation>
    </message>
</context>
<context>
    <name>SendCoinsDialog</name>
    <message>
        <source>Send Coins</source>
        <translation>Slanje novca</translation>
    </message>
    <message>
        <source>Insufficient funds!</source>
        <translation>Nedovoljna sredstva</translation>
    </message>
    <message>
        <source>Quantity:</source>
        <translation>Količina:</translation>
    </message>
    <message>
        <source>Bytes:</source>
        <translation>Bajtova:</translation>
    </message>
    <message>
        <source>Amount:</source>
        <translation>Iznos:</translation>
    </message>
    <message>
        <source>Priority:</source>
        <translation>Prioriteta:</translation>
    </message>
    <message>
        <source>Fee:</source>
        <translation>Naknada:</translation>
    </message>
    <message>
        <source>Change:</source>
        <translation>Vraćeno:</translation>
    </message>
    <message>
        <source>Transaction Fee:</source>
        <translation>Naknada za transakciju:</translation>
    </message>
    <message>
        <source>Send to multiple recipients at once</source>
        <translation>Pošalji novce većem broju primatelja u jednoj transakciji</translation>
    </message>
    <message>
        <source>Add &amp;Recipient</source>
        <translation>&amp;Dodaj primatelja</translation>
    </message>
    <message>
        <source>Clear all fields of the form.</source>
        <translation>Obriši sva polja</translation>
    </message>
    <message>
        <source>Dust:</source>
        <translation>Prah:</translation>
    </message>
    <message>
        <source>Clear &amp;All</source>
        <translation>Obriši &amp;sve</translation>
    </message>
    <message>
        <source>Balance:</source>
        <translation>Stanje:</translation>
    </message>
    <message>
        <source>Confirm the send action</source>
        <translation>Potvrdi akciju slanja</translation>
    </message>
    <message>
        <source>S&amp;end</source>
        <translation>&amp;Pošalji</translation>
    </message>
    <message>
        <source>Confirm send coins</source>
        <translation>Potvrdi slanje novca</translation>
    </message>
    <message>
        <source>Copy amount</source>
        <translation>Kopiraj iznos</translation>
    </message>
    <message>
        <source>or</source>
        <translation>ili</translation>
    </message>
    <message>
        <source>The amount to pay must be larger than 0.</source>
        <translation>Iznos mora biti veći od 0.</translation>
    </message>
    <message>
        <source>The amount exceeds your balance.</source>
        <translation>Iznos je veći od raspoložljivog stanja novčanika.</translation>
    </message>
    <message>
        <source>The total exceeds your balance when the %1 transaction fee is included.</source>
        <translation>Iznos je veći od stanja novčanika kad se doda naknada za transakcije od %1.</translation>
    </message>
    <message>
        <source>(no label)</source>
        <translation>(bez oznake)</translation>
    </message>
    </context>
<context>
    <name>SendCoinsEntry</name>
    <message>
        <source>A&amp;mount:</source>
        <translation>&amp;Iznos:</translation>
    </message>
    <message>
        <source>Pay &amp;To:</source>
        <translation>&amp;Primatelj plaćanja:</translation>
    </message>
    <message>
        <source>Enter a label for this address to add it to your address book</source>
        <translation>Unesite oznaku za ovu adresu kako bi ju dodali u vaš adresar</translation>
    </message>
    <message>
        <source>&amp;Label:</source>
        <translation>&amp;Oznaka:</translation>
    </message>
    <message>
        <source>Alt+A</source>
        <translation>Alt+A</translation>
    </message>
    <message>
        <source>Paste address from clipboard</source>
        <translation>Zalijepi adresu iz međuspremnika</translation>
    </message>
    <message>
        <source>Alt+P</source>
        <translation>Alt+P</translation>
    </message>
    <message>
        <source>Message:</source>
        <translation>Poruka:</translation>
    </message>
    <message>
        <source>Pay To:</source>
        <translation>Primatelj plaćanja:</translation>
    </message>
    </context>
<context>
    <name>ShutdownWindow</name>
    </context>
<context>
    <name>SignVerifyMessageDialog</name>
    <message>
        <source>&amp;Sign Message</source>
        <translation>&amp;Potpišite poruku</translation>
    </message>
    <message>
        <source>Alt+A</source>
        <translation>Alt+A</translation>
    </message>
    <message>
        <source>Paste address from clipboard</source>
        <translation>Zalijepi adresu iz međuspremnika</translation>
    </message>
    <message>
        <source>Alt+P</source>
        <translation>Alt+P</translation>
    </message>
    <message>
        <source>Enter the message you want to sign here</source>
        <translation>Upišite poruku koju želite potpisati ovdje</translation>
    </message>
    <message>
        <source>Signature</source>
        <translation>Potpis</translation>
    </message>
    <message>
        <source>Sign &amp;Message</source>
        <translation>&amp;Potpišite poruku</translation>
    </message>
    <message>
        <source>Clear &amp;All</source>
        <translation>Obriši &amp;sve</translation>
    </message>
    <message>
        <source>&amp;Verify Message</source>
        <translation>&amp;Potvrdite poruku</translation>
    </message>
    <message>
        <source>Verify &amp;Message</source>
        <translation>&amp;Potvrdite poruku</translation>
    </message>
    <message>
        <source>Wallet unlock was cancelled.</source>
        <translation>Otključavanje novčanika je otkazano.</translation>
    </message>
    <message>
        <source>Message signed.</source>
        <translation>Poruka je potpisana.</translation>
    </message>
    </context>
<context>
    <name>SplashScreen</name>
    <message>
<<<<<<< HEAD
        <source>Zetacoin Core</source>
        <translation>Zetacoin Core</translation>
=======
        <source>Bitcoin Core</source>
        <translation>Bitcoin Core</translation>
>>>>>>> 188ca9c3
    </message>
    <message>
        <source>[testnet]</source>
        <translation>[testnet]</translation>
    </message>
</context>
<context>
    <name>TrafficGraphWidget</name>
    </context>
<context>
    <name>TransactionDesc</name>
    <message>
        <source>Open until %1</source>
        <translation>Otvoren do %1</translation>
    </message>
    <message>
        <source>%1/offline</source>
        <translation>%1 nije dostupan</translation>
    </message>
    <message>
        <source>%1/unconfirmed</source>
        <translation>%1/nepotvrđeno</translation>
    </message>
    <message>
        <source>%1 confirmations</source>
        <translation>%1 potvrda</translation>
    </message>
    <message>
        <source>Status</source>
        <translation>Status</translation>
    </message>
    <message>
        <source>Date</source>
        <translation>Datum</translation>
    </message>
    <message>
        <source>Source</source>
        <translation>Izvor</translation>
    </message>
    <message>
        <source>Generated</source>
        <translation>Generiran</translation>
    </message>
    <message>
        <source>From</source>
        <translation>Od</translation>
    </message>
    <message>
        <source>To</source>
        <translation>Za</translation>
    </message>
    <message>
        <source>own address</source>
        <translation>vlastita adresa</translation>
    </message>
    <message>
        <source>label</source>
        <translation>oznaka</translation>
    </message>
    <message>
        <source>Credit</source>
        <translation>Uplaćeno</translation>
    </message>
    <message>
        <source>not accepted</source>
        <translation>Nije prihvaćeno</translation>
    </message>
    <message>
        <source>Debit</source>
        <translation>Zaduženje</translation>
    </message>
    <message>
        <source>Transaction fee</source>
        <translation>Naknada za transakciju</translation>
    </message>
    <message>
        <source>Net amount</source>
        <translation>Neto iznos</translation>
    </message>
    <message>
        <source>Message</source>
        <translation>Poruka</translation>
    </message>
    <message>
        <source>Comment</source>
        <translation>Komentar</translation>
    </message>
    <message>
        <source>Transaction ID</source>
        <translation>ID transakcije</translation>
    </message>
    <message>
        <source>Transaction</source>
        <translation>Transakcija</translation>
    </message>
    <message>
        <source>Inputs</source>
        <translation>Unosi</translation>
    </message>
    <message>
        <source>Amount</source>
        <translation>Iznos</translation>
    </message>
    <message>
        <source>, has not been successfully broadcast yet</source>
        <translation>, još nije bio uspješno emitiran</translation>
    </message>
    <message>
        <source>unknown</source>
        <translation>nepoznato</translation>
    </message>
</context>
<context>
    <name>TransactionDescDialog</name>
    <message>
        <source>Transaction details</source>
        <translation>Detalji transakcije</translation>
    </message>
    <message>
        <source>This pane shows a detailed description of the transaction</source>
        <translation>Ovaj prozor prikazuje detaljni opis transakcije</translation>
    </message>
</context>
<context>
    <name>TransactionTableModel</name>
    <message>
        <source>Date</source>
        <translation>Datum</translation>
    </message>
    <message>
        <source>Type</source>
        <translation>Tip</translation>
    </message>
    <message>
        <source>Open until %1</source>
        <translation>Otvoren do %1</translation>
    </message>
    <message>
        <source>Confirmed (%1 confirmations)</source>
        <translation>Potvrđen (%1 potvrda)</translation>
    </message>
    <message>
        <source>This block was not received by any other nodes and will probably not be accepted!</source>
        <translation>Ovaj blok nije bio primljen od strane bilo kojeg drugog čvora i vjerojatno neće biti prihvaćen!</translation>
    </message>
    <message>
        <source>Generated but not accepted</source>
        <translation>Generirano, ali nije prihvaćeno</translation>
    </message>
    <message>
        <source>Label</source>
        <translation>Oznaka</translation>
    </message>
    <message>
        <source>Received with</source>
        <translation>Primljeno s</translation>
    </message>
    <message>
        <source>Received from</source>
        <translation>Primljeno od</translation>
    </message>
    <message>
        <source>Sent to</source>
        <translation>Poslano za</translation>
    </message>
    <message>
        <source>Payment to yourself</source>
        <translation>Plaćanje samom sebi</translation>
    </message>
    <message>
        <source>Mined</source>
        <translation>Rudareno</translation>
    </message>
    <message>
        <source>(n/a)</source>
        <translation>(n/d)</translation>
    </message>
    <message>
        <source>Transaction status. Hover over this field to show number of confirmations.</source>
        <translation>Status transakcije</translation>
    </message>
    <message>
        <source>Date and time that the transaction was received.</source>
        <translation>Datum i vrijeme kad je transakcija primljena</translation>
    </message>
    <message>
        <source>Type of transaction.</source>
        <translation>Vrsta transakcije.</translation>
    </message>
    <message>
        <source>Amount removed from or added to balance.</source>
        <translation>Iznos odbijen od ili dodan k saldu.</translation>
    </message>
</context>
<context>
    <name>TransactionView</name>
    <message>
        <source>All</source>
        <translation>Sve</translation>
    </message>
    <message>
        <source>Today</source>
        <translation>Danas</translation>
    </message>
    <message>
        <source>This week</source>
        <translation>Ovaj tjedan</translation>
    </message>
    <message>
        <source>This month</source>
        <translation>Ovaj mjesec</translation>
    </message>
    <message>
        <source>Last month</source>
        <translation>Prošli mjesec</translation>
    </message>
    <message>
        <source>This year</source>
        <translation>Ove godine</translation>
    </message>
    <message>
        <source>Range...</source>
        <translation>Raspon...</translation>
    </message>
    <message>
        <source>Received with</source>
        <translation>Primljeno s</translation>
    </message>
    <message>
        <source>Sent to</source>
        <translation>Poslano za</translation>
    </message>
    <message>
        <source>To yourself</source>
        <translation>Samom sebi</translation>
    </message>
    <message>
        <source>Mined</source>
        <translation>Rudareno</translation>
    </message>
    <message>
        <source>Other</source>
        <translation>Ostalo</translation>
    </message>
    <message>
        <source>Enter address or label to search</source>
        <translation>Unesite adresu ili oznaku za pretraživanje</translation>
    </message>
    <message>
        <source>Min amount</source>
        <translation>Min iznos</translation>
    </message>
    <message>
        <source>Copy address</source>
        <translation>Kopiraj adresu</translation>
    </message>
    <message>
        <source>Copy label</source>
        <translation>Kopiraj oznaku</translation>
    </message>
    <message>
        <source>Copy amount</source>
        <translation>Kopiraj iznos</translation>
    </message>
    <message>
        <source>Copy transaction ID</source>
        <translation>Kopiraj ID transakcije</translation>
    </message>
    <message>
        <source>Edit label</source>
        <translation>Izmjeni oznaku</translation>
    </message>
    <message>
        <source>Show transaction details</source>
        <translation>Prikaži detalje transakcije</translation>
    </message>
    <message>
        <source>Exporting Failed</source>
        <translation>Izvoz neuspješan</translation>
    </message>
    <message>
        <source>Comma separated file (*.csv)</source>
        <translation>Datoteka podataka odvojenih zarezima (*.csv)</translation>
    </message>
    <message>
        <source>Confirmed</source>
        <translation>Potvrđeno</translation>
    </message>
    <message>
        <source>Date</source>
        <translation>Datum</translation>
    </message>
    <message>
        <source>Type</source>
        <translation>Tip</translation>
    </message>
    <message>
        <source>Label</source>
        <translation>Oznaka</translation>
    </message>
    <message>
        <source>Address</source>
        <translation>Adresa</translation>
    </message>
    <message>
        <source>ID</source>
        <translation>ID</translation>
    </message>
    <message>
        <source>Range:</source>
        <translation>Raspon:</translation>
    </message>
    <message>
        <source>to</source>
        <translation>za</translation>
    </message>
</context>
<context>
    <name>UnitDisplayStatusBarControl</name>
    </context>
<context>
    <name>WalletFrame</name>
    </context>
<context>
    <name>WalletModel</name>
    <message>
        <source>Send Coins</source>
        <translation>Slanje novca</translation>
    </message>
</context>
<context>
    <name>WalletView</name>
    <message>
        <source>&amp;Export</source>
        <translation>&amp;Izvoz</translation>
    </message>
    <message>
        <source>Export the data in the current tab to a file</source>
        <translation>Izvoz podataka iz trenutnog taba u datoteku</translation>
    </message>
    <message>
        <source>Backup Wallet</source>
        <translation>Arhiviranje novčanika</translation>
    </message>
    <message>
        <source>Wallet Data (*.dat)</source>
        <translation>Podaci novčanika (*.dat)</translation>
    </message>
    <message>
        <source>Backup Failed</source>
        <translation>Arhiviranje nije uspjelo</translation>
    </message>
    </context>
<context>
    <name>bitcoin-core</name>
    <message>
        <source>Options:</source>
        <translation>Postavke:</translation>
    </message>
    <message>
        <source>Specify data directory</source>
        <translation>Odaberi direktorij za datoteke</translation>
    </message>
    <message>
        <source>Specify your own public address</source>
        <translation>Odaberi vlastitu javnu adresu</translation>
    </message>
    <message>
        <source>Accept command line and JSON-RPC commands</source>
        <translation>Prihvati komande iz tekst moda i JSON-RPC</translation>
    </message>
    <message>
        <source>Run in the background as a daemon and accept commands</source>
        <translation>Izvršavaj u pozadini kao uslužnik i prihvaćaj komande</translation>
    </message>
    <message>
        <source>Block creation options:</source>
        <translation>Opcije za kreiranje bloka:</translation>
    </message>
    <message>
        <source>Connect only to the specified node(s)</source>
        <translation>Poveži se samo sa određenim čvorom/čvorovima</translation>
    </message>
    <message>
        <source>Error: Disk space is low!</source>
        <translation>Pogreška: Nema dovoljno prostora na disku!</translation>
<<<<<<< HEAD
    </message>
    <message>
        <source>Imports blocks from external blk000??.dat file</source>
        <translation>Uvozi blokove sa vanjske blk000??.dat datoteke</translation>
=======
>>>>>>> 188ca9c3
    </message>
    <message>
        <source>Information</source>
        <translation>Informacija</translation>
    </message>
    <message>
        <source>Invalid amount for -maxtxfee=&lt;amount&gt;: '%s'</source>
        <translation>Nevaljali iznos za opciju -maxtxfee=&lt;iznos&gt;: '%s'</translation>
    </message>
    <message>
        <source>Invalid amount for -minrelaytxfee=&lt;amount&gt;: '%s'</source>
        <translation>Nevaljali iznos za opciju -minrelaytxfee=&lt;iznos&gt;: '%s'</translation>
<<<<<<< HEAD
    </message>
    <message>
        <source>Invalid amount for -mintxfee=&lt;amount&gt;: '%s'</source>
        <translation>Nevaljali iznos za opciju -mintxfee=&lt;iznos&gt;: '%s'</translation>
    </message>
    <message>
        <source>Send trace/debug info to console instead of debug.log file</source>
        <translation>Šalji trace/debug informacije na konzolu umjesto u debug.log datoteku</translation>
    </message>
    <message>
        <source>Start minimized</source>
        <translation>Pokreni minimiziran</translation>
    </message>
    <message>
        <source>Use UPnP to map the listening port (default: 1 when listening)</source>
        <translation>Pokušaj koristiti UPnP da otvoriš port za uslugu (default: 1 when listening)</translation>
=======
    </message>
    <message>
        <source>Invalid amount for -mintxfee=&lt;amount&gt;: '%s'</source>
        <translation>Nevaljali iznos za opciju -mintxfee=&lt;iznos&gt;: '%s'</translation>
    </message>
    <message>
        <source>Send trace/debug info to console instead of debug.log file</source>
        <translation>Šalji trace/debug informacije na konzolu umjesto u debug.log datoteku</translation>
>>>>>>> 188ca9c3
    </message>
    <message>
        <source>Username for JSON-RPC connections</source>
        <translation>Korisničko ime za JSON-RPC veze</translation>
    </message>
    <message>
        <source>Warning</source>
        <translation>Upozorenje</translation>
    </message>
    <message>
        <source>Password for JSON-RPC connections</source>
        <translation>Lozinka za JSON-RPC veze</translation>
    </message>
    <message>
        <source>Execute command when the best block changes (%s in cmd is replaced by block hash)</source>
        <translation>Izvršite naredbu kada se najbolji blok promjeni (%s u cmd je zamjenjen sa block hash)</translation>
    </message>
    <message>
        <source>This help message</source>
        <translation>Ova poruka za pomoć</translation>
    </message>
    <message>
        <source>Allow DNS lookups for -addnode, -seednode and -connect</source>
        <translation>Dozvoli DNS upite za -addnode, -seednode i -connect</translation>
    </message>
    <message>
        <source>Loading addresses...</source>
        <translation>Učitavanje adresa...</translation>
    </message>
    <message>
        <source>Error loading wallet.dat: Wallet corrupted</source>
        <translation>Greška kod učitavanja datoteke wallet.dat: Novčanik pokvaren</translation>
    </message>
    <message>
        <source>Error loading wallet.dat</source>
        <translation>Greška kod učitavanja datoteke wallet.dat</translation>
    </message>
    <message>
        <source>Invalid -proxy address: '%s'</source>
        <translation>Nevaljala -proxy adresa: '%s'</translation>
    </message>
    <message>
        <source>Invalid amount for -paytxfee=&lt;amount&gt;: '%s'</source>
        <translation>Nevaljali iznos za opciju -paytxfee=&lt;iznos&gt;: '%s'</translation>
    </message>
    <message>
        <source>Insufficient funds</source>
        <translation>Nedovoljna sredstva</translation>
    </message>
    <message>
        <source>Loading block index...</source>
        <translation>Učitavanje indeksa blokova...</translation>
    </message>
    <message>
        <source>Add a node to connect to and attempt to keep the connection open</source>
        <translation>Doda čvor s kojim se želite povezati i nastoji održati vezu otvorenu</translation>
    </message>
    <message>
        <source>Loading wallet...</source>
        <translation>Učitavanje novčanika...</translation>
    </message>
    <message>
        <source>Cannot downgrade wallet</source>
        <translation>Nije moguće novčanik vratiti na prijašnju verziju.</translation>
    </message>
    <message>
        <source>Cannot write default address</source>
        <translation>Nije moguće upisati zadanu adresu.</translation>
    </message>
    <message>
        <source>Rescanning...</source>
        <translation>Ponovno pretraživanje...</translation>
    </message>
    <message>
        <source>Done loading</source>
        <translation>Učitavanje gotovo</translation>
    </message>
    <message>
        <source>Error</source>
        <translation>Greška</translation>
    </message>
</context>
</TS><|MERGE_RESOLUTION|>--- conflicted
+++ resolved
@@ -66,21 +66,12 @@
         <translation>Adresa za primanje</translation>
     </message>
     <message>
-<<<<<<< HEAD
         <source>These are your Zetacoin addresses for sending payments. Always check the amount and the receiving address before sending coins.</source>
         <translation>Ovo su vaše Zetacoin adrese za slanje novca. Uvijek provjerite iznos i adresu primatelja prije slanja novca.</translation>
     </message>
     <message>
         <source>These are your Zetacoin addresses for receiving payments. It is recommended to use a new receiving address for each transaction.</source>
         <translation>Ovo su vaše Zetacoin adrese za primanje novca. Preporučamo da koristite novu adresu za primanje za svaku transakciju.</translation>
-=======
-        <source>These are your Bitcoin addresses for sending payments. Always check the amount and the receiving address before sending coins.</source>
-        <translation>Ovo su vaše Bitcoin adrese za slanje novca. Uvijek provjerite iznos i adresu primatelja prije slanja novca.</translation>
-    </message>
-    <message>
-        <source>These are your Bitcoin addresses for receiving payments. It is recommended to use a new receiving address for each transaction.</source>
-        <translation>Ovo su vaše Bitcoin adrese za primanje novca. Preporučamo da koristite novu adresu za primanje za svaku transakciju.</translation>
->>>>>>> 188ca9c3
     </message>
     <message>
         <source>Copy &amp;Label</source>
@@ -169,12 +160,8 @@
         <translation>Potvrdi šifriranje novčanika</translation>
     </message>
     <message>
-<<<<<<< HEAD
         <source>Warning: If you encrypt your wallet and lose your passphrase, you will &lt;b&gt;LOSE ALL OF YOUR ZETACOINS&lt;/b&gt;!</source>
-=======
-        <source>Warning: If you encrypt your wallet and lose your passphrase, you will &lt;b&gt;LOSE ALL OF YOUR BITCOINS&lt;/b&gt;!</source>
->>>>>>> 188ca9c3
-        <translation>Upozorenje: Ako šifrirate vaš novčanik i izgubite lozinku, &lt;b&gt;IZGUBIT ĆETE SVE SVOJE BITCOINE!&lt;/b&gt;</translation>
+        <translation>Upozorenje: Ako šifrirate vaš novčanik i izgubite lozinku, &lt;b&gt;IZGUBIT ĆETE SVE SVOJE ZETACOINE!&lt;/b&gt;</translation>
     </message>
     <message>
         <source>Are you sure you wish to encrypt your wallet?</source>
@@ -319,13 +306,8 @@
         <translation>Re-indeksiranje blokova na disku...</translation>
     </message>
     <message>
-<<<<<<< HEAD
         <source>Send coins to a Zetacoin address</source>
         <translation>Slanje novca na zetacoin adresu</translation>
-=======
-        <source>Send coins to a Bitcoin address</source>
-        <translation>Slanje novca na bitcoin adresu</translation>
->>>>>>> 188ca9c3
     </message>
     <message>
         <source>Backup wallet to another location</source>
@@ -364,13 +346,8 @@
         <translation>Pri&amp;mi</translation>
     </message>
     <message>
-<<<<<<< HEAD
         <source>Show information about Zetacoin Core</source>
         <translation>Prikaži informacije o programu Zetacoin Core</translation>
-=======
-        <source>Show information about Bitcoin Core</source>
-        <translation>Prikaži informacije o programu Bitcoin Core</translation>
->>>>>>> 188ca9c3
     </message>
     <message>
         <source>&amp;Show / Hide</source>
@@ -385,21 +362,12 @@
         <translation>Šifriranje privatnih ključeva koji u novčaniku</translation>
     </message>
     <message>
-<<<<<<< HEAD
         <source>Sign messages with your Zetacoin addresses to prove you own them</source>
         <translation>Poruku potpišemo s zetacoin adresom, kako bi dokazali vlasništvo nad tom adresom</translation>
     </message>
     <message>
         <source>Verify messages to ensure they were signed with specified Zetacoin addresses</source>
         <translation>Provjeravanje poruke, kao dokaz, da je potpisana navedenom zetacoin adresom</translation>
-=======
-        <source>Sign messages with your Bitcoin addresses to prove you own them</source>
-        <translation>Poruku potpišemo s bitcoin adresom, kako bi dokazali vlasništvo nad tom adresom</translation>
-    </message>
-    <message>
-        <source>Verify messages to ensure they were signed with specified Bitcoin addresses</source>
-        <translation>Provjeravanje poruke, kao dokaz, da je potpisana navedenom bitcoin adresom</translation>
->>>>>>> 188ca9c3
     </message>
     <message>
         <source>&amp;File</source>
@@ -418,7 +386,6 @@
         <translation>Traka kartica</translation>
     </message>
     <message>
-<<<<<<< HEAD
         <source>Zetacoin Core</source>
         <translation>Zetacoin Core</translation>
     </message>
@@ -432,21 +399,6 @@
     </message>
     <message>
         <source>Modify configuration options for Zetacoin Core</source>
-=======
-        <source>Bitcoin Core</source>
-        <translation>Bitcoin Core</translation>
-    </message>
-    <message>
-        <source>Request payments (generates QR codes and bitcoin: URIs)</source>
-        <translation>Zatraži uplatu (stvara QR kod i bitcoin: URI adresu)</translation>
-    </message>
-    <message>
-        <source>&amp;About Bitcoin Core</source>
-        <translation>&amp;O programu Bitcoin Core</translation>
-    </message>
-    <message>
-        <source>Modify configuration options for Bitcoin Core</source>
->>>>>>> 188ca9c3
         <translation>Promijeni postavke programa</translation>
     </message>
     <message>
@@ -458,34 +410,20 @@
         <translation>Prikaži popis korištenih adresa i oznaka za primanje novca</translation>
     </message>
     <message>
-<<<<<<< HEAD
         <source>Open a zetacoin: URI or payment request</source>
         <translation>Otvori zetacoin: URI adresu ili zahtjev za uplatu</translation>
-=======
-        <source>Open a bitcoin: URI or payment request</source>
-        <translation>Otvori bitcoin: URI adresu ili zahtjev za uplatu</translation>
->>>>>>> 188ca9c3
     </message>
     <message>
         <source>&amp;Command-line options</source>
         <translation>Opcije &amp;naredbene linije</translation>
     </message>
     <message>
-<<<<<<< HEAD
         <source>Show the Zetacoin Core help message to get a list with possible Zetacoin command-line options</source>
         <translation>Ispis svih opcija naredbene linije programa sa kratkim opisom</translation>
     </message>
     <message numerus="yes">
         <source>%n active connection(s) to Zetacoin network</source>
         <translation><numerusform>%n aktivna veza na Zetacoin mrežu</numerusform><numerusform>%n aktivnih veza na Zetacoin mrežu</numerusform><numerusform>%n aktivnih veza na Zetacoin mrežu</numerusform></translation>
-=======
-        <source>Show the Bitcoin Core help message to get a list with possible Bitcoin command-line options</source>
-        <translation>Ispis svih opcija naredbene linije programa sa kratkim opisom</translation>
-    </message>
-    <message numerus="yes">
-        <source>%n active connection(s) to Bitcoin network</source>
-        <translation><numerusform>%n aktivna veza na Bitcoin mrežu</numerusform><numerusform>%n aktivnih veza na Bitcoin mrežu</numerusform><numerusform>%n aktivnih veza na Bitcoin mrežu</numerusform></translation>
->>>>>>> 188ca9c3
     </message>
     <message numerus="yes">
         <source>Processed %n block(s) of transaction history.</source>
@@ -553,7 +491,6 @@
     </message>
     <message>
         <source>Type: %1
-<<<<<<< HEAD
 </source>
         <translation>Vrsta: %1
 </translation>
@@ -565,19 +502,6 @@
 </translation>
     </message>
     <message>
-=======
-</source>
-        <translation>Vrsta: %1
-</translation>
-    </message>
-    <message>
-        <source>Label: %1
-</source>
-        <translation>Oznaka: %1
-</translation>
-    </message>
-    <message>
->>>>>>> 188ca9c3
         <source>Address: %1
 </source>
         <translation>Adresa: %1
@@ -762,19 +686,11 @@
     </message>
     <message>
         <source>The label associated with this address list entry</source>
-<<<<<<< HEAD
         <translation>Oznaka zetacoin adrese</translation>
     </message>
     <message>
         <source>The address associated with this address list entry. This can only be modified for sending addresses.</source>
         <translation>Zetacoin adresa. Izmjene adrese su moguće samo za adrese za slanje.</translation>
-=======
-        <translation>Oznaka bitcoin adrese</translation>
-    </message>
-    <message>
-        <source>The address associated with this address list entry. This can only be modified for sending addresses.</source>
-        <translation>Bitcoin adresa. Izmjene adrese su moguće samo za adrese za slanje.</translation>
->>>>>>> 188ca9c3
     </message>
     <message>
         <source>&amp;Address</source>
@@ -831,13 +747,8 @@
 <context>
     <name>HelpMessageDialog</name>
     <message>
-<<<<<<< HEAD
         <source>Zetacoin Core</source>
         <translation>Zetacoin Core</translation>
-=======
-        <source>Bitcoin Core</source>
-        <translation>Bitcoin Core</translation>
->>>>>>> 188ca9c3
     </message>
     <message>
         <source>version</source>
@@ -846,7 +757,6 @@
     <message>
         <source>(%1-bit)</source>
         <translation>(%1-bit)</translation>
-<<<<<<< HEAD
     </message>
     <message>
         <source>About Zetacoin Core</source>
@@ -859,30 +769,12 @@
     <message>
         <source>Usage:</source>
         <translation>Upotreba:</translation>
-=======
-    </message>
-    <message>
-        <source>About Bitcoin Core</source>
-        <translation>O programu Bitcoin Core</translation>
-    </message>
-    <message>
-        <source>Command-line options</source>
-        <translation>Opcije programa u naredbenoj liniji</translation>
-    </message>
-    <message>
-        <source>Usage:</source>
-        <translation>Upotreba:</translation>
     </message>
     <message>
         <source>command-line options</source>
         <translation>opcije programa u naredbenoj liniji</translation>
->>>>>>> 188ca9c3
-    </message>
-    <message>
-        <source>command-line options</source>
-        <translation>opcije programa u naredbenoj liniji</translation>
-    </message>
-</context>
+    </message>
+    </context>
 <context>
     <name>Intro</name>
     <message>
@@ -890,21 +782,12 @@
         <translation>Dobrodošli</translation>
     </message>
     <message>
-<<<<<<< HEAD
         <source>Welcome to Zetacoin Core.</source>
         <translation>Dobrodošli u programu Zetacoin Core.</translation>
     </message>
     <message>
         <source>Zetacoin Core</source>
         <translation>Zetacoin Core</translation>
-=======
-        <source>Welcome to Bitcoin Core.</source>
-        <translation>Dobrodošli u programu Bitcoin Core.</translation>
-    </message>
-    <message>
-        <source>Bitcoin Core</source>
-        <translation>Bitcoin Core</translation>
->>>>>>> 188ca9c3
     </message>
     <message>
         <source>Error</source>
@@ -955,7 +838,6 @@
     <message>
         <source>Number of script &amp;verification threads</source>
         <translation>Broj CPU niti za verifikaciju transakcija</translation>
-<<<<<<< HEAD
     </message>
     <message>
         <source>Allow incoming connections</source>
@@ -966,18 +848,6 @@
         <translation>IP adresa proxy servera (npr. IPv4: 127.0.0.1 / IPv6: ::1)</translation>
     </message>
     <message>
-=======
-    </message>
-    <message>
-        <source>Allow incoming connections</source>
-        <translation>Dozvoli povezivanje izvana</translation>
-    </message>
-    <message>
-        <source>IP address of the proxy (e.g. IPv4: 127.0.0.1 / IPv6: ::1)</source>
-        <translation>IP adresa proxy servera (npr. IPv4: 127.0.0.1 / IPv6: ::1)</translation>
-    </message>
-    <message>
->>>>>>> 188ca9c3
         <source>Minimize instead of exit the application when the window is closed. When this option is enabled, the application will be closed only after selecting Exit in the menu.</source>
         <translation>Minimizirati aplikaciju umjesto zatvoriti, kada se zatvori prozor. Kada je ova opcija omogućena, aplikacija će biti zatvorena tek nakon odabira naredbe Izlaz u izborniku.</translation>
     </message>
@@ -994,19 +864,11 @@
         <translation>&amp;Mreža</translation>
     </message>
     <message>
-<<<<<<< HEAD
         <source>Automatically start Zetacoin Core after logging in to the system.</source>
         <translation>Program se automatski pokrene po prijavi u sustav.</translation>
     </message>
     <message>
         <source>&amp;Start Zetacoin Core on system login</source>
-=======
-        <source>Automatically start Bitcoin Core after logging in to the system.</source>
-        <translation>Program se automatski pokrene po prijavi u sustav.</translation>
-    </message>
-    <message>
-        <source>&amp;Start Bitcoin Core on system login</source>
->>>>>>> 188ca9c3
         <translation>&amp;Pokreni program kod prijave u sustav</translation>
     </message>
     <message>
@@ -1018,13 +880,8 @@
         <translation>&amp;Trošenje nepotvrđenih vraćenih iznosa</translation>
     </message>
     <message>
-<<<<<<< HEAD
         <source>Automatically open the Zetacoin client port on the router. This only works when your router supports UPnP and it is enabled.</source>
         <translation>Automatski otvori port Zetacoin klijenta na ruteru. To radi samo ako ruter podržava UPnP i ako je omogućen.</translation>
-=======
-        <source>Automatically open the Bitcoin client port on the router. This only works when your router supports UPnP and it is enabled.</source>
-        <translation>Automatski otvori port Bitcoin klijenta na ruteru. To radi samo ako ruter podržava UPnP i ako je omogućen.</translation>
->>>>>>> 188ca9c3
     </message>
     <message>
         <source>Map port using &amp;UPnP</source>
@@ -1205,17 +1062,6 @@
         <translation>Trajanje veze</translation>
     </message>
     <message>
-<<<<<<< HEAD
-        <source>Bytes Sent</source>
-        <translation>Bajtova poslano</translation>
-    </message>
-    <message>
-        <source>Bytes Received</source>
-        <translation>Bajtova primljeno</translation>
-    </message>
-    <message>
-=======
->>>>>>> 188ca9c3
         <source>Last block time</source>
         <translation>Posljednje vrijeme bloka</translation>
     </message>
@@ -1240,28 +1086,16 @@
         <translation>Očisti konzolu</translation>
     </message>
     <message>
-<<<<<<< HEAD
         <source>Welcome to the Zetacoin Core RPC console.</source>
         <translation>Dobrodošli u Zetacoin RPC konzolu.</translation>
-=======
-        <source>Welcome to the Bitcoin Core RPC console.</source>
-        <translation>Dobrodošli u Bitcoin RPC konzolu.</translation>
->>>>>>> 188ca9c3
     </message>
     <message>
         <source>Use up and down arrows to navigate history, and &lt;b&gt;Ctrl-L&lt;/b&gt; to clear screen.</source>
         <translation>Koristite tipke gore i dolje za izbor već korištenih naredbi. &lt;b&gt;Ctrl-L&lt;/b&gt; kako bi očistili ekran i povijest naredbi.</translation>
-<<<<<<< HEAD
     </message>
     <message>
         <source>Unknown</source>
         <translation>Nepoznato</translation>
-=======
->>>>>>> 188ca9c3
-    </message>
-    <message>
-        <source>Unknown</source>
-        <translation>Nepoznato</translation>
     </message>
 </context>
 <context>
@@ -1572,13 +1406,8 @@
 <context>
     <name>SplashScreen</name>
     <message>
-<<<<<<< HEAD
         <source>Zetacoin Core</source>
         <translation>Zetacoin Core</translation>
-=======
-        <source>Bitcoin Core</source>
-        <translation>Bitcoin Core</translation>
->>>>>>> 188ca9c3
     </message>
     <message>
         <source>[testnet]</source>
@@ -1965,13 +1794,6 @@
     <message>
         <source>Error: Disk space is low!</source>
         <translation>Pogreška: Nema dovoljno prostora na disku!</translation>
-<<<<<<< HEAD
-    </message>
-    <message>
-        <source>Imports blocks from external blk000??.dat file</source>
-        <translation>Uvozi blokove sa vanjske blk000??.dat datoteke</translation>
-=======
->>>>>>> 188ca9c3
     </message>
     <message>
         <source>Information</source>
@@ -1984,7 +1806,6 @@
     <message>
         <source>Invalid amount for -minrelaytxfee=&lt;amount&gt;: '%s'</source>
         <translation>Nevaljali iznos za opciju -minrelaytxfee=&lt;iznos&gt;: '%s'</translation>
-<<<<<<< HEAD
     </message>
     <message>
         <source>Invalid amount for -mintxfee=&lt;amount&gt;: '%s'</source>
@@ -1995,24 +1816,6 @@
         <translation>Šalji trace/debug informacije na konzolu umjesto u debug.log datoteku</translation>
     </message>
     <message>
-        <source>Start minimized</source>
-        <translation>Pokreni minimiziran</translation>
-    </message>
-    <message>
-        <source>Use UPnP to map the listening port (default: 1 when listening)</source>
-        <translation>Pokušaj koristiti UPnP da otvoriš port za uslugu (default: 1 when listening)</translation>
-=======
-    </message>
-    <message>
-        <source>Invalid amount for -mintxfee=&lt;amount&gt;: '%s'</source>
-        <translation>Nevaljali iznos za opciju -mintxfee=&lt;iznos&gt;: '%s'</translation>
-    </message>
-    <message>
-        <source>Send trace/debug info to console instead of debug.log file</source>
-        <translation>Šalji trace/debug informacije na konzolu umjesto u debug.log datoteku</translation>
->>>>>>> 188ca9c3
-    </message>
-    <message>
         <source>Username for JSON-RPC connections</source>
         <translation>Korisničko ime za JSON-RPC veze</translation>
     </message>
