--- conflicted
+++ resolved
@@ -59,75 +59,7 @@
         <source>Repeat new passphrase</source>
         <translation>Повторете ја новата тајна фраза</translation>
     </message>
-<<<<<<< HEAD
-    <message>
-        <source>Encrypt wallet</source>
-        <translation>Криптирање на паричник</translation>
-    </message>
-    <message>
-        <source>Unlock wallet</source>
-        <translation>Отклучи паричник</translation>
-    </message>
-    <message>
-        <source>Decrypt wallet</source>
-        <translation>Декриптирање на паричник</translation>
-    </message>
-    <message>
-        <source>Change passphrase</source>
-        <translation>Измени тајна фраза</translation>
-    </message>
-    <message>
-        <source>Confirm wallet encryption</source>
-        <translation>Потврдете го криптирањето на паричникот</translation>
-    </message>
-    <message>
-        <source>Warning: If you encrypt your wallet and lose your passphrase, you will &lt;b&gt;LOSE ALL OF YOUR ZETACOINS&lt;/b&gt;!</source>
-        <translation>Предупредување: Ако го шифрирате вашиот паричник и ја изгубите вашата тајна фраза, ќе &lt;b&gt;ГИ ИЗГУБИТЕ СИТЕ ВАШИ БИТКОИНИ&lt;/b&gt;!</translation>
-    </message>
-    <message>
-        <source>Are you sure you wish to encrypt your wallet?</source>
-        <translation>Дали сте сигурни дека сакате да криптирате вашиот паричник?</translation>
-    </message>
-    <message>
-        <source>Warning: The Caps Lock key is on!</source>
-        <translation>Предупредување: Caps Lock копчето е активно!</translation>
-    </message>
-    <message>
-        <source>Wallet encrypted</source>
-        <translation>Паричникот е криптиран</translation>
-    </message>
-    <message>
-        <source>Wallet encryption failed</source>
-        <translation>Криптирањето на паричникот е неуспешно</translation>
-    </message>
-    <message>
-        <source>Wallet encryption failed due to an internal error. Your wallet was not encrypted.</source>
-        <translation>Криптирањето на паричникот не успеа поради интерна грешка. Вашиот паричник не е криптиран.</translation>
-    </message>
-    <message>
-        <source>The supplied passphrases do not match.</source>
-        <translation>Приложените тајни фрази не се поклопуваат</translation>
-    </message>
-    <message>
-        <source>Wallet unlock failed</source>
-        <translation>Отклучувањето на паричникот е неуспешно</translation>
-    </message>
-    <message>
-        <source>The passphrase entered for the wallet decryption was incorrect.</source>
-        <translation>Тајната фраза која што ја внесовте за декриптирање на паричникот е неточна.</translation>
-    </message>
-    <message>
-        <source>Wallet decryption failed</source>
-        <translation>Декриптирањето на паричникот е неуспешно</translation>
-    </message>
-    <message>
-        <source>Wallet passphrase was successfully changed.</source>
-        <translation>Тајната фраза е успешно променета.</translation>
-    </message>
-</context>
-=======
-    </context>
->>>>>>> 0d719145
+    </context>
 <context>
     <name>BanTableModel</name>
     </context>
@@ -202,17 +134,6 @@
         <translation>Отвори &amp;URI...</translation>
     </message>
     <message>
-<<<<<<< HEAD
-        <source>Zetacoin Core client</source>
-        <translation>Биткоин Core софтверот</translation>
-    </message>
-    <message>
-        <source>Importing blocks from disk...</source>
-        <translation>Внесување на блокови од дискот...</translation>
-    </message>
-    <message>
-=======
->>>>>>> 0d719145
         <source>Reindexing blocks on disk...</source>
         <translation>Повторно индексирање на блокови од дискот...</translation>
     </message>
@@ -241,13 +162,6 @@
         <translation>&amp;Прими</translation>
     </message>
     <message>
-<<<<<<< HEAD
-        <source>Show information about Zetacoin Core</source>
-        <translation>Прикажи информации за Биткоин Core</translation>
-    </message>
-    <message>
-=======
->>>>>>> 0d719145
         <source>&amp;Show / Hide</source>
         <translation>&amp;Прикажи / Сокриј</translation>
     </message>
@@ -263,17 +177,6 @@
         <source>&amp;Help</source>
         <translation>&amp;Помош</translation>
     </message>
-<<<<<<< HEAD
-    <message>
-        <source>Zetacoin Core</source>
-        <translation>Биткоин Core</translation>
-    </message>
-    <message>
-        <source>&amp;About Zetacoin Core</source>
-        <translation>&amp;За Биткоин Core</translation>
-    </message>
-=======
->>>>>>> 0d719145
     <message numerus="yes">
         <source>Processed %n block(s) of transaction history.</source>
         <translation><numerusform>Обработен %n блок од историјата на трансакции.</numerusform><numerusform>Обработени %n блокови од историјата на трансакции.</numerusform></translation>
@@ -413,348 +316,300 @@
 <context>
     <name>HelpMessageDialog</name>
     <message>
-<<<<<<< HEAD
+        <source>version</source>
+        <translation>верзија</translation>
+    </message>
+    <message>
+        <source>(%1-bit)</source>
+        <translation>(%1-бит)</translation>
+    </message>
+    </context>
+<context>
+    <name>Intro</name>
+    <message>
+        <source>Error</source>
+        <translation>Грешка</translation>
+    </message>
+    </context>
+<context>
+    <name>OpenURIDialog</name>
+    <message>
+        <source>Open URI</source>
+        <translation>Отвори URI</translation>
+    </message>
+    <message>
+        <source>URI:</source>
+        <translation>URI:</translation>
+    </message>
+    </context>
+<context>
+    <name>OptionsDialog</name>
+    <message>
+        <source>Options</source>
+        <translation>Опции</translation>
+    </message>
+    <message>
+        <source>MB</source>
+        <translation>МБ</translation>
+    </message>
+    <message>
+        <source>&amp;Network</source>
+        <translation>&amp;Мрежа</translation>
+    </message>
+    <message>
+        <source>W&amp;allet</source>
+        <translation>П&amp;аричник</translation>
+    </message>
+    <message>
+        <source>&amp;Window</source>
+        <translation>&amp;Прозорец</translation>
+    </message>
+    <message>
+        <source>&amp;OK</source>
+        <translation>&amp;ОК</translation>
+    </message>
+    <message>
+        <source>&amp;Cancel</source>
+        <translation>&amp;Откажи</translation>
+    </message>
+    <message>
+        <source>none</source>
+        <translation>нема</translation>
+    </message>
+    </context>
+<context>
+    <name>OverviewPage</name>
+    <message>
+        <source>Total:</source>
+        <translation>Вкупно:</translation>
+    </message>
+    </context>
+<context>
+    <name>PaymentServer</name>
+    </context>
+<context>
+    <name>PeerTableModel</name>
+    </context>
+<context>
+    <name>QObject</name>
+    <message>
+        <source>Amount</source>
+        <translation>Сума</translation>
+    </message>
+    <message>
+        <source>%1 d</source>
+        <translation>%1 д</translation>
+    </message>
+    <message>
+        <source>%1 h</source>
+        <translation>%1 ч</translation>
+    </message>
+    <message>
+        <source>%1 m</source>
+        <translation>%1 м</translation>
+    </message>
+    <message>
+        <source>%1 s</source>
+        <translation>%1 с</translation>
+    </message>
+    <message>
+        <source>%1 ms</source>
+        <translation>%1 мс</translation>
+    </message>
+</context>
+<context>
+    <name>QRImageWidget</name>
+    </context>
+<context>
+    <name>RPCConsole</name>
+    <message>
+        <source>Network</source>
+        <translation>Мрежа</translation>
+    </message>
+    <message>
+        <source>Name</source>
+        <translation>Име</translation>
+    </message>
+    <message>
+        <source>Number of connections</source>
+        <translation>Број на конекции</translation>
+    </message>
+    <message>
+        <source>Block chain</source>
+        <translation>Block chain</translation>
+    </message>
+    <message>
+        <source>Sent</source>
+        <translation>Испратени</translation>
+    </message>
+    <message>
+        <source>Version</source>
+        <translation>Верзија</translation>
+    </message>
+    <message>
+        <source>&amp;Console</source>
+        <translation>&amp;Конзола</translation>
+    </message>
+    <message>
+        <source>%1 B</source>
+        <translation>%1 Б</translation>
+    </message>
+    <message>
+        <source>%1 KB</source>
+        <translation>%1 КБ</translation>
+    </message>
+    <message>
+        <source>%1 MB</source>
+        <translation>%1 МБ</translation>
+    </message>
+    <message>
+        <source>%1 GB</source>
+        <translation>%1 ГБ</translation>
+    </message>
+    </context>
+<context>
+    <name>ReceiveCoinsDialog</name>
+    <message>
+        <source>&amp;Amount:</source>
+        <translation>&amp;Сума:</translation>
+    </message>
+    <message>
+        <source>&amp;Label:</source>
+        <translation>&amp;Етикета:</translation>
+    </message>
+    <message>
+        <source>&amp;Message:</source>
+        <translation>&amp;Порака:</translation>
+    </message>
+    <message>
+        <source>Show</source>
+        <translation>Прикажи</translation>
+    </message>
+    </context>
+<context>
+    <name>ReceiveRequestDialog</name>
+    <message>
+        <source>QR Code</source>
+        <translation>QR Код</translation>
+    </message>
+    <message>
+        <source>Copy &amp;URI</source>
+        <translation>Копирај &amp;URI</translation>
+    </message>
+    <message>
+        <source>Copy &amp;Address</source>
+        <translation>Копирај &amp;Адреса</translation>
+    </message>
+    <message>
+        <source>&amp;Save Image...</source>
+        <translation>&amp;Сними Слика...</translation>
+    </message>
+    </context>
+<context>
+    <name>RecentRequestsTableModel</name>
+    </context>
+<context>
+    <name>SendCoinsDialog</name>
+    <message>
+        <source>Bytes:</source>
+        <translation>Бајти:</translation>
+    </message>
+    <message>
+        <source>Amount:</source>
+        <translation>Сума:</translation>
+    </message>
+    <message>
+        <source>Priority:</source>
+        <translation>Приоритет:</translation>
+    </message>
+    <message>
+        <source>Fee:</source>
+        <translation>Провизија:</translation>
+    </message>
+    <message>
+        <source>After Fee:</source>
+        <translation>После Провизија:</translation>
+    </message>
+    <message>
+        <source>Change:</source>
+        <translation>Кусур:</translation>
+    </message>
+    <message>
+        <source>Dust:</source>
+        <translation>Прашина:</translation>
+    </message>
+    </context>
+<context>
+    <name>SendCoinsEntry</name>
+    <message>
+        <source>A&amp;mount:</source>
+        <translation>Сума:</translation>
+    </message>
+    <message>
+        <source>&amp;Label:</source>
+        <translation>&amp;Етикета:</translation>
+    </message>
+    <message>
+        <source>Message:</source>
+        <translation>Порака:</translation>
+    </message>
+    </context>
+<context>
+    <name>SendConfirmationDialog</name>
+    </context>
+<context>
+    <name>ShutdownWindow</name>
+    </context>
+<context>
+    <name>SignVerifyMessageDialog</name>
+    </context>
+<context>
+    <name>SplashScreen</name>
+    </context>
+<context>
+    <name>TrafficGraphWidget</name>
+    </context>
+<context>
+    <name>TransactionDesc</name>
+    </context>
+<context>
+    <name>TransactionDescDialog</name>
+    </context>
+<context>
+    <name>TransactionTableModel</name>
+    </context>
+<context>
+    <name>TransactionView</name>
+    </context>
+<context>
+    <name>UnitDisplayStatusBarControl</name>
+    </context>
+<context>
+    <name>WalletFrame</name>
+    </context>
+<context>
+    <name>WalletModel</name>
+    </context>
+<context>
+    <name>WalletView</name>
+    </context>
+<context>
+    <name>bitcoin-core</name>
+    <message>
+        <source>Options:</source>
+        <translation>Опции:</translation>
+    </message>
+    <message>
         <source>Zetacoin Core</source>
         <translation>Биткоин Core</translation>
     </message>
     <message>
-=======
->>>>>>> 0d719145
-        <source>version</source>
-        <translation>верзија</translation>
-    </message>
-    <message>
-        <source>(%1-bit)</source>
-        <translation>(%1-бит)</translation>
-    </message>
-<<<<<<< HEAD
-    <message>
-        <source>About Zetacoin Core</source>
-        <translation>За Биткоин Core</translation>
-    </message>
-=======
->>>>>>> 0d719145
-    </context>
-<context>
-    <name>Intro</name>
-    <message>
-<<<<<<< HEAD
-        <source>Zetacoin Core</source>
-        <translation>Биткоин Core</translation>
-    </message>
-    <message>
-=======
->>>>>>> 0d719145
+        <source>Warning</source>
+        <translation>Предупредување</translation>
+    </message>
+    <message>
         <source>Error</source>
         <translation>Грешка</translation>
     </message>
-    </context>
-<context>
-    <name>OpenURIDialog</name>
-    <message>
-        <source>Open URI</source>
-        <translation>Отвори URI</translation>
-    </message>
-    <message>
-        <source>URI:</source>
-        <translation>URI:</translation>
-    </message>
-    </context>
-<context>
-    <name>OptionsDialog</name>
-    <message>
-        <source>Options</source>
-        <translation>Опции</translation>
-    </message>
-    <message>
-        <source>MB</source>
-        <translation>МБ</translation>
-    </message>
-    <message>
-        <source>&amp;Network</source>
-        <translation>&amp;Мрежа</translation>
-    </message>
-    <message>
-        <source>W&amp;allet</source>
-        <translation>П&amp;аричник</translation>
-    </message>
-    <message>
-        <source>&amp;Window</source>
-        <translation>&amp;Прозорец</translation>
-    </message>
-    <message>
-        <source>&amp;OK</source>
-        <translation>&amp;ОК</translation>
-    </message>
-    <message>
-        <source>&amp;Cancel</source>
-        <translation>&amp;Откажи</translation>
-    </message>
-    <message>
-        <source>none</source>
-        <translation>нема</translation>
-    </message>
-    </context>
-<context>
-    <name>OverviewPage</name>
-    <message>
-        <source>Total:</source>
-        <translation>Вкупно:</translation>
-    </message>
-    </context>
-<context>
-    <name>PaymentServer</name>
-    </context>
-<context>
-    <name>PeerTableModel</name>
-    </context>
-<context>
-    <name>QObject</name>
-    <message>
-        <source>Amount</source>
-        <translation>Сума</translation>
-    </message>
-    <message>
-        <source>%1 d</source>
-        <translation>%1 д</translation>
-    </message>
-    <message>
-        <source>%1 h</source>
-        <translation>%1 ч</translation>
-    </message>
-    <message>
-        <source>%1 m</source>
-        <translation>%1 м</translation>
-    </message>
-    <message>
-        <source>%1 s</source>
-        <translation>%1 с</translation>
-    </message>
-    <message>
-        <source>%1 ms</source>
-        <translation>%1 мс</translation>
-    </message>
-</context>
-<context>
-    <name>QRImageWidget</name>
-    </context>
-<context>
-    <name>RPCConsole</name>
-    <message>
-        <source>Network</source>
-        <translation>Мрежа</translation>
-    </message>
-    <message>
-        <source>Name</source>
-        <translation>Име</translation>
-    </message>
-    <message>
-        <source>Number of connections</source>
-        <translation>Број на конекции</translation>
-    </message>
-    <message>
-        <source>Block chain</source>
-        <translation>Block chain</translation>
-    </message>
-    <message>
-        <source>Sent</source>
-        <translation>Испратени</translation>
-    </message>
-    <message>
-        <source>Version</source>
-        <translation>Верзија</translation>
-    </message>
-    <message>
-        <source>&amp;Console</source>
-        <translation>&amp;Конзола</translation>
-    </message>
-    <message>
-        <source>%1 B</source>
-        <translation>%1 Б</translation>
-    </message>
-    <message>
-        <source>%1 KB</source>
-        <translation>%1 КБ</translation>
-    </message>
-    <message>
-        <source>%1 MB</source>
-        <translation>%1 МБ</translation>
-    </message>
-    <message>
-        <source>%1 GB</source>
-        <translation>%1 ГБ</translation>
-    </message>
-    </context>
-<context>
-    <name>ReceiveCoinsDialog</name>
-    <message>
-        <source>&amp;Amount:</source>
-        <translation>&amp;Сума:</translation>
-    </message>
-    <message>
-        <source>&amp;Label:</source>
-        <translation>&amp;Етикета:</translation>
-    </message>
-    <message>
-        <source>&amp;Message:</source>
-        <translation>&amp;Порака:</translation>
-    </message>
-    <message>
-        <source>Show</source>
-        <translation>Прикажи</translation>
-    </message>
-    </context>
-<context>
-    <name>ReceiveRequestDialog</name>
-    <message>
-        <source>QR Code</source>
-        <translation>QR Код</translation>
-    </message>
-    <message>
-        <source>Copy &amp;URI</source>
-        <translation>Копирај &amp;URI</translation>
-    </message>
-    <message>
-        <source>Copy &amp;Address</source>
-        <translation>Копирај &amp;Адреса</translation>
-    </message>
-    <message>
-        <source>&amp;Save Image...</source>
-        <translation>&amp;Сними Слика...</translation>
-    </message>
-    </context>
-<context>
-    <name>RecentRequestsTableModel</name>
-    </context>
-<context>
-    <name>SendCoinsDialog</name>
-    <message>
-        <source>Bytes:</source>
-        <translation>Бајти:</translation>
-    </message>
-    <message>
-        <source>Amount:</source>
-        <translation>Сума:</translation>
-    </message>
-    <message>
-        <source>Priority:</source>
-        <translation>Приоритет:</translation>
-    </message>
-    <message>
-        <source>Fee:</source>
-        <translation>Провизија:</translation>
-    </message>
-    <message>
-        <source>After Fee:</source>
-        <translation>После Провизија:</translation>
-    </message>
-    <message>
-        <source>Change:</source>
-        <translation>Кусур:</translation>
-    </message>
-    <message>
-        <source>Dust:</source>
-        <translation>Прашина:</translation>
-    </message>
-    </context>
-<context>
-    <name>SendCoinsEntry</name>
-    <message>
-        <source>A&amp;mount:</source>
-        <translation>Сума:</translation>
-    </message>
-    <message>
-        <source>&amp;Label:</source>
-        <translation>&amp;Етикета:</translation>
-    </message>
-    <message>
-        <source>Message:</source>
-        <translation>Порака:</translation>
-    </message>
-    </context>
-<context>
-<<<<<<< HEAD
-    <name>SendCoinsEntry</name>
-    <message>
-        <source>A&amp;mount:</source>
-        <translation>Сума:</translation>
-    </message>
-    <message>
-        <source>&amp;Label:</source>
-        <translation>&amp;Етикета:</translation>
-    </message>
-    <message>
-        <source>Message:</source>
-        <translation>Порака:</translation>
-    </message>
-=======
-    <name>SendConfirmationDialog</name>
->>>>>>> 0d719145
-    </context>
-<context>
-    <name>ShutdownWindow</name>
-    </context>
-<context>
-    <name>SignVerifyMessageDialog</name>
-    </context>
-<context>
-    <name>SplashScreen</name>
-<<<<<<< HEAD
-    <message>
-        <source>Zetacoin Core</source>
-        <translation>Биткоин Core</translation>
-    </message>
-=======
->>>>>>> 0d719145
-    </context>
-<context>
-    <name>TrafficGraphWidget</name>
-    </context>
-<context>
-    <name>TransactionDesc</name>
-    </context>
-<context>
-    <name>TransactionDescDialog</name>
-    </context>
-<context>
-    <name>TransactionTableModel</name>
-    </context>
-<context>
-    <name>TransactionView</name>
-    </context>
-<context>
-    <name>UnitDisplayStatusBarControl</name>
-    </context>
-<context>
-    <name>WalletFrame</name>
-    </context>
-<context>
-    <name>WalletModel</name>
-    </context>
-<context>
-    <name>WalletView</name>
-    </context>
-<context>
-    <name>bitcoin-core</name>
-    <message>
-        <source>Options:</source>
-        <translation>Опции:</translation>
-    </message>
-    <message>
-        <source>Bitcoin Core</source>
-        <translation>Биткоин Core</translation>
-    </message>
-    <message>
-        <source>Options:</source>
-        <translation>Опции:</translation>
-    </message>
-    <message>
-        <source>Warning</source>
-        <translation>Предупредување</translation>
-    </message>
-    <message>
-        <source>Error</source>
-        <translation>Грешка</translation>
-    </message>
 </context>
 </TS>