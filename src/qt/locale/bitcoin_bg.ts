<TS version="2.1" language="bg">
<context>
    <name>AddressBookPage</name>
    <message>
        <source>Right-click to edit address or label</source>
        <translation type="unfinished">Клик с десен бутон на мишката за промяна на адрес или етикет</translation>
    </message>
    <message>
        <source>Create a new address</source>
        <translation type="unfinished">Създай нов адрес</translation>
    </message>
    <message>
        <source>&amp;New</source>
        <translation type="unfinished">Нов</translation>
    </message>
    <message>
        <source>Copy the currently selected address to the system clipboard</source>
        <translation type="unfinished">Копирай текущо избрания адрес към клипборда</translation>
    </message>
    <message>
        <source>C&amp;lose</source>
        <translation type="unfinished">Затвори</translation>
    </message>
    <message>
        <source>Delete the currently selected address from the list</source>
        <translation type="unfinished">Изтрий текущо избрания адрес от листа</translation>
    </message>
    <message>
        <source>Enter address or label to search</source>
        <translation type="unfinished">Търсене по адрес или име</translation>
    </message>
    <message>
        <source>Export the data in the current tab to a file</source>
        <translation type="unfinished">Изнеси данните в избрания раздел към файл</translation>
    </message>
    <message>
        <source>&amp;Export</source>
        <translation type="unfinished">Изнеси</translation>
    </message>
    <message>
        <source>&amp;Delete</source>
        <translation type="unfinished">&amp;Изтрий</translation>
    </message>
    <message>
        <source>Choose the address to send coins to</source>
        <translation type="unfinished">Избери адреса на който да пратиш монети</translation>
    </message>
    <message>
        <source>Choose the address to receive coins with</source>
        <translation type="unfinished">Избери адреса на който да получиш монети</translation>
    </message>
    <message>
        <source>C&amp;hoose</source>
        <translation type="unfinished">Избери</translation>
    </message>
    <message>
        <source>Sending addresses</source>
        <translation type="unfinished">Адрес за пращане</translation>
    </message>
    <message>
        <source>Receiving addresses</source>
        <translation type="unfinished">Адрес за получаване</translation>
    </message>
    <message>
        <source>These are your Bitcoin addresses for sending payments. Always check the amount and the receiving address before sending coins.</source>
        <translation type="unfinished">Тези са вашите Биткойн адреси за изпращане на монети. Винаги проверявайте количеството и получаващия адрес преди изпращане. </translation>
    </message>
    <message>
        <source>These are your Bitcoin addresses for receiving payments. Use the 'Create new receiving address' button in the receive tab to create new addresses.
Signing is only possible with addresses of the type 'legacy'.</source>
        <translation type="unfinished">създавам</translation>
    </message>
    <message>
        <source>&amp;Copy Address</source>
        <translation type="unfinished">Копирай адрес</translation>
    </message>
    <message>
        <source>Copy &amp;Label</source>
        <translation type="unfinished">Копирай етикет</translation>
    </message>
    <message>
        <source>&amp;Edit</source>
        <translation type="unfinished">Редактирай</translation>
    </message>
    <message>
        <source>Export Address List</source>
        <translation type="unfinished">Изнеси лист с адреси</translation>
    </message>
    <message>
        <source>There was an error trying to save the address list to %1. Please try again.</source>
        <extracomment>An error message. %1 is a stand-in argument for the name of the file we attempted to save to.</extracomment>
        <translation type="unfinished">Получи се грешка при запазването на листа с адреси към %1. Моля опитайте пак.</translation>
    </message>
    <message>
        <source>Exporting Failed</source>
        <translation type="unfinished">Изнасянето се провали</translation>
    </message>
</context>
<context>
    <name>AddressTableModel</name>
    <message>
        <source>Label</source>
        <translation type="unfinished">Етикет</translation>
    </message>
    <message>
        <source>Address</source>
        <translation type="unfinished">Адрес</translation>
    </message>
    <message>
        <source>(no label)</source>
        <translation type="unfinished">(без етикет)</translation>
    </message>
</context>
<context>
    <name>AskPassphraseDialog</name>
    <message>
        <source>Passphrase Dialog</source>
        <translation type="unfinished">Диалог за пропуск</translation>
    </message>
    <message>
        <source>Enter passphrase</source>
        <translation type="unfinished">Въведи парола</translation>
    </message>
    <message>
        <source>New passphrase</source>
        <translation type="unfinished">Нова парола</translation>
    </message>
    <message>
        <source>Repeat new passphrase</source>
        <translation type="unfinished">Повтори парола</translation>
    </message>
    <message>
        <source>Show passphrase</source>
        <translation type="unfinished">Показване на парола</translation>
    </message>
    <message>
        <source>Encrypt wallet</source>
        <translation type="unfinished">Криптирай портфейл</translation>
    </message>
    <message>
        <source>This operation needs your wallet passphrase to unlock the wallet.</source>
        <translation type="unfinished">Тази операция изисква вашата парола на портфейла за отключването на портфейла.</translation>
    </message>
    <message>
        <source>Unlock wallet</source>
        <translation type="unfinished">Отключи портфейла</translation>
    </message>
    <message>
        <source>Change passphrase</source>
        <translation type="unfinished">Промени парола</translation>
    </message>
    <message>
        <source>Confirm wallet encryption</source>
        <translation type="unfinished">Потвърди криптирането на порфейла</translation>
    </message>
    <message>
        <source>Warning: If you encrypt your wallet and lose your passphrase, you will &lt;b&gt;LOSE ALL OF YOUR BITCOINS&lt;/b&gt;!</source>
        <translation type="unfinished">ВНИМАНИЕ: Ако шифрирате вашият портфейл и изгубите паролата си, &lt;b&gt;ЩЕ ИЗГУБИТЕ ВСИЧКИТЕ СИ БИТКОИНИ&lt;/b&gt;!</translation>
    </message>
    <message>
        <source>Are you sure you wish to encrypt your wallet?</source>
        <translation type="unfinished">Наистина ли желаете да шифрирате портфейла си?</translation>
    </message>
    <message>
        <source>Wallet encrypted</source>
        <translation type="unfinished">портфейлa е шифрован</translation>
    </message>
    <message>
        <source>Enter the new passphrase for the wallet.&lt;br/&gt;Please use a passphrase of &lt;b&gt;ten or more random characters&lt;/b&gt;, or &lt;b&gt;eight or more words&lt;/b&gt;.</source>
        <translation type="unfinished">Въведете нова пасфраза за уолета.&lt;br/&gt;Моля използвайте пасфраза от &lt;b&gt;десет или повече произволни символа &lt;/b&gt;, или &lt;b&gt;осем или повече думи&lt;/b&gt;.</translation>
    </message>
    <message>
        <source>Enter the old passphrase and new passphrase for the wallet.</source>
        <translation type="unfinished">Въведете старата и новата паролна фраза за портфейла.</translation>
    </message>
    <message>
        <source>Enter the old passphrase and new passphrase for the wallet.</source>
        <translation>Въведете старата и новата паролна фраза за портфейла.</translation>
    </message>
    <message>
        <source>Wallet to be encrypted</source>
        <translation type="unfinished">Портфейл за криптиране</translation>
    </message>
    <message>
        <source>Your wallet is about to be encrypted. </source>
        <translation type="unfinished">Портфейлът ви е на път да бъде шифрован.</translation>
    </message>
    <message>
        <source>Your wallet is about to be encrypted. </source>
        <translation>Портфейлът ви е на път да бъде шифрован.</translation>
    </message>
    <message>
        <source>Your wallet is now encrypted. </source>
        <translation type="unfinished">Вашият портфейл сега е криптиран.</translation>
    </message>
    <message>
        <source>IMPORTANT: Any previous backups you have made of your wallet file should be replaced with the newly generated, encrypted wallet file. For security reasons, previous backups of the unencrypted wallet file will become useless as soon as you start using the new, encrypted wallet.</source>
        <translation type="unfinished">ВАЖНО: Всички стари запазвания, които сте направили на Вашият портфейл трябва да замените с запазване на новополучения, шифриран портфейл. От съображения за сигурност, предишните запазвания на нешифрирани портфейли ще станат неизползваеми веднага, щом започнете да използвате новият, шифриран портфейл.</translation>
    </message>
    <message>
        <source>Wallet encryption failed</source>
        <translation type="unfinished">Шифрирането беше неуспешно</translation>
    </message>
    <message>
        <source>Wallet encryption failed due to an internal error. Your wallet was not encrypted.</source>
        <translation type="unfinished">Шифрирането на портфейла беше неуспешно, поради софтуерен проблем. Портфейлът не е шифриран.</translation>
    </message>
    <message>
        <source>The supplied passphrases do not match.</source>
        <translation type="unfinished">Паролите не съвпадат</translation>
    </message>
    <message>
        <source>Wallet unlock failed</source>
        <translation type="unfinished">Отключването не бе успешно</translation>
    </message>
    <message>
        <source>The passphrase entered for the wallet decryption was incorrect.</source>
        <translation type="unfinished">Паролата въведена за дешифриране на портфейла е грешна.</translation>
    </message>
    <message>
        <source>Wallet passphrase was successfully changed.</source>
        <translation type="unfinished">Паролата на портфейла беше променена успешно.</translation>
    </message>
    <message>
        <source>Warning: The Caps Lock key is on!</source>
        <translation type="unfinished">Внимание:Бутонът Caps Lock е включен.</translation>
    </message>
</context>
<context>
    <name>BanTableModel</name>
    <message>
        <source>IP/Netmask</source>
        <translation type="unfinished">IP/Мрежова маска</translation>
    </message>
    <message>
        <source>Banned Until</source>
        <translation type="unfinished">Блокиран до</translation>
    </message>
</context>
<context>
    <name>BitcoinApplication</name>
    <message>
        <source>A fatal error occurred. %1 can no longer continue safely and will quit.</source>
        <translation type="unfinished">Фатална грешка се появи. %1 не може да продължи безопастно и ще се затвори.</translation>
    </message>
    <message>
        <source>Internal error</source>
        <translation type="unfinished">Вътрешна грешка.</translation>
    </message>
    </context>
<context>
    <name>QObject</name>
    <message>
        <source>Do you want to reset settings to default values, or to abort without making changes?</source>
        <extracomment>Explanatory text shown on startup when the settings file cannot be read. Prompts user to make a choice between resetting or aborting.</extracomment>
        <translation type="unfinished">Искате ли да възстановите настройките към първичните им стойности или да напуснете без да правите промени ?</translation>
    </message>
    <message>
        <source>A fatal error occurred. Check that settings file is writable, or try running with -nosettings.</source>
        <extracomment>Explanatory text shown on startup when the settings file could not be written. Prompts user to check that we have the ability to write to the file. Explains that the user has the option of running without a settings file.</extracomment>
        <translation type="unfinished">Възникна фатална грешка. Проверете че файла с настройки е редактируем или опирайте да стартирате без настройки.</translation>
    </message>
    <message>
        <source>Error: Specified data directory "%1" does not exist.</source>
        <translation type="unfinished">Грешка:Избраната "%1" директория не съществува.</translation>
    </message>
    <message>
        <source>Error: %1</source>
        <translation type="unfinished">Грешка: %1</translation>
    </message>
    <message>
        <source>%1 didn't yet exit safely…</source>
        <translation type="unfinished">%1 не излезе безопасно…</translation>
    </message>
    <message>
        <source>unknown</source>
        <translation type="unfinished">неизвестен</translation>
    </message>
    <message>
        <source>Amount</source>
        <translation type="unfinished">Количество</translation>
    </message>
    <message>
        <source>Enter a Bitcoin address (e.g. %1)</source>
        <translation type="unfinished">Въведете Биткойн адрес (например: %1)</translation>
    </message>
    <message>
        <source>Inbound</source>
        <extracomment>An inbound connection from a peer. An inbound connection is a connection initiated by a peer.</extracomment>
        <translation type="unfinished">Входящи</translation>
    </message>
    <message>
        <source>Outbound</source>
        <extracomment>An outbound connection to a peer. An outbound connection is a connection initiated by us.</extracomment>
        <translation type="unfinished">Изходящи</translation>
    </message>
    <message>
        <source>%1 d</source>
        <translation type="unfinished">%1 ден</translation>
    </message>
    <message>
        <source>%1 h</source>
        <translation type="unfinished">%1 час</translation>
    </message>
    <message>
        <source>%1 m</source>
        <translation type="unfinished">%1 минута</translation>
    </message>
    <message>
        <source>%1 s</source>
        <translation type="unfinished">%1 секунда</translation>
    </message>
    <message>
        <source>None</source>
        <translation type="unfinished">нито един</translation>
    </message>
    <message>
        <source>N/A</source>
        <translation type="unfinished">Несъществуващ</translation>
    </message>
    <message>
        <source>%1 ms</source>
        <translation type="unfinished">%1 милисекунда</translation>
    </message>
    <message numerus="yes">
        <source>%n second(s)</source>
        <translation type="unfinished">
            <numerusform />
            <numerusform />
        </translation>
    </message>
    <message numerus="yes">
        <source>%n minute(s)</source>
        <translation type="unfinished">
            <numerusform />
            <numerusform />
        </translation>
    </message>
    <message numerus="yes">
        <source>%n hour(s)</source>
        <translation type="unfinished">
            <numerusform />
            <numerusform />
        </translation>
    </message>
    <message numerus="yes">
        <source>%n day(s)</source>
        <translation type="unfinished">
            <numerusform />
            <numerusform />
        </translation>
    </message>
    <message numerus="yes">
        <source>%n week(s)</source>
        <translation type="unfinished">
            <numerusform />
            <numerusform />
        </translation>
    </message>
    <message>
        <source>%1 and %2</source>
        <translation type="unfinished">%1 и %2</translation>
    </message>
    <message numerus="yes">
        <source>%n year(s)</source>
        <translation type="unfinished">
            <numerusform />
            <numerusform />
        </translation>
    </message>
    <message>
        <source>%1 B</source>
        <translation type="unfinished">%1 Байт</translation>
    </message>
    <message>
        <source>%1 MB</source>
        <translation type="unfinished">%1 Мегабайт</translation>
    </message>
    <message>
        <source>%1 GB</source>
        <translation type="unfinished">%1 Гигабайт</translation>
    </message>
</context>
<context>
    <name>bitcoin-core</name>
    <message>
        <source>Settings file could not be read</source>
        <translation type="unfinished">Файла с настройки не може да бъде прочетен.</translation>
    </message>
    <message>
        <source>Settings file could not be written</source>
        <translation type="unfinished">Файла с настройки не може да бъде записан.</translation>
    </message>
    <message>
        <source>Config setting for %s only applied on %s network when in [%s] section.</source>
        <translation type="unfinished">Конфигурирай настройки за %s само когато са приложени на %s мрежа, когато са в [%s] секция.</translation>
    </message>
    <message>
        <source>Do you want to rebuild the block database now?</source>
        <translation type="unfinished">Желаете ли да пресъздадете базата данни с блокове сега?</translation>
    </message>
    <message>
        <source>Done loading</source>
        <translation type="unfinished">Зареждането е завършено</translation>
    </message>
    <message>
        <source>Error initializing block database</source>
        <translation type="unfinished">Грешка в пускането на базата данни с блокове</translation>
    </message>
    <message>
        <source>Failed to listen on any port. Use -listen=0 if you want this.</source>
        <translation type="unfinished">Провалено "слушане" на всеки порт. Използвайте -listen=0 ако искате това.</translation>
    </message>
    <message>
        <source>Insufficient funds</source>
        <translation type="unfinished">Недостатъчно средства</translation>
    </message>
    <message>
        <source>The wallet will avoid paying less than the minimum relay fee.</source>
        <translation type="unfinished">Портфейлът няма да плаша по-малко от миналата такса за препредаване.</translation>
    </message>
    <message>
        <source>This is experimental software.</source>
        <translation type="unfinished">Това е експериментален софтуер.</translation>
    </message>
    <message>
        <source>This is the minimum transaction fee you pay on every transaction.</source>
        <translation type="unfinished">Това е минималната такса за транзакция, която плащате за всяка транзакция.</translation>
    </message>
    <message>
        <source>This is the transaction fee you will pay if you send a transaction.</source>
        <translation type="unfinished">Това е таксата за транзакцията която ще платите ако изпратите транзакция.</translation>
    </message>
    <message>
        <source>Transaction amount too small</source>
        <translation type="unfinished">Сумата на транзакцията е твърде малка</translation>
    </message>
    <message>
        <source>Transaction amounts must not be negative</source>
        <translation type="unfinished">Сумите на транзакциите не могат да бъдат отрицателни</translation>
    </message>
    <message>
        <source>Transaction must have at least one recipient</source>
        <translation type="unfinished">Транзакцията трябва да има поне един получател.</translation>
    </message>
    <message>
        <source>Transaction too large</source>
        <translation type="unfinished">Транзакцията е твърде голяма</translation>
    </message>
    </context>
<context>
    <name>BitcoinGUI</name>
    <message>
        <source>&amp;Overview</source>
        <translation type="unfinished">Преглед</translation>
    </message>
    <message>
        <source>Show general overview of wallet</source>
        <translation type="unfinished">Покажи общ преглед на портфейла</translation>
    </message>
    <message>
        <source>&amp;Transactions</source>
        <translation type="unfinished">Транзакции</translation>
    </message>
    <message>
        <source>Browse transaction history</source>
        <translation type="unfinished">Разгледай история на транзакциите</translation>
    </message>
    <message>
        <source>E&amp;xit</source>
        <translation type="unfinished">Изход</translation>
    </message>
    <message>
        <source>Quit application</source>
        <translation type="unfinished">Излез от приложението</translation>
    </message>
    <message>
        <source>&amp;About %1</source>
        <translation type="unfinished">За %1</translation>
    </message>
    <message>
        <source>Show information about %1</source>
        <translation type="unfinished">Покажи информация за %1</translation>
    </message>
    <message>
        <source>About &amp;Qt</source>
        <translation type="unfinished">Относно Qt</translation>
    </message>
    <message>
        <source>Show information about Qt</source>
        <translation type="unfinished">Покажи информация отностно Qt</translation>
    </message>
    <message>
        <source>Modify configuration options for %1</source>
        <translation type="unfinished">Промени конфигурации за %1</translation>
    </message>
    <message>
        <source>Create a new wallet</source>
        <translation type="unfinished">Създай нов портфейл</translation>
    </message>
    <message>
        <source>&amp;Minimize</source>
        <translation type="unfinished">Минимизирай</translation>
    </message>
    <message>
        <source>Wallet:</source>
        <translation type="unfinished">Портфейл</translation>
    </message>
    <message>
        <source>Network activity disabled.</source>
        <extracomment>A substring of the tooltip.</extracomment>
        <translation type="unfinished">Мрежата деактивирана</translation>
    </message>
    <message>
        <source>Proxy is &lt;b&gt;enabled&lt;/b&gt;: %1</source>
        <translation type="unfinished">Прокси е &lt;b&gt;разрешено&lt;/b&gt;: %1</translation>
    </message>
    <message>
        <source>Send coins to a Bitcoin address</source>
        <translation type="unfinished">Изпращане към Биткоин адрес</translation>
    </message>
    <message>
        <source>Backup wallet to another location</source>
        <translation type="unfinished">Запазване на портфейла на друго място</translation>
    </message>
    <message>
        <source>Change the passphrase used for wallet encryption</source>
        <translation type="unfinished">Променя паролата за портфейла</translation>
    </message>
    <message>
        <source>&amp;Send</source>
        <translation type="unfinished">&amp;изпращам</translation>
    </message>
    <message>
        <source>&amp;Receive</source>
        <translation type="unfinished">&amp;получавам</translation>
    </message>
    <message>
        <source>&amp;Options…</source>
        <translation type="unfinished">&amp;Опции</translation>
    </message>
    <message>
        <source>&amp;Encrypt Wallet…</source>
        <translation type="unfinished">&amp;Крипритай уолет..</translation>
    </message>
    <message>
        <source>Encrypt the private keys that belong to your wallet</source>
        <translation type="unfinished">Шифроване на личните ключове,които принадлежат на портфейла Ви.</translation>
    </message>
    <message>
        <source>&amp;Backup Wallet…</source>
        <translation type="unfinished">&amp;Бекъп уолет.</translation>
    </message>
    <message>
        <source>&amp;Change Passphrase…</source>
        <translation type="unfinished">&amp;Промени пасфрейз.</translation>
    </message>
    <message>
        <source>Sign &amp;message…</source>
        <translation type="unfinished">Подпиши &amp;съобщение…</translation>
    </message>
    <message>
        <source>Sign messages with your Bitcoin addresses to prove you own them</source>
        <translation type="unfinished">Пишете съобщения със своя Биткойн адрес за да докажете,че е ваш.</translation>
    </message>
    <message>
        <source>&amp;Verify message…</source>
        <translation type="unfinished">&amp;Потвърди съобщение…</translation>
    </message>
    <message>
        <source>Verify messages to ensure they were signed with specified Bitcoin addresses</source>
        <translation type="unfinished">Потвърждаване на съобщения  за да се знае,че са написани с дадените Биткойн адреси.</translation>
    </message>
    <message>
        <source>&amp;Load PSBT from file…</source>
        <translation type="unfinished">&amp;Зареди PSBT от файл…</translation>
    </message>
    <message>
        <source>Close All Wallets…</source>
        <translation type="unfinished">Затвори всички уолети</translation>
    </message>
    <message>
        <source>&amp;File</source>
        <translation type="unfinished">&amp;Файл</translation>
    </message>
    <message>
        <source>&amp;Settings</source>
        <translation type="unfinished">&amp;Настройки</translation>
    </message>
    <message>
        <source>&amp;Help</source>
        <translation type="unfinished">&amp;Помощ</translation>
    </message>
    <message>
        <source>Tabs toolbar</source>
        <translation type="unfinished">Лентата с инструменти</translation>
    </message>
    <message>
        <source>Synchronizing with network…</source>
        <translation type="unfinished">Синхронизиране с мрежа</translation>
    </message>
    <message>
        <source>Request payments (generates QR codes and bitcoin: URIs)</source>
        <translation type="unfinished">Изискване на плащания(генерира QR кодове и биткойн: URIs)</translation>
    </message>
    <message>
        <source>Show the list of used sending addresses and labels</source>
        <translation type="unfinished">Показване на списъка с използвани адреси и имена</translation>
    </message>
    <message>
        <source>Show the list of used receiving addresses and labels</source>
        <translation type="unfinished">Покажи списък с използваните адреси и имена.</translation>
    </message>
    <message>
        <source>&amp;Command-line options</source>
        <translation type="unfinished">&amp;Налични команди</translation>
    </message>
    <message numerus="yes">
        <source>Processed %n block(s) of transaction history.</source>
        <translation type="unfinished">
            <numerusform />
            <numerusform />
        </translation>
    </message>
    <message>
        <source>%1 behind</source>
        <translation type="unfinished">%1 зад</translation>
    </message>
    <message>
        <source>Last received block was generated %1 ago.</source>
        <translation type="unfinished">Последния получен блок е генериран преди %1.</translation>
    </message>
    <message>
        <source>Transactions after this will not yet be visible.</source>
        <translation type="unfinished">Транзакции след това няма все още да бъдат видими.</translation>
    </message>
    <message>
        <source>Error</source>
        <translation type="unfinished">грешка</translation>
    </message>
    <message>
        <source>Warning</source>
        <translation type="unfinished">Внимание</translation>
    </message>
    <message>
        <source>Information</source>
        <translation type="unfinished">Информация</translation>
    </message>
    <message>
        <source>Up to date</source>
        <translation type="unfinished">Актуално</translation>
    </message>
    <message>
        <source>Node window</source>
<<<<<<< HEAD
        <translation>Прозорец на възела</translation>
    </message>
    <message>
        <source>Open Wallet</source>
        <translation>Отворете портфейл</translation>
    </message>
    <message>
        <source>Close Wallet...</source>
        <translation>Затвори Портфейла</translation>
=======
        <translation type="unfinished">Прозорец на възела</translation>
>>>>>>> f6a356d2
    </message>
    <message>
        <source>Open Wallet</source>
        <translation type="unfinished">Отворете портфейл</translation>
    </message>
    <message>
        <source>Open a wallet</source>
        <translation type="unfinished">Отвори портфейл</translation>
    </message>
    <message>
        <source>Close wallet</source>
        <translation type="unfinished">Затвори портфейла</translation>
    </message>
    <message>
        <source>Close all wallets</source>
        <translation type="unfinished">Затвори всички портфейли</translation>
    </message>
    <message>
        <source>Show the %1 help message to get a list with possible Bitcoin command-line options</source>
        <translation type="unfinished">Покажи %1 помощно съобщение за да получиш лист с възможни Биткойн команди</translation>
    </message>
    <message>
        <source>default wallet</source>
        <translation type="unfinished">Портфейл по подразбиране</translation>
    </message>
    <message>
        <source>No wallets available</source>
        <translation type="unfinished">Няма достъпни портфейли</translation>
    </message>
    <message>
        <source>&amp;Window</source>
        <translation type="unfinished">&amp;Прозорец</translation>
    </message>
    <message>
        <source>Zoom</source>
        <translation type="unfinished">Увеличи</translation>
    </message>
    <message>
        <source>Main Window</source>
        <translation type="unfinished">Главен Прозорец</translation>
    </message>
    <message>
        <source>%1 client</source>
        <translation type="unfinished">%1 клиент</translation>
    </message>
    <message numerus="yes">
        <source>%n active connection(s) to Bitcoin network.</source>
        <extracomment>A substring of the tooltip.</extracomment>
        <translation type="unfinished">
            <numerusform />
            <numerusform />
        </translation>
    </message>
    <message>
        <source>Click for more actions.</source>
        <extracomment>A substring of the tooltip. "More actions" are available via the context menu.</extracomment>
        <translation type="unfinished">Клик за повече действия</translation>
    </message>
    <message>
        <source>Disable network activity</source>
        <extracomment>A context menu item.</extracomment>
        <translation type="unfinished">Блокирай мрежова активност</translation>
    </message>
    <message>
        <source>Enable network activity</source>
        <extracomment>A context menu item. The network activity was disabled previously.</extracomment>
        <translation type="unfinished">Разреши мрежова активност</translation>
    </message>
    <message>
        <source>Error: %1</source>
        <translation type="unfinished">Грешка: %1</translation>
    </message>
    <message>
        <source>Warning: %1</source>
        <translation type="unfinished">Внимание: %1</translation>
    </message>
    <message>
        <source>Date: %1
</source>
        <translation type="unfinished">Дата: %1
</translation>
    </message>
    <message>
        <source>Amount: %1
</source>
        <translation type="unfinished">Сума: %1
</translation>
    </message>
    <message>
        <source>Wallet: %1
</source>
        <translation type="unfinished">Портфейл: %1
</translation>
    </message>
    <message>
        <source>Type: %1
</source>
        <translation type="unfinished">Тип: %1
</translation>
    </message>
    <message>
        <source>Label: %1
</source>
        <translation type="unfinished">Етикет: %1
</translation>
    </message>
    <message>
        <source>Address: %1
</source>
        <translation type="unfinished">Адрес: %1
</translation>
    </message>
    <message>
        <source>Sent transaction</source>
        <translation type="unfinished">Изпратена транзакция</translation>
    </message>
    <message>
        <source>Incoming transaction</source>
        <translation type="unfinished">Входяща транзакция</translation>
    </message>
    <message>
        <source>HD key generation is &lt;b&gt;enabled&lt;/b&gt;</source>
        <translation type="unfinished">Генерирането на HD ключ е &lt;b&gt;включено&lt;/b&gt;</translation>
    </message>
    <message>
        <source>HD key generation is &lt;b&gt;disabled&lt;/b&gt;</source>
        <translation type="unfinished">Генерирането на HD ключ е &lt;b&gt;изключено&lt;/b&gt;</translation>
    </message>
    <message>
        <source>Private key &lt;b&gt;disabled&lt;/b&gt;</source>
        <translation type="unfinished">Частнен ключ &lt;b&gt;изключен&lt;/b&gt;</translation>
    </message>
    <message>
        <source>Wallet is &lt;b&gt;encrypted&lt;/b&gt; and currently &lt;b&gt;unlocked&lt;/b&gt;</source>
        <translation type="unfinished">Портфейлът е &lt;b&gt;криптиран&lt;/b&gt; и &lt;b&gt;отключен&lt;/b&gt;</translation>
    </message>
    <message>
        <source>Wallet is &lt;b&gt;encrypted&lt;/b&gt; and currently &lt;b&gt;locked&lt;/b&gt;</source>
        <translation type="unfinished">Портфейлът е &lt;b&gt;криптиран&lt;/b&gt; и &lt;b&gt;заключен&lt;/b&gt;</translation>
    </message>
    <message>
        <source>Original message:</source>
        <translation type="unfinished">Оригинално съобщение:</translation>
    </message>
</context>
<context>
    <name>CoinControlDialog</name>
    <message>
        <source>Coin Selection</source>
        <translation type="unfinished">Избор на монети</translation>
    </message>
    <message>
        <source>Quantity:</source>
        <translation type="unfinished">Количество:</translation>
    </message>
    <message>
        <source>Bytes:</source>
        <translation type="unfinished">Байтове:</translation>
    </message>
    <message>
        <source>Amount:</source>
        <translation type="unfinished">Количество:</translation>
    </message>
    <message>
        <source>Fee:</source>
        <translation type="unfinished">Такса:</translation>
    </message>
    <message>
        <source>Dust:</source>
        <translation type="unfinished">прах:</translation>
    </message>
    <message>
        <source>After Fee:</source>
        <translation type="unfinished">След такса:</translation>
    </message>
    <message>
        <source>Change:</source>
        <translation type="unfinished">Промяна:</translation>
    </message>
    <message>
        <source>(un)select all</source>
        <translation type="unfinished">(де)маркирай всички</translation>
    </message>
    <message>
        <source>Tree mode</source>
        <translation type="unfinished">Дървовиден режим</translation>
    </message>
    <message>
        <source>List mode</source>
        <translation type="unfinished">списък Режим</translation>
    </message>
    <message>
        <source>Amount</source>
        <translation type="unfinished">Количество</translation>
    </message>
    <message>
        <source>Received with label</source>
        <translation type="unfinished">Получени с име</translation>
    </message>
    <message>
        <source>Received with address</source>
        <translation type="unfinished">Получени с адрес</translation>
    </message>
    <message>
        <source>Date</source>
        <translation type="unfinished">Дата</translation>
    </message>
    <message>
        <source>Confirmations</source>
        <translation type="unfinished">потвърждения</translation>
    </message>
    <message>
        <source>Confirmed</source>
        <translation type="unfinished">Потвърдено</translation>
    </message>
    <message>
        <source>Copy amount</source>
        <translation type="unfinished">Копиране на сумата</translation>
    </message>
    <message>
        <source>&amp;Copy address</source>
        <translation type="unfinished">&amp;Копирай адрес</translation>
    </message>
    <message>
        <source>Copy &amp;amount</source>
        <translation type="unfinished">Копирай сума</translation>
    </message>
    <message>
        <source>L&amp;ock unspent</source>
        <translation type="unfinished">Заключи неизхарчено</translation>
    </message>
    <message>
        <source>&amp;Unlock unspent</source>
        <translation type="unfinished">Отключи неизхарчено</translation>
    </message>
    <message>
        <source>Copy quantity</source>
        <translation type="unfinished">Копиране на количеството</translation>
    </message>
    <message>
        <source>Copy fee</source>
        <translation type="unfinished">Копирай такса</translation>
    </message>
    <message>
        <source>Copy after fee</source>
        <translation type="unfinished">Копирайте след такса</translation>
    </message>
    <message>
        <source>Copy bytes</source>
        <translation type="unfinished">Копиране на байтовете</translation>
    </message>
    <message>
        <source>Copy dust</source>
        <translation type="unfinished">Копирай прахта:</translation>
    </message>
    <message>
        <source>Copy change</source>
        <translation type="unfinished">Промяна на копирането</translation>
    </message>
    <message>
        <source>(%1 locked)</source>
        <translation type="unfinished">(%1 заключен)</translation>
    </message>
    <message>
        <source>yes</source>
        <translation type="unfinished">да</translation>
    </message>
    <message>
        <source>no</source>
        <translation type="unfinished">не</translation>
    </message>
    <message>
        <source>This label turns red if any recipient receives an amount smaller than the current dust threshold.</source>
        <translation type="unfinished">Този етикет става червен ако някой получател получи количество, по-малко от текущия праг на прах</translation>
    </message>
    <message>
        <source>Can vary +/- %1 satoshi(s) per input.</source>
        <translation type="unfinished">Може да варира с +/- %1 байт(а).</translation>
    </message>
    <message>
        <source>This label turns red if any recipient receives an amount smaller than the current dust threshold.</source>
        <translation>Този етикет става червен ако някой получател получи количество, по-малко от текущия праг на прах</translation>
    </message>
    <message>
        <source>(no label)</source>
        <translation type="unfinished">(без етикет)</translation>
    </message>
    <message>
        <source>change from %1 (%2)</source>
        <translation type="unfinished">ресто от %1 (%2)</translation>
    </message>
    <message>
        <source>(change)</source>
        <translation type="unfinished">(промени)</translation>
    </message>
</context>
<context>
    <name>CreateWalletActivity</name>
    <message>
<<<<<<< HEAD
        <source>Create wallet failed</source>
        <translation>Създаването на портфейл не бе успешен</translation>
=======
        <source>Create Wallet</source>
        <extracomment>Title of window indicating the progress of creation of a new wallet.</extracomment>
        <translation type="unfinished">Създайте портфейл</translation>
    </message>
    <message>
        <source>Creating Wallet &lt;b&gt;%1&lt;/b&gt;…</source>
        <extracomment>Descriptive text of the create wallet progress window which indicates to the user which wallet is currently being created.</extracomment>
        <translation type="unfinished">Създаване на уолет 1 1%1 1</translation>
    </message>
    <message>
        <source>Create wallet failed</source>
        <translation type="unfinished">Създаването на портфейл не бе успешен</translation>
    </message>
    </context>
<context>
    <name>LoadWalletsActivity</name>
    <message>
        <source>Load Wallets</source>
        <extracomment>Title of progress window which is displayed when wallets are being loaded.</extracomment>
        <translation type="unfinished">Зареди уолети</translation>
    </message>
    <message>
        <source>Loading wallets…</source>
        <extracomment>Descriptive text of the load wallets progress window which indicates to the user that wallets are currently being loaded.</extracomment>
        <translation type="unfinished">Зареждане на уолети...</translation>
    </message>
</context>
<context>
    <name>OpenWalletActivity</name>
    <message>
        <source>Open wallet failed</source>
        <translation type="unfinished">Отварянето на уолет неупсешно</translation>
    </message>
    <message>
        <source>default wallet</source>
        <translation type="unfinished">Портфейл по подразбиране</translation>
    </message>
    <message>
        <source>Open Wallet</source>
        <extracomment>Title of window indicating the progress of opening of a wallet.</extracomment>
        <translation type="unfinished">Отворете портфейл</translation>
    </message>
    </context>
<context>
    <name>WalletController</name>
    <message>
        <source>Close wallet</source>
        <translation type="unfinished">Затвори портфейла</translation>
    </message>
    <message>
        <source>Close all wallets</source>
        <translation type="unfinished">Затвори всички портфейли</translation>
>>>>>>> f6a356d2
    </message>
    </context>
<context>
    <name>CreateWalletDialog</name>
    <message>
        <source>Create Wallet</source>
<<<<<<< HEAD
        <translation>Създайте портфейл</translation>
    </message>
    <message>
        <source>Wallet</source>
        <translation>портфейл</translation>
=======
        <translation type="unfinished">Създайте портфейл</translation>
    </message>
    <message>
        <source>Wallet Name</source>
        <translation type="unfinished">Име на портфейл</translation>
    </message>
    <message>
        <source>Wallet</source>
        <translation type="unfinished">портфейл</translation>
    </message>
    <message>
        <source>Encrypt Wallet</source>
        <translation type="unfinished">Криптирай портфейла</translation>
    </message>
    <message>
        <source>Create</source>
        <translation type="unfinished">Създай</translation>
>>>>>>> f6a356d2
    </message>
    </context>
<context>
    <name>EditAddressDialog</name>
    <message>
        <source>Edit Address</source>
        <translation type="unfinished">Редактирайте адреса</translation>
    </message>
    <message>
        <source>&amp;Label</source>
        <translation type="unfinished">&amp;Етикет</translation>
    </message>
    <message>
        <source>The label associated with this address list entry</source>
        <translation type="unfinished">Етикетът свързан с това въведение в листа с адреси</translation>
    </message>
    <message>
        <source>The address associated with this address list entry. This can only be modified for sending addresses.</source>
        <translation type="unfinished">Адресът свързан с това въведение в листа с адреси. Това може да бъде променено само за адреси за изпращане.</translation>
    </message>
    <message>
        <source>&amp;Address</source>
        <translation type="unfinished">&amp;Адрес</translation>
    </message>
    <message>
        <source>New sending address</source>
        <translation type="unfinished">Нов адрес за изпращане</translation>
    </message>
    <message>
        <source>Edit receiving address</source>
        <translation type="unfinished">Редактиране на получаващия адрес</translation>
    </message>
    <message>
        <source>Edit sending address</source>
        <translation type="unfinished">Редактиране на адрес за изпращане</translation>
    </message>
    <message>
        <source>The entered address "%1" is not a valid Bitcoin address.</source>
        <translation type="unfinished">"%1" не е валиден Биткоин адрес.</translation>
    </message>
    <message>
        <source>Could not unlock wallet.</source>
        <translation type="unfinished">Не може да отключите портфейла.</translation>
    </message>
    <message>
        <source>New key generation failed.</source>
        <translation type="unfinished">Създаването на ключ беше неуспешно.</translation>
    </message>
</context>
<context>
    <name>FreespaceChecker</name>
    <message>
        <source>A new data directory will be created.</source>
        <translation type="unfinished">Ще се създаде нова папка за данни.</translation>
    </message>
    <message>
        <source>name</source>
        <translation type="unfinished">име</translation>
    </message>
    <message>
        <source>Directory already exists. Add %1 if you intend to create a new directory here.</source>
        <translation type="unfinished">Директорията вече съществува.Добавете %1 ако желаете да добавите нова директория тук.</translation>
    </message>
    <message>
        <source>Path already exists, and is not a directory.</source>
        <translation type="unfinished">Пътят вече съществува и не е папка.</translation>
    </message>
    <message>
        <source>Cannot create data directory here.</source>
        <translation type="unfinished">Не може да се създаде директория тук.</translation>
    </message>
</context>
<context>
    <name>Intro</name>
    <message>
        <source>Bitcoin</source>
        <translation type="unfinished">Биткоин</translation>
    </message>
    <message>
        <source>At least %1 GB of data will be stored in this directory, and it will grow over time.</source>
        <translation type="unfinished">Най малко %1 GB данни ще бъдат запаметени в тази директория, и ще нарастват през времето.</translation>
    </message>
    <message>
        <source>Approximately %1 GB of data will be stored in this directory.</source>
        <translation type="unfinished">Около %1 GB данни ще бъдат запаметени в тази директория.</translation>
    </message>
    <message numerus="yes">
        <source>(sufficient to restore backups %n day(s) old)</source>
        <extracomment>Explanatory text on the capability of the current prune target.</extracomment>
        <translation type="unfinished">
            <numerusform />
            <numerusform />
        </translation>
    </message>
    <message>
        <source>%1 will download and store a copy of the Bitcoin block chain.</source>
        <translation type="unfinished">%1 ще свали и съхрани копие на биткойн блокчейна.</translation>
    </message>
    <message>
        <source>Error</source>
        <translation type="unfinished">грешка</translation>
    </message>
    <message>
        <source>Welcome</source>
        <translation type="unfinished">Добре дошли</translation>
    </message>
    <message>
        <source>Welcome to %1.</source>
        <translation type="unfinished">Добре дошли в %1.</translation>
    </message>
    <message>
        <source>As this is the first time the program is launched, you can choose where %1 will store its data.</source>
        <translation type="unfinished">Програмата се стартира за първи път вие може да изберете къде %1 ще се запаметят данните.</translation>
    </message>
    <message>
        <source>This initial synchronisation is very demanding, and may expose hardware problems with your computer that had previously gone unnoticed. Each time you run %1, it will continue downloading where it left off.</source>
        <translation type="unfinished">Първоначалната синхронизация е изключително взискателна, и може да разкрие хардуерни проблеми с вашия компютър, които до сега са били незабелязани. Всеки път, когато включите %1,  свалянето ще започне от където е приключило.</translation>
    </message>
    <message>
        <source>Use the default data directory</source>
        <translation type="unfinished">Използване на директория по подразбиране</translation>
    </message>
    <message>
        <source>Use a custom data directory:</source>
        <translation type="unfinished">Използване на директория ръчно</translation>
    </message>
</context>
<context>
    <name>HelpMessageDialog</name>
    <message>
        <source>version</source>
        <translation type="unfinished">версия</translation>
    </message>
    <message>
        <source>About %1</source>
        <translation type="unfinished">Относно %1</translation>
    </message>
    <message>
        <source>Command-line options</source>
        <translation type="unfinished">Списък с команди</translation>
    </message>
</context>
<context>
    <name>ShutdownWindow</name>
    <message>
        <source>Do not shut down the computer until this window disappears.</source>
        <translation type="unfinished">Не изключвайте компютъра докато този прозорец не изчезне.</translation>
    </message>
</context>
<context>
    <name>ModalOverlay</name>
    <message>
        <source>Form</source>
        <translation type="unfinished">форма</translation>
    </message>
    <message>
        <source>Last block time</source>
        <translation type="unfinished">Време на последния блок</translation>
    </message>
    <message>
        <source>Progress</source>
        <translation type="unfinished">прогрес</translation>
    </message>
    <message>
        <source>Hide</source>
        <translation type="unfinished">Скрий</translation>
    </message>
    </context>
<context>
    <name>OpenURIDialog</name>
    <message>
        <source>Paste address from clipboard</source>
        <extracomment>Tooltip text for button that allows you to paste an address that is in your clipboard.</extracomment>
        <translation type="unfinished">Вмъкни от клипборда</translation>
    </message>
</context>
<context>
    <name>OptionsDialog</name>
    <message>
        <source>Options</source>
        <translation type="unfinished">Настроики</translation>
    </message>
    <message>
        <source>&amp;Main</source>
        <translation type="unfinished">&amp;Основни</translation>
    </message>
    <message>
        <source>Size of &amp;database cache</source>
        <translation type="unfinished">Размер на кеша в &amp;базата данни</translation>
    </message>
    <message>
        <source>Number of script &amp;verification threads</source>
        <translation type="unfinished">Брой на скриптове и &amp;нишки за потвърждение</translation>
    </message>
    <message>
        <source>IP address of the proxy (e.g. IPv4: 127.0.0.1 / IPv6: ::1)</source>
        <translation type="unfinished">IP адрес на прокси (напр. за IPv4: 127.0.0.1 / за IPv6: ::1)</translation>
    </message>
    <message>
        <source>Open Configuration File</source>
        <translation type="unfinished">Отворете конфигурационния файл</translation>
    </message>
    <message>
        <source>Reset all client options to default.</source>
        <translation type="unfinished">Възстановете всички настройки по подразбиране.</translation>
    </message>
    <message>
        <source>&amp;Reset Options</source>
        <translation type="unfinished">&amp;Нулирай настройките</translation>
    </message>
    <message>
        <source>&amp;Network</source>
        <translation type="unfinished">&amp;Мрежа</translation>
    </message>
    <message>
        <source>GB</source>
        <translation type="unfinished">ГБ</translation>
    </message>
    <message>
        <source>W&amp;allet</source>
        <translation type="unfinished">По&amp;ртфейл</translation>
    </message>
    <message>
        <source>Expert</source>
        <translation type="unfinished">Експерт</translation>
    </message>
    <message>
        <source>Enable coin &amp;control features</source>
        <translation type="unfinished">Позволяване на монетите и &amp;техните възможности</translation>
    </message>
    <message>
        <source>&amp;Spend unconfirmed change</source>
        <translation type="unfinished">&amp;Похарчете непотвърденото ресто</translation>
    </message>
    <message>
        <source>Automatically open the Bitcoin client port on the router. This only works when your router supports UPnP and it is enabled.</source>
        <translation type="unfinished">Автоматично отваряне на входящия Bitcoin порт. Работи само с рутери поддържащи UPnP.</translation>
    </message>
    <message>
        <source>Map port using &amp;UPnP</source>
        <translation type="unfinished">Отваряне на входящия порт чрез &amp;UPnP</translation>
    </message>
    <message>
        <source>Accept connections from outside.</source>
        <translation type="unfinished">Позволи външни връзки</translation>
    </message>
    <message>
        <source>Allow incomin&amp;g connections</source>
        <translation type="unfinished">Позволи входящи връзки</translation>
    </message>
    <message>
        <source>Connect to the Bitcoin network through a SOCKS5 proxy.</source>
        <translation type="unfinished">Свързване с Биткойн мрежата чрез SOCKS5  прокси.</translation>
    </message>
    <message>
        <source>&amp;Connect through SOCKS5 proxy (default proxy):</source>
        <translation type="unfinished">&amp;Свързване чрез SOCKS5  прокси (прокси по подразбиране):</translation>
    </message>
    <message>
        <source>Proxy &amp;IP:</source>
        <translation type="unfinished">Прокси &amp; АйПи:</translation>
    </message>
    <message>
        <source>&amp;Port:</source>
        <translation type="unfinished">&amp;Порт:</translation>
    </message>
    <message>
        <source>Port of the proxy (e.g. 9050)</source>
        <translation type="unfinished">Порт на прокси сървъра (пр. 9050)</translation>
    </message>
    <message>
        <source>Tor</source>
        <translation type="unfinished">Тор</translation>
    </message>
    <message>
        <source>&amp;Window</source>
        <translation type="unfinished">&amp;Прозорец</translation>
    </message>
    <message>
        <source>Show only a tray icon after minimizing the window.</source>
        <translation type="unfinished">След минимизиране ще е видима само иконата в системния трей.</translation>
    </message>
    <message>
        <source>&amp;Minimize to the tray instead of the taskbar</source>
        <translation type="unfinished">&amp;Минимизиране в системния трей</translation>
    </message>
    <message>
        <source>M&amp;inimize on close</source>
        <translation type="unfinished">М&amp;инимизиране при затваряне</translation>
    </message>
    <message>
        <source>&amp;Display</source>
        <translation type="unfinished">&amp;Интерфейс</translation>
    </message>
    <message>
        <source>User Interface &amp;language:</source>
        <translation type="unfinished">Език:</translation>
    </message>
    <message>
        <source>&amp;Unit to show amounts in:</source>
        <translation type="unfinished">Мерна единица за показваните суми:</translation>
    </message>
    <message>
        <source>Choose the default subdivision unit to show in the interface and when sending coins.</source>
        <translation type="unfinished">Изберете единиците, показвани по подразбиране в интерфейса.</translation>
    </message>
    <message>
        <source>Whether to show coin control features or not.</source>
        <translation type="unfinished">Дали да покаже възможностите за контрол на монетите или не.</translation>
    </message>
    <message>
        <source>&amp;OK</source>
        <translation type="unfinished">ОК</translation>
    </message>
    <message>
        <source>&amp;Cancel</source>
        <translation type="unfinished">Отказ</translation>
    </message>
    <message>
        <source>default</source>
        <translation type="unfinished">подразбиране</translation>
    </message>
    <message>
        <source>none</source>
        <translation type="unfinished">нищо</translation>
    </message>
    <message>
        <source>Confirm options reset</source>
        <translation type="unfinished">Потвърдете опциите за нулиране</translation>
    </message>
    <message>
        <source>Client restart required to activate changes.</source>
        <translation type="unfinished">Изисква се рестартиране на клиента за активиране на извършените промени.</translation>
    </message>
    <message>
        <source>Client will be shut down. Do you want to proceed?</source>
        <translation type="unfinished">Клиентът ще бъде изключен. Искате ли да продължите?</translation>
    </message>
    <message>
        <source>Configuration options</source>
        <extracomment>Window title text of pop-up box that allows opening up of configuration file.</extracomment>
        <translation type="unfinished">Опции за конфигуриране</translation>
    </message>
    <message>
        <source>Error</source>
        <translation type="unfinished">грешка</translation>
    </message>
    <message>
        <source>This change would require a client restart.</source>
        <translation type="unfinished">Тази промяна изисква рестартиране на клиента Ви.</translation>
    </message>
    <message>
        <source>The supplied proxy address is invalid.</source>
        <translation type="unfinished">Текущият прокси адрес е невалиден.</translation>
    </message>
</context>
<context>
    <name>OverviewPage</name>
    <message>
        <source>Form</source>
        <translation type="unfinished">форма</translation>
    </message>
    <message>
        <source>The displayed information may be out of date. Your wallet automatically synchronizes with the Bitcoin network after a connection is established, but this process has not completed yet.</source>
        <translation type="unfinished">Текущата информация на екрана може да не е актуална. Вашият портфейл ще се синхронизира автоматично с мрежата на Биткоин, щом поне една връзката с нея се установи; този процес все още не е приключил.</translation>
    </message>
    <message>
        <source>Watch-only:</source>
        <translation type="unfinished">Гледайте само:</translation>
    </message>
    <message>
        <source>Available:</source>
        <translation type="unfinished">На разположение:</translation>
    </message>
    <message>
        <source>Your current spendable balance</source>
        <translation type="unfinished">Текущото Ви разходоносно салдо</translation>
    </message>
    <message>
        <source>Pending:</source>
        <translation type="unfinished">В очакване на:</translation>
    </message>
    <message>
        <source>Immature:</source>
        <translation type="unfinished">Незрялото:</translation>
    </message>
    <message>
        <source>Mined balance that has not yet matured</source>
        <translation type="unfinished">Миниран баланс,който все още не се е развил</translation>
    </message>
    <message>
        <source>Balances</source>
        <translation type="unfinished">баланс</translation>
    </message>
    <message>
        <source>Total:</source>
        <translation type="unfinished">Обща сума:</translation>
    </message>
    <message>
        <source>Your current total balance</source>
        <translation type="unfinished">Текущото Ви общо салдо</translation>
    </message>
    <message>
        <source>Spendable:</source>
        <translation type="unfinished">За харчене:</translation>
    </message>
    <message>
        <source>Recent transactions</source>
        <translation type="unfinished">Последни транзакции</translation>
    </message>
    </context>
<context>
    <name>PSBTOperationsDialog</name>
    <message>
        <source>or</source>
        <translation type="unfinished">или</translation>
    </message>
    </context>
<context>
    <name>PaymentServer</name>
    <message>
        <source>Payment request error</source>
        <translation type="unfinished">Възникна грешка по време назаявката за плащане</translation>
    </message>
    <message>
        <source>Cannot start bitcoin: click-to-pay handler</source>
        <translation type="unfinished">Биткойн не можe да се стартира: click-to-pay handler</translation>
    </message>
    <message>
        <source>URI handling</source>
        <translation type="unfinished">Справяне с URI</translation>
    </message>
    <message>
        <source>Payment request file handling</source>
        <translation type="unfinished">Файл за справяне със заявки</translation>
    </message>
</context>
<context>
    <name>PeerTableModel</name>
    <message>
        <source>User Agent</source>
        <extracomment>Title of Peers Table column which contains the peer's User Agent string.</extracomment>
        <translation type="unfinished">Потребителски агент</translation>
    </message>
    <message>
        <source>Ping</source>
        <extracomment>Title of Peers Table column which indicates the current latency of the connection with the peer.</extracomment>
        <translation type="unfinished">пинг</translation>
    </message>
    <message>
        <source>Direction</source>
        <extracomment>Title of Peers Table column which indicates the direction the peer connection was initiated from.</extracomment>
        <translation type="unfinished">Посока</translation>
    </message>
    <message>
        <source>Sent</source>
        <extracomment>Title of Peers Table column which indicates the total amount of network information we have sent to the peer.</extracomment>
        <translation type="unfinished">Изпратени</translation>
    </message>
    <message>
        <source>Received</source>
        <extracomment>Title of Peers Table column which indicates the total amount of network information we have received from the peer.</extracomment>
        <translation type="unfinished">Получени</translation>
    </message>
    <message>
        <source>Address</source>
        <extracomment>Title of Peers Table column which contains the IP/Onion/I2P address of the connected peer.</extracomment>
        <translation type="unfinished">Адрес</translation>
    </message>
    <message>
        <source>Type</source>
        <extracomment>Title of Peers Table column which describes the type of peer connection. The "type" describes why the connection exists.</extracomment>
        <translation type="unfinished">Тип</translation>
    </message>
    <message>
        <source>Network</source>
        <extracomment>Title of Peers Table column which states the network the peer connected through.</extracomment>
        <translation type="unfinished">мрежа</translation>
    </message>
    <message>
        <source>Inbound</source>
        <extracomment>An Inbound Connection from a Peer.</extracomment>
        <translation type="unfinished">Входящи</translation>
    </message>
    <message>
        <source>Outbound</source>
        <extracomment>An Outbound Connection to a Peer.</extracomment>
        <translation type="unfinished">Изходящи</translation>
    </message>
</context>
<context>
    <name>QRImageWidget</name>
    <message>
        <source>&amp;Copy Image</source>
        <translation type="unfinished">&amp;Копирай изображение</translation>
    </message>
    <message>
        <source>Error encoding URI into QR Code.</source>
        <translation type="unfinished">Грешка при създаването на QR Code от URI.</translation>
    </message>
    <message>
        <source>QR code support not available.</source>
        <translation type="unfinished">QR код подръжка не е достъпна.</translation>
    </message>
    <message>
        <source>Save QR Code</source>
        <translation type="unfinished">Запази QR Код</translation>
    </message>
    </context>
<context>
    <name>RPCConsole</name>
    <message>
        <source>N/A</source>
        <translation type="unfinished">Несъществуващ</translation>
    </message>
    <message>
        <source>Client version</source>
        <translation type="unfinished">Клиентска версия</translation>
    </message>
    <message>
        <source>&amp;Information</source>
        <translation type="unfinished">Данни</translation>
    </message>
    <message>
        <source>General</source>
        <translation type="unfinished">Общ</translation>
    </message>
    <message>
        <source>Startup time</source>
        <translation type="unfinished">Време за стартиране</translation>
    </message>
    <message>
        <source>Network</source>
        <translation type="unfinished">мрежа</translation>
    </message>
    <message>
        <source>Name</source>
        <translation type="unfinished">име</translation>
    </message>
    <message>
        <source>Number of connections</source>
        <translation type="unfinished">Брой връзки</translation>
    </message>
    <message>
        <source>Block chain</source>
        <translation type="unfinished">Блокчейн</translation>
    </message>
    <message>
        <source>Memory usage</source>
        <translation type="unfinished">Използвана памет</translation>
    </message>
    <message>
        <source>Wallet: </source>
        <translation type="unfinished">Портфейл:</translation>
    </message>
    <message>
        <source>Received</source>
        <translation type="unfinished">Получени</translation>
    </message>
    <message>
        <source>Sent</source>
        <translation type="unfinished">Изпратени</translation>
    </message>
    <message>
        <source>&amp;Peers</source>
        <translation type="unfinished">&amp;Пиъри</translation>
    </message>
    <message>
        <source>Select a peer to view detailed information.</source>
        <translation type="unfinished">Избери пиър за детайлна информация.</translation>
    </message>
    <message>
        <source>Version</source>
        <translation type="unfinished">Версия</translation>
    </message>
    <message>
        <source>Synced Blocks</source>
        <translation type="unfinished">Синхронизирани блокове</translation>
    </message>
    <message>
        <source>User Agent</source>
        <translation type="unfinished">Потребителски агент</translation>
    </message>
    <message>
        <source>Node window</source>
        <translation type="unfinished">Прозорец на възела</translation>
    </message>
    <message>
        <source>Decrease font size</source>
        <translation type="unfinished">Намали размера на шрифта</translation>
    </message>
    <message>
        <source>Permissions</source>
        <translation type="unfinished">Разрешения</translation>
    </message>
    <message>
        <source>Node window</source>
        <translation>Прозорец на възела</translation>
    </message>
    <message>
        <source>Services</source>
        <translation type="unfinished">Услуги</translation>
    </message>
    <message>
        <source>Connection Time</source>
        <translation type="unfinished">Продължителност на връзката</translation>
    </message>
    <message>
        <source>Last Send</source>
        <translation type="unfinished">Изпратени за последно</translation>
    </message>
    <message>
        <source>Last Receive</source>
        <translation type="unfinished">Получени за последно</translation>
    </message>
    <message>
        <source>Ping Time</source>
        <translation type="unfinished">Време за отговор</translation>
    </message>
    <message>
        <source>Last block time</source>
        <translation type="unfinished">Време на последния блок</translation>
    </message>
    <message>
        <source>&amp;Open</source>
        <translation type="unfinished">&amp;Отвори</translation>
    </message>
    <message>
        <source>&amp;Console</source>
        <translation type="unfinished">&amp;Конзола</translation>
    </message>
    <message>
        <source>&amp;Network Traffic</source>
        <translation type="unfinished">&amp;Мрежов Трафик</translation>
    </message>
    <message>
        <source>Totals</source>
        <translation type="unfinished">Общо:</translation>
    </message>
    <message>
        <source>Debug log file</source>
        <translation type="unfinished">Лог файл,съдържащ грешките</translation>
    </message>
    <message>
        <source>Clear console</source>
        <translation type="unfinished">Изчисти конзолата</translation>
    </message>
    <message>
        <source>In:</source>
        <translation type="unfinished">Входящи:</translation>
    </message>
    <message>
        <source>Out:</source>
        <translation type="unfinished">Изходящи</translation>
    </message>
    <message>
        <source>&amp;Copy address</source>
        <extracomment>Context menu action to copy the address of a peer.</extracomment>
        <translation type="unfinished">&amp;Копирай адрес</translation>
    </message>
    <message>
        <source>Executing command without any wallet</source>
        <translation type="unfinished">Извършване на команда без портфейл</translation>
    </message>
    <message>
        <source>via %1</source>
        <translation type="unfinished">посредством %1</translation>
    </message>
    <message>
        <source>Yes</source>
        <translation type="unfinished">Да</translation>
    </message>
    <message>
        <source>No</source>
        <translation type="unfinished">Не</translation>
    </message>
    <message>
        <source>To</source>
        <translation type="unfinished">към</translation>
    </message>
    <message>
        <source>From</source>
        <translation type="unfinished">от</translation>
    </message>
    <message>
        <source>Unknown</source>
        <translation type="unfinished">Неизвестен</translation>
    </message>
</context>
<context>
    <name>ReceiveCoinsDialog</name>
    <message>
        <source>&amp;Amount:</source>
        <translation type="unfinished">&amp;Сума</translation>
    </message>
    <message>
        <source>&amp;Label:</source>
        <translation type="unfinished">&amp;Име:</translation>
    </message>
    <message>
        <source>&amp;Message:</source>
        <translation type="unfinished">&amp;Съобщение:</translation>
    </message>
    <message>
        <source>Use this form to request payments. All fields are &lt;b&gt;optional&lt;/b&gt;.</source>
        <translation type="unfinished">Използвате този формуляр за заявяване на плащания. Всички полета са &lt;b&gt;незадължителни&lt;/b&gt;.</translation>
    </message>
    <message>
        <source>An optional amount to request. Leave this empty or zero to not request a specific amount.</source>
        <translation type="unfinished">Незадължително заявяване на сума. Оставете полето празно или нулево, за да не заявите конкретна сума.</translation>
    </message>
    <message>
        <source>Clear all fields of the form.</source>
        <translation type="unfinished">Изчисти всички полета от формуляра.</translation>
    </message>
    <message>
        <source>Clear</source>
        <translation type="unfinished">Изчистване</translation>
    </message>
    <message>
        <source>Requested payments history</source>
        <translation type="unfinished">Изискана история на плащанията</translation>
    </message>
    <message>
        <source>Show</source>
        <translation type="unfinished">Показване</translation>
    </message>
    <message>
        <source>Remove</source>
        <translation type="unfinished">Премахване</translation>
    </message>
    <message>
        <source>Copy &amp;URI</source>
        <translation type="unfinished">Копиране на &amp;URI</translation>
    </message>
    <message>
        <source>&amp;Copy address</source>
        <translation type="unfinished">&amp;Копирай адрес</translation>
    </message>
    <message>
        <source>Copy &amp;amount</source>
        <translation type="unfinished">Копирай сума</translation>
    </message>
    <message>
        <source>Could not unlock wallet.</source>
        <translation type="unfinished">Не може да отключите портфейла.</translation>
    </message>
    </context>
<context>
    <name>ReceiveRequestDialog</name>
    <message>
        <source>Amount:</source>
        <translation type="unfinished">Количество:</translation>
    </message>
    <message>
        <source>Label:</source>
        <translation type="unfinished">Име:</translation>
    </message>
    <message>
        <source>Message:</source>
        <translation type="unfinished">Съобщение:</translation>
    </message>
    <message>
        <source>Wallet:</source>
        <translation type="unfinished">Портфейл</translation>
    </message>
    <message>
        <source>Copy &amp;URI</source>
        <translation type="unfinished">Копиране на &amp;URI</translation>
    </message>
    <message>
        <source>Copy &amp;Address</source>
        <translation type="unfinished">&amp;Копирай адрес</translation>
    </message>
    <message>
        <source>Payment information</source>
        <translation type="unfinished">Данни за плащането</translation>
    </message>
    <message>
        <source>Request payment to %1</source>
        <translation type="unfinished">Изискване на плащане от %1</translation>
    </message>
</context>
<context>
    <name>RecentRequestsTableModel</name>
    <message>
        <source>Date</source>
        <translation type="unfinished">Дата</translation>
    </message>
    <message>
        <source>Label</source>
        <translation type="unfinished">Етикет</translation>
    </message>
    <message>
        <source>Message</source>
        <translation type="unfinished">Съобщение</translation>
    </message>
    <message>
        <source>(no label)</source>
        <translation type="unfinished">(без етикет)</translation>
    </message>
    <message>
        <source>(no message)</source>
        <translation type="unfinished">(без съобщение)</translation>
    </message>
    </context>
<context>
    <name>SendCoinsDialog</name>
    <message>
        <source>Send Coins</source>
        <translation type="unfinished">Изпращане</translation>
    </message>
    <message>
        <source>Coin Control Features</source>
        <translation type="unfinished">Настройки за контрол на монетите</translation>
    </message>
    <message>
        <source>automatically selected</source>
        <translation type="unfinished">астоматично избран</translation>
    </message>
    <message>
        <source>Insufficient funds!</source>
        <translation type="unfinished">Нямате достатъчно налични пари!</translation>
    </message>
    <message>
        <source>Quantity:</source>
        <translation type="unfinished">Количество:</translation>
    </message>
    <message>
        <source>Bytes:</source>
        <translation type="unfinished">Байтове:</translation>
    </message>
    <message>
        <source>Amount:</source>
        <translation type="unfinished">Количество:</translation>
    </message>
    <message>
        <source>Fee:</source>
        <translation type="unfinished">Такса:</translation>
    </message>
    <message>
        <source>After Fee:</source>
        <translation type="unfinished">След такса:</translation>
    </message>
    <message>
        <source>Change:</source>
        <translation type="unfinished">Промяна:</translation>
    </message>
    <message>
        <source>If this is activated, but the change address is empty or invalid, change will be sent to a newly generated address.</source>
        <translation type="unfinished">Ако тази опция е активирана,но адресът на промяна е празен или невалиден,промяната ще бъде изпратена на новосъздаден адрес.</translation>
    </message>
    <message>
        <source>Transaction Fee:</source>
        <translation type="unfinished">Такса за транзакцията:</translation>
    </message>
    <message>
        <source>per kilobyte</source>
        <translation type="unfinished">за килобайт</translation>
    </message>
    <message>
        <source>Hide</source>
        <translation type="unfinished">Скрий</translation>
    </message>
    <message>
        <source>Recommended:</source>
        <translation type="unfinished">Препоръчителна:</translation>
    </message>
    <message>
        <source>Custom:</source>
        <translation type="unfinished">По избор:</translation>
    </message>
    <message>
        <source>Send to multiple recipients at once</source>
        <translation type="unfinished">Изпращане към повече от един получател</translation>
    </message>
    <message>
        <source>Add &amp;Recipient</source>
        <translation type="unfinished">Добави &amp;получател</translation>
    </message>
    <message>
        <source>Clear all fields of the form.</source>
        <translation type="unfinished">Изчисти всички полета от формуляра.</translation>
    </message>
    <message>
        <source>Dust:</source>
        <translation type="unfinished">прах:</translation>
    </message>
    <message>
        <source>Clear &amp;All</source>
        <translation type="unfinished">&amp;Изчисти</translation>
    </message>
    <message>
        <source>Balance:</source>
        <translation type="unfinished">Баланс:</translation>
    </message>
    <message>
        <source>Confirm the send action</source>
        <translation type="unfinished">Потвърдете изпращането</translation>
    </message>
    <message>
        <source>S&amp;end</source>
        <translation type="unfinished">И&amp;зпрати</translation>
    </message>
    <message>
        <source>Copy quantity</source>
        <translation type="unfinished">Копиране на количеството</translation>
    </message>
    <message>
        <source>Copy amount</source>
        <translation type="unfinished">Копиране на сумата</translation>
    </message>
    <message>
        <source>Copy fee</source>
        <translation type="unfinished">Копирай такса</translation>
    </message>
    <message>
        <source>Copy after fee</source>
        <translation type="unfinished">Копирайте след такса</translation>
    </message>
    <message>
        <source>Copy bytes</source>
        <translation type="unfinished">Копиране на байтовете</translation>
    </message>
    <message>
        <source>Copy dust</source>
        <translation type="unfinished">Копирай прахта:</translation>
    </message>
    <message>
        <source>Copy change</source>
        <translation type="unfinished">Промяна на копирането</translation>
    </message>
    <message>
        <source>or</source>
        <translation type="unfinished">или</translation>
    </message>
    <message>
        <source>Transaction fee</source>
        <translation type="unfinished">Такса</translation>
    </message>
    <message>
        <source>Confirm send coins</source>
        <translation type="unfinished">Потвърждаване</translation>
    </message>
    <message>
        <source>The amount to pay must be larger than 0.</source>
        <translation type="unfinished">Сумата трябва да е по-голяма от 0.</translation>
    </message>
    <message>
        <source>The amount exceeds your balance.</source>
        <translation type="unfinished">Сумата надвишава текущия баланс</translation>
    </message>
    <message>
        <source>The total exceeds your balance when the %1 transaction fee is included.</source>
        <translation type="unfinished">Сумата при добавяне на данък добавена стойност по %1 транзакцията надвишава сумата по вашата сметка.</translation>
    </message>
    <message>
        <source>Transaction creation failed!</source>
        <translation type="unfinished">Грешка при създаването на транзакция!</translation>
    </message>
    <message>
        <source>Payment request expired.</source>
        <translation type="unfinished">Заявката за плащане е изтекла.</translation>
    </message>
    <message numerus="yes">
        <source>Estimated to begin confirmation within %n block(s).</source>
        <translation type="unfinished">
            <numerusform />
            <numerusform />
        </translation>
    </message>
    <message>
        <source>Warning: Invalid Bitcoin address</source>
        <translation type="unfinished">Внимание: Невалиден Биткойн адрес</translation>
    </message>
    <message>
        <source>Warning: Unknown change address</source>
        <translation type="unfinished">Внимание:Неизвестен адрес за промяна</translation>
    </message>
    <message>
        <source>(no label)</source>
        <translation type="unfinished">(без етикет)</translation>
    </message>
</context>
<context>
    <name>SendCoinsEntry</name>
    <message>
        <source>A&amp;mount:</source>
        <translation type="unfinished">С&amp;ума:</translation>
    </message>
    <message>
        <source>Pay &amp;To:</source>
        <translation type="unfinished">Плати &amp;На:</translation>
    </message>
    <message>
        <source>&amp;Label:</source>
        <translation type="unfinished">&amp;Име:</translation>
    </message>
    <message>
        <source>Choose previously used address</source>
        <translation type="unfinished">Изберете използван преди адрес</translation>
    </message>
    <message>
        <source>Paste address from clipboard</source>
        <translation type="unfinished">Вмъкни от клипборда</translation>
    </message>
    <message>
        <source>Remove this entry</source>
        <translation type="unfinished">Премахване на този запис</translation>
    </message>
    <message>
        <source>Use available balance</source>
        <translation type="unfinished">Ползвай достъпен баланс</translation>
    </message>
    <message>
        <source>Message:</source>
        <translation type="unfinished">Съобщение:</translation>
    </message>
    <message>
        <source>Pay To:</source>
        <translation type="unfinished">Плащане на:</translation>
    </message>
    <message>
        <source>Memo:</source>
        <translation type="unfinished">Бележка:</translation>
    </message>
</context>
<context>
    <name>SignVerifyMessageDialog</name>
    <message>
        <source>Signatures - Sign / Verify a Message</source>
        <translation type="unfinished">Подпиши / Провери съобщение</translation>
    </message>
    <message>
        <source>&amp;Sign Message</source>
        <translation type="unfinished">&amp;Подпиши</translation>
    </message>
    <message>
        <source>Choose previously used address</source>
        <translation type="unfinished">Изберете използван преди адрес</translation>
    </message>
    <message>
        <source>Paste address from clipboard</source>
        <translation type="unfinished">Вмъкни от клипборда</translation>
    </message>
    <message>
        <source>Enter the message you want to sign here</source>
        <translation type="unfinished">Въведете съобщението тук</translation>
    </message>
    <message>
        <source>Signature</source>
        <translation type="unfinished">Подпис</translation>
    </message>
    <message>
        <source>Copy the current signature to the system clipboard</source>
        <translation type="unfinished">Копиране на текущия подпис</translation>
    </message>
    <message>
        <source>Sign the message to prove you own this Bitcoin address</source>
        <translation type="unfinished">Подпишете съобщение като доказателство, че притежавате определен адрес</translation>
    </message>
    <message>
        <source>Sign &amp;Message</source>
        <translation type="unfinished">Подпиши &amp;съобщение</translation>
    </message>
    <message>
        <source>Clear &amp;All</source>
        <translation type="unfinished">&amp;Изчисти</translation>
    </message>
    <message>
        <source>&amp;Verify Message</source>
        <translation type="unfinished">&amp;Провери</translation>
    </message>
    <message>
        <source>Verify the message to ensure it was signed with the specified Bitcoin address</source>
        <translation type="unfinished">Проверете съобщение, за да сте сигурни че е подписано с определен Биткоин адрес</translation>
    </message>
    <message>
        <source>Verify &amp;Message</source>
        <translation type="unfinished">Потвърди &amp;съобщението</translation>
    </message>
    <message>
        <source>Click "Sign Message" to generate signature</source>
        <translation type="unfinished">Натиснете "Подписване на съобщение" за да създадете подпис</translation>
    </message>
    <message>
        <source>The entered address is invalid.</source>
        <translation type="unfinished">Въведеният адрес е невалиден.</translation>
    </message>
    <message>
        <source>Please check the address and try again.</source>
        <translation type="unfinished">Моля проверете адреса и опитайте отново.</translation>
    </message>
    <message>
        <source>The entered address does not refer to a key.</source>
        <translation type="unfinished">Въведеният адрес не може да се съпостави с валиден ключ.</translation>
    </message>
    <message>
        <source>Wallet unlock was cancelled.</source>
        <translation type="unfinished">Отключването на портфейла беше отменено.</translation>
    </message>
    <message>
        <source>Private key for the entered address is not available.</source>
        <translation type="unfinished">Не е наличен частен ключ за въведеният адрес.</translation>
    </message>
    <message>
        <source>Message signing failed.</source>
        <translation type="unfinished">Подписването на съобщение беше неуспешно.</translation>
    </message>
    <message>
        <source>Message signed.</source>
        <translation type="unfinished">Съобщението е подписано.</translation>
    </message>
    <message>
        <source>The signature could not be decoded.</source>
        <translation type="unfinished">Подписът не може да бъде декодиран.</translation>
    </message>
    <message>
        <source>Please check the signature and try again.</source>
        <translation type="unfinished">Проверете подписа и опитайте отново.</translation>
    </message>
    <message>
        <source>The signature did not match the message digest.</source>
        <translation type="unfinished">Подписът не отговаря на комбинацията от съобщение и адрес.</translation>
    </message>
    <message>
        <source>Message verification failed.</source>
        <translation type="unfinished">Проверката на съобщението беше неуспешна.</translation>
    </message>
    <message>
        <source>Message verified.</source>
        <translation type="unfinished">Съобщението е потвърдено.</translation>
    </message>
</context>
<context>
    <name>TransactionDesc</name>
    <message>
        <source>0/unconfirmed, %1</source>
        <translation type="unfinished">0/непотвърдено, %1</translation>
    </message>
    <message>
        <source>%1/unconfirmed</source>
        <translation type="unfinished">%1/непотвърдени</translation>
    </message>
    <message>
        <source>%1 confirmations</source>
        <translation type="unfinished">включена в %1 блока</translation>
    </message>
    <message>
        <source>Status</source>
        <translation type="unfinished">Статус</translation>
    </message>
    <message>
        <source>Date</source>
        <translation type="unfinished">Дата</translation>
    </message>
    <message>
        <source>Source</source>
        <translation type="unfinished">източник</translation>
    </message>
    <message>
        <source>Generated</source>
        <translation type="unfinished">Генериран</translation>
    </message>
    <message>
        <source>From</source>
        <translation type="unfinished">от</translation>
    </message>
    <message>
        <source>unknown</source>
        <translation type="unfinished">неизвестен</translation>
    </message>
    <message>
        <source>To</source>
        <translation type="unfinished">към</translation>
    </message>
    <message>
        <source>own address</source>
        <translation type="unfinished">собствен адрес</translation>
    </message>
    <message>
        <source>watch-only</source>
        <translation type="unfinished">само гледане</translation>
    </message>
    <message>
        <source>label</source>
        <translation type="unfinished">име</translation>
    </message>
    <message>
        <source>Credit</source>
        <translation type="unfinished">кредит</translation>
    </message>
    <message numerus="yes">
        <source>matures in %n more block(s)</source>
        <translation type="unfinished">
            <numerusform />
            <numerusform />
        </translation>
    </message>
    <message>
        <source>not accepted</source>
        <translation type="unfinished">не е приет</translation>
    </message>
    <message>
        <source>Debit</source>
        <translation type="unfinished">Дебит</translation>
    </message>
    <message>
        <source>Total debit</source>
        <translation type="unfinished">Общ дълг</translation>
    </message>
    <message>
        <source>Total credit</source>
        <translation type="unfinished">Общ дълг</translation>
    </message>
    <message>
        <source>Transaction fee</source>
        <translation type="unfinished">Такса</translation>
    </message>
    <message>
        <source>Net amount</source>
        <translation type="unfinished">Нетна сума</translation>
    </message>
    <message>
        <source>Message</source>
        <translation type="unfinished">Съобщение</translation>
    </message>
    <message>
        <source>Comment</source>
        <translation type="unfinished">Коментар</translation>
    </message>
    <message>
        <source>Transaction ID</source>
        <translation type="unfinished">ID</translation>
    </message>
    <message>
        <source>Merchant</source>
        <translation type="unfinished">Търговец</translation>
    </message>
    <message>
        <source>Generated coins must mature %1 blocks before they can be spent. When you generated this block, it was broadcast to the network to be added to the block chain. If it fails to get into the chain, its state will change to "not accepted" and it won't be spendable. This may occasionally happen if another node generates a block within a few seconds of yours.</source>
        <translation type="unfinished">Генерираните монети трябва да отлежат %1 блока преди да могат да бъдат похарчени. Когато генерираш блока, той се разпространява в мрежата, за да се добави в блок-веригата. Ако не успее да се добави във веригата, неговия статус  ще се стане "неприет" и няма да може да се похарчи. Това е възможно да се случи случайно, ако друг възел генерира блок няколко секунди след твоя.</translation>
    </message>
    <message>
        <source>Debug information</source>
        <translation type="unfinished">Информация за грешките</translation>
    </message>
    <message>
        <source>Transaction</source>
        <translation type="unfinished">Транзакция</translation>
    </message>
    <message>
        <source>Amount</source>
        <translation type="unfinished">Количество</translation>
    </message>
    </context>
<context>
    <name>TransactionDescDialog</name>
    <message>
        <source>This pane shows a detailed description of the transaction</source>
        <translation type="unfinished">Описание на транзакцията</translation>
    </message>
    </context>
<context>
    <name>TransactionTableModel</name>
    <message>
        <source>Date</source>
        <translation type="unfinished">Дата</translation>
    </message>
    <message>
        <source>Type</source>
        <translation type="unfinished">Тип</translation>
    </message>
    <message>
        <source>Label</source>
        <translation type="unfinished">Етикет</translation>
    </message>
    <message>
        <source>Unconfirmed</source>
        <translation type="unfinished">Непотвърдено</translation>
    </message>
    <message>
        <source>Confirming (%1 of %2 recommended confirmations)</source>
        <translation type="unfinished">Потвърждаване (%1 от %2 препоръчвани потвърждения)</translation>
    </message>
    <message>
        <source>Confirmed (%1 confirmations)</source>
        <translation type="unfinished">Потвърдени (%1 потвърждения)</translation>
    </message>
    <message>
        <source>Conflicted</source>
        <translation type="unfinished">Конфликтно</translation>
    </message>
    <message>
        <source>Immature (%1 confirmations, will be available after %2)</source>
        <translation type="unfinished">Неплатим (%1 потвърждения, ще бъде платим след %2)</translation>
    </message>
    <message>
        <source>Generated but not accepted</source>
        <translation type="unfinished">Генерирана, но отхвърлена от мрежата</translation>
    </message>
    <message>
        <source>Received with</source>
        <translation type="unfinished">Получени</translation>
    </message>
    <message>
        <source>Received from</source>
        <translation type="unfinished">Получен от</translation>
    </message>
    <message>
        <source>Sent to</source>
        <translation type="unfinished">Изпратени на</translation>
    </message>
    <message>
        <source>Payment to yourself</source>
        <translation type="unfinished">Плащане към себе си</translation>
    </message>
    <message>
        <source>Mined</source>
        <translation type="unfinished">Емитирани</translation>
    </message>
    <message>
        <source>watch-only</source>
        <translation type="unfinished">само гледане</translation>
    </message>
    <message>
        <source>(no label)</source>
        <translation type="unfinished">(без етикет)</translation>
    </message>
    <message>
        <source>Transaction status. Hover over this field to show number of confirmations.</source>
        <translation type="unfinished">Състояние на транзакцията. Задръжте върху това поле за брой потвърждения.</translation>
    </message>
    <message>
        <source>Date and time that the transaction was received.</source>
        <translation type="unfinished">Дата и час на получаване на транзакцията.</translation>
    </message>
    <message>
        <source>Type of transaction.</source>
        <translation type="unfinished">Вид транзакция.</translation>
    </message>
    <message>
        <source>Amount removed from or added to balance.</source>
        <translation type="unfinished">Сума извадена или добавена към баланса.</translation>
    </message>
</context>
<context>
    <name>TransactionView</name>
    <message>
        <source>All</source>
        <translation type="unfinished">Всички</translation>
    </message>
    <message>
        <source>Today</source>
        <translation type="unfinished">Днес</translation>
    </message>
    <message>
        <source>This week</source>
        <translation type="unfinished">Тази седмица</translation>
    </message>
    <message>
        <source>This month</source>
        <translation type="unfinished">Този месец</translation>
    </message>
    <message>
        <source>Last month</source>
        <translation type="unfinished">Предния месец</translation>
    </message>
    <message>
        <source>This year</source>
        <translation type="unfinished">Тази година</translation>
    </message>
    <message>
        <source>Received with</source>
        <translation type="unfinished">Получени</translation>
    </message>
    <message>
        <source>Sent to</source>
        <translation type="unfinished">Изпратени на</translation>
    </message>
    <message>
        <source>To yourself</source>
        <translation type="unfinished">Собствени</translation>
    </message>
    <message>
        <source>Mined</source>
        <translation type="unfinished">Емитирани</translation>
    </message>
    <message>
        <source>Other</source>
        <translation type="unfinished">Други</translation>
    </message>
    <message>
        <source>Min amount</source>
        <translation type="unfinished">Минимална сума</translation>
    </message>
    <message>
        <source>&amp;Copy address</source>
        <translation type="unfinished">&amp;Копирай адрес</translation>
    </message>
    <message>
        <source>Copy &amp;amount</source>
        <translation type="unfinished">Копирай сума</translation>
    </message>
    <message>
        <source>Export Transaction History</source>
        <translation type="unfinished">Изнасяне историята на транзакциите</translation>
    </message>
    <message>
        <source>Confirmed</source>
        <translation type="unfinished">Потвърдено</translation>
    </message>
    <message>
        <source>Watch-only</source>
        <translation type="unfinished">само гледане</translation>
    </message>
    <message>
        <source>Date</source>
        <translation type="unfinished">Дата</translation>
    </message>
    <message>
        <source>Type</source>
        <translation type="unfinished">Тип</translation>
    </message>
    <message>
        <source>Label</source>
        <translation type="unfinished">Етикет</translation>
    </message>
    <message>
        <source>Address</source>
        <translation type="unfinished">Адрес</translation>
    </message>
    <message>
        <source>ID</source>
        <translation type="unfinished">ИД</translation>
    </message>
    <message>
        <source>Exporting Failed</source>
        <translation type="unfinished">Изнасянето се провали</translation>
    </message>
    <message>
        <source>Exporting Successful</source>
        <translation type="unfinished">Изнасянето е успешна</translation>
    </message>
    <message>
        <source>The transaction history was successfully saved to %1.</source>
        <translation type="unfinished">Историята с транзакциите беше успешно запазена в %1.</translation>
    </message>
    <message>
        <source>Range:</source>
        <translation type="unfinished">От:</translation>
    </message>
    <message>
        <source>to</source>
        <translation type="unfinished">до</translation>
    </message>
</context>
<context>
    <name>WalletFrame</name>
    <message>
        <source>Create a new wallet</source>
        <translation type="unfinished">Създай нов портфейл</translation>
    </message>
    <message>
        <source>Error</source>
        <translation type="unfinished">грешка</translation>
    </message>
    <message>
        <source>Partially Signed Transaction (*.psbt)</source>
        <translation type="unfinished">Частично Подписана Транзакция (*.psbt)</translation>
    </message>
    </context>
<context>
    <name>WalletModel</name>
    <message>
        <source>Send Coins</source>
        <translation type="unfinished">Изпращане</translation>
    </message>
    <message>
        <source>default wallet</source>
        <translation type="unfinished">Портфейл по подразбиране</translation>
    </message>
</context>
<context>
    <name>WalletView</name>
    <message>
        <source>&amp;Export</source>
        <translation type="unfinished">Изнеси</translation>
    </message>
    <message>
        <source>Export the data in the current tab to a file</source>
        <translation type="unfinished">Изнеси данните в избрания раздел към файл</translation>
    </message>
    <message>
        <source>Backup Wallet</source>
        <translation type="unfinished">Запазване на портфейла</translation>
    </message>
    <message>
        <source>Backup Failed</source>
        <translation type="unfinished">Неуспешно запазване на портфейла</translation>
    </message>
    <message>
        <source>There was an error trying to save the wallet data to %1.</source>
        <translation type="unfinished">Възникна грешка при запазването на информацията за портфейла в %1.</translation>
    </message>
    <message>
        <source>Backup Successful</source>
        <translation type="unfinished">Успешно запазване на портфейла</translation>
    </message>
    <message>
        <source>The wallet data was successfully saved to %1.</source>
        <translation type="unfinished">Информацията за портфейла беше успешно запазена в %1.</translation>
    </message>
    </context>
</TS><|MERGE_RESOLUTION|>--- conflicted
+++ resolved
@@ -174,20 +174,12 @@
         <translation type="unfinished">Въведете старата и новата паролна фраза за портфейла.</translation>
     </message>
     <message>
-        <source>Enter the old passphrase and new passphrase for the wallet.</source>
-        <translation>Въведете старата и новата паролна фраза за портфейла.</translation>
-    </message>
-    <message>
         <source>Wallet to be encrypted</source>
         <translation type="unfinished">Портфейл за криптиране</translation>
     </message>
     <message>
         <source>Your wallet is about to be encrypted. </source>
         <translation type="unfinished">Портфейлът ви е на път да бъде шифрован.</translation>
-    </message>
-    <message>
-        <source>Your wallet is about to be encrypted. </source>
-        <translation>Портфейлът ви е на път да бъде шифрован.</translation>
     </message>
     <message>
         <source>Your wallet is now encrypted. </source>
@@ -652,19 +644,7 @@
     </message>
     <message>
         <source>Node window</source>
-<<<<<<< HEAD
-        <translation>Прозорец на възела</translation>
-    </message>
-    <message>
-        <source>Open Wallet</source>
-        <translation>Отворете портфейл</translation>
-    </message>
-    <message>
-        <source>Close Wallet...</source>
-        <translation>Затвори Портфейла</translation>
-=======
         <translation type="unfinished">Прозорец на възела</translation>
->>>>>>> f6a356d2
     </message>
     <message>
         <source>Open Wallet</source>
@@ -945,10 +925,6 @@
         <translation type="unfinished">Може да варира с +/- %1 байт(а).</translation>
     </message>
     <message>
-        <source>This label turns red if any recipient receives an amount smaller than the current dust threshold.</source>
-        <translation>Този етикет става червен ако някой получател получи количество, по-малко от текущия праг на прах</translation>
-    </message>
-    <message>
         <source>(no label)</source>
         <translation type="unfinished">(без етикет)</translation>
     </message>
@@ -964,10 +940,6 @@
 <context>
     <name>CreateWalletActivity</name>
     <message>
-<<<<<<< HEAD
-        <source>Create wallet failed</source>
-        <translation>Създаването на портфейл не бе успешен</translation>
-=======
         <source>Create Wallet</source>
         <extracomment>Title of window indicating the progress of creation of a new wallet.</extracomment>
         <translation type="unfinished">Създайте портфейл</translation>
@@ -1020,20 +992,12 @@
     <message>
         <source>Close all wallets</source>
         <translation type="unfinished">Затвори всички портфейли</translation>
->>>>>>> f6a356d2
     </message>
     </context>
 <context>
     <name>CreateWalletDialog</name>
     <message>
         <source>Create Wallet</source>
-<<<<<<< HEAD
-        <translation>Създайте портфейл</translation>
-    </message>
-    <message>
-        <source>Wallet</source>
-        <translation>портфейл</translation>
-=======
         <translation type="unfinished">Създайте портфейл</translation>
     </message>
     <message>
@@ -1051,7 +1015,6 @@
     <message>
         <source>Create</source>
         <translation type="unfinished">Създай</translation>
->>>>>>> f6a356d2
     </message>
     </context>
 <context>
@@ -1648,10 +1611,6 @@
         <translation type="unfinished">Разрешения</translation>
     </message>
     <message>
-        <source>Node window</source>
-        <translation>Прозорец на възела</translation>
-    </message>
-    <message>
         <source>Services</source>
         <translation type="unfinished">Услуги</translation>
     </message>
