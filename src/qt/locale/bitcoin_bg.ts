--- conflicted
+++ resolved
@@ -45,12 +45,6 @@
         <source>&amp;Delete</source>
         <translation>&amp;Изтриване</translation>
     </message>
-<<<<<<< HEAD
-    </context>
-<context>
-    <name>AddressTableModel</name>
-    </context>
-=======
     <message>
         <source>Choose the address to send coins to</source>
         <translation>Изберете адрес, на който ще изпращате монети</translation>
@@ -123,7 +117,6 @@
         <translation>(без име)</translation>
     </message>
 </context>
->>>>>>> be92be56
 <context>
     <name>AskPassphraseDialog</name>
     <message>
@@ -142,9 +135,6 @@
         <source>Repeat new passphrase</source>
         <translation>Въведете новата парола повторно</translation>
     </message>
-<<<<<<< HEAD
-    </context>
-=======
     <message>
         <source>Show password</source>
         <translation>Покажи парола</translation>
@@ -234,7 +224,6 @@
         <translation>Внимание: Caps Lock (главни букви) е включен.</translation>
     </message>
 </context>
->>>>>>> be92be56
 <context>
     <name>BanTableModel</name>
     <message>
@@ -693,7 +682,7 @@
         <source>(change)</source>
         <translation>(промени)</translation>
     </message>
-    </context>
+</context>
 <context>
     <name>EditAddressDialog</name>
     <message>
@@ -716,9 +705,6 @@
         <source>&amp;Address</source>
         <translation>&amp;Адрес</translation>
     </message>
-<<<<<<< HEAD
-    </context>
-=======
     <message>
         <source>New sending address</source>
         <translation>Нов адрес за изпращане</translation>
@@ -744,7 +730,6 @@
         <translation>Създаването на ключ беше неуспешно.</translation>
     </message>
 </context>
->>>>>>> be92be56
 <context>
     <name>FreespaceChecker</name>
     <message>
@@ -1088,12 +1073,6 @@
     </context>
 <context>
     <name>PaymentServer</name>
-<<<<<<< HEAD
-    </context>
-<context>
-    <name>PeerTableModel</name>
-=======
->>>>>>> be92be56
     <message>
         <source>Payment request error</source>
         <translation>Възникна грешка по време назаявката за плащане</translation>
@@ -1264,9 +1243,6 @@
     </message>
 </context>
 <context>
-    <name>QRImageWidget</name>
-    </context>
-<context>
     <name>RPCConsole</name>
     <message>
         <source>N/A</source>
@@ -1471,9 +1447,6 @@
         <source>Remove</source>
         <translation>Премахване</translation>
     </message>
-<<<<<<< HEAD
-    </context>
-=======
     <message>
         <source>Copy label</source>
         <translation>Копирай име</translation>
@@ -1487,7 +1460,6 @@
         <translation>Копирай сума</translation>
     </message>
 </context>
->>>>>>> be92be56
 <context>
     <name>ReceiveRequestDialog</name>
     <message>
@@ -1506,12 +1478,6 @@
         <source>&amp;Save Image...</source>
         <translation>&amp;Запиши изображение...</translation>
     </message>
-<<<<<<< HEAD
-    </context>
-<context>
-    <name>RecentRequestsTableModel</name>
-    </context>
-=======
     <message>
         <source>Request payment to %1</source>
         <translation>Изискване на плащане от %1</translation>
@@ -1545,7 +1511,6 @@
         <translation>Грешка при създаването на QR Code от URI.</translation>
     </message>
 </context>
->>>>>>> be92be56
 <context>
     <name>RecentRequestsTableModel</name>
     <message>
@@ -1671,9 +1636,6 @@
         <source>S&amp;end</source>
         <translation>И&amp;зпрати</translation>
     </message>
-<<<<<<< HEAD
-    </context>
-=======
     <message>
         <source>Copy quantity</source>
         <translation>Копиране на количеството</translation>
@@ -1751,7 +1713,6 @@
         <translation>(без име)</translation>
     </message>
 </context>
->>>>>>> be92be56
 <context>
     <name>SendCoinsEntry</name>
     <message>
@@ -1802,12 +1763,6 @@
         <source>Memo:</source>
         <translation>Бележка:</translation>
     </message>
-<<<<<<< HEAD
-    </context>
-<context>
-    <name>SendConfirmationDialog</name>
-    </context>
-=======
     <message>
         <source>Enter a label for this address to add it to your address book</source>
         <translation>Въведете име за този адрес, за да го добавите в списъка с адреси</translation>
@@ -1820,7 +1775,6 @@
         <translation>Да</translation>
     </message>
 </context>
->>>>>>> be92be56
 <context>
     <name>ShutdownWindow</name>
     <message>
@@ -1959,9 +1913,6 @@
 </context>
 <context>
     <name>TransactionDesc</name>
-<<<<<<< HEAD
-    </context>
-=======
     <message>
         <source>Open until %1</source>
         <translation>Подлежи на промяна до %1</translation>
@@ -2083,7 +2034,6 @@
         <translation>false</translation>
     </message>
 </context>
->>>>>>> be92be56
 <context>
     <name>TransactionDescDialog</name>
     <message>
@@ -2093,12 +2043,6 @@
     </context>
 <context>
     <name>TransactionTableModel</name>
-<<<<<<< HEAD
-    </context>
-<context>
-    <name>TransactionView</name>
-    </context>
-=======
     <message>
         <source>Date</source>
         <translation>Дата</translation>
@@ -2323,28 +2267,14 @@
         <translation>до</translation>
     </message>
 </context>
->>>>>>> be92be56
 <context>
     <name>UnitDisplayStatusBarControl</name>
     </context>
 <context>
-<<<<<<< HEAD
-    <name>WalletFrame</name>
-    </context>
-<context>
-    <name>WalletModel</name>
-    </context>
-<context>
-    <name>WalletView</name>
-    </context>
-<context>
-    <name>bitcoin-core</name>
-=======
     <name>WalletController</name>
     </context>
 <context>
     <name>WalletFrame</name>
->>>>>>> be92be56
     <message>
         <source>No wallet has been loaded.</source>
         <translation>Няма зареден портфейл.</translation>
