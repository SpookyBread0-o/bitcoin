<TS version="2.1" language="es_DO">
<context>
    <name>AddressBookPage</name>
    <message>
        <source>Right-click to edit address or label</source>
        <translation type="unfinished">Click derecho para editar la dirección o etiqueta</translation>
    </message>
    <message>
        <source>Create a new address</source>
        <translation type="unfinished">Crear una nueva dirección</translation>
    </message>
    <message>
        <source>&amp;New</source>
        <translation type="unfinished">&amp;Nuevo</translation>
    </message>
    <message>
        <source>Copy the currently selected address to the system clipboard</source>
        <translation type="unfinished">Copie las direcciones seleccionadas actualmente al portapapeles del sistema</translation>
    </message>
    <message>
        <source>&amp;Copy</source>
        <translation type="unfinished">&amp;Copiar</translation>
    </message>
    <message>
        <source>C&amp;lose</source>
        <translation type="unfinished">C&amp;errar</translation>
    </message>
    <message>
        <source>Delete the currently selected address from the list</source>
        <translation type="unfinished">Borrar las direcciones seleccionadas recientemente de la lista</translation>
    </message>
    <message>
        <source>Enter address or label to search</source>
        <translation type="unfinished">Introduzca una dirección o etiqueta que buscar</translation>
    </message>
    <message>
        <source>Export the data in the current tab to a file</source>
        <translation type="unfinished">Exportar los datos en la pestaña actual a un archivo</translation>
    </message>
    <message>
        <source>&amp;Export</source>
        <translation type="unfinished">&amp;Exportar</translation>
    </message>
    <message>
        <source>&amp;Delete</source>
        <translation type="unfinished">&amp;Borrar</translation>
    </message>
    <message>
        <source>Choose the address to send coins to</source>
        <translation type="unfinished">Escoja la direccion a enviar las monedas</translation>
    </message>
    <message>
        <source>Choose the address to receive coins with</source>
        <translation type="unfinished">Elige la dirección para recibir monedas</translation>
    </message>
    <message>
        <source>C&amp;hoose</source>
        <translation type="unfinished">Escoger</translation>
    </message>
    <message>
        <source>Sending addresses</source>
        <translation type="unfinished">Envío de direcciones</translation>
    </message>
    <message>
        <source>Receiving addresses</source>
        <translation type="unfinished">Direcciones de recepción</translation>
    </message>
    <message>
        <source>These are your Bitcoin addresses for sending payments. Always check the amount and the receiving address before sending coins.</source>
        <translation type="unfinished">Estas son tus direcciones Bitcoin para realizar pagos. Verifica siempre el monto y la dirección de recepción antes de enviar monedas. </translation>
    </message>
    <message>
        <source>&amp;Copy Address</source>
        <translation type="unfinished">Copiar dirección</translation>
    </message>
    <message>
        <source>Copy &amp;Label</source>
        <translation type="unfinished">Copiar &amp;Etiqueta</translation>
    </message>
    <message>
        <source>&amp;Edit</source>
        <translation type="unfinished">&amp;Editar</translation>
    </message>
    <message>
        <source>Export Address List</source>
        <translation type="unfinished">Exportar lista de direcciones</translation>
    </message>
    <message>
        <source>There was an error trying to save the address list to %1. Please try again.</source>
        <extracomment>An error message. %1 is a stand-in argument for the name of the file we attempted to save to.</extracomment>
        <translation type="unfinished">Tuvimos un problema al guardar la dirección en la lista %1. Intenta de Nuevo.</translation>
    </message>
    <message>
        <source>Exporting Failed</source>
        <translation type="unfinished">Error al exportar</translation>
    </message>
</context>
<context>
    <name>AddressTableModel</name>
    <message>
        <source>Label</source>
        <translation type="unfinished">Nombre</translation>
    </message>
    <message>
        <source>Address</source>
        <translation type="unfinished">Direccion</translation>
    </message>
    <message>
        <source>(no label)</source>
        <translation type="unfinished">(sin etiqueta)</translation>
    </message>
</context>
<context>
    <name>AskPassphraseDialog</name>
    <message>
        <source>Passphrase Dialog</source>
        <translation type="unfinished">Diálogo contraseña</translation>
    </message>
    <message>
        <source>Enter passphrase</source>
        <translation type="unfinished">Ingresa frase de contraseña</translation>
    </message>
    <message>
        <source>New passphrase</source>
        <translation type="unfinished">Nueva frase de contraseña</translation>
    </message>
    <message>
        <source>Repeat new passphrase</source>
        <translation type="unfinished">Repetir nueva frase de contraseña</translation>
    </message>
    <message>
        <source>Encrypt wallet</source>
        <translation type="unfinished">Cifrar monedero</translation>
    </message>
    <message>
        <source>This operation needs your wallet passphrase to unlock the wallet.</source>
        <translation type="unfinished">Esta operación necesita su frase de contraseña de la billetera para desbloquearla.
</translation>
    </message>
    <message>
        <source>Unlock wallet</source>
        <translation type="unfinished">Desbloquear monedero</translation>
    </message>
    <message>
        <source>Change passphrase</source>
        <translation type="unfinished">Cambiar frase secreta</translation>
    </message>
    <message>
        <source>Confirm wallet encryption</source>
        <translation type="unfinished">Confirmar cifrado de billetera</translation>
    </message>
    <message>
        <source>Warning: If you encrypt your wallet and lose your passphrase, you will &lt;b&gt;LOSE ALL OF YOUR BITCOINS&lt;/b&gt;!</source>
        <translation type="unfinished">Atención: Si cifra su monedero y pierde la contraseña, perderá ¡&lt;b&gt;TODOS SUS BITCOINS&lt;/b&gt;!</translation>
    </message>
    <message>
        <source>Are you sure you wish to encrypt your wallet?</source>
        <translation type="unfinished">¿Está seguro que desea cifrar su monedero?</translation>
    </message>
    <message>
        <source>Wallet encrypted</source>
        <translation type="unfinished">Monedero cifrado</translation>
    </message>
    <message>
        <source>IMPORTANT: Any previous backups you have made of your wallet file should be replaced with the newly generated, encrypted wallet file. For security reasons, previous backups of the unencrypted wallet file will become useless as soon as you start using the new, encrypted wallet.</source>
        <translation type="unfinished">IMPORTANTE: Cualquier copia de seguridad que haya realizado previamente de su archivo de monedero debe reemplazarse con el nuevo archivo de monedero cifrado. Por razones de seguridad, las copias de seguridad previas del archivo de monedero no cifradas serán inservibles en cuanto comience a usar el nuevo monedero cifrado.</translation>
    </message>
    <message>
        <source>Wallet encryption failed</source>
        <translation type="unfinished">Ha fallado el cifrado del monedero</translation>
    </message>
    <message>
        <source>Wallet encryption failed due to an internal error. Your wallet was not encrypted.</source>
        <translation type="unfinished">Ha fallado el cifrado del monedero debido a un error interno. El monedero no ha sido cifrado.</translation>
    </message>
    <message>
        <source>The supplied passphrases do not match.</source>
        <translation type="unfinished">Las contraseñas no coinciden.</translation>
    </message>
    <message>
        <source>Wallet unlock failed</source>
        <translation type="unfinished">Ha fallado el desbloqueo del monedero</translation>
    </message>
    <message>
        <source>The passphrase entered for the wallet decryption was incorrect.</source>
        <translation type="unfinished">La contraseña introducida para descifrar el monedero es incorrecta.</translation>
    </message>
    <message>
        <source>Wallet passphrase was successfully changed.</source>
        <translation type="unfinished">Se ha cambiado correctamente la contraseña del monedero.</translation>
    </message>
    <message>
        <source>Warning: The Caps Lock key is on!</source>
        <translation type="unfinished">Aviso: ¡La tecla de bloqueo de mayúsculas está activada!</translation>
    </message>
</context>
<context>
    <name>QObject</name>
    <message>
        <source>Error: Specified data directory "%1" does not exist.</source>
        <translation type="unfinished">Error: El directorio de datos especificado "%1" no existe.</translation>
    </message>
    <message>
        <source>unknown</source>
        <translation type="unfinished">desconocido</translation>
    </message>
    <message>
        <source>Amount</source>
        <translation type="unfinished">Monto</translation>
    </message>
    <message>
        <source>N/A</source>
        <translation type="unfinished">N/D</translation>
    </message>
    <message numerus="yes">
        <source>%n second(s)</source>
        <translation type="unfinished">
            <numerusform />
            <numerusform />
        </translation>
    </message>
    <message numerus="yes">
        <source>%n minute(s)</source>
        <translation type="unfinished">
            <numerusform />
            <numerusform />
        </translation>
    </message>
    <message numerus="yes">
        <source>%n hour(s)</source>
        <translation type="unfinished">
            <numerusform />
            <numerusform />
        </translation>
    </message>
    <message numerus="yes">
        <source>%n day(s)</source>
        <translation type="unfinished">
            <numerusform />
            <numerusform />
        </translation>
    </message>
    <message numerus="yes">
        <source>%n week(s)</source>
        <translation type="unfinished">
            <numerusform />
            <numerusform />
        </translation>
    </message>
    <message>
        <source>%1 and %2</source>
        <translation type="unfinished">%1 y %2</translation>
    </message>
    <message numerus="yes">
        <source>%n year(s)</source>
        <translation type="unfinished">
            <numerusform />
            <numerusform />
        </translation>
    </message>
    </context>
<context>
    <name>bitcoin-core</name>
    <message>
        <source>This is a pre-release test build - use at your own risk - do not use for mining or merchant applications</source>
        <translation type="unfinished">Esta es una versión de pre-prueba - utilícela bajo su propio riesgo. No la utilice para usos comerciales o de minería.</translation>
    </message>
    <message>
        <source>Warning: We do not appear to fully agree with our peers! You may need to upgrade, or other nodes may need to upgrade.</source>
        <translation type="unfinished">Atención: ¡Parece que no estamos completamente de acuerdo con nuestros pares! Podría necesitar una actualización, u otros nodos podrían necesitarla.</translation>
    </message>
    <message>
        <source>Corrupted block database detected</source>
        <translation type="unfinished">Corrupción de base de datos de bloques detectada.</translation>
    </message>
    <message>
        <source>Do you want to rebuild the block database now?</source>
        <translation type="unfinished">¿Quieres reconstruir la base de datos de bloques ahora?</translation>
    </message>
    <message>
        <source>Done loading</source>
        <translation type="unfinished">Carga lista</translation>
    </message>
    <message>
        <source>Error initializing block database</source>
        <translation type="unfinished">Error al inicializar la base de datos de bloques</translation>
    </message>
    <message>
        <source>Error initializing wallet database environment %s!</source>
        <translation type="unfinished">Error al inicializar el entorno de la base de datos del monedero  %s</translation>
    </message>
    <message>
        <source>Error loading block database</source>
        <translation type="unfinished">Error cargando base de datos de bloques</translation>
    </message>
    <message>
        <source>Error opening block database</source>
        <translation type="unfinished">Error al abrir base de datos de bloques.</translation>
    </message>
    <message>
        <source>Failed to listen on any port. Use -listen=0 if you want this.</source>
        <translation type="unfinished">Ha fallado la escucha en todos los puertos. Use -listen=0 si desea esto.</translation>
    </message>
    <message>
        <source>Incorrect or no genesis block found. Wrong datadir for network?</source>
        <translation type="unfinished">Incorrecto o bloque de génesis no encontrado. Datadir equivocada para la red?</translation>
    </message>
    <message>
        <source>Insufficient funds</source>
        <translation type="unfinished">Fondos insuficientes</translation>
    </message>
    <message>
        <source>Not enough file descriptors available.</source>
        <translation type="unfinished">No hay suficientes descriptores de archivo disponibles. </translation>
    </message>
    <message>
        <source>Signing transaction failed</source>
        <translation type="unfinished">Transacción falló</translation>
    </message>
    <message>
        <source>This is the minimum transaction fee you pay on every transaction.</source>
        <translation type="unfinished">Esta es la tarifa mínima a pagar en cada transacción.</translation>
    </message>
    <message>
        <source>This is the transaction fee you will pay if you send a transaction.</source>
        <translation type="unfinished">Esta es la tarifa a pagar si realizas una transacción.</translation>
    </message>
    <message>
        <source>Transaction amount too small</source>
        <translation type="unfinished">Transacción muy pequeña</translation>
    </message>
    <message>
        <source>Transaction amounts must not be negative</source>
        <translation type="unfinished">Los montos de la transacción no debe ser negativo</translation>
    </message>
    <message>
        <source>Transaction has too long of a mempool chain</source>
        <translation type="unfinished">La transacción tiene largo tiempo en una cadena mempool</translation>
    </message>
    <message>
        <source>Transaction must have at least one recipient</source>
        <translation type="unfinished">La transacción debe tener al menos un destinatario</translation>
    </message>
    <message>
        <source>Transaction too large</source>
        <translation type="unfinished">Transacción muy grande</translation>
    </message>
    <message>
        <source>Unknown network specified in -onlynet: '%s'</source>
        <translation type="unfinished">La red especificada en -onlynet '%s' es desconocida</translation>
    </message>
    </context>
<context>
    <name>BitcoinGUI</name>
    <message>
        <source>&amp;Overview</source>
        <translation type="unfinished">&amp;Vista general</translation>
    </message>
    <message>
        <source>Show general overview of wallet</source>
        <translation type="unfinished">Mostrar visión general de la billetera</translation>
    </message>
    <message>
        <source>&amp;Transactions</source>
        <translation type="unfinished">&amp;Transacciones</translation>
    </message>
    <message>
        <source>Browse transaction history</source>
        <translation type="unfinished">Buscar historial de transacciones</translation>
    </message>
    <message>
        <source>E&amp;xit</source>
        <translation type="unfinished">S&amp;alir</translation>
    </message>
    <message>
        <source>Quit application</source>
        <translation type="unfinished">Quitar aplicación</translation>
    </message>
    <message>
        <source>About &amp;Qt</source>
        <translation type="unfinished">Acerca de &amp;Qt</translation>
    </message>
    <message>
        <source>Show information about Qt</source>
        <translation type="unfinished">Mostrar información acerca de Qt</translation>
    </message>
    <message>
        <source>Send coins to a Bitcoin address</source>
        <translation type="unfinished">Enviar monedas a una dirección Bitcoin</translation>
    </message>
    <message>
        <source>Backup wallet to another location</source>
        <translation type="unfinished">Respaldar billetera en otra ubicación</translation>
    </message>
    <message>
        <source>Change the passphrase used for wallet encryption</source>
        <translation type="unfinished">Cambiar frase secreta usada para la encriptación de la billetera</translation>
    </message>
    <message>
        <source>&amp;Send</source>
        <translation type="unfinished">&amp;Enviar</translation>
    </message>
    <message>
        <source>&amp;Receive</source>
        <translation type="unfinished">&amp;Recibir</translation>
    </message>
    <message>
        <source>Encrypt the private keys that belong to your wallet</source>
        <translation type="unfinished">Encriptar las llaves privadas que pertenecen a tu billetera</translation>
    </message>
    <message>
        <source>Sign messages with your Bitcoin addresses to prove you own them</source>
        <translation type="unfinished">Firma mensajes con tus direcciones Bitcoin para probar que eres dueño de ellas</translation>
    </message>
    <message>
        <source>Verify messages to ensure they were signed with specified Bitcoin addresses</source>
        <translation type="unfinished">Verificar mensajes para asegurar que estaban firmados con direcciones Bitcoin especificas</translation>
    </message>
    <message>
        <source>&amp;File</source>
        <translation type="unfinished">&amp;Archivo</translation>
    </message>
    <message>
        <source>&amp;Settings</source>
        <translation type="unfinished">&amp;Configuración</translation>
    </message>
    <message>
        <source>&amp;Help</source>
        <translation type="unfinished">A&amp;yuda</translation>
    </message>
    <message>
        <source>Tabs toolbar</source>
        <translation type="unfinished">Barra de pestañas</translation>
    </message>
    <message>
        <source>Request payments (generates QR codes and bitcoin: URIs)</source>
        <translation type="unfinished">Solicitar pagos (genera codigo QR y URL's de Bitcoin)</translation>
    </message>
    <message>
        <source>Show the list of used sending addresses and labels</source>
        <translation type="unfinished">Mostrar la lista de direcciones de envío y etiquetas</translation>
    </message>
    <message>
        <source>Show the list of used receiving addresses and labels</source>
        <translation type="unfinished">Muestra la lista de direcciones de recepción y etiquetas</translation>
    </message>
    <message>
        <source>&amp;Command-line options</source>
        <translation type="unfinished">Opciones de línea de comandos</translation>
    </message>
    <message numerus="yes">
        <source>Processed %n block(s) of transaction history.</source>
        <translation type="unfinished">
            <numerusform />
            <numerusform />
        </translation>
    </message>
    <message>
        <source>%1 behind</source>
        <translation type="unfinished">%1 detrás</translation>
    </message>
    <message>
        <source>Last received block was generated %1 ago.</source>
        <translation type="unfinished">El último bloque recibido fue generado hace %1 hora(s).</translation>
    </message>
    <message>
        <source>Transactions after this will not yet be visible.</source>
        <translation type="unfinished">Transacciones después de esta no serán visibles todavía.</translation>
    </message>
    <message>
        <source>Warning</source>
        <translation type="unfinished">Advertencia</translation>
    </message>
    <message>
        <source>Information</source>
        <translation type="unfinished">Información</translation>
    </message>
    <message>
        <source>Up to date</source>
        <translation type="unfinished">Al día</translation>
    </message>
    <message>
        <source>&amp;Window</source>
        <translation type="unfinished">&amp;Ventana</translation>
    </message>
    <message numerus="yes">
        <source>%n active connection(s) to Bitcoin network.</source>
        <extracomment>A substring of the tooltip.</extracomment>
        <translation type="unfinished">
            <numerusform />
            <numerusform />
        </translation>
    </message>
    <message>
        <source>Sent transaction</source>
        <translation type="unfinished">Transacción enviada</translation>
    </message>
    <message>
        <source>Incoming transaction</source>
        <translation type="unfinished">Transacción entrante</translation>
    </message>
    <message>
        <source>Wallet is &lt;b&gt;encrypted&lt;/b&gt; and currently &lt;b&gt;unlocked&lt;/b&gt;</source>
        <translation type="unfinished">La billetera está encriptada y desbloqueada recientemente</translation>
    </message>
    <message>
        <source>Wallet is &lt;b&gt;encrypted&lt;/b&gt; and currently &lt;b&gt;locked&lt;/b&gt;</source>
        <translation type="unfinished">La billetera está encriptada y bloqueada recientemente</translation>
    </message>
    </context>
<context>
    <name>CoinControlDialog</name>
    <message>
        <source>Coin Selection</source>
        <translation type="unfinished">Selección de moneda</translation>
    </message>
    <message>
        <source>Quantity:</source>
        <translation type="unfinished">Cantidad:</translation>
    </message>
    <message>
        <source>Amount:</source>
        <translation type="unfinished">Monto:</translation>
    </message>
    <message>
        <source>Fee:</source>
        <translation type="unfinished">Comisión:</translation>
    </message>
    <message>
        <source>Dust:</source>
        <translation type="unfinished">Polvo:</translation>
    </message>
    <message>
        <source>After Fee:</source>
        <translation type="unfinished">Después de tasas:</translation>
    </message>
    <message>
        <source>Change:</source>
        <translation type="unfinished">Cambio:</translation>
    </message>
    <message>
        <source>(un)select all</source>
        <translation type="unfinished">(de)seleccionar todo</translation>
    </message>
    <message>
        <source>Tree mode</source>
        <translation type="unfinished">Modo de árbol</translation>
    </message>
    <message>
        <source>List mode</source>
        <translation type="unfinished">Modo de lista</translation>
    </message>
    <message>
        <source>Amount</source>
        <translation type="unfinished">Monto</translation>
    </message>
    <message>
        <source>Received with label</source>
        <translation type="unfinished">Recibido con etiqueta</translation>
    </message>
    <message>
        <source>Received with address</source>
        <translation type="unfinished">Recibido con dirección</translation>
    </message>
    <message>
        <source>Date</source>
        <translation type="unfinished">Fecha</translation>
    </message>
    <message>
        <source>Confirmations</source>
        <translation type="unfinished">Confirmaciones</translation>
    </message>
    <message>
        <source>Confirmed</source>
        <translation type="unfinished">Confirmado</translation>
    </message>
    <message>
        <source>Copy amount</source>
        <translation type="unfinished">Copiar cantidad</translation>
    </message>
    <message>
        <source>Copy quantity</source>
        <translation type="unfinished">Copiar cantidad</translation>
    </message>
    <message>
        <source>Copy fee</source>
        <translation type="unfinished">Copiar comisión</translation>
    </message>
    <message>
        <source>Copy after fee</source>
        <translation type="unfinished">Copiar después de aplicar donación</translation>
    </message>
    <message>
        <source>Copy bytes</source>
        <translation type="unfinished">Copiar bytes</translation>
    </message>
    <message>
        <source>Copy change</source>
        <translation type="unfinished">Copiar cambio</translation>
    </message>
    <message>
        <source>(%1 locked)</source>
        <translation type="unfinished">(%1 bloqueado)</translation>
    </message>
    <message>
        <source>yes</source>
        <translation type="unfinished">si</translation>
    </message>
    <message>
        <source>(no label)</source>
        <translation type="unfinished">(sin etiqueta)</translation>
    </message>
    <message>
        <source>change from %1 (%2)</source>
        <translation type="unfinished">Enviar desde %1 (%2)</translation>
    </message>
    <message>
        <source>(change)</source>
        <translation type="unfinished">(cambio)</translation>
    </message>
</context>
<context>
    <name>CreateWalletDialog</name>
    <message>
        <source>Wallet</source>
<<<<<<< HEAD
        <translation>Billetera</translation>
=======
        <translation type="unfinished">Billetera</translation>
>>>>>>> f6a356d2
    </message>
    </context>
<context>
    <name>EditAddressDialog</name>
    <message>
        <source>Edit Address</source>
        <translation type="unfinished">Editar dirección</translation>
    </message>
    <message>
        <source>&amp;Label</source>
        <translation type="unfinished">&amp;Etiqueta</translation>
    </message>
    <message>
        <source>The label associated with this address list entry</source>
        <translation type="unfinished">La etiqueta asociada con esta entrada de la lista de direcciones</translation>
    </message>
    <message>
        <source>The address associated with this address list entry. This can only be modified for sending addresses.</source>
        <translation type="unfinished">La dirección asociada con esta entrada de la lista de direcciones. Esta puede ser modificada solo para el envío de direcciones.</translation>
    </message>
    <message>
        <source>&amp;Address</source>
        <translation type="unfinished">&amp;Dirección</translation>
    </message>
    <message>
        <source>New sending address</source>
        <translation type="unfinished">Nueva dirección de envío</translation>
    </message>
    <message>
        <source>Edit receiving address</source>
        <translation type="unfinished">Editar dirección de recepción</translation>
    </message>
    <message>
        <source>Edit sending address</source>
        <translation type="unfinished">Editar dirección de envío</translation>
    </message>
    <message>
        <source>The entered address "%1" is not a valid Bitcoin address.</source>
        <translation type="unfinished">La dirección introducida "%1" no es una dirección Bitcoin válida.</translation>
    </message>
    <message>
        <source>Could not unlock wallet.</source>
        <translation type="unfinished">No se pudo desbloquear el monedero.</translation>
    </message>
    <message>
        <source>New key generation failed.</source>
        <translation type="unfinished">Ha fallado la generación de la nueva clave.</translation>
    </message>
</context>
<context>
    <name>FreespaceChecker</name>
    <message>
        <source>A new data directory will be created.</source>
        <translation type="unfinished">Un nuevo directorio de datos será creado.</translation>
    </message>
    <message>
        <source>name</source>
        <translation type="unfinished">nombre</translation>
    </message>
    <message>
        <source>Directory already exists. Add %1 if you intend to create a new directory here.</source>
        <translation type="unfinished">El directorio ya existe. Agrega %1 si tiene la intención de crear un nuevo directorio aquí.</translation>
    </message>
    <message>
        <source>Path already exists, and is not a directory.</source>
        <translation type="unfinished">La ruta ya existe, y no es un directorio.</translation>
    </message>
    <message>
        <source>Cannot create data directory here.</source>
        <translation type="unfinished">No puede crear directorio de datos aquí.</translation>
    </message>
</context>
<context>
    <name>Intro</name>
    <message numerus="yes">
        <source>(sufficient to restore backups %n day(s) old)</source>
        <extracomment>Explanatory text on the capability of the current prune target.</extracomment>
        <translation type="unfinished">
            <numerusform />
            <numerusform />
        </translation>
    </message>
    <message>
        <source>Error: Specified data directory "%1" cannot be created.</source>
        <translation type="unfinished">Error: Directorio de datos especificado "%1" no puede ser creado.</translation>
    </message>
    <message>
        <source>Welcome</source>
        <translation type="unfinished">Bienvenido</translation>
    </message>
    <message>
        <source>Welcome to %1.</source>
        <translation type="unfinished">Bienvenido a %1.</translation>
    </message>
    <message>
        <source>Use the default data directory</source>
        <translation type="unfinished">Usar el directorio de datos por defecto</translation>
    </message>
    <message>
        <source>Use a custom data directory:</source>
        <translation type="unfinished">Usa un directorio de datos personalizado:</translation>
    </message>
</context>
<context>
    <name>HelpMessageDialog</name>
    <message>
        <source>version</source>
        <translation type="unfinished">versión</translation>
    </message>
    <message>
        <source>Command-line options</source>
        <translation type="unfinished">Opciones de línea de comandos</translation>
    </message>
</context>
<context>
    <name>ModalOverlay</name>
    <message>
        <source>Form</source>
        <translation type="unfinished">Desde</translation>
    </message>
    <message>
        <source>Last block time</source>
        <translation type="unfinished">Hora del último bloque</translation>
    </message>
    </context>
<context>
    <name>OpenURIDialog</name>
    <message>
        <source>Paste address from clipboard</source>
        <extracomment>Tooltip text for button that allows you to paste an address that is in your clipboard.</extracomment>
        <translation type="unfinished">Pegar dirección desde portapapeles</translation>
    </message>
</context>
<context>
    <name>OptionsDialog</name>
    <message>
        <source>Options</source>
        <translation type="unfinished">Opciones</translation>
    </message>
    <message>
        <source>IP address of the proxy (e.g. IPv4: 127.0.0.1 / IPv6: ::1)</source>
        <translation type="unfinished">Dirección IP del proxy (ej. IPv4: 127.0.0.1 / IPv6: ::1)</translation>
    </message>
    <message>
        <source>Reset all client options to default.</source>
        <translation type="unfinished">Restablecer todas las opciones del cliente a las predeterminadas.</translation>
    </message>
    <message>
        <source>&amp;Reset Options</source>
        <translation type="unfinished">&amp;Restablecer opciones</translation>
    </message>
    <message>
        <source>&amp;Network</source>
        <translation type="unfinished">&amp;Red</translation>
    </message>
    <message>
        <source>W&amp;allet</source>
        <translation type="unfinished">Billetera</translation>
    </message>
    <message>
        <source>Expert</source>
        <translation type="unfinished">Experto</translation>
    </message>
    <message>
        <source>Automatically open the Bitcoin client port on the router. This only works when your router supports UPnP and it is enabled.</source>
        <translation type="unfinished">Abrir automáticamente el puerto del cliente Bitcoin en el router. Esta opción solo funciona si el router admite UPnP y está activado.</translation>
    </message>
    <message>
        <source>Map port using &amp;UPnP</source>
        <translation type="unfinished">Mapear el puerto usando &amp;UPnP</translation>
    </message>
    <message>
        <source>Proxy &amp;IP:</source>
        <translation type="unfinished">Dirección &amp;IP del proxy:</translation>
    </message>
    <message>
        <source>&amp;Port:</source>
        <translation type="unfinished">&amp;Puerto:</translation>
    </message>
    <message>
        <source>Port of the proxy (e.g. 9050)</source>
        <translation type="unfinished">Puerto del servidor proxy (ej. 9050)</translation>
    </message>
    <message>
        <source>&amp;Window</source>
        <translation type="unfinished">&amp;Ventana</translation>
    </message>
    <message>
        <source>Show only a tray icon after minimizing the window.</source>
        <translation type="unfinished">Minimizar la ventana a la bandeja de iconos del sistema.</translation>
    </message>
    <message>
        <source>&amp;Minimize to the tray instead of the taskbar</source>
        <translation type="unfinished">&amp;Minimizar a la bandeja en vez de a la barra de tareas</translation>
    </message>
    <message>
        <source>M&amp;inimize on close</source>
        <translation type="unfinished">M&amp;inimizar al cerrar</translation>
    </message>
    <message>
        <source>&amp;Display</source>
        <translation type="unfinished">&amp;Interfaz</translation>
    </message>
    <message>
        <source>User Interface &amp;language:</source>
        <translation type="unfinished">I&amp;dioma de la interfaz de usuario</translation>
    </message>
    <message>
        <source>&amp;Unit to show amounts in:</source>
        <translation type="unfinished">Mostrar las cantidades en la &amp;unidad:</translation>
    </message>
    <message>
        <source>Choose the default subdivision unit to show in the interface and when sending coins.</source>
        <translation type="unfinished">Elegir la subdivisión predeterminada para mostrar cantidades en la interfaz y cuando se envían monedas.</translation>
    </message>
    <message>
        <source>Whether to show coin control features or not.</source>
        <translation type="unfinished">Mostrar o no características de control de moneda</translation>
    </message>
    <message>
        <source>&amp;OK</source>
        <translation type="unfinished">&amp;Aceptar</translation>
    </message>
    <message>
        <source>&amp;Cancel</source>
        <translation type="unfinished">&amp;Cancelar</translation>
    </message>
    <message>
        <source>default</source>
        <translation type="unfinished">predeterminado</translation>
    </message>
    <message>
        <source>none</source>
        <translation type="unfinished">ninguno</translation>
    </message>
    <message>
        <source>Confirm options reset</source>
        <translation type="unfinished">Confirme el restablecimiento de las opciones</translation>
    </message>
    <message>
        <source>Client restart required to activate changes.</source>
        <translation type="unfinished">Reinicio del cliente para activar cambios.</translation>
    </message>
    <message>
        <source>This change would require a client restart.</source>
        <translation type="unfinished">Este cambio requiere reinicio por parte del cliente.</translation>
    </message>
    <message>
        <source>The supplied proxy address is invalid.</source>
        <translation type="unfinished">La dirección proxy indicada es inválida.</translation>
    </message>
</context>
<context>
    <name>OverviewPage</name>
    <message>
        <source>Form</source>
        <translation type="unfinished">Desde</translation>
    </message>
    <message>
        <source>The displayed information may be out of date. Your wallet automatically synchronizes with the Bitcoin network after a connection is established, but this process has not completed yet.</source>
        <translation type="unfinished">La información mostrada puede estar desactualizada. Su monedero se sincroniza automáticamente con la red Bitcoin después de que se haya establecido una conexión, pero este proceso aún no se ha completado.</translation>
    </message>
    <message>
        <source>Available:</source>
        <translation type="unfinished">Disponible:</translation>
    </message>
    <message>
        <source>Your current spendable balance</source>
        <translation type="unfinished">Su balance actual gastable</translation>
    </message>
    <message>
        <source>Pending:</source>
        <translation type="unfinished">Pendiente:</translation>
    </message>
    <message>
        <source>Total of transactions that have yet to be confirmed, and do not yet count toward the spendable balance</source>
        <translation type="unfinished">Total de transacciones que deben ser confirmadas, y que no cuentan con el balance gastable necesario</translation>
    </message>
    <message>
        <source>Immature:</source>
        <translation type="unfinished">No disponible:</translation>
    </message>
    <message>
        <source>Mined balance that has not yet matured</source>
        <translation type="unfinished">Saldo recién minado que aún no está disponible.</translation>
    </message>
    <message>
        <source>Your current total balance</source>
        <translation type="unfinished">Su balance actual total</translation>
    </message>
    </context>
<context>
    <name>PSBTOperationsDialog</name>
    <message>
        <source>or</source>
        <translation type="unfinished">o</translation>
    </message>
    </context>
<context>
    <name>PaymentServer</name>
    <message>
        <source>Payment request error</source>
        <translation type="unfinished">Error en petición de pago</translation>
    </message>
    <message>
        <source>Cannot start bitcoin: click-to-pay handler</source>
        <translation type="unfinished">No se pudo iniciar bitcoin: manejador de pago-al-clic</translation>
    </message>
    <message>
        <source>URI handling</source>
        <translation type="unfinished">Gestión de URI</translation>
    </message>
    </context>
<context>
    <name>PeerTableModel</name>
    <message>
        <source>Address</source>
        <extracomment>Title of Peers Table column which contains the IP/Onion/I2P address of the connected peer.</extracomment>
        <translation type="unfinished">Direccion</translation>
    </message>
    <message>
        <source>Type</source>
        <extracomment>Title of Peers Table column which describes the type of peer connection. The "type" describes why the connection exists.</extracomment>
        <translation type="unfinished">Tipo</translation>
    </message>
    <message>
        <source>Network</source>
        <extracomment>Title of Peers Table column which states the network the peer connected through.</extracomment>
        <translation type="unfinished">Red</translation>
    </message>
    </context>
<context>
    <name>QRImageWidget</name>
    <message>
        <source>&amp;Copy Image</source>
        <translation type="unfinished">Copiar imagen</translation>
    </message>
    <message>
        <source>Resulting URI too long, try to reduce the text for label / message.</source>
        <translation type="unfinished">URI resultante demasiado larga. Intente reducir el texto de la etiqueta / mensaje.</translation>
    </message>
    <message>
        <source>Error encoding URI into QR Code.</source>
        <translation type="unfinished">Error al codificar la URI en el código QR.</translation>
    </message>
    <message>
        <source>Save QR Code</source>
        <translation type="unfinished">Guardar código QR</translation>
    </message>
    </context>
<context>
    <name>RPCConsole</name>
    <message>
        <source>N/A</source>
        <translation type="unfinished">N/D</translation>
    </message>
    <message>
        <source>Client version</source>
        <translation type="unfinished">Versión del cliente</translation>
    </message>
    <message>
        <source>&amp;Information</source>
        <translation type="unfinished">Información</translation>
    </message>
    <message>
        <source>Startup time</source>
        <translation type="unfinished">Hora de inicio</translation>
    </message>
    <message>
        <source>Network</source>
        <translation type="unfinished">Red</translation>
    </message>
    <message>
        <source>Name</source>
        <translation type="unfinished">Nombre</translation>
    </message>
    <message>
        <source>Number of connections</source>
        <translation type="unfinished">Número de conexiones</translation>
    </message>
    <message>
        <source>Block chain</source>
        <translation type="unfinished">Cadena de bloques</translation>
    </message>
    <message>
        <source>Last block time</source>
        <translation type="unfinished">Hora del último bloque</translation>
    </message>
    <message>
        <source>&amp;Open</source>
        <translation type="unfinished">&amp;Abrir</translation>
    </message>
    <message>
        <source>&amp;Console</source>
        <translation type="unfinished">&amp;Consola</translation>
    </message>
    <message>
        <source>&amp;Network Traffic</source>
        <translation type="unfinished">&amp;Tráfico de Red</translation>
    </message>
    <message>
        <source>Totals</source>
        <translation type="unfinished">Total:</translation>
    </message>
    <message>
        <source>Debug log file</source>
        <translation type="unfinished">Archivo de registro de depuración</translation>
    </message>
    <message>
        <source>Clear console</source>
        <translation type="unfinished">Borrar consola</translation>
    </message>
    <message>
        <source>In:</source>
        <translation type="unfinished">Entrada:</translation>
    </message>
    <message>
        <source>Out:</source>
        <translation type="unfinished">Salida:</translation>
    </message>
    <message>
        <source>To</source>
        <translation type="unfinished">Para</translation>
    </message>
    <message>
        <source>From</source>
        <translation type="unfinished">De</translation>
    </message>
    </context>
<context>
    <name>ReceiveCoinsDialog</name>
    <message>
        <source>&amp;Amount:</source>
        <translation type="unfinished">Monto:</translation>
    </message>
    <message>
        <source>&amp;Label:</source>
        <translation type="unfinished">&amp;Etiqueta:</translation>
    </message>
    <message>
        <source>&amp;Message:</source>
        <translation type="unfinished">Mensaje:</translation>
    </message>
    <message>
        <source>Clear all fields of the form.</source>
        <translation type="unfinished">Limpiar todos los campos del formulario</translation>
    </message>
    <message>
        <source>Clear</source>
        <translation type="unfinished">Limpiar</translation>
    </message>
    <message>
        <source>Show the selected request (does the same as double clicking an entry)</source>
        <translation type="unfinished">Muestra la petición seleccionada (También doble clic)</translation>
    </message>
    <message>
        <source>Show</source>
        <translation type="unfinished">Mostrar</translation>
    </message>
    <message>
        <source>Remove the selected entries from the list</source>
        <translation type="unfinished">Borrar de la lista las direcciónes actualmente seleccionadas</translation>
    </message>
    <message>
        <source>Remove</source>
        <translation type="unfinished">Eliminar</translation>
    </message>
    <message>
        <source>Copy &amp;URI</source>
        <translation type="unfinished">Copiar &amp;URI</translation>
    </message>
    <message>
        <source>Could not unlock wallet.</source>
        <translation type="unfinished">No se pudo desbloquear el monedero.</translation>
    </message>
    </context>
<context>
    <name>ReceiveRequestDialog</name>
    <message>
        <source>Amount:</source>
        <translation type="unfinished">Monto:</translation>
    </message>
    <message>
        <source>Message:</source>
        <translation type="unfinished">Mensaje:</translation>
    </message>
    <message>
        <source>Copy &amp;URI</source>
        <translation type="unfinished">Copiar &amp;URI</translation>
    </message>
    <message>
        <source>Copy &amp;Address</source>
        <translation type="unfinished">&amp;Copiar Dirección</translation>
    </message>
    <message>
        <source>Payment information</source>
        <translation type="unfinished">Información de pago</translation>
    </message>
    <message>
        <source>Request payment to %1</source>
        <translation type="unfinished">Solicitar pago a %1</translation>
    </message>
</context>
<context>
    <name>RecentRequestsTableModel</name>
    <message>
        <source>Date</source>
        <translation type="unfinished">Fecha</translation>
    </message>
    <message>
        <source>Label</source>
        <translation type="unfinished">Nombre</translation>
    </message>
    <message>
        <source>Message</source>
        <translation type="unfinished">Mensaje</translation>
    </message>
    <message>
        <source>(no label)</source>
        <translation type="unfinished">(sin etiqueta)</translation>
    </message>
    <message>
        <source>(no message)</source>
        <translation type="unfinished">(Ningun mensaje)</translation>
    </message>
    </context>
<context>
    <name>SendCoinsDialog</name>
    <message>
        <source>Send Coins</source>
        <translation type="unfinished">Enviar monedas</translation>
    </message>
    <message>
        <source>Coin Control Features</source>
        <translation type="unfinished">Características de control de la moneda</translation>
    </message>
    <message>
        <source>automatically selected</source>
        <translation type="unfinished">Seleccionado automaticamente</translation>
    </message>
    <message>
        <source>Insufficient funds!</source>
        <translation type="unfinished">Fondos insuficientes!</translation>
    </message>
    <message>
        <source>Quantity:</source>
        <translation type="unfinished">Cantidad:</translation>
    </message>
    <message>
        <source>Amount:</source>
        <translation type="unfinished">Monto:</translation>
    </message>
    <message>
        <source>Fee:</source>
        <translation type="unfinished">Comisión:</translation>
    </message>
    <message>
        <source>After Fee:</source>
        <translation type="unfinished">Después de tasas:</translation>
    </message>
    <message>
        <source>Change:</source>
        <translation type="unfinished">Cambio:</translation>
    </message>
    <message>
        <source>If this is activated, but the change address is empty or invalid, change will be sent to a newly generated address.</source>
        <translation type="unfinished">Al activarse, si la dirección esta vacía o es inválida, las monedas serán enviadas a una nueva dirección generada.</translation>
    </message>
    <message>
        <source>Custom change address</source>
        <translation type="unfinished">Dirección propia</translation>
    </message>
    <message>
        <source>Transaction Fee:</source>
        <translation type="unfinished">Comisión de transacción:</translation>
    </message>
    <message>
        <source>Send to multiple recipients at once</source>
        <translation type="unfinished">Enviar a múltiples destinatarios de una vez</translation>
    </message>
    <message>
        <source>Add &amp;Recipient</source>
        <translation type="unfinished">Añadir &amp;destinatario</translation>
    </message>
    <message>
        <source>Clear all fields of the form.</source>
        <translation type="unfinished">Limpiar todos los campos del formulario</translation>
    </message>
    <message>
        <source>Dust:</source>
        <translation type="unfinished">Polvo:</translation>
    </message>
    <message>
        <source>Clear &amp;All</source>
        <translation type="unfinished">Limpiar &amp;todo</translation>
    </message>
    <message>
        <source>Balance:</source>
        <translation type="unfinished">Saldo:</translation>
    </message>
    <message>
        <source>Confirm the send action</source>
        <translation type="unfinished">Confirmar el envío</translation>
    </message>
    <message>
        <source>S&amp;end</source>
        <translation type="unfinished">&amp;Enviar</translation>
    </message>
    <message>
        <source>Copy quantity</source>
        <translation type="unfinished">Copiar cantidad</translation>
    </message>
    <message>
        <source>Copy amount</source>
        <translation type="unfinished">Copiar cantidad</translation>
    </message>
    <message>
        <source>Copy fee</source>
        <translation type="unfinished">Copiar comisión</translation>
    </message>
    <message>
        <source>Copy after fee</source>
        <translation type="unfinished">Copiar después de aplicar donación</translation>
    </message>
    <message>
        <source>Copy bytes</source>
        <translation type="unfinished">Copiar bytes</translation>
    </message>
    <message>
        <source>Copy change</source>
        <translation type="unfinished">Copiar cambio</translation>
    </message>
    <message>
        <source>%1 to %2</source>
        <translation type="unfinished">%1 a %2</translation>
    </message>
    <message>
        <source>or</source>
        <translation type="unfinished">o</translation>
    </message>
    <message>
        <source>Transaction fee</source>
        <translation type="unfinished">Comisión de transacción</translation>
    </message>
    <message>
        <source>Confirm send coins</source>
        <translation type="unfinished">Confirmar el envío de monedas</translation>
    </message>
    <message>
        <source>The amount to pay must be larger than 0.</source>
        <translation type="unfinished">La cantidad por pagar tiene que ser mayor de 0.</translation>
    </message>
    <message>
        <source>The amount exceeds your balance.</source>
        <translation type="unfinished">La cantidad sobrepasa su saldo.</translation>
    </message>
    <message>
        <source>The total exceeds your balance when the %1 transaction fee is included.</source>
        <translation type="unfinished">El total sobrepasa su saldo cuando se incluye la tasa de envío de %1</translation>
    </message>
    <message>
        <source>Transaction creation failed!</source>
        <translation type="unfinished">¡Ha fallado la creación de la transacción!</translation>
    </message>
    <message numerus="yes">
        <source>Estimated to begin confirmation within %n block(s).</source>
        <translation type="unfinished">
            <numerusform />
            <numerusform />
        </translation>
    </message>
    <message>
        <source>Warning: Invalid Bitcoin address</source>
        <translation type="unfinished">Alerta: Dirección de Bitcoin inválida</translation>
    </message>
    <message>
        <source>Warning: Unknown change address</source>
        <translation type="unfinished">Alerta: Dirección de Bitcoin inválida</translation>
    </message>
    <message>
        <source>(no label)</source>
        <translation type="unfinished">(sin etiqueta)</translation>
    </message>
</context>
<context>
    <name>SendCoinsEntry</name>
    <message>
        <source>A&amp;mount:</source>
        <translation type="unfinished">Monto:</translation>
    </message>
    <message>
        <source>Pay &amp;To:</source>
        <translation type="unfinished">&amp;Pagar a:</translation>
    </message>
    <message>
        <source>&amp;Label:</source>
        <translation type="unfinished">&amp;Etiqueta:</translation>
    </message>
    <message>
        <source>Choose previously used address</source>
        <translation type="unfinished">Escoger dirección previamente usada</translation>
    </message>
    <message>
        <source>Paste address from clipboard</source>
        <translation type="unfinished">Pegar dirección desde portapapeles</translation>
    </message>
    <message>
        <source>Remove this entry</source>
        <translation type="unfinished">Eliminar esta transacción</translation>
    </message>
    <message>
        <source>Message:</source>
        <translation type="unfinished">Mensaje:</translation>
    </message>
    <message>
        <source>Enter a label for this address to add it to the list of used addresses</source>
        <translation type="unfinished">Introduce una etiqueta para esta dirección para añadirla a la lista de direcciones utilizadas</translation>
    </message>
    <message>
        <source>Pay To:</source>
        <translation type="unfinished">Paga a:</translation>
    </message>
    </context>
<context>
    <name>SignVerifyMessageDialog</name>
    <message>
        <source>Signatures - Sign / Verify a Message</source>
        <translation type="unfinished">Firmas - Firmar / verificar un mensaje</translation>
    </message>
    <message>
        <source>&amp;Sign Message</source>
        <translation type="unfinished">&amp;Firmar mensaje</translation>
    </message>
    <message>
        <source>Choose previously used address</source>
        <translation type="unfinished">Escoger dirección previamente usada</translation>
    </message>
    <message>
        <source>Paste address from clipboard</source>
        <translation type="unfinished">Pegar dirección desde portapapeles</translation>
    </message>
    <message>
        <source>Enter the message you want to sign here</source>
        <translation type="unfinished">Introduzca el mensaje que desea firmar aquí</translation>
    </message>
    <message>
        <source>Signature</source>
        <translation type="unfinished">Firma</translation>
    </message>
    <message>
        <source>Copy the current signature to the system clipboard</source>
        <translation type="unfinished">Copiar la firma actual al portapapeles del sistema</translation>
    </message>
    <message>
        <source>Sign the message to prove you own this Bitcoin address</source>
        <translation type="unfinished">Firmar el mensaje para demostrar que se posee esta dirección Bitcoin</translation>
    </message>
    <message>
        <source>Sign &amp;Message</source>
        <translation type="unfinished">Firmar &amp;mensaje</translation>
    </message>
    <message>
        <source>Reset all sign message fields</source>
        <translation type="unfinished">Limpiar todos los campos de la firma de mensaje</translation>
    </message>
    <message>
        <source>Clear &amp;All</source>
        <translation type="unfinished">Limpiar &amp;todo</translation>
    </message>
    <message>
        <source>&amp;Verify Message</source>
        <translation type="unfinished">&amp;Verificar mensaje</translation>
    </message>
    <message>
        <source>Verify the message to ensure it was signed with the specified Bitcoin address</source>
        <translation type="unfinished">Verificar el mensaje para comprobar que fue firmado con la dirección Bitcoin indicada</translation>
    </message>
    <message>
        <source>Verify &amp;Message</source>
        <translation type="unfinished">Verificar &amp;mensaje</translation>
    </message>
    <message>
        <source>Reset all verify message fields</source>
        <translation type="unfinished">Limpiar todos los campos de la verificación de mensaje</translation>
    </message>
    <message>
        <source>Click "Sign Message" to generate signature</source>
        <translation type="unfinished">Haga clic en "Firmar mensaje" para generar la firma</translation>
    </message>
    <message>
        <source>The entered address is invalid.</source>
        <translation type="unfinished">La dirección introducida es inválida.</translation>
    </message>
    <message>
        <source>Please check the address and try again.</source>
        <translation type="unfinished">Verifique la dirección e inténtelo de nuevo.</translation>
    </message>
    <message>
        <source>The entered address does not refer to a key.</source>
        <translation type="unfinished">La dirección introducida no corresponde a una clave.</translation>
    </message>
    <message>
        <source>Wallet unlock was cancelled.</source>
        <translation type="unfinished">Se ha cancelado el desbloqueo del monedero. </translation>
    </message>
    <message>
        <source>Private key for the entered address is not available.</source>
        <translation type="unfinished">No se dispone de la clave privada para la dirección introducida.</translation>
    </message>
    <message>
        <source>Message signing failed.</source>
        <translation type="unfinished">Ha fallado la firma del mensaje.</translation>
    </message>
    <message>
        <source>Message signed.</source>
        <translation type="unfinished">Mensaje firmado.</translation>
    </message>
    <message>
        <source>The signature could not be decoded.</source>
        <translation type="unfinished">No se puede decodificar la firma.</translation>
    </message>
    <message>
        <source>Please check the signature and try again.</source>
        <translation type="unfinished">Compruebe la firma e inténtelo de nuevo.</translation>
    </message>
    <message>
        <source>The signature did not match the message digest.</source>
        <translation type="unfinished">La firma no coincide con el resumen del mensaje.</translation>
    </message>
    <message>
        <source>Message verification failed.</source>
        <translation type="unfinished">La verificación del mensaje ha fallado.</translation>
    </message>
    <message>
        <source>Message verified.</source>
        <translation type="unfinished">Mensaje verificado.</translation>
    </message>
</context>
<context>
    <name>TransactionDesc</name>
    <message>
        <source>%1/unconfirmed</source>
        <translation type="unfinished">%1/no confirmado</translation>
    </message>
    <message>
        <source>%1 confirmations</source>
        <translation type="unfinished">%1 confirmaciones</translation>
    </message>
    <message>
        <source>Status</source>
        <translation type="unfinished">Estado</translation>
    </message>
    <message>
        <source>Date</source>
        <translation type="unfinished">Fecha</translation>
    </message>
    <message>
        <source>Source</source>
        <translation type="unfinished">Fuente</translation>
    </message>
    <message>
        <source>Generated</source>
        <translation type="unfinished">Generado</translation>
    </message>
    <message>
        <source>From</source>
        <translation type="unfinished">De</translation>
    </message>
    <message>
        <source>unknown</source>
        <translation type="unfinished">desconocido</translation>
    </message>
    <message>
        <source>To</source>
        <translation type="unfinished">Para</translation>
    </message>
    <message>
        <source>own address</source>
        <translation type="unfinished">dirección propia</translation>
    </message>
    <message>
        <source>label</source>
        <translation type="unfinished">etiqueta</translation>
    </message>
    <message>
        <source>Credit</source>
        <translation type="unfinished">Crédito</translation>
    </message>
    <message numerus="yes">
        <source>matures in %n more block(s)</source>
        <translation type="unfinished">
            <numerusform />
            <numerusform />
        </translation>
    </message>
    <message>
        <source>not accepted</source>
        <translation type="unfinished">no aceptada</translation>
    </message>
    <message>
        <source>Debit</source>
        <translation type="unfinished">Débito</translation>
    </message>
    <message>
        <source>Transaction fee</source>
        <translation type="unfinished">Comisión de transacción</translation>
    </message>
    <message>
        <source>Net amount</source>
        <translation type="unfinished">Cantidad neta</translation>
    </message>
    <message>
        <source>Message</source>
        <translation type="unfinished">Mensaje</translation>
    </message>
    <message>
        <source>Comment</source>
        <translation type="unfinished">Comentario</translation>
    </message>
    <message>
        <source>Transaction ID</source>
        <translation type="unfinished">ID</translation>
    </message>
    <message>
        <source>Merchant</source>
        <translation type="unfinished">Vendedor</translation>
    </message>
    <message>
        <source>Generated coins must mature %1 blocks before they can be spent. When you generated this block, it was broadcast to the network to be added to the block chain. If it fails to get into the chain, its state will change to "not accepted" and it won't be spendable. This may occasionally happen if another node generates a block within a few seconds of yours.</source>
        <translation type="unfinished">Las monedas generadas deben madurar %1 bloques antes de que puedan ser gastadas. Una vez que generas este bloque, es propagado por la red para ser añadido a la cadena de bloques. Si falla el intento de meterse en la cadena, su estado cambiará a "no aceptado" y ya no se puede gastar. Esto puede ocurrir ocasionalmente si otro nodo genera un bloque a pocos segundos del tuyo.</translation>
    </message>
    <message>
        <source>Debug information</source>
        <translation type="unfinished">Información de depuración</translation>
    </message>
    <message>
        <source>Transaction</source>
        <translation type="unfinished">Transacción</translation>
    </message>
    <message>
        <source>Inputs</source>
        <translation type="unfinished">entradas</translation>
    </message>
    <message>
        <source>Amount</source>
        <translation type="unfinished">Monto</translation>
    </message>
    <message>
        <source>true</source>
        <translation type="unfinished">verdadero</translation>
    </message>
    <message>
        <source>false</source>
        <translation type="unfinished">falso</translation>
    </message>
</context>
<context>
    <name>TransactionDescDialog</name>
    <message>
        <source>This pane shows a detailed description of the transaction</source>
        <translation type="unfinished">Esta ventana muestra información detallada sobre la transacción</translation>
    </message>
    </context>
<context>
    <name>TransactionTableModel</name>
    <message>
        <source>Date</source>
        <translation type="unfinished">Fecha</translation>
    </message>
    <message>
        <source>Type</source>
        <translation type="unfinished">Tipo</translation>
    </message>
    <message>
        <source>Label</source>
        <translation type="unfinished">Nombre</translation>
    </message>
    <message>
        <source>Confirmed (%1 confirmations)</source>
        <translation type="unfinished">Confirmado (%1 confirmaciones)</translation>
    </message>
    <message>
        <source>Generated but not accepted</source>
        <translation type="unfinished">Generado pero no aceptado</translation>
    </message>
    <message>
        <source>Received with</source>
        <translation type="unfinished">Recibido con</translation>
    </message>
    <message>
        <source>Received from</source>
        <translation type="unfinished">Recibidos de</translation>
    </message>
    <message>
        <source>Sent to</source>
        <translation type="unfinished">Enviado a</translation>
    </message>
    <message>
        <source>Payment to yourself</source>
        <translation type="unfinished">Pago propio</translation>
    </message>
    <message>
        <source>Mined</source>
        <translation type="unfinished">Minado</translation>
    </message>
    <message>
        <source>(n/a)</source>
        <translation type="unfinished">(nd)</translation>
    </message>
    <message>
        <source>(no label)</source>
        <translation type="unfinished">(sin etiqueta)</translation>
    </message>
    <message>
        <source>Transaction status. Hover over this field to show number of confirmations.</source>
        <translation type="unfinished">Estado de transacción. Pasa el ratón sobre este campo para ver el número de confirmaciones.</translation>
    </message>
    <message>
        <source>Date and time that the transaction was received.</source>
        <translation type="unfinished">Fecha y hora en que se recibió la transacción.</translation>
    </message>
    <message>
        <source>Type of transaction.</source>
        <translation type="unfinished">Tipo de transacción.</translation>
    </message>
    <message>
        <source>Amount removed from or added to balance.</source>
        <translation type="unfinished">Cantidad retirada o añadida al saldo.</translation>
    </message>
</context>
<context>
    <name>TransactionView</name>
    <message>
        <source>All</source>
        <translation type="unfinished">Todo</translation>
    </message>
    <message>
        <source>Today</source>
        <translation type="unfinished">Hoy</translation>
    </message>
    <message>
        <source>This week</source>
        <translation type="unfinished">Esta semana</translation>
    </message>
    <message>
        <source>This month</source>
        <translation type="unfinished">Este mes</translation>
    </message>
    <message>
        <source>Last month</source>
        <translation type="unfinished">Mes pasado</translation>
    </message>
    <message>
        <source>This year</source>
        <translation type="unfinished">Este año</translation>
    </message>
    <message>
        <source>Received with</source>
        <translation type="unfinished">Recibido con</translation>
    </message>
    <message>
        <source>Sent to</source>
        <translation type="unfinished">Enviado a</translation>
    </message>
    <message>
        <source>To yourself</source>
        <translation type="unfinished">A usted mismo</translation>
    </message>
    <message>
        <source>Mined</source>
        <translation type="unfinished">Minado</translation>
    </message>
    <message>
        <source>Other</source>
        <translation type="unfinished">Otra</translation>
    </message>
    <message>
        <source>Min amount</source>
        <translation type="unfinished">Cantidad mínima</translation>
    </message>
    <message>
        <source>Export Transaction History</source>
        <translation type="unfinished">Exportar historial de transacciones</translation>
    </message>
    <message>
        <source>Confirmed</source>
        <translation type="unfinished">Confirmado</translation>
    </message>
    <message>
        <source>Date</source>
        <translation type="unfinished">Fecha</translation>
    </message>
    <message>
        <source>Type</source>
        <translation type="unfinished">Tipo</translation>
    </message>
    <message>
        <source>Label</source>
        <translation type="unfinished">Nombre</translation>
    </message>
    <message>
        <source>Address</source>
        <translation type="unfinished">Direccion</translation>
    </message>
    <message>
        <source>Exporting Failed</source>
        <translation type="unfinished">Error al exportar</translation>
    </message>
    <message>
        <source>There was an error trying to save the transaction history to %1.</source>
        <translation type="unfinished">Ha habido un error al intentar guardar la transacción con %1.</translation>
    </message>
    <message>
        <source>Exporting Successful</source>
        <translation type="unfinished">Exportación finalizada</translation>
    </message>
    <message>
        <source>The transaction history was successfully saved to %1.</source>
        <translation type="unfinished">La transacción ha sido guardada en %1.</translation>
    </message>
    <message>
        <source>Range:</source>
        <translation type="unfinished">Rango:</translation>
    </message>
    <message>
        <source>to</source>
        <translation type="unfinished">para</translation>
    </message>
</context>
<context>
    <name>WalletModel</name>
    <message>
        <source>Send Coins</source>
        <translation type="unfinished">Enviar monedas</translation>
    </message>
    </context>
<context>
    <name>WalletView</name>
    <message>
        <source>&amp;Export</source>
        <translation type="unfinished">&amp;Exportar</translation>
    </message>
    <message>
        <source>Export the data in the current tab to a file</source>
        <translation type="unfinished">Exportar los datos en la pestaña actual a un archivo</translation>
    </message>
    <message>
        <source>Backup Wallet</source>
        <translation type="unfinished">Respaldo de monedero</translation>
    </message>
    <message>
        <source>Backup Failed</source>
        <translation type="unfinished">Ha fallado el respaldo</translation>
    </message>
    <message>
        <source>There was an error trying to save the wallet data to %1.</source>
        <translation type="unfinished">Ha habido un error al intentar guardar los datos del monedero en %1.</translation>
    </message>
    <message>
        <source>Backup Successful</source>
        <translation type="unfinished">Se ha completado con éxito la copia de respaldo</translation>
    </message>
    <message>
        <source>The wallet data was successfully saved to %1.</source>
        <translation type="unfinished">Los datos del monedero se han guardado con éxito en %1.</translation>
    </message>
    </context>
</TS><|MERGE_RESOLUTION|>--- conflicted
+++ resolved
@@ -623,11 +623,7 @@
     <name>CreateWalletDialog</name>
     <message>
         <source>Wallet</source>
-<<<<<<< HEAD
-        <translation>Billetera</translation>
-=======
         <translation type="unfinished">Billetera</translation>
->>>>>>> f6a356d2
     </message>
     </context>
 <context>
