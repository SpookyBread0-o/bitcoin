// Copyright (c) 2011-2015 The Bitcoin Core developers
// Copyright (c) 2015-2017 The Bitcoin Unlimited developers
// Distributed under the MIT software license, see the accompanying
// file COPYING or http://www.opensource.org/licenses/mit-license.php.

#include "guiutil.h"

#include "bitcoinaddressvalidator.h"
#include "bitcoinunits.h"
#include "clientversion.h"
#include "qvalidatedlineedit.h"
#include "walletmodel.h"

#include "fs.h"
#include "init.h"
#include "main.h" // For minRelayTxFee
#include "primitives/transaction.h"
#include "protocol.h"
#include "script/script.h"
#include "script/standard.h"
#include "util.h"

#ifdef WIN32
#ifdef _WIN32_WINNT
#undef _WIN32_WINNT
#endif
#define _WIN32_WINNT 0x0501
#ifdef _WIN32_IE
#undef _WIN32_IE
#endif
#define _WIN32_IE 0x0501
#define WIN32_LEAN_AND_MEAN 1
#ifndef NOMINMAX
#define NOMINMAX
#endif
#include "shellapi.h"
#include "shlobj.h"
#include "shlwapi.h"
#endif

#include <boost/scoped_array.hpp>

#include <QAbstractItemView>
#include <QApplication>
#include <QClipboard>
#include <QDateTime>
#include <QDesktopServices>
#include <QDesktopWidget>
#include <QDoubleValidator>
#include <QFileDialog>
#include <QFont>
#include <QLineEdit>
#include <QSettings>
#include <QTextDocument> // for Qt::mightBeRichText
#include <QThread>

#if QT_VERSION < 0x050000
#include <QUrl>
#else
#include <QUrlQuery>
#endif

#if QT_VERSION >= 0x50200
#include <QFontDatabase>
#endif

static fs::detail::utf8_codecvt_facet utf8;

#if defined(Q_OS_MAC)
extern double NSAppKitVersionNumber;
#if !defined(NSAppKitVersionNumber10_8)
#define NSAppKitVersionNumber10_8 1187
#endif
#if !defined(NSAppKitVersionNumber10_9)
#define NSAppKitVersionNumber10_9 1265
#endif
#endif

namespace GUIUtil
{
QString dateTimeStr(const QDateTime &date)
{
    return date.date().toString(Qt::SystemLocaleShortDate) + QString(" ") + date.toString("hh:mm");
}

QString dateTimeStr(qint64 nTime) { return dateTimeStr(QDateTime::fromTime_t((qint32)nTime)); }
QFont fixedPitchFont()
{
#if QT_VERSION >= 0x50200
    return QFontDatabase::systemFont(QFontDatabase::FixedFont);
#else
    QFont font("Monospace");
#if QT_VERSION >= 0x040800
    font.setStyleHint(QFont::Monospace);
#else
    font.setStyleHint(QFont::TypeWriter);
#endif
    return font;
#endif
}

void setupAddressWidget(QValidatedLineEdit *widget, QWidget *parent)
{
    parent->setFocusProxy(widget);

    widget->setFont(fixedPitchFont());
#if QT_VERSION >= 0x040700
    // We don't want translators to use own addresses in translations
    // and this is the only place, where this address is supplied.
    widget->setPlaceholderText(
        QObject::tr("Enter a Bitcoin address (e.g. %1)").arg("1NS17iag9jJgTHD1VXjvLCEnZuQ3rJDE9L"));
#endif
    widget->setValidator(new BitcoinAddressEntryValidator(parent));
    widget->setCheckValidator(new BitcoinAddressCheckValidator(parent));
}

void setupAmountWidget(QLineEdit *widget, QWidget *parent)
{
    QDoubleValidator *amountValidator = new QDoubleValidator(parent);
    amountValidator->setDecimals(8);
    amountValidator->setBottom(0.0);
    widget->setValidator(amountValidator);
    widget->setAlignment(Qt::AlignRight | Qt::AlignVCenter);
}

bool parseBitcoinURI(const QUrl &uri, SendCoinsRecipient *out)
{
    // return if URI is not valid or is no bitcoin: URI
<<<<<<< HEAD
    if(!uri.isValid() || uri.scheme() != uriPrefix())
=======
    if (!uri.isValid() || uri.scheme() != QString("bitcoin"))
>>>>>>> e2d8f1af
        return false;

    SendCoinsRecipient rv;
    rv.address = uri.path();
    // Trim any following forward slash which may have been added by the OS
    if (rv.address.endsWith("/"))
    {
        rv.address.truncate(rv.address.length() - 1);
    }
    rv.amount = 0;

#if QT_VERSION < 0x050000
    QList<QPair<QString, QString> > items = uri.queryItems();
#else
    QUrlQuery uriQuery(uri);
    QList<QPair<QString, QString> > items = uriQuery.queryItems();
#endif
    for (QList<QPair<QString, QString> >::iterator i = items.begin(); i != items.end(); i++)
    {
        bool fShouldReturnFalse = false;
        if (i->first.startsWith("req-"))
        {
            i->first.remove(0, 4);
            fShouldReturnFalse = true;
        }

        if (i->first == "label")
        {
            rv.label = i->second;
            fShouldReturnFalse = false;
        }
        if (i->first == "message")
        {
            rv.message = i->second;
            fShouldReturnFalse = false;
        }
        else if (i->first == "amount")
        {
            if (!i->second.isEmpty())
            {
                if (!BitcoinUnits::parse(BitcoinUnits::BTC, i->second, &rv.amount))
                {
                    return false;
                }
            }
            fShouldReturnFalse = false;
        }

        if (fShouldReturnFalse)
            return false;
    }
    if (out)
    {
        *out = rv;
    }
    return true;
}

bool parseBitcoinURI(QString uri, SendCoinsRecipient *out)
{
    // Convert bitcoin:// to bitcoin:
    //
    //    Cannot handle this later, because bitcoin:// will cause Qt to see the part after // as host,
    //    which will lower-case it (and thus invalidate the address).
<<<<<<< HEAD
    const QString bigPrefix(uriPrefix() + "://");
    if(uri.startsWith(bigPrefix, Qt::CaseInsensitive)) {
        uri.replace(0, bigPrefix.length(), uriPrefix() + ':');
=======
    if (uri.startsWith("bitcoin://", Qt::CaseInsensitive))
    {
        uri.replace(0, 10, "bitcoin:");
>>>>>>> e2d8f1af
    }
    QUrl uriInstance(uri);
    return parseBitcoinURI(uriInstance, out);
}

QString formatBitcoinURI(const SendCoinsRecipient &info)
{
    QString ret = uriPrefix() + ':'+ info.address;
    int paramCount = 0;

    if (info.amount)
    {
        ret += QString("?amount=%1")
                   .arg(BitcoinUnits::format(BitcoinUnits::BTC, info.amount, false, BitcoinUnits::separatorNever));
        paramCount++;
    }

    if (!info.label.isEmpty())
    {
        QString lbl(QUrl::toPercentEncoding(info.label));
        ret += QString("%1label=%2").arg(paramCount == 0 ? "?" : "&").arg(lbl);
        paramCount++;
    }

    if (!info.message.isEmpty())
    {
        QString msg(QUrl::toPercentEncoding(info.message));
        ;
        ret += QString("%1message=%2").arg(paramCount == 0 ? "?" : "&").arg(msg);
        paramCount++;
    }
    // TODO Unsure whether it helps to include the Freeze message (info.freezeLockTime) in the URL ?

    return ret;
}

bool isDust(const QString &address, const CAmount &amount)
{
    CTxDestination dest = CBitcoinAddress(address.toStdString()).Get();
    CScript script = GetScriptForDestination(dest);
    CTxOut txOut(amount, script);
    return txOut.IsDust(::minRelayTxFee);
}

QString HtmlEscape(const QString &str, bool fMultiLine)
{
#if QT_VERSION < 0x050000
    QString escaped = Qt::escape(str);
#else
    QString escaped = str.toHtmlEscaped();
#endif
    if (fMultiLine)
    {
        escaped = escaped.replace("\n", "<br>\n");
    }
    return escaped;
}

QString HtmlEscape(const std::string &str, bool fMultiLine)
{
    return HtmlEscape(QString::fromStdString(str), fMultiLine);
}

void copyEntryData(QAbstractItemView *view, int column, int role)
{
    if (!view || !view->selectionModel())
        return;
    QModelIndexList selection = view->selectionModel()->selectedRows(column);

    if (!selection.isEmpty())
    {
        // Copy first item
        setClipboard(selection.at(0).data(role).toString());
    }
}

QString getEntryData(QAbstractItemView *view, int column, int role)
{
    if (!view || !view->selectionModel())
        return QString();
    QModelIndexList selection = view->selectionModel()->selectedRows(column);

    if (!selection.isEmpty())
    {
        // Return first item
        return (selection.at(0).data(role).toString());
    }
    return QString();
}

QString getSaveFileName(QWidget *parent,
    const QString &caption,
    const QString &dir,
    const QString &filter,
    QString *selectedSuffixOut)
{
    QString selectedFilter;
    QString myDir;
    if (dir.isEmpty()) // Default to user documents location
    {
#if QT_VERSION < 0x050000
        myDir = QDesktopServices::storageLocation(QDesktopServices::DocumentsLocation);
#else
        myDir = QStandardPaths::writableLocation(QStandardPaths::DocumentsLocation);
#endif
    }
    else
    {
        myDir = dir;
    }
    /* Directly convert path to native OS path separators */
    QString result =
        QDir::toNativeSeparators(QFileDialog::getSaveFileName(parent, caption, myDir, filter, &selectedFilter));

    /* Extract first suffix from filter pattern "Description (*.foo)" or "Description (*.foo *.bar ...) */
    QRegExp filter_re(".* \\(\\*\\.(.*)[ \\)]");
    QString selectedSuffix;
    if (filter_re.exactMatch(selectedFilter))
    {
        selectedSuffix = filter_re.cap(1);
    }

    /* Add suffix if needed */
    QFileInfo info(result);
    if (!result.isEmpty())
    {
        if (info.suffix().isEmpty() && !selectedSuffix.isEmpty())
        {
            /* No suffix specified, add selected suffix */
            if (!result.endsWith("."))
                result.append(".");
            result.append(selectedSuffix);
        }
    }

    /* Return selected suffix if asked to */
    if (selectedSuffixOut)
    {
        *selectedSuffixOut = selectedSuffix;
    }
    return result;
}

QString getOpenFileName(QWidget *parent,
    const QString &caption,
    const QString &dir,
    const QString &filter,
    QString *selectedSuffixOut)
{
    QString selectedFilter;
    QString myDir;
    if (dir.isEmpty()) // Default to user documents location
    {
#if QT_VERSION < 0x050000
        myDir = QDesktopServices::storageLocation(QDesktopServices::DocumentsLocation);
#else
        myDir = QStandardPaths::writableLocation(QStandardPaths::DocumentsLocation);
#endif
    }
    else
    {
        myDir = dir;
    }
    /* Directly convert path to native OS path separators */
    QString result =
        QDir::toNativeSeparators(QFileDialog::getOpenFileName(parent, caption, myDir, filter, &selectedFilter));

    if (selectedSuffixOut)
    {
        /* Extract first suffix from filter pattern "Description (*.foo)" or "Description (*.foo *.bar ...) */
        QRegExp filter_re(".* \\(\\*\\.(.*)[ \\)]");
        QString selectedSuffix;
        if (filter_re.exactMatch(selectedFilter))
        {
            selectedSuffix = filter_re.cap(1);
        }
        *selectedSuffixOut = selectedSuffix;
    }
    return result;
}

Qt::ConnectionType blockingGUIThreadConnection()
{
    if (QThread::currentThread() != qApp->thread())
    {
        return Qt::BlockingQueuedConnection;
    }
    else
    {
        return Qt::DirectConnection;
    }
}

bool checkPoint(const QPoint &p, const QWidget *w)
{
    QWidget *atW = QApplication::widgetAt(w->mapToGlobal(p));
    if (!atW)
        return false;
    return atW->topLevelWidget() == w;
}

bool isObscured(QWidget *w)
{
    return !(checkPoint(QPoint(0, 0), w) && checkPoint(QPoint(w->width() - 1, 0), w) &&
             checkPoint(QPoint(0, w->height() - 1), w) && checkPoint(QPoint(w->width() - 1, w->height() - 1), w) &&
             checkPoint(QPoint(w->width() / 2, w->height() / 2), w));
}

void openDebugLogfile()
{
    fs::path pathDebug = GetDataDir() / "debug.log";

    /* Open debug.log with the associated application */
    if (fs::exists(pathDebug))
        QDesktopServices::openUrl(QUrl::fromLocalFile(boostPathToQString(pathDebug)));
}

void SubstituteFonts(const QString &language)
{
#if defined(Q_OS_MAC)
// Background:
// OSX's default font changed in 10.9 and Qt is unable to find it with its
// usual fallback methods when building against the 10.7 sdk or lower.
// The 10.8 SDK added a function to let it find the correct fallback font.
// If this fallback is not properly loaded, some characters may fail to
// render correctly.
//
// The same thing happened with 10.10. .Helvetica Neue DeskInterface is now default.
//
// Solution: If building with the 10.7 SDK or lower and the user's platform
// is 10.9 or higher at runtime, substitute the correct font. This needs to
// happen before the QApplication is created.
#if defined(MAC_OS_X_VERSION_MAX_ALLOWED) && MAC_OS_X_VERSION_MAX_ALLOWED < MAC_OS_X_VERSION_10_8
    if (floor(NSAppKitVersionNumber) > NSAppKitVersionNumber10_8)
    {
        if (floor(NSAppKitVersionNumber) <= NSAppKitVersionNumber10_9)
            /* On a 10.9 - 10.9.x system */
            QFont::insertSubstitution(".Lucida Grande UI", "Lucida Grande");
        else
        {
            /* 10.10 or later system */
            if (language == "zh_CN" || language == "zh_TW" || language == "zh_HK") // traditional or simplified Chinese
                QFont::insertSubstitution(".Helvetica Neue DeskInterface", "Heiti SC");
            else if (language == "ja") // Japanesee
                QFont::insertSubstitution(".Helvetica Neue DeskInterface", "Songti SC");
            else
                QFont::insertSubstitution(".Helvetica Neue DeskInterface", "Lucida Grande");
        }
    }
#endif
#endif
}

ToolTipToRichTextFilter::ToolTipToRichTextFilter(int size_threshold, QObject *parent)
    : QObject(parent), size_threshold(size_threshold)
{
}

bool ToolTipToRichTextFilter::eventFilter(QObject *obj, QEvent *evt)
{
    if (evt->type() == QEvent::ToolTipChange)
    {
        QWidget *widget = static_cast<QWidget *>(obj);
        QString tooltip = widget->toolTip();
        if (tooltip.size() > size_threshold && !tooltip.startsWith("<qt") && !Qt::mightBeRichText(tooltip))
        {
            // Envelop with <qt></qt> to make sure Qt detects this as rich text
            // Escape the current message as HTML and replace \n by <br>
            tooltip = "<qt>" + HtmlEscape(tooltip, true) + "</qt>";
            widget->setToolTip(tooltip);
            return true;
        }
    }
    return QObject::eventFilter(obj, evt);
}

void TableViewLastColumnResizingFixer::connectViewHeadersSignals()
{
    connect(tableView->horizontalHeader(), SIGNAL(sectionResized(int, int, int)), this,
        SLOT(on_sectionResized(int, int, int)));
    connect(tableView->horizontalHeader(), SIGNAL(geometriesChanged()), this, SLOT(on_geometriesChanged()));
}

// We need to disconnect these while handling the resize events, otherwise we can enter infinite loops.
void TableViewLastColumnResizingFixer::disconnectViewHeadersSignals()
{
    disconnect(tableView->horizontalHeader(), SIGNAL(sectionResized(int, int, int)), this,
        SLOT(on_sectionResized(int, int, int)));
    disconnect(tableView->horizontalHeader(), SIGNAL(geometriesChanged()), this, SLOT(on_geometriesChanged()));
}

// Setup the resize mode, handles compatibility for Qt5 and below as the method signatures changed.
// Refactored here for readability.
void TableViewLastColumnResizingFixer::setViewHeaderResizeMode(int logicalIndex, QHeaderView::ResizeMode resizeMode)
{
#if QT_VERSION < 0x050000
    tableView->horizontalHeader()->setResizeMode(logicalIndex, resizeMode);
#else
    tableView->horizontalHeader()->setSectionResizeMode(logicalIndex, resizeMode);
#endif
}

void TableViewLastColumnResizingFixer::resizeColumn(int nColumnIndex, int width)
{
    tableView->setColumnWidth(nColumnIndex, width);
    tableView->horizontalHeader()->resizeSection(nColumnIndex, width);
}

int TableViewLastColumnResizingFixer::getColumnsWidth()
{
    int nColumnsWidthSum = 0;
    for (int i = 0; i < columnCount; i++)
    {
        nColumnsWidthSum += tableView->horizontalHeader()->sectionSize(i);
    }
    return nColumnsWidthSum;
}

int TableViewLastColumnResizingFixer::getAvailableWidthForColumn(int column)
{
    int nResult = lastColumnMinimumWidth;
    int nTableWidth = tableView->horizontalHeader()->width();

    if (nTableWidth > 0)
    {
        int nOtherColsWidth = getColumnsWidth() - tableView->horizontalHeader()->sectionSize(column);
        nResult = std::max(nResult, nTableWidth - nOtherColsWidth);
    }

    return nResult;
}

// Make sure we don't make the columns wider than the tables viewport width.
void TableViewLastColumnResizingFixer::adjustTableColumnsWidth()
{
    disconnectViewHeadersSignals();
    resizeColumn(lastColumnIndex, getAvailableWidthForColumn(lastColumnIndex));
    connectViewHeadersSignals();

    int nTableWidth = tableView->horizontalHeader()->width();
    int nColsWidth = getColumnsWidth();
    if (nColsWidth > nTableWidth)
    {
        resizeColumn(secondToLastColumnIndex, getAvailableWidthForColumn(secondToLastColumnIndex));
    }
}

// Make column use all the space available, useful during window resizing.
void TableViewLastColumnResizingFixer::stretchColumnWidth(int column)
{
    disconnectViewHeadersSignals();
    resizeColumn(column, getAvailableWidthForColumn(column));
    connectViewHeadersSignals();
}

// When a section is resized this is a slot-proxy for ajustAmountColumnWidth().
void TableViewLastColumnResizingFixer::on_sectionResized(int logicalIndex, int oldSize, int newSize)
{
    adjustTableColumnsWidth();
    int remainingWidth = getAvailableWidthForColumn(logicalIndex);
    if (newSize > remainingWidth)
    {
        resizeColumn(logicalIndex, remainingWidth);
    }
}

// When the tabless geometry is ready, we manually perform the stretch of the "Message" column,
// as the "Stretch" resize mode does not allow for interactive resizing.
void TableViewLastColumnResizingFixer::on_geometriesChanged()
{
    if ((getColumnsWidth() - this->tableView->horizontalHeader()->width()) != 0)
    {
        disconnectViewHeadersSignals();
        resizeColumn(secondToLastColumnIndex, getAvailableWidthForColumn(secondToLastColumnIndex));
        connectViewHeadersSignals();
    }
}

/**
 * Initializes all internal variables and prepares the
 * the resize modes of the last 2 columns of the table and
 */
TableViewLastColumnResizingFixer::TableViewLastColumnResizingFixer(QTableView *table,
    int lastColMinimumWidth,
    int allColsMinimumWidth)
    : tableView(table), lastColumnMinimumWidth(lastColMinimumWidth), allColumnsMinimumWidth(allColsMinimumWidth)
{
    columnCount = tableView->horizontalHeader()->count();
    lastColumnIndex = columnCount - 1;
    secondToLastColumnIndex = columnCount - 2;
    tableView->horizontalHeader()->setMinimumSectionSize(allColumnsMinimumWidth);
    setViewHeaderResizeMode(secondToLastColumnIndex, QHeaderView::Interactive);
    setViewHeaderResizeMode(lastColumnIndex, QHeaderView::Interactive);
}

#ifdef WIN32
fs::path static StartupShortcutPath()
{
    std::string chain = ChainNameFromCommandLine();
    if (chain == CBaseChainParams::MAIN)
        return GetSpecialFolderPath(CSIDL_STARTUP) / "Bitcoin.lnk";
    if (chain == CBaseChainParams::TESTNET) // Remove this special case when CBaseChainParams::TESTNET = "testnet4"
        return GetSpecialFolderPath(CSIDL_STARTUP) / "Bitcoin (testnet).lnk";
    return GetSpecialFolderPath(CSIDL_STARTUP) / strprintf("Bitcoin (%s).lnk", chain);
}

bool GetStartOnSystemStartup()
{
    // check for Bitcoin*.lnk
    return fs::exists(StartupShortcutPath());
}

bool SetStartOnSystemStartup(bool fAutoStart)
{
    // If the shortcut exists already, remove it for updating
    fs::remove(StartupShortcutPath());

    if (fAutoStart)
    {
        CoInitialize(NULL);

        // Get a pointer to the IShellLink interface.
        IShellLink *psl = NULL;
        HRESULT hres = CoCreateInstance(
            CLSID_ShellLink, NULL, CLSCTX_INPROC_SERVER, IID_IShellLink, reinterpret_cast<void **>(&psl));

        if (SUCCEEDED(hres))
        {
            // Get the current executable path
            TCHAR pszExePath[MAX_PATH];
            GetModuleFileName(NULL, pszExePath, sizeof(pszExePath));

            // Start client minimized
            QString strArgs = "-min";
            // Set -testnet /-regtest options
            strArgs += QString::fromStdString(
                strprintf(" -testnet=%d -regtest=%d", GetBoolArg("-testnet", false), GetBoolArg("-regtest", false)));

#ifdef UNICODE
            boost::scoped_array<TCHAR> args(new TCHAR[strArgs.length() + 1]);
            // Convert the QString to TCHAR*
            strArgs.toWCharArray(args.get());
            // Add missing '\0'-termination to string
            args[strArgs.length()] = '\0';
#endif

            // Set the path to the shortcut target
            psl->SetPath(pszExePath);
            PathRemoveFileSpec(pszExePath);
            psl->SetWorkingDirectory(pszExePath);
            psl->SetShowCmd(SW_SHOWMINNOACTIVE);
#ifndef UNICODE
            psl->SetArguments(strArgs.toStdString().c_str());
#else
            psl->SetArguments(args.get());
#endif

            // Query IShellLink for the IPersistFile interface for
            // saving the shortcut in persistent storage.
            IPersistFile *ppf = NULL;
            hres = psl->QueryInterface(IID_IPersistFile, reinterpret_cast<void **>(&ppf));
            if (SUCCEEDED(hres))
            {
                WCHAR pwsz[MAX_PATH];
                // Ensure that the string is ANSI.
                MultiByteToWideChar(CP_ACP, 0, StartupShortcutPath().string().c_str(), -1, pwsz, MAX_PATH);
                // Save the link by calling IPersistFile::Save.
                hres = ppf->Save(pwsz, TRUE);
                ppf->Release();
                psl->Release();
                CoUninitialize();
                return true;
            }
            psl->Release();
        }
        CoUninitialize();
        return false;
    }
    return true;
}
#elif defined(Q_OS_LINUX)

// Follow the Desktop Application Autostart Spec:
// http://standards.freedesktop.org/autostart-spec/autostart-spec-latest.html

fs::path static GetAutostartDir()
{
    char *pszConfigHome = getenv("XDG_CONFIG_HOME");
    if (pszConfigHome)
        return fs::path(pszConfigHome) / "autostart";
    char *pszHome = getenv("HOME");
    if (pszHome)
        return fs::path(pszHome) / ".config" / "autostart";
    return fs::path();
}

fs::path static GetAutostartFilePath()
{
    std::string chain = ChainNameFromCommandLine();
    if (chain == CBaseChainParams::MAIN)
        return GetAutostartDir() / "bitcoin.desktop";
    return GetAutostartDir() / strprintf("bitcoin-%s.lnk", chain);
}

bool GetStartOnSystemStartup()
{
    fs::ifstream optionFile(GetAutostartFilePath());
    if (!optionFile.good())
        return false;
    // Scan through file for "Hidden=true":
    std::string line;
    while (!optionFile.eof())
    {
        getline(optionFile, line);
        if (line.find("Hidden") != std::string::npos && line.find("true") != std::string::npos)
            return false;
    }
    optionFile.close();

    return true;
}

bool SetStartOnSystemStartup(bool fAutoStart)
{
    if (!fAutoStart)
        fs::remove(GetAutostartFilePath());
    else
    {
        char pszExePath[MAX_PATH + 1];
        memset(pszExePath, 0, sizeof(pszExePath));
        if (readlink("/proc/self/exe", pszExePath, sizeof(pszExePath) - 1) == -1)
            return false;

        fs::create_directories(GetAutostartDir());

        fs::ofstream optionFile(GetAutostartFilePath(), std::ios_base::out | std::ios_base::trunc);
        if (!optionFile.good())
            return false;
        std::string chain = ChainNameFromCommandLine();
        // Write a bitcoin.desktop file to the autostart directory:
        optionFile << "[Desktop Entry]\n";
        optionFile << "Type=Application\n";
        if (chain == CBaseChainParams::MAIN)
            optionFile << "Name=Bitcoin\n";
        else
            optionFile << strprintf("Name=Bitcoin (%s)\n", chain);
        optionFile << "Exec=" << pszExePath << strprintf(" -min -testnet=%d -regtest=%d\n",
                                                   GetBoolArg("-testnet", false), GetBoolArg("-regtest", false));
        optionFile << "Terminal=false\n";
        optionFile << "Hidden=false\n";
        optionFile.close();
    }
    return true;
}


#elif defined(Q_OS_MAC)
// based on: https://github.com/Mozketo/LaunchAtLoginController/blob/master/LaunchAtLoginController.m

#include <CoreFoundation/CoreFoundation.h>
#include <CoreServices/CoreServices.h>

// NB: caller must release returned ref if it's not NULL
LSSharedFileListItemRef findStartupItemInList(LSSharedFileListRef list, CFURLRef findUrl);
LSSharedFileListItemRef findStartupItemInList(LSSharedFileListRef list, CFURLRef findUrl)
{
    LSSharedFileListItemRef foundItem = NULL;

    // loop through the list of startup items and try to find the app
    CFArrayRef listSnapshot = LSSharedFileListCopySnapshot(list, NULL);
    for (int i = 0; !foundItem && i < CFArrayGetCount(listSnapshot); ++i)
    {
        LSSharedFileListItemRef item = (LSSharedFileListItemRef)CFArrayGetValueAtIndex(listSnapshot, i);
        UInt32 resolutionFlags = kLSSharedFileListNoUserInteraction | kLSSharedFileListDoNotMountVolumes;
        CFURLRef currentItemURL = NULL;

#if defined(MAC_OS_X_VERSION_MAX_ALLOWED) && MAC_OS_X_VERSION_MAX_ALLOWED >= 10100
        if (&LSSharedFileListItemCopyResolvedURL)
            currentItemURL = LSSharedFileListItemCopyResolvedURL(item, resolutionFlags, NULL);
#if defined(MAC_OS_X_VERSION_MIN_REQUIRED) && MAC_OS_X_VERSION_MIN_REQUIRED < 10100
        else
            LSSharedFileListItemResolve(item, resolutionFlags, &currentItemURL, NULL);
#endif
#else
        LSSharedFileListItemResolve(item, resolutionFlags, &currentItemURL, NULL);
#endif

        if (currentItemURL && CFEqual(currentItemURL, findUrl))
        {
            // found
            CFRetain(foundItem = item);
        }
        if (currentItemURL)
        {
            CFRelease(currentItemURL);
        }
    }
    CFRelease(listSnapshot);
    return foundItem;
}

bool GetStartOnSystemStartup()
{
    CFURLRef bitcoinAppUrl = CFBundleCopyBundleURL(CFBundleGetMainBundle());
    LSSharedFileListRef loginItems = LSSharedFileListCreate(NULL, kLSSharedFileListSessionLoginItems, NULL);
    LSSharedFileListItemRef foundItem = findStartupItemInList(loginItems, bitcoinAppUrl);
    // findStartupItemInList retains the item it returned, need to release
    if (foundItem)
        CFRelease(foundItem);
    CFRelease(loginItems);
    CFRelease(bitcoinAppUrl);
    return !!foundItem;
}

bool SetStartOnSystemStartup(bool fAutoStart)
{
    CFURLRef bitcoinAppUrl = CFBundleCopyBundleURL(CFBundleGetMainBundle());
    LSSharedFileListRef loginItems = LSSharedFileListCreate(NULL, kLSSharedFileListSessionLoginItems, NULL);
    LSSharedFileListItemRef foundItem = findStartupItemInList(loginItems, bitcoinAppUrl);

    if (fAutoStart && !foundItem)
    {
        // add bitcoin app to startup item list
        LSSharedFileListInsertItemURL(
            loginItems, kLSSharedFileListItemBeforeFirst, NULL, NULL, bitcoinAppUrl, NULL, NULL);
    }
    else if (!fAutoStart && foundItem)
    {
        // remove item
        LSSharedFileListItemRemove(loginItems, foundItem);
    }
    // findStartupItemInList retains the item it returned, need to release
    if (foundItem)
        CFRelease(foundItem);
    CFRelease(loginItems);
    CFRelease(bitcoinAppUrl);
    return true;
}
#else

bool GetStartOnSystemStartup() { return false; }
bool SetStartOnSystemStartup(bool fAutoStart) { return false; }

#endif

void saveWindowGeometry(const QString &strSetting, QWidget *parent)
{
    QSettings settings;
    settings.setValue(strSetting + "Pos", parent->pos());
    settings.setValue(strSetting + "Size", parent->size());
}

void restoreWindowGeometry(const QString &strSetting, const QSize &defaultSize, QWidget *parent)
{
    QSettings settings;
    QPoint pos = settings.value(strSetting + "Pos").toPoint();
    QSize size = settings.value(strSetting + "Size", defaultSize).toSize();

    if (!pos.x() && !pos.y())
    {
        QRect screen = QApplication::desktop()->screenGeometry();
        pos.setX((screen.width() - size.width()) / 2);
        pos.setY((screen.height() - size.height()) / 2);
    }

    parent->resize(size);
    parent->move(pos);
}

void setClipboard(const QString &str)
{
    QApplication::clipboard()->setText(str, QClipboard::Clipboard);
    QApplication::clipboard()->setText(str, QClipboard::Selection);
}

fs::path qstringToBoostPath(const QString &path) { return fs::path(path.toStdString(), utf8); }
QString boostPathToQString(const fs::path &path) { return QString::fromStdString(path.string(utf8)); }
QString formatDurationStr(int secs)
{
    QStringList strList;
    int days = secs / 86400;
    int hours = (secs % 86400) / 3600;
    int mins = (secs % 3600) / 60;
    int seconds = secs % 60;

    if (days)
        strList.append(QString(QObject::tr("%1 d")).arg(days));
    if (hours)
        strList.append(QString(QObject::tr("%1 h")).arg(hours));
    if (mins)
        strList.append(QString(QObject::tr("%1 m")).arg(mins));
    if (seconds || (!days && !hours && !mins))
        strList.append(QString(QObject::tr("%1 s")).arg(seconds));

    return strList.join(" ");
}

QString formatServicesStr(quint64 mask)
{
    QStringList strList;

    // Just scan the last 8 bits for now.
    for (int i = 0; i < 8; i++)
    {
        uint64_t check = 1 << i;
        if (mask & check)
        {
            switch (check)
            {
            case NODE_NETWORK:
                strList.append("NETWORK");
                break;
            case NODE_GETUTXO:
                strList.append("GETUTXO");
                break;
            case NODE_BLOOM:
                strList.append("BLOOM");
                break;
            case NODE_WITNESS:
                strList.append("WITNESS");
                break;
            case NODE_XTHIN:
                strList.append("XTHIN");
                break;
#ifdef BITCOIN_CASH
            case NODE_BITCOIN_CASH:
                strList.append("CASH");
                break;
#endif
            default:
                strList.append(QString("%1[%2]").arg("UNKNOWN").arg(check));
            }
        }
    }

    if (strList.size())
        return strList.join(" & ");
    else
        return QObject::tr("None");
}

QString formatPingTime(double dPingTime)
{
    return dPingTime == 0 ? QObject::tr("N/A") :
                            QString(QObject::tr("%1 ms")).arg(QString::number((int)(dPingTime * 1000), 10));
}

QString formatTimeOffset(int64_t nTimeOffset)
{
    return QString(QObject::tr("%1 s")).arg(QString::number((int)nTimeOffset, 10));
}

QString uriPrefix()
{
#ifdef BITCOIN_CASH
    return "bitcoincash";
#else
    return "bitcoin";
#endif
}

} // namespace GUIUtil<|MERGE_RESOLUTION|>--- conflicted
+++ resolved
@@ -126,11 +126,7 @@
 bool parseBitcoinURI(const QUrl &uri, SendCoinsRecipient *out)
 {
     // return if URI is not valid or is no bitcoin: URI
-<<<<<<< HEAD
     if(!uri.isValid() || uri.scheme() != uriPrefix())
-=======
-    if (!uri.isValid() || uri.scheme() != QString("bitcoin"))
->>>>>>> e2d8f1af
         return false;
 
     SendCoinsRecipient rv;
@@ -195,15 +191,10 @@
     //
     //    Cannot handle this later, because bitcoin:// will cause Qt to see the part after // as host,
     //    which will lower-case it (and thus invalidate the address).
-<<<<<<< HEAD
     const QString bigPrefix(uriPrefix() + "://");
-    if(uri.startsWith(bigPrefix, Qt::CaseInsensitive)) {
+    if (uri.startsWith(bigPrefix, Qt::CaseInsensitive))
+    {
         uri.replace(0, bigPrefix.length(), uriPrefix() + ':');
-=======
-    if (uri.startsWith("bitcoin://", Qt::CaseInsensitive))
-    {
-        uri.replace(0, 10, "bitcoin:");
->>>>>>> e2d8f1af
     }
     QUrl uriInstance(uri);
     return parseBitcoinURI(uriInstance, out);
