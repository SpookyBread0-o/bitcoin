--- conflicted
+++ resolved
@@ -105,8 +105,6 @@
 #endif
     return font;
 #endif
-<<<<<<< HEAD
-=======
 }
 
 // Just some dummy data to generate an convincing random-looking (but consistent) address
@@ -124,7 +122,6 @@
         sourcedata[sourcedata.size()-1] += 1;
     }
     return "";
->>>>>>> 0d719145
 }
 
 void setupAddressWidget(QValidatedLineEdit *widget, QWidget *parent)
@@ -135,12 +132,8 @@
 #if QT_VERSION >= 0x040700
     // We don't want translators to use own addresses in translations
     // and this is the only place, where this address is supplied.
-<<<<<<< HEAD
-    widget->setPlaceholderText(QObject::tr("Enter a Zetacoin address (e.g. %1)").arg("ZTehaQmekR5PcgvFE6wuLcn8DnJ2cbMAao"));
-=======
-    widget->setPlaceholderText(QObject::tr("Enter a Bitcoin address (e.g. %1)").arg(
+    widget->setPlaceholderText(QObject::tr("Enter a Zetacoin address (e.g. %1)").arg(
         QString::fromStdString(DummyAddress(Params()))));
->>>>>>> 0d719145
 #endif
     widget->setValidator(new BitcoinAddressEntryValidator(parent));
     widget->setCheckValidator(new BitcoinAddressCheckValidator(parent));
@@ -935,12 +928,9 @@
             case NODE_BLOOM:
                 strList.append("BLOOM");
                 break;
-<<<<<<< HEAD
-=======
             case NODE_WITNESS:
                 strList.append("WITNESS");
                 break;
->>>>>>> 0d719145
             default:
                 strList.append(QString("%1[%2]").arg("UNKNOWN").arg(check));
             }
