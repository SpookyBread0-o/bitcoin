--- conflicted
+++ resolved
@@ -2,13 +2,6 @@
 // Distributed under the MIT software license, see the accompanying
 // file COPYING or http://www.opensource.org/licenses/mit-license.php.
 
-<<<<<<< HEAD
-#include "chainparams.h"
-#include "zmqpublishnotifier.h"
-#include "main.h"
-#include "util.h"
-#include "rpc/server.h"
-=======
 #include <chain.h>
 #include <chainparams.h>
 #include <streams.h>
@@ -16,7 +9,6 @@
 #include <validation.h>
 #include <util/system.h>
 #include <rpc/server.h>
->>>>>>> be92be56
 
 static std::multimap<std::string, CZMQAbstractPublishNotifier*> mapPublishNotifiers;
 
@@ -209,11 +201,7 @@
 bool CZMQPublishRawTransactionNotifier::NotifyTransaction(const CTransaction &transaction)
 {
     uint256 hash = transaction.GetHash();
-<<<<<<< HEAD
-    LogPrint("zmq", "zmq: Publish rawtx %s\n", hash.GetHex());
-=======
     LogPrint(BCLog::ZMQ, "zmq: Publish rawtx %s\n", hash.GetHex());
->>>>>>> be92be56
     CDataStream ss(SER_NETWORK, PROTOCOL_VERSION | RPCSerializationFlags());
     ss << transaction;
     return SendMessage(MSG_RAWTX, &(*ss.begin()), ss.size());
