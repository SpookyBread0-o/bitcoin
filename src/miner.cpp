--- conflicted
+++ resolved
@@ -387,19 +387,6 @@
             if (txCoinbase.vout.size() > 2)
                 nValueNodeRewards += txCoinbase.vout[SN_PMT_SLOT].nValue;
 
-<<<<<<< HEAD
-        if (!(IsSporkActive(SPORK_13_ENABLE_SUPERBLOCKS) && budget.IsBudgetPaymentBlock(pindexPrev->nHeight + 1)))
-        {
-            // Make payee
-            if(txNew.vout.size() > 1)
-            {
-                pblock->payee = txNew.vout[1].scriptPubKey;
-            }
-            // Make SNpayee
-            if(txNew.vout.size() > 2)
-            {
-                pblock->payeeSN = txNew.vout[2].scriptPubKey;
-=======
             if (!(IsSporkActive(SPORK_13_ENABLE_SUPERBLOCKS) && budget.IsBudgetPaymentBlock(pindexPrev->nHeight + 1)))
             {
                 //Reduce PoS reward by the node rewards
@@ -428,7 +415,6 @@
 	    if(txCoinbase.vout.size() > 2)
             {
                 pblock->payeeSN = txCoinbase.vout[SN_PMT_SLOT].scriptPubKey;
->>>>>>> 8fc02854
             }
         }
 
