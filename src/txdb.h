--- conflicted
+++ resolved
@@ -103,9 +103,6 @@
     bool ReadLastBlockFile(int &nFile);
     bool WriteReindexing(bool fReindexing);
     bool ReadReindexing(bool &fReindexing);
-<<<<<<< HEAD
-    bool ReadTxIndex(const uint256 &txid, CDiskTxPos &pos);
-    bool WriteTxIndex(const std::vector<std::pair<uint256, CDiskTxPos> > &vect);
 
     bool ReadSpentIndex(CSpentIndexKey &key, CSpentIndexValue &value);
     bool UpdateSpentIndex(const std::vector<std::pair<CSpentIndexKey, CSpentIndexValue> >&vect);
@@ -121,8 +118,7 @@
     bool ReadTimestampIndex(const unsigned int &high, const unsigned int &low, const bool fActiveOnly, std::vector<std::pair<uint256, unsigned int> > &vect);
     bool WriteTimestampBlockIndex(const CTimestampBlockIndexKey &blockhashIndex, const CTimestampBlockIndexValue &logicalts);
     bool ReadTimestampBlockIndex(const uint256 &hash, unsigned int &logicalTS);
-=======
->>>>>>> 97073f88
+
     bool WriteFlag(const std::string &name, bool fValue);
     bool ReadFlag(const std::string &name, bool &fValue);
     bool LoadBlockIndexGuts(const Consensus::Params& consensusParams, std::function<CBlockIndex*(const uint256&)> insertBlockIndex);
