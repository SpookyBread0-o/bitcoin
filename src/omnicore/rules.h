#ifndef OMNICORE_RULES_H
#define OMNICORE_RULES_H

#include "uint256.h"

#include <stdint.h>
#include <string>
#include <vector>

namespace mastercore
{
<<<<<<< HEAD
/** The amount of blocks to use for notice rules on activation
  */
const int MIN_ACTIVATION_BLOCKS = 2048; // ~2 weeks
const int MAX_ACTIVATION_BLOCKS = 12288; // ~12 weeks

=======
>>>>>>> e29a6e79
//! Block to enable the Exodus fundraiser address in regtest mode
const int MONEYMAN_REGTEST_BLOCK = 101;
//! Block to enable the Exodus fundraiser address on testnet
const int MONEYMAN_TESTNET_BLOCK = 270775;

/** A structure to represent transaction restrictions.
 */
struct TransactionRestriction
{
    //! Transaction type
    uint16_t txType;
    //! Transaction version
    uint16_t txVersion;
    //! Whether the property identifier can be 0 (= BTC)
    bool allowWildcard;
    //! Block after which the feature or transaction is enabled
    int activationBlock;
};

/** A structure to represent a verification checkpoint.
 */
struct ConsensusCheckpoint
{
    int blockHeight;
    uint256 blockHash;
    uint256 consensusHash;
};

// TODO: rename allcaps variable names
// TODO: remove remaining global heights
// TODO: add Exodus addresses to params

/** Base class for consensus parameters.
 */
class CConsensusParams
{
public:
    //! Earily bird bonus per week of Exodus crowdsale
    double exodusBonusPerWeek;
    //! Deadline of Exodus crowdsale as Unix timestamp
    unsigned int exodusDeadline;
    //! Number of MSC/TMSC generated per unit invested
    int64_t exodusReward;
    //! First block of the Exodus crowdsale
    int GENESIS_BLOCK;
    //! Last block of the Exodus crowdsale
    int LAST_EXODUS_BLOCK;

    //! Block to enable pay-to-pubkey-hash support
    int PUBKEYHASH_BLOCK;
    //! Block to enable pay-to-script-hash support
    int SCRIPTHASH_BLOCK;
    //! Block to enable bare-multisig based encoding
    int MULTISIG_BLOCK;
    //! Block to enable OP_RETURN based encoding
    int NULLDATA_BLOCK;

    //! Block to enable simple send transactions
    int MSC_SEND_BLOCK;
    //! Block to enable DEx transactions
    int MSC_DEX_BLOCK;
    //! Block to enable smart property transactions
    int MSC_SP_BLOCK;
    //! Block to enable managed properties
    int MSC_MANUALSP_BLOCK;
    //! Block to enable send-to-owners transactions
    int MSC_STO_BLOCK;
    //! Block to enable MetaDEx transactions
    int MSC_METADEX_BLOCK;
    //! Block to enable betting transactions
    int MSC_BET_BLOCK;

    /** Returns a mapping of transaction types, and the blocks at which they are enabled. */
    virtual std::vector<TransactionRestriction> GetRestrictions() const;

    /** Returns an empty vector of consensus checkpoints. */
    virtual std::vector<ConsensusCheckpoint> GetCheckpoints() const;

<<<<<<< HEAD
protected:
    /** Constructor, only to be called from derived classes. */
    CConsensusParams() {}
    /** Destructor. */
    virtual ~CConsensusParams() {}
=======
    /** Destructor. */
    virtual ~CConsensusParams() {}

protected:
    /** Constructor, only to be called from derived classes. */
    CConsensusParams() {}
>>>>>>> e29a6e79
};

/** Consensus parameters for mainnet.
 */
class CMainConsensusParams: public CConsensusParams
{
public:
    /** Constructor for mainnet consensus parameters. */
    CMainConsensusParams();
    /** Destructor. */
    virtual ~CMainConsensusParams() {}

    /** Returns consensus checkpoints for mainnet, used to verify transaction processing. */
    virtual std::vector<ConsensusCheckpoint> GetCheckpoints() const;
};

/** Consensus parameters for testnet.
 */
class CTestNetConsensusParams: public CConsensusParams
{
public:
    /** Constructor for testnet consensus parameters. */
    CTestNetConsensusParams();
    /** Destructor. */
    virtual ~CTestNetConsensusParams() {}
};

/** Consensus parameters for regtest mode.
 */
class CRegTestConsensusParams: public CConsensusParams
{
public:
    /** Constructor for regtest consensus parameters. */
    CRegTestConsensusParams();
    /** Destructor. */
    virtual ~CRegTestConsensusParams() {}
};

/** Returns consensus parameters for the given network. */
CConsensusParams& ConsensusParams(const std::string& network);
/** Returns currently active consensus parameter. */
const CConsensusParams& ConsensusParams();
/** Returns currently active mutable consensus parameter. */
CConsensusParams& MutableConsensusParams();
<<<<<<< HEAD
/** Activate a feature (set the live block) */
bool ActivateFeature(int featureId, int activationBlock, int transactionBlock);
=======
>>>>>>> e29a6e79
/** Checks, if the script type is allowed as input. */
bool IsAllowedInputType(int whichType, int nBlock);
/** Checks, if the script type qualifies as output. */
bool IsAllowedOutputType(int whichType, int nBlock);
/** Checks, if the transaction type and version is supported and enabled. */
bool IsTransactionTypeAllowed(int txBlock, uint32_t txProperty, uint16_t txType, uint16_t version);
/** Obtains a hash of all balances to use for consensus verification and checkpointing. */
uint256 GetConsensusHash();
/** Compares a supplied block, block hash and consensus hash against a hardcoded list of checkpoints. */
bool VerifyCheckpoint(int block, const uint256& blockHash);
}

#endif // OMNICORE_RULES_H<|MERGE_RESOLUTION|>--- conflicted
+++ resolved
@@ -9,14 +9,11 @@
 
 namespace mastercore
 {
-<<<<<<< HEAD
 /** The amount of blocks to use for notice rules on activation
   */
 const int MIN_ACTIVATION_BLOCKS = 2048; // ~2 weeks
 const int MAX_ACTIVATION_BLOCKS = 12288; // ~12 weeks
 
-=======
->>>>>>> e29a6e79
 //! Block to enable the Exodus fundraiser address in regtest mode
 const int MONEYMAN_REGTEST_BLOCK = 101;
 //! Block to enable the Exodus fundraiser address on testnet
@@ -95,20 +92,12 @@
     /** Returns an empty vector of consensus checkpoints. */
     virtual std::vector<ConsensusCheckpoint> GetCheckpoints() const;
 
-<<<<<<< HEAD
-protected:
-    /** Constructor, only to be called from derived classes. */
-    CConsensusParams() {}
-    /** Destructor. */
-    virtual ~CConsensusParams() {}
-=======
     /** Destructor. */
     virtual ~CConsensusParams() {}
 
 protected:
     /** Constructor, only to be called from derived classes. */
     CConsensusParams() {}
->>>>>>> e29a6e79
 };
 
 /** Consensus parameters for mainnet.
@@ -153,11 +142,8 @@
 const CConsensusParams& ConsensusParams();
 /** Returns currently active mutable consensus parameter. */
 CConsensusParams& MutableConsensusParams();
-<<<<<<< HEAD
 /** Activate a feature (set the live block) */
 bool ActivateFeature(int featureId, int activationBlock, int transactionBlock);
-=======
->>>>>>> e29a6e79
 /** Checks, if the script type is allowed as input. */
 bool IsAllowedInputType(int whichType, int nBlock);
 /** Checks, if the script type qualifies as output. */
