<<<<<<< HEAD
// Copyright (c) 2010 Satoshi Nakamoto
// Copyright (c) 2009-2013 The Bitcoin developers
// Distributed under the MIT/X11 software license, see the accompanying
// file COPYING or http://www.opensource.org/licenses/mit-license.php.

#include "rpcserver.h"
#include "main.h"
#include "sync.h"
#include "checkpoints.h"

#include <stdint.h>

#include "json/json_spirit_value.h"

using namespace json_spirit;
using namespace std;

void ScriptPubKeyToJSON(const CScript& scriptPubKey, Object& out, bool fIncludeHex);

double GetDifficulty(const CBlockIndex* blockindex)
{
    // Floating point number that is a multiple of the minimum difficulty,
    // minimum difficulty = 1.0.
    if (blockindex == NULL)
    {
        if (chainActive.Tip() == NULL)
            return 1.0;
        else
            blockindex = chainActive.Tip();
    }

    int nShift = (blockindex->nBits >> 24) & 0xff;

    double dDiff =
        (double)0x0000ffff / (double)(blockindex->nBits & 0x00ffffff);

    while (nShift < 29)
    {
        dDiff *= 256.0;
        nShift++;
    }
    while (nShift > 29)
    {
        dDiff /= 256.0;
        nShift--;
    }

    return dDiff;
}


Object blockToJSON(const CBlock& block, const CBlockIndex* blockindex)
{
    Object result;
    result.push_back(Pair("hash", block.GetHash().GetHex()));
    CMerkleTx txGen(block.vtx[0]);
    txGen.SetMerkleBranch(&block);
    result.push_back(Pair("confirmations", (int)txGen.GetDepthInMainChain()));
    result.push_back(Pair("size", (int)::GetSerializeSize(block, SER_NETWORK, PROTOCOL_VERSION)));
    result.push_back(Pair("height", blockindex->nHeight));
    result.push_back(Pair("version", block.nVersion));
    result.push_back(Pair("merkleroot", block.hashMerkleRoot.GetHex()));
    Array txs;
    BOOST_FOREACH(const CTransaction&tx, block.vtx)
        txs.push_back(tx.GetHash().GetHex());
    result.push_back(Pair("tx", txs));
    result.push_back(Pair("time", block.GetBlockTime()));
    result.push_back(Pair("nonce", (uint64_t)block.nNonce));
    result.push_back(Pair("bits", HexBits(block.nBits)));
    result.push_back(Pair("difficulty", GetDifficulty(blockindex)));
    result.push_back(Pair("chainwork", blockindex->nChainWork.GetHex()));

    if (blockindex->pprev)
        result.push_back(Pair("previousblockhash", blockindex->pprev->GetBlockHash().GetHex()));
    CBlockIndex *pnext = chainActive.Next(blockindex);
    if (pnext)
        result.push_back(Pair("nextblockhash", pnext->GetBlockHash().GetHex()));
    return result;
}


Value getblockcount(const Array& params, bool fHelp)
{
    if (fHelp || params.size() != 0)
        throw runtime_error(
            "getblockcount\n"
            "\nReturns the number of blocks in the longest block chain.\n"
            "\nResult:\n"
            "n    (numeric) The current block count\n"
            "\nExamples:\n"
            + HelpExampleCli("getblockcount", "")
            + HelpExampleRpc("getblockcount", "")
        );

    return chainActive.Height();
}

Value getbestblockhash(const Array& params, bool fHelp)
{
    if (fHelp || params.size() != 0)
        throw runtime_error(
            "getbestblockhash\n"
            "\nReturns the hash of the best (tip) block in the longest block chain.\n"
            "\nResult\n"
            "\"hex\"      (string) the block hash hex encoded\n"
            "\nExamples\n"
            + HelpExampleCli("getbestblockhash", "")
            + HelpExampleRpc("getbestblockhash", "")
        );

    return chainActive.Tip()->GetBlockHash().GetHex();
}

Value getdifficulty(const Array& params, bool fHelp)
{
    if (fHelp || params.size() != 0)
        throw runtime_error(
            "getdifficulty\n"
            "\nReturns the proof-of-work difficulty as a multiple of the minimum difficulty.\n"
            "\nResult:\n"
            "n.nnn       (numeric) the proof-of-work difficulty as a multiple of the minimum difficulty.\n"
            "\nExamples:\n"
            + HelpExampleCli("getdifficulty", "")
            + HelpExampleRpc("getdifficulty", "")
        );

    return GetDifficulty();
}


Value getrawmempool(const Array& params, bool fHelp)
{
    if (fHelp || params.size() > 1)
        throw runtime_error(
            "getrawmempool ( verbose )\n"
            "\nReturns all transaction ids in memory pool as a json array of string transaction ids.\n"
            "\nArguments:\n"
            "1. verbose           (boolean, optional, default=false) true for a json object, false for array of transaction ids\n"
            "\nResult: (for verbose = false):\n"
            "[                     (json array of string)\n"
            "  \"transactionid\"     (string) The transaction id\n"
            "  ,...\n"
            "]\n"
            "\nResult: (for verbose = true):\n"
            "{                           (json object)\n"
            "  \"transactionid\" : {       (json object)\n"
            "    \"size\" : n,             (numeric) transaction size in bytes\n"
            "    \"fee\" : n,              (numeric) transaction fee in bitcoins\n"
            "    \"time\" : n,             (numeric) local time transaction entered pool in seconds since 1 Jan 1970 GMT\n"
            "    \"height\" : n,           (numeric) block height when transaction entered pool\n"
            "    \"startingpriority\" : n, (numeric) priority when transaction entered pool\n"
            "    \"currentpriority\" : n,  (numeric) transaction priority now\n"
            "    \"depends\" : [           (array) unconfirmed transactions used as inputs for this transaction\n"
            "        \"transactionid\",    (string) parent transaction id\n"
            "       ... ]\n"
            "  }, ...\n"
            "]\n"
            "\nExamples\n"
            + HelpExampleCli("getrawmempool", "true")
            + HelpExampleRpc("getrawmempool", "true")
        );

    bool fVerbose = false;
    if (params.size() > 0)
        fVerbose = params[0].get_bool();

    if (fVerbose)
    {
        LOCK(mempool.cs);
        Object o;
        BOOST_FOREACH(const PAIRTYPE(uint256, CTxMemPoolEntry)& entry, mempool.mapTx)
        {
            const uint256& hash = entry.first;
            const CTxMemPoolEntry& e = entry.second;
            Object info;
            info.push_back(Pair("size", (int)e.GetTxSize()));
            info.push_back(Pair("fee", ValueFromAmount(e.GetFee())));
            info.push_back(Pair("time", e.GetTime()));
            info.push_back(Pair("height", (int)e.GetHeight()));
            info.push_back(Pair("startingpriority", e.GetPriority(e.GetHeight())));
            info.push_back(Pair("currentpriority", e.GetPriority(chainActive.Height())));
            const CTransaction& tx = e.GetTx();
            set<string> setDepends;
            BOOST_FOREACH(const CTxIn& txin, tx.vin)
            {
                if (mempool.exists(txin.prevout.hash))
                    setDepends.insert(txin.prevout.hash.ToString());
            }
            Array depends(setDepends.begin(), setDepends.end());
            info.push_back(Pair("depends", depends));
            o.push_back(Pair(hash.ToString(), info));
        }
        return o;
    }
    else
    {
        vector<uint256> vtxid;
        mempool.queryHashes(vtxid);

        Array a;
        BOOST_FOREACH(const uint256& hash, vtxid)
            a.push_back(hash.ToString());

        return a;
    }
}

Value getblockhash(const Array& params, bool fHelp)
{
    if (fHelp || params.size() != 1)
        throw runtime_error(
            "getblockhash index\n"
            "\nReturns hash of block in best-block-chain at index provided.\n"
            "\nArguments:\n"
            "1. index         (numeric, required) The block index\n"
            "\nResult:\n"
            "\"hash\"         (string) The block hash\n"
            "\nExamples:\n"
            + HelpExampleCli("getblockhash", "1000")
            + HelpExampleRpc("getblockhash", "1000")
        );

    int nHeight = params[0].get_int();
    if (nHeight < 0 || nHeight > chainActive.Height())
        throw runtime_error("Block number out of range.");

    CBlockIndex* pblockindex = chainActive[nHeight];
    return pblockindex->GetBlockHash().GetHex();
}

Value getblock(const Array& params, bool fHelp)
{
    if (fHelp || params.size() < 1 || params.size() > 2)
        throw runtime_error(
            "getblock \"hash\" ( verbose )\n"
            "\nIf verbose is false, returns a string that is serialized, hex-encoded data for block 'hash'.\n"
            "If verbose is true, returns an Object with information about block <hash>.\n"
            "\nArguments:\n"
            "1. \"hash\"          (string, required) The block hash\n"
            "2. verbose           (boolean, optional, default=true) true for a json object, false for the hex encoded data\n"
            "\nResult (for verbose = true):\n"
            "{\n"
            "  \"hash\" : \"hash\",     (string) the block hash (same as provided)\n"
            "  \"confirmations\" : n,   (numeric) The number of confirmations\n"
            "  \"size\" : n,            (numeric) The block size\n"
            "  \"height\" : n,          (numeric) The block height or index\n"
            "  \"version\" : n,         (numeric) The block version\n"
            "  \"merkleroot\" : \"xxxx\", (string) The merkle root\n"
            "  \"tx\" : [               (array of string) The transaction ids\n"
            "     \"transactionid\"     (string) The transaction id\n"
            "     ,...\n"
            "  ],\n"
            "  \"time\" : ttt,          (numeric) The block time in seconds since epoch (Jan 1 1970 GMT)\n"
            "  \"nonce\" : n,           (numeric) The nonce\n"
            "  \"bits\" : \"1d00ffff\", (string) The bits\n"
            "  \"difficulty\" : x.xxx,  (numeric) The difficulty\n"
            "  \"previousblockhash\" : \"hash\",  (string) The hash of the previous block\n"
            "  \"nextblockhash\" : \"hash\"       (string) The hash of the next block\n"
            "}\n"
            "\nResult (for verbose=false):\n"
            "\"data\"             (string) A string that is serialized, hex-encoded data for block 'hash'.\n"
            "\nExamples:\n"
            + HelpExampleCli("getblock", "\"00000000c937983704a73af28acdec37b049d214adbda81d7e2a3dd146f6ed09\"")
            + HelpExampleRpc("getblock", "\"00000000c937983704a73af28acdec37b049d214adbda81d7e2a3dd146f6ed09\"")
        );

    std::string strHash = params[0].get_str();
    uint256 hash(strHash);

    bool fVerbose = true;
    if (params.size() > 1)
        fVerbose = params[1].get_bool();

    if (mapBlockIndex.count(hash) == 0)
        throw JSONRPCError(RPC_INVALID_ADDRESS_OR_KEY, "Block not found");

    CBlock block;
    CBlockIndex* pblockindex = mapBlockIndex[hash];

    if(!ReadBlockFromDisk(block, pblockindex))
        throw JSONRPCError(RPC_INTERNAL_ERROR, "Can't read block from disk");

    if (!fVerbose)
    {
        CDataStream ssBlock(SER_NETWORK, PROTOCOL_VERSION);
        ssBlock << block;
        std::string strHex = HexStr(ssBlock.begin(), ssBlock.end());
        return strHex;
    }

    return blockToJSON(block, pblockindex);
}

Value gettxoutsetinfo(const Array& params, bool fHelp)
{
    if (fHelp || params.size() != 0)
        throw runtime_error(
            "gettxoutsetinfo\n"
            "\nReturns statistics about the unspent transaction output set.\n"
            "Note this call may take some time.\n"
            "\nResult:\n"
            "{\n"
            "  \"height\":n,     (numeric) The current block height (index)\n"
            "  \"bestblock\": \"hex\",   (string) the best block hash hex\n"
            "  \"transactions\": n,      (numeric) The number of transactions\n"
            "  \"txouts\": n,            (numeric) The number of output transactions\n"
            "  \"bytes_serialized\": n,  (numeric) The serialized size\n"
            "  \"hash_serialized\": \"hash\",   (string) The serialized hash\n"
            "  \"total_amount\": x.xxx          (numeric) The total amount\n"
            "}\n"
            "\nExamples:\n"
            + HelpExampleCli("gettxoutsetinfo", "")
            + HelpExampleRpc("gettxoutsetinfo", "")
        );

    Object ret;

    CCoinsStats stats;
    if (pcoinsTip->GetStats(stats)) {
        ret.push_back(Pair("height", (int64_t)stats.nHeight));
        ret.push_back(Pair("bestblock", stats.hashBlock.GetHex()));
        ret.push_back(Pair("transactions", (int64_t)stats.nTransactions));
        ret.push_back(Pair("txouts", (int64_t)stats.nTransactionOutputs));
        ret.push_back(Pair("bytes_serialized", (int64_t)stats.nSerializedSize));
        ret.push_back(Pair("hash_serialized", stats.hashSerialized.GetHex()));
        ret.push_back(Pair("total_amount", ValueFromAmount(stats.nTotalAmount)));
    }
    return ret;
}

Value gettxout(const Array& params, bool fHelp)
{
    if (fHelp || params.size() < 2 || params.size() > 3)
        throw runtime_error(
            "gettxout \"txid\" n ( includemempool )\n"
            "\nReturns details about an unspent transaction output.\n"
            "\nArguments:\n"
            "1. \"txid\"       (string, required) The transaction id\n"
            "2. n              (numeric, required) vout value\n"
            "3. includemempool  (boolean, optional) Whether to included the mem pool\n"
            "\nResult:\n"
            "{\n"
            "  \"bestblock\" : \"hash\",    (string) the block hash\n"
            "  \"confirmations\" : n,       (numeric) The number of confirmations\n"
            "  \"value\" : x.xxx,           (numeric) The transaction value in btc\n"
            "  \"scriptPubKey\" : {         (json object)\n"
            "     \"asm\" : \"code\",       (string) \n"
            "     \"hex\" : \"hex\",        (string) \n"
            "     \"reqSigs\" : n,          (numeric) Number of required signatures\n"
            "     \"type\" : \"pubkeyhash\", (string) The type, eg pubkeyhash\n"
            "     \"addresses\" : [          (array of string) array of bitcoin addresses\n"
            "        \"bitcoinaddress\"     (string) bitcoin address\n"
            "        ,...\n"
            "     ]\n"
            "  },\n"
            "  \"version\" : n,            (numeric) The version\n"
            "  \"coinbase\" : true|false   (boolean) Coinbase or not\n"
            "}\n"

            "\nExamples:\n"
            "\nGet unspent transactions\n"
            + HelpExampleCli("listunspent", "") +
            "\nView the details\n"
            + HelpExampleCli("gettxout", "\"txid\" 1") +
            "\nAs a json rpc call\n"
            + HelpExampleRpc("gettxout", "\"txid\", 1")
        );

    Object ret;

    std::string strHash = params[0].get_str();
    uint256 hash(strHash);
    int n = params[1].get_int();
    bool fMempool = true;
    if (params.size() > 2)
        fMempool = params[2].get_bool();

    CCoins coins;
    if (fMempool) {
        LOCK(mempool.cs);
        CCoinsViewMemPool view(*pcoinsTip, mempool);
        if (!view.GetCoins(hash, coins))
            return Value::null;
        mempool.pruneSpent(hash, coins); // TODO: this should be done by the CCoinsViewMemPool
    } else {
        if (!pcoinsTip->GetCoins(hash, coins))
            return Value::null;
    }
    if (n<0 || (unsigned int)n>=coins.vout.size() || coins.vout[n].IsNull())
        return Value::null;

    std::map<uint256, CBlockIndex*>::iterator it = mapBlockIndex.find(pcoinsTip->GetBestBlock());
    CBlockIndex *pindex = it->second;
    ret.push_back(Pair("bestblock", pindex->GetBlockHash().GetHex()));
    if ((unsigned int)coins.nHeight == MEMPOOL_HEIGHT)
        ret.push_back(Pair("confirmations", 0));
    else
        ret.push_back(Pair("confirmations", pindex->nHeight - coins.nHeight + 1));
    ret.push_back(Pair("value", ValueFromAmount(coins.vout[n].nValue)));
    Object o;
    ScriptPubKeyToJSON(coins.vout[n].scriptPubKey, o, true);
    ret.push_back(Pair("scriptPubKey", o));
    ret.push_back(Pair("version", coins.nVersion));
    ret.push_back(Pair("coinbase", coins.fCoinBase));

    return ret;
}

Value verifychain(const Array& params, bool fHelp)
{
    if (fHelp || params.size() > 2)
        throw runtime_error(
            "verifychain ( checklevel numblocks )\n"
            "\nVerifies blockchain database.\n"
            "\nArguments:\n"
            "1. checklevel   (numeric, optional, 0-4, default=3) How thorough the block verification is.\n"
            "2. numblocks    (numeric, optional, default=288, 0=all) The number of blocks to check.\n"
            "\nResult:\n"
            "true|false       (boolean) Verified or not\n"
            "\nExamples:\n"
            + HelpExampleCli("verifychain", "")
            + HelpExampleRpc("verifychain", "")
        );

    int nCheckLevel = GetArg("-checklevel", 3);
    int nCheckDepth = GetArg("-checkblocks", 288);
    if (params.size() > 0)
        nCheckLevel = params[0].get_int();
    if (params.size() > 1)
        nCheckDepth = params[1].get_int();

    return VerifyDB(nCheckLevel, nCheckDepth);
}

Value getblockchaininfo(const Array& params, bool fHelp)
{
    if (fHelp || params.size() != 0)
        throw runtime_error(
            "getblockchaininfo\n"
            "Returns an object containing various state info regarding block chain processing.\n"
            "\nResult:\n"
            "{\n"
            "  \"chain\": \"xxxx\",        (string) current chain (main, testnet3, regtest)\n"
            "  \"blocks\": xxxxxx,         (numeric) the current number of blocks processed in the server\n"
            "  \"bestblockhash\": \"...\", (string) the hash of the currently best block\n"
            "  \"difficulty\": xxxxxx,     (numeric) the current difficulty\n"
            "  \"verificationprogress\": xxxx, (numeric) estimate of verification progress [0..1]\n"
            "  \"chainwork\": \"xxxx\"     (string) total amount of work in active chain, in hexadecimal\n"
            "}\n"
            "\nExamples:\n"
            + HelpExampleCli("getblockchaininfo", "")
            + HelpExampleRpc("getblockchaininfo", "")
        );

    proxyType proxy;
    GetProxy(NET_IPV4, proxy);

    Object obj;
    std::string chain = Params().DataDir();
    if(chain.empty())
        chain = "main";
    obj.push_back(Pair("chain",         chain));
    obj.push_back(Pair("blocks",        (int)chainActive.Height()));
    obj.push_back(Pair("bestblockhash", chainActive.Tip()->GetBlockHash().GetHex()));
    obj.push_back(Pair("difficulty",    (double)GetDifficulty()));
    obj.push_back(Pair("verificationprogress", Checkpoints::GuessVerificationProgress(chainActive.Tip())));
    obj.push_back(Pair("chainwork",     chainActive.Tip()->nChainWork.GetHex()));
    return obj;
}
=======
// Copyright (c) 2010 Satoshi Nakamoto
// Copyright (c) 2009-2013 The Crowncoin developers
// Distributed under the MIT/X11 software license, see the accompanying
// file COPYING or http://www.opensource.org/licenses/mit-license.php.

#include "rpcserver.h"
#include "core.h"
#include "main.h"
#include "sync.h"
#include "checkpoints.h"

#include <stdint.h>

#include "json/json_spirit_value.h"

using namespace json_spirit;
using namespace std;

void ScriptPubKeyToJSON(const CScript& scriptPubKey, Object& out, bool fIncludeHex);

double GetDifficulty(const CBlockIndex* blockindex)
{
    // Floating point number that is a multiple of the minimum difficulty,
    // minimum difficulty = 1.0.
    if (blockindex == NULL)
    {
        if (chainActive.Tip() == NULL)
            return 1.0;
        else
            blockindex = chainActive.Tip();
    }

    int nShift = (blockindex->nBits >> 24) & 0xff;

    double dDiff =
        (double)0x0000ffff / (double)(blockindex->nBits & 0x00ffffff);

    while (nShift < 29)
    {
        dDiff *= 256.0;
        nShift++;
    }
    while (nShift > 29)
    {
        dDiff /= 256.0;
        nShift--;
    }

    return dDiff;
}


Object blockToJSON(const CBlock& block, const CBlockIndex* blockindex)
{
    Object result;
    result.push_back(Pair("hash", block.GetHash().GetHex()));
    CMerkleTx txGen(block.vtx[0]);
    txGen.SetMerkleBranch(&block);
    result.push_back(Pair("confirmations", (int)txGen.GetDepthInMainChain()));
    result.push_back(Pair("size", (int)::GetSerializeSize(block, SER_NETWORK, PROTOCOL_VERSION)));
    result.push_back(Pair("height", blockindex->nHeight));
    result.push_back(Pair("version", block.nVersion.GetFullVersion()));
    result.push_back(Pair("merkleroot", block.hashMerkleRoot.GetHex()));
    Array txs;
    BOOST_FOREACH(const CTransaction&tx, block.vtx)
        txs.push_back(tx.GetHash().GetHex());
    result.push_back(Pair("tx", txs));
    result.push_back(Pair("time", block.GetBlockTime()));
    result.push_back(Pair("nonce", (uint64_t)block.nNonce));
    result.push_back(Pair("bits", HexBits(block.nBits)));
    result.push_back(Pair("difficulty", GetDifficulty(blockindex)));
    result.push_back(Pair("chainwork", blockindex->nChainWork.GetHex()));

    if (blockindex->pprev)
        result.push_back(Pair("previousblockhash", blockindex->pprev->GetBlockHash().GetHex()));
    CBlockIndex *pnext = chainActive.Next(blockindex);
    if (pnext)
        result.push_back(Pair("nextblockhash", pnext->GetBlockHash().GetHex()));
    return result;
}


Value getblockcount(const Array& params, bool fHelp)
{
    if (fHelp || params.size() != 0)
        throw runtime_error(
            "getblockcount\n"
            "\nReturns the number of blocks in the longest block chain.\n"
            "\nResult:\n"
            "n    (numeric) The current block count\n"
            "\nExamples:\n"
            + HelpExampleCli("getblockcount", "")
            + HelpExampleRpc("getblockcount", "")
        );

    return chainActive.Height();
}

Value getbestblockhash(const Array& params, bool fHelp)
{
    if (fHelp || params.size() != 0)
        throw runtime_error(
            "getbestblockhash\n"
            "\nReturns the hash of the best (tip) block in the longest block chain.\n"
            "\nResult\n"
            "\"hex\"      (string) the block hash hex encoded\n"
            "\nExamples\n"
            + HelpExampleCli("getbestblockhash", "")
            + HelpExampleRpc("getbestblockhash", "")
        );

    return chainActive.Tip()->GetBlockHash().GetHex();
}

Value getdifficulty(const Array& params, bool fHelp)
{
    if (fHelp || params.size() != 0)
        throw runtime_error(
            "getdifficulty\n"
            "\nReturns the proof-of-work difficulty as a multiple of the minimum difficulty.\n"
            "\nResult:\n"
            "n.nnn       (numeric) the proof-of-work difficulty as a multiple of the minimum difficulty.\n"
            "\nExamples:\n"
            + HelpExampleCli("getdifficulty", "")
            + HelpExampleRpc("getdifficulty", "")
        );

    return GetDifficulty();
}


Value getrawmempool(const Array& params, bool fHelp)
{
    if (fHelp || params.size() > 1)
        throw runtime_error(
            "getrawmempool ( verbose )\n"
            "\nReturns all transaction ids in memory pool as a json array of string transaction ids.\n"
            "\nArguments:\n"
            "1. verbose           (boolean, optional, default=false) true for a json object, false for array of transaction ids\n"
            "\nResult: (for verbose = false):\n"
            "[                     (json array of string)\n"
            "  \"transactionid\"     (string) The transaction id\n"
            "  ,...\n"
            "]\n"
            "\nResult: (for verbose = true):\n"
            "{                           (json object)\n"
            "  \"transactionid\" : {       (json object)\n"
            "    \"size\" : n,             (numeric) transaction size in bytes\n"
            "    \"fee\" : n,              (numeric) transaction fee in crowncoins\n"
            "    \"time\" : n,             (numeric) local time transaction entered pool in seconds since 1 Jan 1970 GMT\n"
            "    \"height\" : n,           (numeric) block height when transaction entered pool\n"
            "    \"startingpriority\" : n, (numeric) priority when transaction entered pool\n"
            "    \"currentpriority\" : n,  (numeric) transaction priority now\n"
            "    \"depends\" : [           (array) unconfirmed transactions used as inputs for this transaction\n"
            "        \"transactionid\",    (string) parent transaction id\n"
            "       ... ]\n"
            "  }, ...\n"
            "]\n"
            "\nExamples\n"
            + HelpExampleCli("getrawmempool", "true")
            + HelpExampleRpc("getrawmempool", "true")
        );

    bool fVerbose = false;
    if (params.size() > 0)
        fVerbose = params[0].get_bool();

    if (fVerbose)
    {
        LOCK(mempool.cs);
        Object o;
        BOOST_FOREACH(const PAIRTYPE(uint256, CTxMemPoolEntry)& entry, mempool.mapTx)
        {
            const uint256& hash = entry.first;
            const CTxMemPoolEntry& e = entry.second;
            Object info;
            info.push_back(Pair("size", (int)e.GetTxSize()));
            info.push_back(Pair("fee", ValueFromAmount(e.GetFee())));
            info.push_back(Pair("time", e.GetTime()));
            info.push_back(Pair("height", (int)e.GetHeight()));
            info.push_back(Pair("startingpriority", e.GetPriority(e.GetHeight())));
            info.push_back(Pair("currentpriority", e.GetPriority(chainActive.Height())));
            const CTransaction& tx = e.GetTx();
            set<string> setDepends;
            BOOST_FOREACH(const CTxIn& txin, tx.vin)
            {
                if (mempool.exists(txin.prevout.hash))
                    setDepends.insert(txin.prevout.hash.ToString());
            }
            Array depends(setDepends.begin(), setDepends.end());
            info.push_back(Pair("depends", depends));
            o.push_back(Pair(hash.ToString(), info));
        }
        return o;
    }
    else
    {
        vector<uint256> vtxid;
        mempool.queryHashes(vtxid);

        Array a;
        BOOST_FOREACH(const uint256& hash, vtxid)
            a.push_back(hash.ToString());

        return a;
    }
}

Value getblockhash(const Array& params, bool fHelp)
{
    if (fHelp || params.size() != 1)
        throw runtime_error(
            "getblockhash index\n"
            "\nReturns hash of block in best-block-chain at index provided.\n"
            "\nArguments:\n"
            "1. index         (numeric, required) The block index\n"
            "\nResult:\n"
            "\"hash\"         (string) The block hash\n"
            "\nExamples:\n"
            + HelpExampleCli("getblockhash", "1000")
            + HelpExampleRpc("getblockhash", "1000")
        );

    int nHeight = params[0].get_int();
    if (nHeight < 0 || nHeight > chainActive.Height())
        throw runtime_error("Block number out of range.");

    CBlockIndex* pblockindex = chainActive[nHeight];
    return pblockindex->GetBlockHash().GetHex();
}

Value getblock(const Array& params, bool fHelp)
{
    if (fHelp || params.size() < 1 || params.size() > 2)
        throw runtime_error(
            "getblock \"hash\" ( verbose )\n"
            "\nIf verbose is false, returns a string that is serialized, hex-encoded data for block 'hash'.\n"
            "If verbose is true, returns an Object with information about block <hash>.\n"
            "\nArguments:\n"
            "1. \"hash\"          (string, required) The block hash\n"
            "2. verbose           (boolean, optional, default=true) true for a json object, false for the hex encoded data\n"
            "\nResult (for verbose = true):\n"
            "{\n"
            "  \"hash\" : \"hash\",     (string) the block hash (same as provided)\n"
            "  \"confirmations\" : n,   (numeric) The number of confirmations\n"
            "  \"size\" : n,            (numeric) The block size\n"
            "  \"height\" : n,          (numeric) The block height or index\n"
            "  \"version\" : n,         (numeric) The block version\n"
            "  \"merkleroot\" : \"xxxx\", (string) The merkle root\n"
            "  \"tx\" : [               (array of string) The transaction ids\n"
            "     \"transactionid\"     (string) The transaction id\n"
            "     ,...\n"
            "  ],\n"
            "  \"time\" : ttt,          (numeric) The block time in seconds since epoch (Jan 1 1970 GMT)\n"
            "  \"nonce\" : n,           (numeric) The nonce\n"
            "  \"bits\" : \"1d00ffff\", (string) The bits\n"
            "  \"difficulty\" : x.xxx,  (numeric) The difficulty\n"
            "  \"previousblockhash\" : \"hash\",  (string) The hash of the previous block\n"
            "  \"nextblockhash\" : \"hash\"       (string) The hash of the next block\n"
            "}\n"
            "\nResult (for verbose=false):\n"
            "\"data\"             (string) A string that is serialized, hex-encoded data for block 'hash'.\n"
            "\nExamples:\n"
            + HelpExampleCli("getblock", "\"00000000c937983704a73af28acdec37b049d214adbda81d7e2a3dd146f6ed09\"")
            + HelpExampleRpc("getblock", "\"00000000c937983704a73af28acdec37b049d214adbda81d7e2a3dd146f6ed09\"")
        );

    std::string strHash = params[0].get_str();
    uint256 hash(strHash);

    bool fVerbose = true;
    if (params.size() > 1)
        fVerbose = params[1].get_bool();

    if (mapBlockIndex.count(hash) == 0)
        throw JSONRPCError(RPC_INVALID_ADDRESS_OR_KEY, "Block not found");

    CBlock block;
    CBlockIndex* pblockindex = mapBlockIndex[hash];
    ReadBlockFromDisk(block, pblockindex);

    if (!fVerbose)
    {
        CDataStream ssBlock(SER_NETWORK, PROTOCOL_VERSION);
        ssBlock << block;
        std::string strHex = HexStr(ssBlock.begin(), ssBlock.end());
        return strHex;
    }

    return blockToJSON(block, pblockindex);
}

Value gettxoutsetinfo(const Array& params, bool fHelp)
{
    if (fHelp || params.size() != 0)
        throw runtime_error(
            "gettxoutsetinfo\n"
            "\nReturns statistics about the unspent transaction output set.\n"
            "Note this call may take some time.\n"
            "\nResult:\n"
            "{\n"
            "  \"height\":n,     (numeric) The current block height (index)\n"
            "  \"bestblock\": \"hex\",   (string) the best block hash hex\n"
            "  \"transactions\": n,      (numeric) The number of transactions\n"
            "  \"txouts\": n,            (numeric) The number of output transactions\n"
            "  \"bytes_serialized\": n,  (numeric) The serialized size\n"
            "  \"hash_serialized\": \"hash\",   (string) The serialized hash\n"
            "  \"total_amount\": x.xxx          (numeric) The total amount\n"
            "}\n"
            "\nExamples:\n"
            + HelpExampleCli("gettxoutsetinfo", "")
            + HelpExampleRpc("gettxoutsetinfo", "")
        );

    Object ret;

    CCoinsStats stats;
    if (pcoinsTip->GetStats(stats)) {
        ret.push_back(Pair("height", (int64_t)stats.nHeight));
        ret.push_back(Pair("bestblock", stats.hashBlock.GetHex()));
        ret.push_back(Pair("transactions", (int64_t)stats.nTransactions));
        ret.push_back(Pair("txouts", (int64_t)stats.nTransactionOutputs));
        ret.push_back(Pair("bytes_serialized", (int64_t)stats.nSerializedSize));
        ret.push_back(Pair("hash_serialized", stats.hashSerialized.GetHex()));
        ret.push_back(Pair("total_amount", ValueFromAmount(stats.nTotalAmount)));
    }
    return ret;
}

Value gettxout(const Array& params, bool fHelp)
{
    if (fHelp || params.size() < 2 || params.size() > 3)
        throw runtime_error(
            "gettxout \"txid\" n ( includemempool )\n"
            "\nReturns details about an unspent transaction output.\n"
            "\nArguments:\n"
            "1. \"txid\"       (string, required) The transaction id\n"
            "2. n              (numeric, required) vout value\n"
            "3. includemempool  (boolean, optional) Whether to included the mem pool\n"
            "\nResult:\n"
            "{\n"
            "  \"bestblock\" : \"hash\",    (string) the block hash\n"
            "  \"confirmations\" : n,       (numeric) The number of confirmations\n"
            "  \"value\" : x.xxx,           (numeric) The transaction value in CRW\n"
            "  \"scriptPubKey\" : {         (json object)\n"
            "     \"asm\" : \"code\",       (string) \n"
            "     \"hex\" : \"hex\",        (string) \n"
            "     \"reqSigs\" : n,          (numeric) Number of required signatures\n"
            "     \"type\" : \"pubkeyhash\", (string) The type, eg pubkeyhash\n"
            "     \"addresses\" : [          (array of string) array of Crowncoin addresses\n"
            "        \"crowncoinaddress\"     (string) Crowncoin address\n"
            "        ,...\n"
            "     ]\n"
            "  },\n"
            "  \"version\" : n,            (numeric) The version\n"
            "  \"coinbase\" : true|false   (boolean) Coinbase or not\n"
            "}\n"

            "\nExamples:\n"
            "\nGet unspent transactions\n"
            + HelpExampleCli("listunspent", "") +
            "\nView the details\n"
            + HelpExampleCli("gettxout", "\"txid\" 1") +
            "\nAs a json rpc call\n"
            + HelpExampleRpc("gettxout", "\"txid\", 1")
        );

    Object ret;

    std::string strHash = params[0].get_str();
    uint256 hash(strHash);
    int n = params[1].get_int();
    bool fMempool = true;
    if (params.size() > 2)
        fMempool = params[2].get_bool();

    CCoins coins;
    if (fMempool) {
        LOCK(mempool.cs);
        CCoinsViewMemPool view(*pcoinsTip, mempool);
        if (!view.GetCoins(hash, coins))
            return Value::null;
        mempool.pruneSpent(hash, coins); // TODO: this should be done by the CCoinsViewMemPool
    } else {
        if (!pcoinsTip->GetCoins(hash, coins))
            return Value::null;
    }
    if (n<0 || (unsigned int)n>=coins.vout.size() || coins.vout[n].IsNull())
        return Value::null;

    std::map<uint256, CBlockIndex*>::iterator it = mapBlockIndex.find(pcoinsTip->GetBestBlock());
    CBlockIndex *pindex = it->second;
    ret.push_back(Pair("bestblock", pindex->GetBlockHash().GetHex()));
    if ((unsigned int)coins.nHeight == MEMPOOL_HEIGHT)
        ret.push_back(Pair("confirmations", 0));
    else
        ret.push_back(Pair("confirmations", pindex->nHeight - coins.nHeight + 1));
    ret.push_back(Pair("value", ValueFromAmount(coins.vout[n].nValue)));
    Object o;
    ScriptPubKeyToJSON(coins.vout[n].scriptPubKey, o, true);
    ret.push_back(Pair("scriptPubKey", o));
    ret.push_back(Pair("version", coins.nVersion));
    ret.push_back(Pair("coinbase", coins.fCoinBase));

    return ret;
}

Value verifychain(const Array& params, bool fHelp)
{
    if (fHelp || params.size() > 2)
        throw runtime_error(
            "verifychain ( checklevel numblocks )\n"
            "\nVerifies blockchain database.\n"
            "\nArguments:\n"
            "1. checklevel   (numeric, optional, 0-4, default=3) How thorough the block verification is.\n"
            "2. numblocks    (numeric, optional, default=288, 0=all) The number of blocks to check.\n"
            "\nResult:\n"
            "true|false       (boolean) Verified or not\n"
            "\nExamples:\n"
            + HelpExampleCli("verifychain", "")
            + HelpExampleRpc("verifychain", "")
        );

    int nCheckLevel = GetArg("-checklevel", 3);
    int nCheckDepth = GetArg("-checkblocks", 288);
    if (params.size() > 0)
        nCheckLevel = params[0].get_int();
    if (params.size() > 1)
        nCheckDepth = params[1].get_int();

    return VerifyDB(nCheckLevel, nCheckDepth);
}

Value getblockchaininfo(const Array& params, bool fHelp)
{
    if (fHelp || params.size() != 0)
        throw runtime_error(
            "getblockchaininfo\n"
            "Returns an object containing various state info regarding block chain processing.\n"
            "\nResult:\n"
            "{\n"
            "  \"chain\": \"xxxx\",        (string) current chain (main, testnet3, regtest)\n"
            "  \"blocks\": xxxxxx,         (numeric) the current number of blocks processed in the server\n"
            "  \"bestblockhash\": \"...\", (string) the hash of the currently best block\n"
            "  \"difficulty\": xxxxxx,     (numeric) the current difficulty\n"
            "  \"verificationprogress\": xxxx, (numeric) estimate of verification progress [0..1]\n"
            "  \"chainwork\": \"xxxx\"     (string) total amount of work in active chain, in hexadecimal\n"
            "}\n"
            "\nExamples:\n"
            + HelpExampleCli("getblockchaininfo", "")
            + HelpExampleRpc("getblockchaininfo", "")
        );

    proxyType proxy;
    GetProxy(NET_IPV4, proxy);

    Object obj;
    std::string chain = Params().DataDir();
    if(chain.empty())
        chain = "main";
    obj.push_back(Pair("chain",         chain));
    obj.push_back(Pair("blocks",        (int)chainActive.Height()));
    obj.push_back(Pair("bestblockhash", chainActive.Tip()->GetBlockHash().GetHex()));
    obj.push_back(Pair("difficulty",    (double)GetDifficulty()));
    obj.push_back(Pair("verificationprogress", Checkpoints::GuessVerificationProgress(chainActive.Tip())));
    obj.push_back(Pair("chainwork",     chainActive.Tip()->nChainWork.GetHex()));
    return obj;
}
>>>>>>> 8b2f1946
<|MERGE_RESOLUTION|>--- conflicted
+++ resolved
@@ -1,6 +1,5 @@
-<<<<<<< HEAD
 // Copyright (c) 2010 Satoshi Nakamoto
-// Copyright (c) 2009-2013 The Bitcoin developers
+// Copyright (c) 2009-2013 The Crowncoin developers
 // Distributed under the MIT/X11 software license, see the accompanying
 // file COPYING or http://www.opensource.org/licenses/mit-license.php.
 
@@ -146,7 +145,7 @@
             "{                           (json object)\n"
             "  \"transactionid\" : {       (json object)\n"
             "    \"size\" : n,             (numeric) transaction size in bytes\n"
-            "    \"fee\" : n,              (numeric) transaction fee in bitcoins\n"
+            "    \"fee\" : n,              (numeric) transaction fee in crowncoins\n"
             "    \"time\" : n,             (numeric) local time transaction entered pool in seconds since 1 Jan 1970 GMT\n"
             "    \"height\" : n,           (numeric) block height when transaction entered pool\n"
             "    \"startingpriority\" : n, (numeric) priority when transaction entered pool\n"
@@ -277,478 +276,8 @@
 
     CBlock block;
     CBlockIndex* pblockindex = mapBlockIndex[hash];
-
     if(!ReadBlockFromDisk(block, pblockindex))
         throw JSONRPCError(RPC_INTERNAL_ERROR, "Can't read block from disk");
-
-    if (!fVerbose)
-    {
-        CDataStream ssBlock(SER_NETWORK, PROTOCOL_VERSION);
-        ssBlock << block;
-        std::string strHex = HexStr(ssBlock.begin(), ssBlock.end());
-        return strHex;
-    }
-
-    return blockToJSON(block, pblockindex);
-}
-
-Value gettxoutsetinfo(const Array& params, bool fHelp)
-{
-    if (fHelp || params.size() != 0)
-        throw runtime_error(
-            "gettxoutsetinfo\n"
-            "\nReturns statistics about the unspent transaction output set.\n"
-            "Note this call may take some time.\n"
-            "\nResult:\n"
-            "{\n"
-            "  \"height\":n,     (numeric) The current block height (index)\n"
-            "  \"bestblock\": \"hex\",   (string) the best block hash hex\n"
-            "  \"transactions\": n,      (numeric) The number of transactions\n"
-            "  \"txouts\": n,            (numeric) The number of output transactions\n"
-            "  \"bytes_serialized\": n,  (numeric) The serialized size\n"
-            "  \"hash_serialized\": \"hash\",   (string) The serialized hash\n"
-            "  \"total_amount\": x.xxx          (numeric) The total amount\n"
-            "}\n"
-            "\nExamples:\n"
-            + HelpExampleCli("gettxoutsetinfo", "")
-            + HelpExampleRpc("gettxoutsetinfo", "")
-        );
-
-    Object ret;
-
-    CCoinsStats stats;
-    if (pcoinsTip->GetStats(stats)) {
-        ret.push_back(Pair("height", (int64_t)stats.nHeight));
-        ret.push_back(Pair("bestblock", stats.hashBlock.GetHex()));
-        ret.push_back(Pair("transactions", (int64_t)stats.nTransactions));
-        ret.push_back(Pair("txouts", (int64_t)stats.nTransactionOutputs));
-        ret.push_back(Pair("bytes_serialized", (int64_t)stats.nSerializedSize));
-        ret.push_back(Pair("hash_serialized", stats.hashSerialized.GetHex()));
-        ret.push_back(Pair("total_amount", ValueFromAmount(stats.nTotalAmount)));
-    }
-    return ret;
-}
-
-Value gettxout(const Array& params, bool fHelp)
-{
-    if (fHelp || params.size() < 2 || params.size() > 3)
-        throw runtime_error(
-            "gettxout \"txid\" n ( includemempool )\n"
-            "\nReturns details about an unspent transaction output.\n"
-            "\nArguments:\n"
-            "1. \"txid\"       (string, required) The transaction id\n"
-            "2. n              (numeric, required) vout value\n"
-            "3. includemempool  (boolean, optional) Whether to included the mem pool\n"
-            "\nResult:\n"
-            "{\n"
-            "  \"bestblock\" : \"hash\",    (string) the block hash\n"
-            "  \"confirmations\" : n,       (numeric) The number of confirmations\n"
-            "  \"value\" : x.xxx,           (numeric) The transaction value in btc\n"
-            "  \"scriptPubKey\" : {         (json object)\n"
-            "     \"asm\" : \"code\",       (string) \n"
-            "     \"hex\" : \"hex\",        (string) \n"
-            "     \"reqSigs\" : n,          (numeric) Number of required signatures\n"
-            "     \"type\" : \"pubkeyhash\", (string) The type, eg pubkeyhash\n"
-            "     \"addresses\" : [          (array of string) array of bitcoin addresses\n"
-            "        \"bitcoinaddress\"     (string) bitcoin address\n"
-            "        ,...\n"
-            "     ]\n"
-            "  },\n"
-            "  \"version\" : n,            (numeric) The version\n"
-            "  \"coinbase\" : true|false   (boolean) Coinbase or not\n"
-            "}\n"
-
-            "\nExamples:\n"
-            "\nGet unspent transactions\n"
-            + HelpExampleCli("listunspent", "") +
-            "\nView the details\n"
-            + HelpExampleCli("gettxout", "\"txid\" 1") +
-            "\nAs a json rpc call\n"
-            + HelpExampleRpc("gettxout", "\"txid\", 1")
-        );
-
-    Object ret;
-
-    std::string strHash = params[0].get_str();
-    uint256 hash(strHash);
-    int n = params[1].get_int();
-    bool fMempool = true;
-    if (params.size() > 2)
-        fMempool = params[2].get_bool();
-
-    CCoins coins;
-    if (fMempool) {
-        LOCK(mempool.cs);
-        CCoinsViewMemPool view(*pcoinsTip, mempool);
-        if (!view.GetCoins(hash, coins))
-            return Value::null;
-        mempool.pruneSpent(hash, coins); // TODO: this should be done by the CCoinsViewMemPool
-    } else {
-        if (!pcoinsTip->GetCoins(hash, coins))
-            return Value::null;
-    }
-    if (n<0 || (unsigned int)n>=coins.vout.size() || coins.vout[n].IsNull())
-        return Value::null;
-
-    std::map<uint256, CBlockIndex*>::iterator it = mapBlockIndex.find(pcoinsTip->GetBestBlock());
-    CBlockIndex *pindex = it->second;
-    ret.push_back(Pair("bestblock", pindex->GetBlockHash().GetHex()));
-    if ((unsigned int)coins.nHeight == MEMPOOL_HEIGHT)
-        ret.push_back(Pair("confirmations", 0));
-    else
-        ret.push_back(Pair("confirmations", pindex->nHeight - coins.nHeight + 1));
-    ret.push_back(Pair("value", ValueFromAmount(coins.vout[n].nValue)));
-    Object o;
-    ScriptPubKeyToJSON(coins.vout[n].scriptPubKey, o, true);
-    ret.push_back(Pair("scriptPubKey", o));
-    ret.push_back(Pair("version", coins.nVersion));
-    ret.push_back(Pair("coinbase", coins.fCoinBase));
-
-    return ret;
-}
-
-Value verifychain(const Array& params, bool fHelp)
-{
-    if (fHelp || params.size() > 2)
-        throw runtime_error(
-            "verifychain ( checklevel numblocks )\n"
-            "\nVerifies blockchain database.\n"
-            "\nArguments:\n"
-            "1. checklevel   (numeric, optional, 0-4, default=3) How thorough the block verification is.\n"
-            "2. numblocks    (numeric, optional, default=288, 0=all) The number of blocks to check.\n"
-            "\nResult:\n"
-            "true|false       (boolean) Verified or not\n"
-            "\nExamples:\n"
-            + HelpExampleCli("verifychain", "")
-            + HelpExampleRpc("verifychain", "")
-        );
-
-    int nCheckLevel = GetArg("-checklevel", 3);
-    int nCheckDepth = GetArg("-checkblocks", 288);
-    if (params.size() > 0)
-        nCheckLevel = params[0].get_int();
-    if (params.size() > 1)
-        nCheckDepth = params[1].get_int();
-
-    return VerifyDB(nCheckLevel, nCheckDepth);
-}
-
-Value getblockchaininfo(const Array& params, bool fHelp)
-{
-    if (fHelp || params.size() != 0)
-        throw runtime_error(
-            "getblockchaininfo\n"
-            "Returns an object containing various state info regarding block chain processing.\n"
-            "\nResult:\n"
-            "{\n"
-            "  \"chain\": \"xxxx\",        (string) current chain (main, testnet3, regtest)\n"
-            "  \"blocks\": xxxxxx,         (numeric) the current number of blocks processed in the server\n"
-            "  \"bestblockhash\": \"...\", (string) the hash of the currently best block\n"
-            "  \"difficulty\": xxxxxx,     (numeric) the current difficulty\n"
-            "  \"verificationprogress\": xxxx, (numeric) estimate of verification progress [0..1]\n"
-            "  \"chainwork\": \"xxxx\"     (string) total amount of work in active chain, in hexadecimal\n"
-            "}\n"
-            "\nExamples:\n"
-            + HelpExampleCli("getblockchaininfo", "")
-            + HelpExampleRpc("getblockchaininfo", "")
-        );
-
-    proxyType proxy;
-    GetProxy(NET_IPV4, proxy);
-
-    Object obj;
-    std::string chain = Params().DataDir();
-    if(chain.empty())
-        chain = "main";
-    obj.push_back(Pair("chain",         chain));
-    obj.push_back(Pair("blocks",        (int)chainActive.Height()));
-    obj.push_back(Pair("bestblockhash", chainActive.Tip()->GetBlockHash().GetHex()));
-    obj.push_back(Pair("difficulty",    (double)GetDifficulty()));
-    obj.push_back(Pair("verificationprogress", Checkpoints::GuessVerificationProgress(chainActive.Tip())));
-    obj.push_back(Pair("chainwork",     chainActive.Tip()->nChainWork.GetHex()));
-    return obj;
-}
-=======
-// Copyright (c) 2010 Satoshi Nakamoto
-// Copyright (c) 2009-2013 The Crowncoin developers
-// Distributed under the MIT/X11 software license, see the accompanying
-// file COPYING or http://www.opensource.org/licenses/mit-license.php.
-
-#include "rpcserver.h"
-#include "core.h"
-#include "main.h"
-#include "sync.h"
-#include "checkpoints.h"
-
-#include <stdint.h>
-
-#include "json/json_spirit_value.h"
-
-using namespace json_spirit;
-using namespace std;
-
-void ScriptPubKeyToJSON(const CScript& scriptPubKey, Object& out, bool fIncludeHex);
-
-double GetDifficulty(const CBlockIndex* blockindex)
-{
-    // Floating point number that is a multiple of the minimum difficulty,
-    // minimum difficulty = 1.0.
-    if (blockindex == NULL)
-    {
-        if (chainActive.Tip() == NULL)
-            return 1.0;
-        else
-            blockindex = chainActive.Tip();
-    }
-
-    int nShift = (blockindex->nBits >> 24) & 0xff;
-
-    double dDiff =
-        (double)0x0000ffff / (double)(blockindex->nBits & 0x00ffffff);
-
-    while (nShift < 29)
-    {
-        dDiff *= 256.0;
-        nShift++;
-    }
-    while (nShift > 29)
-    {
-        dDiff /= 256.0;
-        nShift--;
-    }
-
-    return dDiff;
-}
-
-
-Object blockToJSON(const CBlock& block, const CBlockIndex* blockindex)
-{
-    Object result;
-    result.push_back(Pair("hash", block.GetHash().GetHex()));
-    CMerkleTx txGen(block.vtx[0]);
-    txGen.SetMerkleBranch(&block);
-    result.push_back(Pair("confirmations", (int)txGen.GetDepthInMainChain()));
-    result.push_back(Pair("size", (int)::GetSerializeSize(block, SER_NETWORK, PROTOCOL_VERSION)));
-    result.push_back(Pair("height", blockindex->nHeight));
-    result.push_back(Pair("version", block.nVersion.GetFullVersion()));
-    result.push_back(Pair("merkleroot", block.hashMerkleRoot.GetHex()));
-    Array txs;
-    BOOST_FOREACH(const CTransaction&tx, block.vtx)
-        txs.push_back(tx.GetHash().GetHex());
-    result.push_back(Pair("tx", txs));
-    result.push_back(Pair("time", block.GetBlockTime()));
-    result.push_back(Pair("nonce", (uint64_t)block.nNonce));
-    result.push_back(Pair("bits", HexBits(block.nBits)));
-    result.push_back(Pair("difficulty", GetDifficulty(blockindex)));
-    result.push_back(Pair("chainwork", blockindex->nChainWork.GetHex()));
-
-    if (blockindex->pprev)
-        result.push_back(Pair("previousblockhash", blockindex->pprev->GetBlockHash().GetHex()));
-    CBlockIndex *pnext = chainActive.Next(blockindex);
-    if (pnext)
-        result.push_back(Pair("nextblockhash", pnext->GetBlockHash().GetHex()));
-    return result;
-}
-
-
-Value getblockcount(const Array& params, bool fHelp)
-{
-    if (fHelp || params.size() != 0)
-        throw runtime_error(
-            "getblockcount\n"
-            "\nReturns the number of blocks in the longest block chain.\n"
-            "\nResult:\n"
-            "n    (numeric) The current block count\n"
-            "\nExamples:\n"
-            + HelpExampleCli("getblockcount", "")
-            + HelpExampleRpc("getblockcount", "")
-        );
-
-    return chainActive.Height();
-}
-
-Value getbestblockhash(const Array& params, bool fHelp)
-{
-    if (fHelp || params.size() != 0)
-        throw runtime_error(
-            "getbestblockhash\n"
-            "\nReturns the hash of the best (tip) block in the longest block chain.\n"
-            "\nResult\n"
-            "\"hex\"      (string) the block hash hex encoded\n"
-            "\nExamples\n"
-            + HelpExampleCli("getbestblockhash", "")
-            + HelpExampleRpc("getbestblockhash", "")
-        );
-
-    return chainActive.Tip()->GetBlockHash().GetHex();
-}
-
-Value getdifficulty(const Array& params, bool fHelp)
-{
-    if (fHelp || params.size() != 0)
-        throw runtime_error(
-            "getdifficulty\n"
-            "\nReturns the proof-of-work difficulty as a multiple of the minimum difficulty.\n"
-            "\nResult:\n"
-            "n.nnn       (numeric) the proof-of-work difficulty as a multiple of the minimum difficulty.\n"
-            "\nExamples:\n"
-            + HelpExampleCli("getdifficulty", "")
-            + HelpExampleRpc("getdifficulty", "")
-        );
-
-    return GetDifficulty();
-}
-
-
-Value getrawmempool(const Array& params, bool fHelp)
-{
-    if (fHelp || params.size() > 1)
-        throw runtime_error(
-            "getrawmempool ( verbose )\n"
-            "\nReturns all transaction ids in memory pool as a json array of string transaction ids.\n"
-            "\nArguments:\n"
-            "1. verbose           (boolean, optional, default=false) true for a json object, false for array of transaction ids\n"
-            "\nResult: (for verbose = false):\n"
-            "[                     (json array of string)\n"
-            "  \"transactionid\"     (string) The transaction id\n"
-            "  ,...\n"
-            "]\n"
-            "\nResult: (for verbose = true):\n"
-            "{                           (json object)\n"
-            "  \"transactionid\" : {       (json object)\n"
-            "    \"size\" : n,             (numeric) transaction size in bytes\n"
-            "    \"fee\" : n,              (numeric) transaction fee in crowncoins\n"
-            "    \"time\" : n,             (numeric) local time transaction entered pool in seconds since 1 Jan 1970 GMT\n"
-            "    \"height\" : n,           (numeric) block height when transaction entered pool\n"
-            "    \"startingpriority\" : n, (numeric) priority when transaction entered pool\n"
-            "    \"currentpriority\" : n,  (numeric) transaction priority now\n"
-            "    \"depends\" : [           (array) unconfirmed transactions used as inputs for this transaction\n"
-            "        \"transactionid\",    (string) parent transaction id\n"
-            "       ... ]\n"
-            "  }, ...\n"
-            "]\n"
-            "\nExamples\n"
-            + HelpExampleCli("getrawmempool", "true")
-            + HelpExampleRpc("getrawmempool", "true")
-        );
-
-    bool fVerbose = false;
-    if (params.size() > 0)
-        fVerbose = params[0].get_bool();
-
-    if (fVerbose)
-    {
-        LOCK(mempool.cs);
-        Object o;
-        BOOST_FOREACH(const PAIRTYPE(uint256, CTxMemPoolEntry)& entry, mempool.mapTx)
-        {
-            const uint256& hash = entry.first;
-            const CTxMemPoolEntry& e = entry.second;
-            Object info;
-            info.push_back(Pair("size", (int)e.GetTxSize()));
-            info.push_back(Pair("fee", ValueFromAmount(e.GetFee())));
-            info.push_back(Pair("time", e.GetTime()));
-            info.push_back(Pair("height", (int)e.GetHeight()));
-            info.push_back(Pair("startingpriority", e.GetPriority(e.GetHeight())));
-            info.push_back(Pair("currentpriority", e.GetPriority(chainActive.Height())));
-            const CTransaction& tx = e.GetTx();
-            set<string> setDepends;
-            BOOST_FOREACH(const CTxIn& txin, tx.vin)
-            {
-                if (mempool.exists(txin.prevout.hash))
-                    setDepends.insert(txin.prevout.hash.ToString());
-            }
-            Array depends(setDepends.begin(), setDepends.end());
-            info.push_back(Pair("depends", depends));
-            o.push_back(Pair(hash.ToString(), info));
-        }
-        return o;
-    }
-    else
-    {
-        vector<uint256> vtxid;
-        mempool.queryHashes(vtxid);
-
-        Array a;
-        BOOST_FOREACH(const uint256& hash, vtxid)
-            a.push_back(hash.ToString());
-
-        return a;
-    }
-}
-
-Value getblockhash(const Array& params, bool fHelp)
-{
-    if (fHelp || params.size() != 1)
-        throw runtime_error(
-            "getblockhash index\n"
-            "\nReturns hash of block in best-block-chain at index provided.\n"
-            "\nArguments:\n"
-            "1. index         (numeric, required) The block index\n"
-            "\nResult:\n"
-            "\"hash\"         (string) The block hash\n"
-            "\nExamples:\n"
-            + HelpExampleCli("getblockhash", "1000")
-            + HelpExampleRpc("getblockhash", "1000")
-        );
-
-    int nHeight = params[0].get_int();
-    if (nHeight < 0 || nHeight > chainActive.Height())
-        throw runtime_error("Block number out of range.");
-
-    CBlockIndex* pblockindex = chainActive[nHeight];
-    return pblockindex->GetBlockHash().GetHex();
-}
-
-Value getblock(const Array& params, bool fHelp)
-{
-    if (fHelp || params.size() < 1 || params.size() > 2)
-        throw runtime_error(
-            "getblock \"hash\" ( verbose )\n"
-            "\nIf verbose is false, returns a string that is serialized, hex-encoded data for block 'hash'.\n"
-            "If verbose is true, returns an Object with information about block <hash>.\n"
-            "\nArguments:\n"
-            "1. \"hash\"          (string, required) The block hash\n"
-            "2. verbose           (boolean, optional, default=true) true for a json object, false for the hex encoded data\n"
-            "\nResult (for verbose = true):\n"
-            "{\n"
-            "  \"hash\" : \"hash\",     (string) the block hash (same as provided)\n"
-            "  \"confirmations\" : n,   (numeric) The number of confirmations\n"
-            "  \"size\" : n,            (numeric) The block size\n"
-            "  \"height\" : n,          (numeric) The block height or index\n"
-            "  \"version\" : n,         (numeric) The block version\n"
-            "  \"merkleroot\" : \"xxxx\", (string) The merkle root\n"
-            "  \"tx\" : [               (array of string) The transaction ids\n"
-            "     \"transactionid\"     (string) The transaction id\n"
-            "     ,...\n"
-            "  ],\n"
-            "  \"time\" : ttt,          (numeric) The block time in seconds since epoch (Jan 1 1970 GMT)\n"
-            "  \"nonce\" : n,           (numeric) The nonce\n"
-            "  \"bits\" : \"1d00ffff\", (string) The bits\n"
-            "  \"difficulty\" : x.xxx,  (numeric) The difficulty\n"
-            "  \"previousblockhash\" : \"hash\",  (string) The hash of the previous block\n"
-            "  \"nextblockhash\" : \"hash\"       (string) The hash of the next block\n"
-            "}\n"
-            "\nResult (for verbose=false):\n"
-            "\"data\"             (string) A string that is serialized, hex-encoded data for block 'hash'.\n"
-            "\nExamples:\n"
-            + HelpExampleCli("getblock", "\"00000000c937983704a73af28acdec37b049d214adbda81d7e2a3dd146f6ed09\"")
-            + HelpExampleRpc("getblock", "\"00000000c937983704a73af28acdec37b049d214adbda81d7e2a3dd146f6ed09\"")
-        );
-
-    std::string strHash = params[0].get_str();
-    uint256 hash(strHash);
-
-    bool fVerbose = true;
-    if (params.size() > 1)
-        fVerbose = params[1].get_bool();
-
-    if (mapBlockIndex.count(hash) == 0)
-        throw JSONRPCError(RPC_INVALID_ADDRESS_OR_KEY, "Block not found");
-
-    CBlock block;
-    CBlockIndex* pblockindex = mapBlockIndex[hash];
-    ReadBlockFromDisk(block, pblockindex);
 
     if (!fVerbose)
     {
@@ -936,5 +465,4 @@
     obj.push_back(Pair("verificationprogress", Checkpoints::GuessVerificationProgress(chainActive.Tip())));
     obj.push_back(Pair("chainwork",     chainActive.Tip()->nChainWork.GetHex()));
     return obj;
-}
->>>>>>> 8b2f1946
+}