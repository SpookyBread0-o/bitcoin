--- conflicted
+++ resolved
@@ -311,11 +311,7 @@
     unsigned char tmp[Num3072::SIZE_BYTE];
 
     uint256 hashed_in{(HashWriter{} << in).GetSHA256()};
-<<<<<<< HEAD
-    ChaCha20Aligned(hashed_in.data()).Keystream64(tmp, Num3072::BYTE_SIZE / 64);
-=======
-    ChaCha20(hashed_in.data(), hashed_in.size()).Keystream(tmp, Num3072::SIZE_BYTE);
->>>>>>> d8abe5a8
+    ChaCha20Aligned(hashed_in.data()).Keystream64(tmp, Num3072::SIZE_BYTE / 64);
     Num3072 out{tmp};
 
     return out;
