--- conflicted
+++ resolved
@@ -14,23 +14,15 @@
 #ifndef BITCOIN_BASE58_H
 #define BITCOIN_BASE58_H
 
-<<<<<<< HEAD
-#include "chainparams.h"
-#include "key.h"
-#include "key/extkey.h"
-#include "key/stealth.h"
-#include "pubkey.h"
-#include "script/script.h"
-#include "script/standard.h"
-#include "support/allocators/zeroafterfree.h"
-#include "bech32.h"
-=======
 #include <chainparams.h>
 #include <key.h>
+#include <key/extkey.h>
+#include <key/stealth.h>
 #include <pubkey.h>
+#include <script/script.h>
 #include <script/standard.h>
 #include <support/allocators/zeroafterfree.h>
->>>>>>> f17942a3
+#include <bech32.h>
 
 #include <string>
 #include <vector>
@@ -107,7 +99,6 @@
     bool operator> (const CBase58Data& b58) const { return CompareTo(b58) >  0; }
 };
 
-<<<<<<< HEAD
 /** base58-encoded Bitcoin addresses.
  * Public-key-hash-addresses have version 0 (or 111 testnet).
  * The data vector contains RIPEMD160(SHA256(pubkey)), where pubkey is the serialized public key.
@@ -145,8 +136,6 @@
     bool IsScript() const;
 };
 
-=======
->>>>>>> f17942a3
 /**
  * A base58-encoded secret key
  */
@@ -214,7 +203,6 @@
 typedef CBitcoinExtKeyBase<CExtKey, BIP32_EXTKEY_SIZE, CChainParams::EXT_SECRET_KEY> CBitcoinExtKey;
 typedef CBitcoinExtKeyBase<CExtPubKey, BIP32_EXTKEY_SIZE, CChainParams::EXT_PUBLIC_KEY> CBitcoinExtPubKey;
 
-<<<<<<< HEAD
 
 class CExtKey58 : public CBase58Data
 {
@@ -297,11 +285,11 @@
 
     std::string ToStringVersion(CChainParams::Base58Type prefix);
 };
-=======
-std::string EncodeDestination(const CTxDestination& dest);
+
+std::string EncodeDestination(const CTxDestination& dest, bool fBech32=false);
 CTxDestination DecodeDestination(const std::string& str);
 bool IsValidDestinationString(const std::string& str);
 bool IsValidDestinationString(const std::string& str, const CChainParams& params);
->>>>>>> f17942a3
+
 
 #endif // BITCOIN_BASE58_H