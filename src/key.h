// Copyright (c) 2009-2010 Satoshi Nakamoto
// Copyright (c) 2009-2014 The Bitcoin developers
// Distributed under the MIT software license, see the accompanying
// file COPYING or http://www.opensource.org/licenses/mit-license.php.

#ifndef BITCOIN_KEY_H
#define BITCOIN_KEY_H

#include "allocators.h"
#include "serialize.h"
#include "uint256.h"

#include <stdexcept>
#include <vector>

class CPubKey;

struct CExtPubKey;

/** 
 * secp256k1:
 * const unsigned int PRIVATE_KEY_SIZE = 279;
 * const unsigned int PUBLIC_KEY_SIZE  = 65;
 * const unsigned int SIGNATURE_SIZE   = 72;
 *
 * see www.keylength.com
 * script supports up to 75 for single byte push
 */

/**
 * secure_allocator is defined in allocators.h
 * CPrivKey is a serialized private key, with all parameters included (279 bytes)
 */
typedef std::vector<unsigned char, secure_allocator<unsigned char> > CPrivKey;

/** An encapsulated private key. */
class CKey
{
private:
    //! Whether this private key is valid. We check for correctness when modifying the key
    //! data, so fValid should always correspond to the actual state.
    bool fValid;

    //! Whether the public key corresponding to this private key is (to be) compressed.
    bool fCompressed;

    //! The actual byte data
    unsigned char vch[32];

    //! Check whether the 32-byte array pointed to be vch is valid keydata.
    bool static Check(const unsigned char* vch);

public:
    //! Construct an invalid private key.
    CKey() : fValid(false), fCompressed(false)
    {
        LockObject(vch);
    }

    //! Copy constructor. This is necessary because of memlocking.
    CKey(const CKey& secret) : fValid(secret.fValid), fCompressed(secret.fCompressed)
    {
        LockObject(vch);
        memcpy(vch, secret.vch, sizeof(vch));
    }

    //! Destructor (again necessary because of memlocking).
    ~CKey()
    {
        UnlockObject(vch);
    }

    friend bool operator==(const CKey& a, const CKey& b)
    {
        return a.fCompressed == b.fCompressed && a.size() == b.size() &&
               memcmp(&a.vch[0], &b.vch[0], a.size()) == 0;
    }

    //! Initialize using begin and end iterators to byte data.
    template <typename T>
    void Set(const T pbegin, const T pend, bool fCompressedIn)
    {
        if (pend - pbegin != 32) {
            fValid = false;
            return;
        }
        if (Check(&pbegin[0])) {
            memcpy(vch, (unsigned char*)&pbegin[0], 32);
            fValid = true;
            fCompressed = fCompressedIn;
        } else {
            fValid = false;
        }
    }

    //! Simple read-only vector-like interface.
    unsigned int size() const { return (fValid ? 32 : 0); }
    const unsigned char* begin() const { return vch; }
    const unsigned char* end() const { return vch + size(); }

    //! Check whether this private key is valid.
    bool IsValid() const { return fValid; }

    //! Check whether the public key corresponding to this private key is (to be) compressed.
    bool IsCompressed() const { return fCompressed; }

    //! Initialize from a CPrivKey (serialized OpenSSL private key data).
    bool SetPrivKey(const CPrivKey& vchPrivKey, bool fCompressed);

    //! Generate a new private key using a cryptographic PRNG.
    void MakeNewKey(bool fCompressed);

    /**
     * Convert the private key to a CPrivKey (serialized OpenSSL private key data).
     * This is expensive. 
     */
    CPrivKey GetPrivKey() const;

    /**
     * Compute the public key from a private key.
     * This is expensive.
     */
    CPubKey GetPubKey() const;

    /**
     * Create a DER-serialized signature.
     * The test_case parameter tweaks the deterministic nonce, and is only for
     * testing. It should be zero for normal use.
     */
    bool Sign(const uint256& hash, std::vector<unsigned char>& vchSig, uint32_t test_case = 0) const;

    /**
     * Create a compact signature (65 bytes), which allows reconstructing the used public key.
     * The format is one header byte, followed by two times 32 bytes for the serialized r and s values.
     * The header byte: 0x1B = first key with even y, 0x1C = first key with odd y,
     *                  0x1D = second key with even y, 0x1E = second key with odd y,
     *                  add 0x04 for compressed keys.
     */
    bool SignCompact(const uint256& hash, std::vector<unsigned char>& vchSig) const;

    //! Derive BIP32 child key.
    bool Derive(CKey& keyChild, unsigned char ccChild[32], unsigned int nChild, const unsigned char cc[32]) const;

    /**
     * Verify thoroughly whether a private key and a public key match.
     * This is done using a different mechanism than just regenerating it.
     */
    bool VerifyPubKey(const CPubKey& vchPubKey) const;

    //! Load private key and check that public key matches.
    bool Load(CPrivKey& privkey, CPubKey& vchPubKey, bool fSkipCheck);

    //! Check whether an element of a signature (r or s) is valid.
    static bool CheckSignatureElement(const unsigned char* vch, int len, bool half);
};

struct CExtKey {
    unsigned char nDepth;
    unsigned char vchFingerprint[4];
    unsigned int nChild;
    unsigned char vchChainCode[32];
    CKey key;

    friend bool operator==(const CExtKey& a, const CExtKey& b)
    {
        return a.nDepth == b.nDepth && memcmp(&a.vchFingerprint[0], &b.vchFingerprint[0], 4) == 0 && a.nChild == b.nChild &&
               memcmp(&a.vchChainCode[0], &b.vchChainCode[0], 32) == 0 && a.key == b.key;
    }

    void Encode(unsigned char code[74]) const;
    void Decode(const unsigned char code[74]);
    bool Derive(CExtKey& out, unsigned int nChild) const;
    CExtPubKey Neuter() const;
    void SetMaster(const unsigned char* seed, unsigned int nSeedLen);
};

/** Check that required EC support is available at runtime */
bool ECC_InitSanityCheck(void);

<<<<<<< HEAD
#endif
=======
#endif // BITCOIN_KEY_H
>>>>>>> 4635a4c4
<|MERGE_RESOLUTION|>--- conflicted
+++ resolved
@@ -177,8 +177,4 @@
 /** Check that required EC support is available at runtime */
 bool ECC_InitSanityCheck(void);
 
-<<<<<<< HEAD
-#endif
-=======
-#endif // BITCOIN_KEY_H
->>>>>>> 4635a4c4
+#endif // BITCOIN_KEY_H