--- conflicted
+++ resolved
@@ -11,24 +11,15 @@
 // These need to be macros, as version.cpp's and crowncoin-qt.rc's voodoo requires it
 #define CLIENT_VERSION_MAJOR       0
 #define CLIENT_VERSION_MINOR       9
-<<<<<<< HEAD
-#define CLIENT_VERSION_REVISION    5
+#define CLIENT_VERSION_REVISION    4
 #define CLIENT_VERSION_BUILD       0
-=======
-#define CLIENT_VERSION_REVISION    3
-#define CLIENT_VERSION_BUILD       5
->>>>>>> 8b2f1946
 
 // Set to true for release, false for prerelease or test build
 #define CLIENT_VERSION_IS_RELEASE  true
 
 // Copyright year (2009-this)
 // Todo: update this when changing our copyright comments in the source
-<<<<<<< HEAD
-#define COPYRIGHT_YEAR 2015
-=======
 #define COPYRIGHT_YEAR 2016
->>>>>>> 8b2f1946
 
 #endif //HAVE_CONFIG_H
 
