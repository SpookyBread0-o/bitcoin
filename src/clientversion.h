--- conflicted
+++ resolved
@@ -15,13 +15,8 @@
 
 //! These need to be macros, as clientversion.cpp's and crown*-res.rc's voodoo requires it
 #define CLIENT_VERSION_MAJOR 0
-<<<<<<< HEAD
-#define CLIENT_VERSION_MINOR 12
-#define CLIENT_VERSION_REVISION 7
-=======
 #define CLIENT_VERSION_MINOR 13
 #define CLIENT_VERSION_REVISION 0
->>>>>>> 8fc02854
 #define CLIENT_VERSION_BUILD 0
 
 /**
