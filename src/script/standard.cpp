// Copyright (c) 2009-2010 Satoshi Nakamoto
// Copyright (c) 2009-2017 The Bitcoin Core developers
// Distributed under the MIT software license, see the accompanying
// file COPYING or http://www.opensource.org/licenses/mit-license.php.

#include <script/standard.h>

<<<<<<< HEAD
#include <key/extkey.h>
#include <key/stealth.h>
=======
#include <crypto/sha256.h>
>>>>>>> b77c38e0
#include <pubkey.h>
#include <script/script.h>
#include <util.h>
#include <utilstrencodings.h>


typedef std::vector<unsigned char> valtype;

bool fAcceptDatacarrier = DEFAULT_ACCEPT_DATACARRIER;
unsigned nMaxDatacarrierBytes = MAX_OP_RETURN_RELAY;

CScriptID::CScriptID(const CScript& in) : uint160(Hash160(in.begin(), in.end())) {}

<<<<<<< HEAD
bool CScriptID::Set(const uint256& in)
{
    CRIPEMD160().Write(in.begin(), 32).Finalize(this->begin());
    return true;
};

bool CScriptID256::Set(const CScript& in)
{
    *this = HashSha256(in.begin(), in.end());
    return true;
};
=======
WitnessV0ScriptHash::WitnessV0ScriptHash(const CScript& in)
{
    CSHA256().Write(in.data(), in.size()).Finalize(begin());
}
>>>>>>> b77c38e0

const char* GetTxnOutputType(txnouttype t)
{
    switch (t)
    {
    case TX_NONSTANDARD: return "nonstandard";
    case TX_PUBKEY: return "pubkey";
    case TX_PUBKEYHASH: return "pubkeyhash";
    case TX_SCRIPTHASH: return "scripthash";
    case TX_MULTISIG: return "multisig";

    case TX_NULL_DATA: return "nulldata";
    case TX_WITNESS_V0_KEYHASH: return "witness_v0_keyhash";
    case TX_WITNESS_V0_SCRIPTHASH: return "witness_v0_scripthash";
    case TX_WITNESS_UNKNOWN: return "witness_unknown";

    case TX_SCRIPTHASH256: return "scripthash256";
    case TX_PUBKEYHASH256: return "pubkeyhash256";
    case TX_TIMELOCKED_SCRIPTHASH: return "timelocked_scripthash";
    case TX_TIMELOCKED_SCRIPTHASH256: return "timelocked_scripthash256";
    case TX_TIMELOCKED_PUBKEYHASH: return "timelocked_pubkeyhash";
    case TX_TIMELOCKED_PUBKEYHASH256: return "timelocked_pubkeyhash256";
    case TX_TIMELOCKED_MULTISIG: return "timelocked_multisig";
    }
    return nullptr;
}

static bool MatchPayToPubkey(const CScript& script, valtype& pubkey)
{
    if (script.size() == CPubKey::PUBLIC_KEY_SIZE + 2 && script[0] == CPubKey::PUBLIC_KEY_SIZE && script.back() == OP_CHECKSIG) {
        pubkey = valtype(script.begin() + 1, script.begin() + CPubKey::PUBLIC_KEY_SIZE + 1);
        return CPubKey::ValidSize(pubkey);
    }
    if (script.size() == CPubKey::COMPRESSED_PUBLIC_KEY_SIZE + 2 && script[0] == CPubKey::COMPRESSED_PUBLIC_KEY_SIZE && script.back() == OP_CHECKSIG) {
        pubkey = valtype(script.begin() + 1, script.begin() + CPubKey::COMPRESSED_PUBLIC_KEY_SIZE + 1);
        return CPubKey::ValidSize(pubkey);
    }
    return false;
}

static bool MatchPayToPubkeyHash(const CScript& script, valtype& pubkeyhash)
{
    if (script.size() == 25 && script[0] == OP_DUP && script[1] == OP_HASH160 && script[2] == 20 && script[23] == OP_EQUALVERIFY && script[24] == OP_CHECKSIG) {
        pubkeyhash = valtype(script.begin () + 3, script.begin() + 23);
        return true;
    }
    return false;
}

static bool MatchPayToPubkeyHash256(const CScript& script, valtype& pubkeyhash)
{
    if (!script.IsPayToPublicKeyHash256())
        return false;
    pubkeyhash = valtype(script.begin () + 3, script.begin() + 35);
    return true;
}


/** Test for "small positive integer" script opcodes - OP_1 through OP_16. */
static constexpr bool IsSmallInteger(opcodetype opcode)
{
    return opcode >= OP_1 && opcode <= OP_16;
}

static bool MatchMultisig(const CScript& script, unsigned int& required, std::vector<valtype>& pubkeys)
{
    opcodetype opcode;
    valtype data;
    CScript::const_iterator it = script.begin();
    if (script.size() < 1 || script.back() != OP_CHECKMULTISIG) return false;

    if (!script.GetOp(it, opcode, data) || !IsSmallInteger(opcode)) return false;
    required = CScript::DecodeOP_N(opcode);
    while (script.GetOp(it, opcode, data) && CPubKey::ValidSize(data)) {
        pubkeys.emplace_back(std::move(data));
    }
    if (!IsSmallInteger(opcode)) return false;
    unsigned int keys = CScript::DecodeOP_N(opcode);
    if (pubkeys.size() != keys || keys < required) return false;
    return (it + 1 == script.end());
}

bool Solver(const CScript& scriptPubKeyIn, txnouttype& typeRet, std::vector<std::vector<unsigned char> >& vSolutionsRet)
{
    vSolutionsRet.clear();

    opcodetype opcode;
    std::vector<unsigned char> vch1;
    CScript::const_iterator pc1 = scriptPubKeyIn.begin();
    size_t k;
    for (k = 0; k < 3; ++k)
    {
        if (!scriptPubKeyIn.GetOp(pc1, opcode, vch1))
            break;

        if (k == 0)
        {
            if (0 <= opcode && opcode <= OP_PUSHDATA4)
            {
            } else
            {
                break;
            };
        } else
        if (k == 1)
        {
            if (opcode != OP_CHECKLOCKTIMEVERIFY
                && opcode != OP_CHECKSEQUENCEVERIFY)
                break;
        } else
        if (k == 2)
        {
             if (opcode != OP_DROP)
                break;
        };
    };
    bool fIsTimeLocked = k == 3;

    CScript scriptPubKeyTemp;
    if (fIsTimeLocked)
    {
        scriptPubKeyTemp.insert(scriptPubKeyTemp.end(), pc1, scriptPubKeyIn.end());
    };
    const CScript& scriptPubKey = !fIsTimeLocked ? scriptPubKeyIn : scriptPubKeyTemp;

    // Shortcut for pay-to-script-hash, which are more constrained than the other types:
    // it is always OP_HASH160 20 [20 byte hash] OP_EQUAL
    if (scriptPubKey.IsPayToScriptHash())
    {
        typeRet = fIsTimeLocked ? TX_TIMELOCKED_SCRIPTHASH : TX_SCRIPTHASH;
        std::vector<unsigned char> hashBytes(scriptPubKey.begin()+2, scriptPubKey.begin()+22);
        vSolutionsRet.push_back(hashBytes);
        return true;
    }

    if (scriptPubKey.IsPayToScriptHash256())
    {
        typeRet = fIsTimeLocked ? TX_TIMELOCKED_SCRIPTHASH256 : TX_SCRIPTHASH256;
        std::vector<unsigned char> hashBytes(scriptPubKey.begin()+2, scriptPubKey.begin()+34);
        vSolutionsRet.push_back(hashBytes);
        return true;
    }

    if (!fParticlMode)
    {
        int witnessversion;
        std::vector<unsigned char> witnessprogram;
        if (scriptPubKey.IsWitnessProgram(witnessversion, witnessprogram)) {
            if (witnessversion == 0 && witnessprogram.size() == WITNESS_V0_KEYHASH_SIZE) {
                typeRet = TX_WITNESS_V0_KEYHASH;
                vSolutionsRet.push_back(witnessprogram);
                return true;
            }
            if (witnessversion == 0 && witnessprogram.size() == WITNESS_V0_SCRIPTHASH_SIZE) {
                typeRet = TX_WITNESS_V0_SCRIPTHASH;
                vSolutionsRet.push_back(witnessprogram);
                return true;
            }
            if (witnessversion != 0) {
                typeRet = TX_WITNESS_UNKNOWN;
                vSolutionsRet.push_back(std::vector<unsigned char>{(unsigned char)witnessversion});
                vSolutionsRet.push_back(std::move(witnessprogram));
                return true;
            }
            typeRet = TX_NONSTANDARD;
            return false;
        }
    }

    // Provably prunable, data-carrying output
    //
    // So long as script passes the IsUnspendable() test and all but the first
    // byte passes the IsPushOnly() test we don't care what exactly is in the
    // script.
    if (scriptPubKey.size() >= 1 && scriptPubKey[0] == OP_RETURN && scriptPubKey.IsPushOnly(scriptPubKey.begin()+1)) {
        typeRet = TX_NULL_DATA;
        return true;
    }

    std::vector<unsigned char> data;
    if (MatchPayToPubkey(scriptPubKey, data)) {
        typeRet = TX_PUBKEY;
        vSolutionsRet.push_back(std::move(data));
        return true;
    }

    if (MatchPayToPubkeyHash(scriptPubKey, data)) {
        typeRet = fIsTimeLocked ? TX_TIMELOCKED_PUBKEYHASH : TX_PUBKEYHASH;
        vSolutionsRet.push_back(std::move(data));
        return true;
    }

    if (MatchPayToPubkeyHash256(scriptPubKey, data)) {
        typeRet = fIsTimeLocked ? TX_TIMELOCKED_PUBKEYHASH256 : TX_PUBKEYHASH256;
        vSolutionsRet.push_back(std::move(data));
        return true;
    }

    unsigned int required;
    std::vector<std::vector<unsigned char>> keys;
    if (MatchMultisig(scriptPubKey, required, keys)) {
        typeRet = fIsTimeLocked ? TX_TIMELOCKED_MULTISIG : TX_MULTISIG;
        vSolutionsRet.push_back({static_cast<unsigned char>(required)}); // safe as required is in range 1..16
        vSolutionsRet.insert(vSolutionsRet.end(), keys.begin(), keys.end());
        vSolutionsRet.push_back({static_cast<unsigned char>(keys.size())}); // safe as size is in range 1..16
        return true;
    }

    vSolutionsRet.clear();
    typeRet = TX_NONSTANDARD;
    return false;
}

bool ExtractDestination(const CScript& scriptPubKey, CTxDestination& addressRet)
{
    std::vector<valtype> vSolutions;
    txnouttype whichType;

    if (HasIsCoinstakeOp(scriptPubKey))
    {
        CScript scriptB;
        if (!GetNonCoinstakeScriptPath(scriptPubKey, scriptB))
            return false;

        // Return only the spending address
        return ExtractDestination(scriptB, addressRet);
    };

    if (!Solver(scriptPubKey, whichType, vSolutions))
        return false;

    if (whichType == TX_PUBKEY)
    {
        CPubKey pubKey(vSolutions[0]);
        if (!pubKey.IsValid())
            return false;

        addressRet = pubKey.GetID();
        return true;
    }
    else if (whichType == TX_PUBKEYHASH || whichType == TX_TIMELOCKED_PUBKEYHASH)
    {
        addressRet = CKeyID(uint160(vSolutions[0]));
        return true;
    }
    else if (whichType == TX_SCRIPTHASH || whichType == TX_TIMELOCKED_SCRIPTHASH)
    {
        addressRet = CScriptID(uint160(vSolutions[0]));
        return true;
    } else if (whichType == TX_WITNESS_V0_KEYHASH) {
        WitnessV0KeyHash hash;
        std::copy(vSolutions[0].begin(), vSolutions[0].end(), hash.begin());
        addressRet = hash;
        return true;
    } else if (whichType == TX_WITNESS_V0_SCRIPTHASH) {
        WitnessV0ScriptHash hash;
        std::copy(vSolutions[0].begin(), vSolutions[0].end(), hash.begin());
        addressRet = hash;
        return true;
    } else if (whichType == TX_WITNESS_UNKNOWN) {
        WitnessUnknown unk;
        unk.version = vSolutions[0][0];
        std::copy(vSolutions[1].begin(), vSolutions[1].end(), unk.program);
        unk.length = vSolutions[1].size();
        addressRet = unk;
        return true;
    }
    else if (whichType == TX_PUBKEYHASH256)
    {
        addressRet = CKeyID256(uint256(vSolutions[0]));
        return true;
    }
    else if (whichType == TX_SCRIPTHASH256)
    {
        addressRet = CScriptID256(uint256(vSolutions[0]));
        return true;
    }
    // Multisig txns have more than one address...
    return false;
}

bool ExtractDestinations(const CScript& scriptPubKey, txnouttype& typeRet, std::vector<CTxDestination>& addressRet, int& nRequiredRet)
{
    addressRet.clear();
    typeRet = TX_NONSTANDARD;
    std::vector<valtype> vSolutions;

    if (HasIsCoinstakeOp(scriptPubKey))
    {
        CScript scriptB;
        if (!GetNonCoinstakeScriptPath(scriptPubKey, scriptB))
            return false;

        // Return only the spending address to keep insight working
        ExtractDestinations(scriptB, typeRet, addressRet, nRequiredRet);

        return true;
    };

    if (!Solver(scriptPubKey, typeRet, vSolutions))
        return false;

    if (typeRet == TX_NULL_DATA){
        // This is data, not addresses
        return false;
    }

    if (typeRet == TX_MULTISIG || typeRet == TX_TIMELOCKED_MULTISIG)
    {
        nRequiredRet = vSolutions.front()[0];
        for (unsigned int i = 1; i < vSolutions.size()-1; i++)
        {
            CPubKey pubKey(vSolutions[i]);
            if (!pubKey.IsValid())
                continue;

            CTxDestination address = pubKey.GetID();
            addressRet.push_back(address);
        }

        if (addressRet.empty())
            return false;
    }
    else
    {
        nRequiredRet = 1;
        CTxDestination address;
        if (!ExtractDestination(scriptPubKey, address))
           return false;
        addressRet.push_back(address);
    }

    return true;
}

bool ExtractStakingKeyID(const CScript &scriptPubKey, CKeyID &keyID)
{
    if (scriptPubKey.IsPayToPublicKeyHash())
    {
        keyID = CKeyID(uint160(&scriptPubKey[3], 20));
        return true;
    };

    if (scriptPubKey.IsPayToPublicKeyHash256())
    {
        keyID = CKeyID(uint256(&scriptPubKey[3], 32));
        return true;
    };

    if (scriptPubKey.IsPayToPublicKeyHash256_CS()
        || scriptPubKey.IsPayToScriptHash256_CS()
        || scriptPubKey.IsPayToScriptHash_CS()
        )
    {
        keyID = CKeyID(uint160(&scriptPubKey[5], 20));
        return true;
    };

    return false;
};

namespace
{
class CScriptVisitor : public boost::static_visitor<bool>
{
private:
    CScript *script;
public:
    explicit CScriptVisitor(CScript *scriptin) { script = scriptin; }

    bool operator()(const CNoDestination &dest) const {
        script->clear();
        return false;
    }

    bool operator()(const CKeyID &keyID) const {
        script->clear();
        *script << OP_DUP << OP_HASH160 << ToByteVector(keyID) << OP_EQUALVERIFY << OP_CHECKSIG;
        return true;
    }

    bool operator()(const CScriptID &scriptID) const {
        script->clear();
        *script << OP_HASH160 << ToByteVector(scriptID) << OP_EQUAL;
        return true;
    }

    bool operator()(const WitnessV0KeyHash& id) const
    {
        script->clear();
        *script << OP_0 << ToByteVector(id);
        return true;
    }

    bool operator()(const WitnessV0ScriptHash& id) const
    {
        script->clear();
        *script << OP_0 << ToByteVector(id);
        return true;
    }

    bool operator()(const WitnessUnknown& id) const
    {
        script->clear();
        *script << CScript::EncodeOP_N(id.version) << std::vector<unsigned char>(id.program, id.program + id.length);
        return true;
    }

    bool operator()(const CStealthAddress &ek) const {
        script->clear();
        LogPrintf("CScriptVisitor(CStealthAddress) TODO\n");
        return false;
    }

    bool operator()(const CExtKeyPair &ek) const {
        script->clear();
        LogPrintf("CScriptVisitor(CExtKeyPair) TODO\n");
        return false;
    }

    bool operator()(const CKeyID256 &keyID) const {
        script->clear();
        *script << OP_DUP << OP_SHA256 << ToByteVector(keyID) << OP_EQUALVERIFY << OP_CHECKSIG;
        return true;
    }

    bool operator()(const CScriptID256 &scriptID) const {
        script->clear();
        *script << OP_SHA256 << ToByteVector(scriptID) << OP_EQUAL;
        return true;
    }
};
} // namespace

CScript GetScriptForDestination(const CTxDestination& dest)
{
    CScript script;

    boost::apply_visitor(CScriptVisitor(&script), dest);
    return script;
}

CScript GetScriptForRawPubKey(const CPubKey& pubKey)
{
    return CScript() << std::vector<unsigned char>(pubKey.begin(), pubKey.end()) << OP_CHECKSIG;
}

CScript GetScriptForMultisig(int nRequired, const std::vector<CPubKey>& keys)
{
    CScript script;

    script << CScript::EncodeOP_N(nRequired);
    for (const CPubKey& key : keys)
        script << ToByteVector(key);
    script << CScript::EncodeOP_N(keys.size()) << OP_CHECKMULTISIG;
    return script;
}

CScript GetScriptForWitness(const CScript& redeemscript)
{
    CScript ret;

    txnouttype typ;
    std::vector<std::vector<unsigned char> > vSolutions;
    if (Solver(redeemscript, typ, vSolutions)) {
        if (typ == TX_PUBKEY) {
            return GetScriptForDestination(WitnessV0KeyHash(Hash160(vSolutions[0].begin(), vSolutions[0].end())));
        } else if (typ == TX_PUBKEYHASH) {
            return GetScriptForDestination(WitnessV0KeyHash(vSolutions[0]));
        }
    }
    return GetScriptForDestination(WitnessV0ScriptHash(redeemscript));
}

bool IsValidDestination(const CTxDestination& dest) {
    return dest.which() != 0;
}<|MERGE_RESOLUTION|>--- conflicted
+++ resolved
@@ -5,17 +5,15 @@
 
 #include <script/standard.h>
 
-<<<<<<< HEAD
-#include <key/extkey.h>
-#include <key/stealth.h>
-=======
 #include <crypto/sha256.h>
->>>>>>> b77c38e0
 #include <pubkey.h>
 #include <script/script.h>
 #include <util.h>
 #include <utilstrencodings.h>
 
+#include <key/extkey.h>
+#include <key/stealth.h>
+
 
 typedef std::vector<unsigned char> valtype;
 
@@ -24,7 +22,6 @@
 
 CScriptID::CScriptID(const CScript& in) : uint160(Hash160(in.begin(), in.end())) {}
 
-<<<<<<< HEAD
 bool CScriptID::Set(const uint256& in)
 {
     CRIPEMD160().Write(in.begin(), 32).Finalize(this->begin());
@@ -36,12 +33,11 @@
     *this = HashSha256(in.begin(), in.end());
     return true;
 };
-=======
+
 WitnessV0ScriptHash::WitnessV0ScriptHash(const CScript& in)
 {
     CSHA256().Write(in.data(), in.size()).Finalize(begin());
 }
->>>>>>> b77c38e0
 
 const char* GetTxnOutputType(txnouttype t)
 {
