--- conflicted
+++ resolved
@@ -659,13 +659,8 @@
   util/strencodings.h \
   version.h
 
-<<<<<<< HEAD
 # common: shared between navcoind and non-server tools
-libbitcoin_common_a_CPPFLAGS = $(AM_CPPFLAGS) $(BITCOIN_INCLUDES)
-=======
-# common: shared between bitcoind, and bitcoin-qt and non-server tools
 libbitcoin_common_a_CPPFLAGS = $(AM_CPPFLAGS) $(BITCOIN_INCLUDES) $(BOOST_CPPFLAGS)
->>>>>>> 2e77dff7
 libbitcoin_common_a_CXXFLAGS = $(AM_CXXFLAGS) $(PIE_FLAGS)
 libbitcoin_common_a_SOURCES = \
   base58.cpp \
