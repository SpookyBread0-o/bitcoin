// Copyright (c) 2009-2010 Satoshi Nakamoto
// Copyright (c) 2009-2017 The Bitcoin Core developers
// Distributed under the MIT software license, see the accompanying
// file COPYING or http://www.opensource.org/licenses/mit-license.php.

#if defined(HAVE_CONFIG_H)
#include <config/bitcoin-config.h>
#endif

#include <net.h>
#include <ctype.h>

#include <chainparams.h>
#include <clientversion.h>
#include <consensus/consensus.h>
#include <crypto/common.h>
#include <crypto/sha256.h>
#include <primitives/transaction.h>
#include <netbase.h>
#include <scheduler.h>
#include <ui_interface.h>
#include <utilstrencodings.h>

#ifdef WIN32
#include <string.h>
#else
#include <fcntl.h>
#endif

#ifdef USE_UPNP
#include <natpmp/natpmp.h>
#endif


#include <math.h>

// Dump addresses to peers.dat and banlist.dat every 15 minutes (900s)
#define DUMP_ADDRESSES_INTERVAL 900

// We add a random period time (0 to 1 seconds) to feeler connections to prevent synchronization.
#define FEELER_SLEEP_WINDOW 1

#if !defined(HAVE_MSG_NOSIGNAL)
#define MSG_NOSIGNAL 0
#endif

// MSG_DONTWAIT is not available on some platforms, if it doesn't exist define it as 0
#if !defined(HAVE_MSG_DONTWAIT)
#define MSG_DONTWAIT 0
#endif

// Fix for ancient MinGW versions, that don't have defined these in ws2tcpip.h.
// Todo: Can be removed when our pull-tester is upgraded to a modern MinGW version.
#ifdef WIN32
#ifndef PROTECTION_LEVEL_UNRESTRICTED
#define PROTECTION_LEVEL_UNRESTRICTED 10
#endif
#ifndef IPV6_PROTECTION_LEVEL
#define IPV6_PROTECTION_LEVEL 23
#endif
#endif

/** Used to pass flags to the Bind() function */
enum BindFlags {
    BF_NONE         = 0,
    BF_EXPLICIT     = (1U << 0),
    BF_REPORT_ERROR = (1U << 1),
    BF_WHITELIST    = (1U << 2),
};

const static std::string NET_MESSAGE_COMMAND_OTHER = "*other*";

static const uint64_t RANDOMIZER_ID_NETGROUP = 0x6c0edd8036ef4036ULL; // SHA256("netgroup")[0:8]
static const uint64_t RANDOMIZER_ID_LOCALHOSTNONCE = 0xd93e69e2bbfa5735ULL; // SHA256("localhostnonce")[0:8]
//
// Global state variables
//
bool fDiscover = true;
bool fListen = true;
bool fRelayTxes = true;
CCriticalSection cs_mapLocalHost;
std::map<CNetAddr, LocalServiceInfo> mapLocalHost;
static bool vfLimited[NET_MAX] = {};
std::string strSubVersion;

limitedmap<uint256, int64_t> mapAlreadyAskedFor(MAX_INV_SZ);

void CConnman::AddOneShot(const std::string& strDest)
{
    LOCK(cs_vOneShots);
    vOneShots.push_back(strDest);
}

unsigned short GetListenPort()
{
    return (unsigned short)(gArgs.GetArg("-port", Params().GetDefaultPort()));
}

// find 'best' local address for a particular peer
bool GetLocal(CService& addr, const CNetAddr *paddrPeer)
{
    if (!fListen)
        return false;

    int nBestScore = -1;
    int nBestReachability = -1;
    {
        LOCK(cs_mapLocalHost);
        for (const auto& entry : mapLocalHost)
        {
            int nScore = entry.second.nScore;
            int nReachability = entry.first.GetReachabilityFrom(paddrPeer);
            if (nReachability > nBestReachability || (nReachability == nBestReachability && nScore > nBestScore))
            {
                addr = CService(entry.first, entry.second.nPort);
                nBestReachability = nReachability;
                nBestScore = nScore;
            }
        }
    }
    return nBestScore >= 0;
}

//! Convert the pnSeeds6 array into usable address objects.
static std::vector<CAddress> convertSeed6(const std::vector<SeedSpec6> &vSeedsIn)
{
    // It'll only connect to one or two seed nodes because once it connects,
    // it'll get a pile of addresses with newer timestamps.
    // Seed nodes are given a random 'last seen time' of between one and two
    // weeks ago.
    const int64_t nOneWeek = 7*24*60*60;
    std::vector<CAddress> vSeedsOut;
    vSeedsOut.reserve(vSeedsIn.size());
    for (const auto& seed_in : vSeedsIn) {
        struct in6_addr ip;
        memcpy(&ip, seed_in.addr, sizeof(ip));
        CAddress addr(CService(ip, seed_in.port), GetDesirableServiceFlags(NODE_NONE));
        addr.nTime = GetTime() - GetRand(nOneWeek) - nOneWeek;
        vSeedsOut.push_back(addr);
    }
    return vSeedsOut;
}

// get best local address for a particular peer as a CAddress
// Otherwise, return the unroutable 0.0.0.0 but filled in with
// the normal parameters, since the IP may be changed to a useful
// one by discovery.
CAddress GetLocalAddress(const CNetAddr *paddrPeer, ServiceFlags nLocalServices)
{
    CAddress ret(CService(CNetAddr(),GetListenPort()), nLocalServices);
    CService addr;
    if (GetLocal(addr, paddrPeer))
    {
        ret = CAddress(addr, nLocalServices);
    }
    ret.nTime = GetAdjustedTime();
    return ret;
}

int GetnScore(const CService& addr)
{
    LOCK(cs_mapLocalHost);
    if (mapLocalHost.count(addr) == LOCAL_NONE)
        return 0;
    return mapLocalHost[addr].nScore;
}

// Is our peer's addrLocal potentially useful as an external IP source?
bool IsPeerAddrLocalGood(CNode *pnode)
{
    CService addrLocal = pnode->GetAddrLocal();
    return fDiscover && pnode->addr.IsRoutable() && addrLocal.IsRoutable() &&
           !IsLimited(addrLocal.GetNetwork());
}

// pushes our own address to a peer
void AdvertiseLocal(CNode *pnode)
{
    if (fListen && pnode->fSuccessfullyConnected)
    {
        CAddress addrLocal = GetLocalAddress(&pnode->addr, pnode->GetLocalServices());
        if (gArgs.GetBoolArg("-addrmantest", false)) {
            // use IPv4 loopback during addrmantest
            addrLocal = CAddress(CService(LookupNumeric("127.0.0.1", GetListenPort())), pnode->GetLocalServices());
        }
        // If discovery is enabled, sometimes give our peer the address it
        // tells us that it sees us as in case it has a better idea of our
        // address than we do.
        if (IsPeerAddrLocalGood(pnode) && (!addrLocal.IsRoutable() ||
             GetRand((GetnScore(addrLocal) > LOCAL_MANUAL) ? 8:2) == 0))
        {
            addrLocal.SetIP(pnode->GetAddrLocal());
        }
        if (addrLocal.IsRoutable() || gArgs.GetBoolArg("-addrmantest", false))
        {
            LogPrint(BCLog::NET, "AdvertiseLocal: advertising address %s\n", addrLocal.ToString());
            FastRandomContext insecure_rand;
            pnode->PushAddress(addrLocal, insecure_rand);
        }
    }
}

// learn a new local address
bool AddLocal(const CService& addr, int nScore)
{
    if (!addr.IsRoutable())
        return false;

    if (!fDiscover && nScore < LOCAL_MANUAL)
        return false;

    if (IsLimited(addr))
        return false;

    LogPrintf("AddLocal(%s,%i)\n", addr.ToString(), nScore);

    {
        LOCK(cs_mapLocalHost);
        bool fAlready = mapLocalHost.count(addr) > 0;
        LocalServiceInfo &info = mapLocalHost[addr];
        if (!fAlready || nScore >= info.nScore) {
            info.nScore = nScore + (fAlready ? 1 : 0);
            info.nPort = addr.GetPort();
        }
    }

    return true;
}

bool AddLocal(const CNetAddr &addr, int nScore)
{
    return AddLocal(CService(addr, GetListenPort()), nScore);
}

bool RemoveLocal(const CService& addr)
{
    LOCK(cs_mapLocalHost);
    LogPrintf("RemoveLocal(%s)\n", addr.ToString());
    mapLocalHost.erase(addr);
    return true;
}

/** Make a particular network entirely off-limits (no automatic connects to it) */
void SetLimited(enum Network net, bool fLimited)
{
    if (net == NET_UNROUTABLE || net == NET_INTERNAL)
        return;
    LOCK(cs_mapLocalHost);
    vfLimited[net] = fLimited;
}

bool IsLimited(enum Network net)
{
    LOCK(cs_mapLocalHost);
    return vfLimited[net];
}

bool IsLimited(const CNetAddr &addr)
{
    return IsLimited(addr.GetNetwork());
}

/** vote for a local address */
bool SeenLocal(const CService& addr)
{
    {
        LOCK(cs_mapLocalHost);
        if (mapLocalHost.count(addr) == 0)
            return false;
        mapLocalHost[addr].nScore++;
    }
    return true;
}


/** check whether a given address is potentially local */
bool IsLocal(const CService& addr)
{
    LOCK(cs_mapLocalHost);
    return mapLocalHost.count(addr) > 0;
}

/** check whether a given network is one we can probably connect to */
bool IsReachable(enum Network net)
{
    LOCK(cs_mapLocalHost);
    return !vfLimited[net];
}

/** check whether a given address is in a network we can probably connect to */
bool IsReachable(const CNetAddr& addr)
{
    enum Network net = addr.GetNetwork();
    return IsReachable(net);
}


CNode* CConnman::FindNode(const CNetAddr& ip)
{
    LOCK(cs_vNodes);
    for (CNode* pnode : vNodes) {
      if (static_cast<CNetAddr>(pnode->addr) == ip) {
            return pnode;
        }
    }
    return nullptr;
}

CNode* CConnman::FindNode(const CSubNet& subNet)
{
    LOCK(cs_vNodes);
    for (CNode* pnode : vNodes) {
        if (subNet.Match(static_cast<CNetAddr>(pnode->addr))) {
            return pnode;
        }
    }
    return nullptr;
}

CNode* CConnman::FindNode(const std::string& addrName)
{
    LOCK(cs_vNodes);
    for (CNode* pnode : vNodes) {
        if (pnode->GetAddrName() == addrName) {
            return pnode;
        }
    }
    return nullptr;
}

CNode* CConnman::FindNode(const CService& addr)
{
    LOCK(cs_vNodes);
    for (CNode* pnode : vNodes) {
        if (static_cast<CService>(pnode->addr) == addr) {
            return pnode;
        }
    }
    return nullptr;
}

bool CConnman::CheckIncomingNonce(uint64_t nonce)
{
    LOCK(cs_vNodes);
    for (CNode* pnode : vNodes) {
        if (!pnode->fSuccessfullyConnected && !pnode->fInbound && pnode->GetLocalNonce() == nonce)
            return false;
    }
    return true;
}

/** Get the bind address for a socket as CAddress */
static CAddress GetBindAddress(SOCKET sock)
{
    CAddress addr_bind;
    struct sockaddr_storage sockaddr_bind;
    socklen_t sockaddr_bind_len = sizeof(sockaddr_bind);
    if (sock != INVALID_SOCKET) {
        if (!getsockname(sock, (struct sockaddr*)&sockaddr_bind, &sockaddr_bind_len)) {
            addr_bind.SetSockAddr((const struct sockaddr*)&sockaddr_bind);
        } else {
            LogPrint(BCLog::NET, "Warning: getsockname failed\n");
        }
    }
    return addr_bind;
}

CNode* CConnman::ConnectNode(CAddress addrConnect, const char *pszDest, bool fCountFailure)
{
    if (pszDest == nullptr) {
        if (IsLocal(addrConnect))
            return nullptr;

        // Look for an existing connection
        CNode* pnode = FindNode(static_cast<CService>(addrConnect));
        if (pnode)
        {
            LogPrintf("Failed to open new connection, already connected\n");
            return nullptr;
        }
    }

    /// debug print
    LogPrint(BCLog::NET, "trying connection %s lastseen=%.1fhrs\n",
        pszDest ? pszDest : addrConnect.ToString(),
        pszDest ? 0.0 : (double)(GetAdjustedTime() - addrConnect.nTime)/3600.0);

    // Resolve
    const int default_port = Params().GetDefaultPort();
    if (pszDest) {
        std::vector<CService> resolved;
        if (Lookup(pszDest, resolved,  default_port, fNameLookup && !HaveNameProxy(), 256) && !resolved.empty()) {
            addrConnect = CAddress(resolved[GetRand(resolved.size())], NODE_NONE);
            if (!addrConnect.IsValid()) {
                LogPrint(BCLog::NET, "Resolver returned invalid address %s for %s", addrConnect.ToString(), pszDest);
                return nullptr;
            }
            // It is possible that we already have a connection to the IP/port pszDest resolved to.
            // In that case, drop the connection that was just created, and return the existing CNode instead.
            // Also store the name we used to connect in that CNode, so that future FindNode() calls to that
            // name catch this early.
            LOCK(cs_vNodes);
            CNode* pnode = FindNode(static_cast<CService>(addrConnect));
            if (pnode)
            {
                pnode->MaybeSetAddrName(std::string(pszDest));
                LogPrintf("Failed to open new connection, already connected\n");
                return nullptr;
            }
        }
    }

    // Connect
    bool connected = false;
    SOCKET hSocket = INVALID_SOCKET;
    proxyType proxy;
    if (addrConnect.IsValid()) {
        bool proxyConnectionFailed = false;

        if (GetProxy(addrConnect.GetNetwork(), proxy)) {
            hSocket = CreateSocket(proxy.proxy);
            if (hSocket == INVALID_SOCKET) {
                return nullptr;
            }
            connected = ConnectThroughProxy(proxy, addrConnect.ToStringIP(), addrConnect.GetPort(), hSocket, nConnectTimeout, &proxyConnectionFailed);
        } else {
            // no proxy needed (none set for target network)
            hSocket = CreateSocket(addrConnect);
            if (hSocket == INVALID_SOCKET) {
                return nullptr;
            }
            connected = ConnectSocketDirectly(addrConnect, hSocket, nConnectTimeout);
        }
        if (!proxyConnectionFailed) {
            // If a connection to the node was attempted, and failure (if any) is not caused by a problem connecting to
            // the proxy, mark this as an attempt.
            addrman.Attempt(addrConnect, fCountFailure);
        }
    } else if (pszDest && GetNameProxy(proxy)) {
        hSocket = CreateSocket(proxy.proxy);
        if (hSocket == INVALID_SOCKET) {
            return nullptr;
        }
        std::string host;
        int port = default_port;
        SplitHostPort(std::string(pszDest), port, host);
        connected = ConnectThroughProxy(proxy, host, port, hSocket, nConnectTimeout, nullptr);
    }
    if (!connected) {
        CloseSocket(hSocket);
        return nullptr;
    }

    // Add node
    NodeId id = GetNewNodeId();
    uint64_t nonce = GetDeterministicRandomizer(RANDOMIZER_ID_LOCALHOSTNONCE).Write(id).Finalize();
    CAddress addr_bind = GetBindAddress(hSocket);
    CNode* pnode = new CNode(id, nLocalServices, GetBestHeight(), hSocket, addrConnect, CalculateKeyedNetGroup(addrConnect), nonce, addr_bind, pszDest ? pszDest : "", false);
    pnode->AddRef();

    return pnode;
}

void CConnman::DumpBanlist()
{
    SweepBanned(); // clean unused entries (if bantime has expired)

    if (!BannedSetIsDirty())
        return;

    int64_t nStart = GetTimeMillis();

    CBanDB bandb;
    banmap_t banmap;
    GetBanned(banmap);
    if (bandb.Write(banmap)) {
        SetBannedSetDirty(false);
    }

    LogPrint(BCLog::NET, "Flushed %d banned node ips/subnets to banlist.dat  %dms\n",
        banmap.size(), GetTimeMillis() - nStart);
}

void CNode::CloseSocketDisconnect()
{
    fDisconnect = true;
    LOCK(cs_hSocket);
    if (hSocket != INVALID_SOCKET)
    {
        LogPrint(BCLog::NET, "disconnecting peer=%d\n", id);
        CloseSocket(hSocket);
    }
}

void CConnman::ClearBanned()
{
    {
        LOCK(cs_setBanned);
        setBanned.clear();
        setBannedIsDirty = true;
    }
    DumpBanlist(); //store banlist to disk
    if(clientInterface)
        clientInterface->BannedListChanged();
}

bool CConnman::IsBanned(CNetAddr ip)
{
    LOCK(cs_setBanned);
    for (const auto& it : setBanned) {
        CSubNet subNet = it.first;
        CBanEntry banEntry = it.second;

        if (subNet.Match(ip) && GetTime() < banEntry.nBanUntil) {
            return true;
        }
    }
    return false;
}

bool CConnman::IsBanned(CSubNet subnet)
{
    LOCK(cs_setBanned);
    banmap_t::iterator i = setBanned.find(subnet);
    if (i != setBanned.end())
    {
        CBanEntry banEntry = (*i).second;
        if (GetTime() < banEntry.nBanUntil) {
            return true;
        }
    }
    return false;
}

void CConnman::Ban(const CNetAddr& addr, const BanReason &banReason, int64_t bantimeoffset, bool sinceUnixEpoch) {
    CSubNet subNet(addr);
    Ban(subNet, banReason, bantimeoffset, sinceUnixEpoch);
}

void CConnman::Ban(const CSubNet& subNet, const BanReason &banReason, int64_t bantimeoffset, bool sinceUnixEpoch) {
    CBanEntry banEntry(GetTime());
    banEntry.banReason = banReason;
    if (bantimeoffset <= 0)
    {
        bantimeoffset = gArgs.GetArg("-bantime", DEFAULT_MISBEHAVING_BANTIME);
        sinceUnixEpoch = false;
    }
    banEntry.nBanUntil = (sinceUnixEpoch ? 0 : GetTime() )+bantimeoffset;

    {
        LOCK(cs_setBanned);
        if (setBanned[subNet].nBanUntil < banEntry.nBanUntil) {
            setBanned[subNet] = banEntry;
            setBannedIsDirty = true;
        }
        else
            return;
    }
    if(clientInterface)
        clientInterface->BannedListChanged();
    {
        LOCK(cs_vNodes);
        for (CNode* pnode : vNodes) {
            if (subNet.Match(static_cast<CNetAddr>(pnode->addr)))
                pnode->fDisconnect = true;
        }
    }
    if(banReason == BanReasonManuallyAdded)
        DumpBanlist(); //store banlist to disk immediately if user requested ban
}

bool CConnman::Unban(const CNetAddr &addr) {
    CSubNet subNet(addr);
    return Unban(subNet);
}

bool CConnman::Unban(const CSubNet &subNet) {
    {
        LOCK(cs_setBanned);
        if (!setBanned.erase(subNet))
            return false;
        setBannedIsDirty = true;
    }
    if(clientInterface)
        clientInterface->BannedListChanged();
    DumpBanlist(); //store banlist to disk immediately
    return true;
}

void CConnman::GetBanned(banmap_t &banMap)
{
    LOCK(cs_setBanned);
    // Sweep the banlist so expired bans are not returned
    SweepBanned();
    banMap = setBanned; //create a thread safe copy
}

void CConnman::SetBanned(const banmap_t &banMap)
{
    LOCK(cs_setBanned);
    setBanned = banMap;
    setBannedIsDirty = true;
}

void CConnman::SweepBanned()
{
    int64_t now = GetTime();
    bool notifyUI = false;
    {
        LOCK(cs_setBanned);
        banmap_t::iterator it = setBanned.begin();
        while(it != setBanned.end())
        {
            CSubNet subNet = (*it).first;
            CBanEntry banEntry = (*it).second;
            if(now > banEntry.nBanUntil)
            {
                setBanned.erase(it++);
                setBannedIsDirty = true;
                notifyUI = true;
                LogPrint(BCLog::NET, "%s: Removed banned node ip/subnet from banlist.dat: %s\n", __func__, subNet.ToString());
            }
            else
                ++it;
        }
    }
    // update UI
    if(notifyUI && clientInterface) {
        clientInterface->BannedListChanged();
    }
}

bool CConnman::BannedSetIsDirty()
{
    LOCK(cs_setBanned);
    return setBannedIsDirty;
}

void CConnman::SetBannedSetDirty(bool dirty)
{
    LOCK(cs_setBanned); //reuse setBanned lock for the isDirty flag
    setBannedIsDirty = dirty;
}


bool CConnman::IsWhitelistedRange(const CNetAddr &addr) {
    for (const CSubNet& subnet : vWhitelistedRange) {
        if (subnet.Match(addr))
            return true;
    }
    return false;
}

std::string CNode::GetAddrName() const {
    LOCK(cs_addrName);
    return addrName;
}

void CNode::MaybeSetAddrName(const std::string& addrNameIn) {
    LOCK(cs_addrName);
    if (addrName.empty()) {
        addrName = addrNameIn;
    }
}

CService CNode::GetAddrLocal() const {
    LOCK(cs_addrLocal);
    return addrLocal;
}

void CNode::SetAddrLocal(const CService& addrLocalIn) {
    LOCK(cs_addrLocal);
    if (addrLocal.IsValid()) {
        error("Addr local already set for node: %i. Refusing to change from %s to %s", id, addrLocal.ToString(), addrLocalIn.ToString());
    } else {
        addrLocal = addrLocalIn;
    }
}

#undef X
#define X(name) stats.name = name
void CNode::copyStats(CNodeStats &stats)
{
    stats.nodeid = this->GetId();
    X(nServices);
    X(addr);
    X(addrBind);
    {
        LOCK(cs_filter);
        X(fRelayTxes);
    }
    X(nLastSend);
    X(nLastRecv);
    X(nTimeConnected);
    X(nTimeOffset);
    stats.addrName = GetAddrName();
    X(nVersion);
    {
        LOCK(cs_SubVer);
        X(cleanSubVer);
    }
    X(fInbound);
    X(m_manual_connection);
    X(nStartingHeight);
    {
        LOCK(cs_vSend);
        X(mapSendBytesPerMsgCmd);
        X(nSendBytes);
    }
    {
        LOCK(cs_vRecv);
        X(mapRecvBytesPerMsgCmd);
        X(nRecvBytes);
    }
    X(fWhitelisted);

    // It is common for nodes with good ping times to suddenly become lagged,
    // due to a new block arriving or other large transfer.
    // Merely reporting pingtime might fool the caller into thinking the node was still responsive,
    // since pingtime does not update until the ping is complete, which might take a while.
    // So, if a ping is taking an unusually long time in flight,
    // the caller can immediately detect that this is happening.
    int64_t nPingUsecWait = 0;
    if ((0 != nPingNonceSent) && (0 != nPingUsecStart)) {
        nPingUsecWait = GetTimeMicros() - nPingUsecStart;
    }

    // Raw ping time is in microseconds, but show it to user as whole seconds (Bitcoin users should be well used to small numbers with many decimal places by now :)
    stats.dPingTime = (((double)nPingUsecTime) / 1e6);
    stats.dMinPing  = (((double)nMinPingUsecTime) / 1e6);
    stats.dPingWait = (((double)nPingUsecWait) / 1e6);

    // Leave string empty if addrLocal invalid (not filled in yet)
    CService addrLocalUnlocked = GetAddrLocal();
    stats.addrLocal = addrLocalUnlocked.IsValid() ? addrLocalUnlocked.ToString() : "";
}
#undef X

bool CNode::ReceiveMsgBytes(const char *pch, unsigned int nBytes, bool& complete)
{
    complete = false;
    int64_t nTimeMicros = GetTimeMicros();
    LOCK(cs_vRecv);
    nLastRecv = nTimeMicros / 1000000;
    nRecvBytes += nBytes;
    while (nBytes > 0) {

        // get current incomplete message, or create a new one
        if (vRecvMsg.empty() ||
            vRecvMsg.back().complete())
            vRecvMsg.push_back(CNetMessage(Params().MessageStart(), SER_NETWORK, INIT_PROTO_VERSION));

        CNetMessage& msg = vRecvMsg.back();

        // absorb network data
        int handled;
        if (!msg.in_data)
            handled = msg.readHeader(pch, nBytes);
        else
            handled = msg.readData(pch, nBytes);

        if (handled < 0)
            return false;

        if (msg.in_data && msg.hdr.nMessageSize > MAX_PROTOCOL_MESSAGE_LENGTH) {
            LogPrint(BCLog::NET, "Oversized message from peer=%i, disconnecting\n", GetId());
            return false;
        }

        pch += handled;
        nBytes -= handled;

        if (msg.complete()) {

            //store received bytes per message command
            //to prevent a memory DOS, only allow valid commands
            mapMsgCmdSize::iterator i = mapRecvBytesPerMsgCmd.find(msg.hdr.pchCommand);
            if (i == mapRecvBytesPerMsgCmd.end())
                i = mapRecvBytesPerMsgCmd.find(NET_MESSAGE_COMMAND_OTHER);
            assert(i != mapRecvBytesPerMsgCmd.end());
            i->second += msg.hdr.nMessageSize + CMessageHeader::HEADER_SIZE;

            msg.nTime = nTimeMicros;
            complete = true;
        }
    }

    return true;
}

void CNode::SetSendVersion(int nVersionIn)
{
    // Send version may only be changed in the version message, and
    // only one version message is allowed per session. We can therefore
    // treat this value as const and even atomic as long as it's only used
    // once a version message has been successfully processed. Any attempt to
    // set this twice is an error.
    if (nSendVersion != 0) {
        error("Send version already set for node: %i. Refusing to change from %i to %i", id, nSendVersion, nVersionIn);
    } else {
        nSendVersion = nVersionIn;
    }
}

int CNode::GetSendVersion() const
{
    // The send version should always be explicitly set to
    // INIT_PROTO_VERSION rather than using this value until SetSendVersion
    // has been called.
    if (nSendVersion == 0) {
        error("Requesting unset send version for node: %i. Using %i", id, INIT_PROTO_VERSION);
        return INIT_PROTO_VERSION;
    }
    return nSendVersion;
}


int CNetMessage::readHeader(const char *pch, unsigned int nBytes)
{
    // copy data to temporary parsing buffer
    unsigned int nRemaining = 24 - nHdrPos;
    unsigned int nCopy = std::min(nRemaining, nBytes);

    memcpy(&hdrbuf[nHdrPos], pch, nCopy);
    nHdrPos += nCopy;

    // if header incomplete, exit
    if (nHdrPos < 24)
        return nCopy;

    // deserialize to CMessageHeader
    try {
        hdrbuf >> hdr;
    }
    catch (const std::exception&) {
        return -1;
    }

    // reject messages larger than MAX_SIZE
    if (hdr.nMessageSize > MAX_SIZE)
        return -1;

    // switch state to reading message data
    in_data = true;

    return nCopy;
}

int CNetMessage::readData(const char *pch, unsigned int nBytes)
{
    unsigned int nRemaining = hdr.nMessageSize - nDataPos;
    unsigned int nCopy = std::min(nRemaining, nBytes);

    if (vRecv.size() < nDataPos + nCopy) {
        // Allocate up to 256 KiB ahead, but never more than the total message size.
        vRecv.resize(std::min(hdr.nMessageSize, nDataPos + nCopy + 256 * 1024));
    }

    hasher.Write((const unsigned char*)pch, nCopy);
    memcpy(&vRecv[nDataPos], pch, nCopy);
    nDataPos += nCopy;

    return nCopy;
}

const uint256& CNetMessage::GetMessageHash() const
{
    assert(complete());
    if (data_hash.IsNull())
        hasher.Finalize(data_hash.begin());
    return data_hash;
}









// requires LOCK(cs_vSend)
size_t CConnman::SocketSendData(CNode *pnode) const
{
    auto it = pnode->vSendMsg.begin();
    size_t nSentSize = 0;

    while (it != pnode->vSendMsg.end()) {
        const auto &data = *it;
        assert(data.size() > pnode->nSendOffset);
        int nBytes = 0;
        {
            LOCK(pnode->cs_hSocket);
            if (pnode->hSocket == INVALID_SOCKET)
                break;
            nBytes = send(pnode->hSocket, reinterpret_cast<const char*>(data.data()) + pnode->nSendOffset, data.size() - pnode->nSendOffset, MSG_NOSIGNAL | MSG_DONTWAIT);
        }
        if (nBytes > 0) {
            pnode->nLastSend = GetSystemTimeInSeconds();
            pnode->nSendBytes += nBytes;
            pnode->nSendOffset += nBytes;
            nSentSize += nBytes;
            if (pnode->nSendOffset == data.size()) {
                pnode->nSendOffset = 0;
                pnode->nSendSize -= data.size();
                pnode->fPauseSend = pnode->nSendSize > nSendBufferMaxSize;
                it++;
            } else {
                // could not send full message; stop sending more
                break;
            }
        } else {
            if (nBytes < 0) {
                // error
                int nErr = WSAGetLastError();
                if (nErr != WSAEWOULDBLOCK && nErr != WSAEMSGSIZE && nErr != WSAEINTR && nErr != WSAEINPROGRESS)
                {
                    LogPrintf("socket send error %s\n", NetworkErrorString(nErr));
                    pnode->CloseSocketDisconnect();
                }
            }
            // couldn't send anything at all
            break;
        }
    }

    if (it == pnode->vSendMsg.end()) {
        assert(pnode->nSendOffset == 0);
        assert(pnode->nSendSize == 0);
    }
    pnode->vSendMsg.erase(pnode->vSendMsg.begin(), it);
    return nSentSize;
}

struct NodeEvictionCandidate
{
    NodeId id;
    int64_t nTimeConnected;
    int64_t nMinPingUsecTime;
    int64_t nLastBlockTime;
    int64_t nLastTXTime;
    bool fRelevantServices;
    bool fRelayTxes;
    bool fBloomFilter;
    CAddress addr;
    uint64_t nKeyedNetGroup;
};

static bool ReverseCompareNodeMinPingTime(const NodeEvictionCandidate &a, const NodeEvictionCandidate &b)
{
    return a.nMinPingUsecTime > b.nMinPingUsecTime;
}

static bool ReverseCompareNodeTimeConnected(const NodeEvictionCandidate &a, const NodeEvictionCandidate &b)
{
    return a.nTimeConnected > b.nTimeConnected;
}

static bool CompareNetGroupKeyed(const NodeEvictionCandidate &a, const NodeEvictionCandidate &b) {
    return a.nKeyedNetGroup < b.nKeyedNetGroup;
}

static bool CompareNodeBlockTime(const NodeEvictionCandidate &a, const NodeEvictionCandidate &b)
{
    // There is a fall-through here because it is common for a node to have many peers which have not yet relayed a block.
    if (a.nLastBlockTime != b.nLastBlockTime) return a.nLastBlockTime < b.nLastBlockTime;
    if (a.fRelevantServices != b.fRelevantServices) return b.fRelevantServices;
    return a.nTimeConnected > b.nTimeConnected;
}

static bool CompareNodeTXTime(const NodeEvictionCandidate &a, const NodeEvictionCandidate &b)
{
    // There is a fall-through here because it is common for a node to have more than a few peers that have not yet relayed txn.
    if (a.nLastTXTime != b.nLastTXTime) return a.nLastTXTime < b.nLastTXTime;
    if (a.fRelayTxes != b.fRelayTxes) return b.fRelayTxes;
    if (a.fBloomFilter != b.fBloomFilter) return a.fBloomFilter;
    return a.nTimeConnected > b.nTimeConnected;
}


//! Sort an array by the specified comparator, then erase the last K elements.
template<typename T, typename Comparator>
static void EraseLastKElements(std::vector<T> &elements, Comparator comparator, size_t k)
{
    std::sort(elements.begin(), elements.end(), comparator);
    size_t eraseSize = std::min(k, elements.size());
    elements.erase(elements.end() - eraseSize, elements.end());
}

/** Try to find a connection to evict when the node is full.
 *  Extreme care must be taken to avoid opening the node to attacker
 *   triggered network partitioning.
 *  The strategy used here is to protect a small number of peers
 *   for each of several distinct characteristics which are difficult
 *   to forge.  In order to partition a node the attacker must be
 *   simultaneously better at all of them than honest peers.
 */
bool CConnman::AttemptToEvictConnection()
{
    std::vector<NodeEvictionCandidate> vEvictionCandidates;
    {
        LOCK(cs_vNodes);

        for (const CNode* node : vNodes) {
            if (node->fWhitelisted)
                continue;
            if (!node->fInbound)
                continue;
            if (node->fDisconnect)
                continue;
            NodeEvictionCandidate candidate = {node->GetId(), node->nTimeConnected, node->nMinPingUsecTime,
                                               node->nLastBlockTime, node->nLastTXTime,
                                               HasAllDesirableServiceFlags(node->nServices),
                                               node->fRelayTxes, node->pfilter != nullptr, node->addr, node->nKeyedNetGroup};
            vEvictionCandidates.push_back(candidate);
        }
    }

    // Protect connections with certain characteristics

    // Deterministically select 4 peers to protect by netgroup.
    // An attacker cannot predict which netgroups will be protected
    EraseLastKElements(vEvictionCandidates, CompareNetGroupKeyed, 4);
    // Protect the 8 nodes with the lowest minimum ping time.
    // An attacker cannot manipulate this metric without physically moving nodes closer to the target.
    EraseLastKElements(vEvictionCandidates, ReverseCompareNodeMinPingTime, 8);
    // Protect 4 nodes that most recently sent us transactions.
    // An attacker cannot manipulate this metric without performing useful work.
    EraseLastKElements(vEvictionCandidates, CompareNodeTXTime, 4);
    // Protect 4 nodes that most recently sent us blocks.
    // An attacker cannot manipulate this metric without performing useful work.
    EraseLastKElements(vEvictionCandidates, CompareNodeBlockTime, 4);
    // Protect the half of the remaining nodes which have been connected the longest.
    // This replicates the non-eviction implicit behavior, and precludes attacks that start later.
    EraseLastKElements(vEvictionCandidates, ReverseCompareNodeTimeConnected, vEvictionCandidates.size() / 2);

    if (vEvictionCandidates.empty()) return false;

    // Identify the network group with the most connections and youngest member.
    // (vEvictionCandidates is already sorted by reverse connect time)
    uint64_t naMostConnections;
    unsigned int nMostConnections = 0;
    int64_t nMostConnectionsTime = 0;
    std::map<uint64_t, std::vector<NodeEvictionCandidate> > mapNetGroupNodes;
    for (const NodeEvictionCandidate &node : vEvictionCandidates) {
        std::vector<NodeEvictionCandidate> &group = mapNetGroupNodes[node.nKeyedNetGroup];
        group.push_back(node);
        int64_t grouptime = group[0].nTimeConnected;

        if (group.size() > nMostConnections || (group.size() == nMostConnections && grouptime > nMostConnectionsTime)) {
            nMostConnections = group.size();
            nMostConnectionsTime = grouptime;
            naMostConnections = node.nKeyedNetGroup;
        }
    }

    // Reduce to the network group with the most connections
    vEvictionCandidates = std::move(mapNetGroupNodes[naMostConnections]);

    // Disconnect from the network group with the most connections
    NodeId evicted = vEvictionCandidates.front().id;
    LOCK(cs_vNodes);
    for (CNode* pnode : vNodes) {
        if (pnode->GetId() == evicted) {
            pnode->fDisconnect = true;
            return true;
        }
    }
    return false;
}

void CConnman::AcceptConnection(const ListenSocket& hListenSocket) {
    struct sockaddr_storage sockaddr;
    socklen_t len = sizeof(sockaddr);
    SOCKET hSocket = accept(hListenSocket.socket, (struct sockaddr*)&sockaddr, &len);
    CAddress addr;
    int nInbound = 0;
    int nMaxInbound = nMaxConnections - (nMaxOutbound + nMaxFeeler);

    if (hSocket != INVALID_SOCKET) {
        if (!addr.SetSockAddr((const struct sockaddr*)&sockaddr)) {
            LogPrintf("Warning: Unknown socket family\n");
        }
    }

    bool whitelisted = hListenSocket.whitelisted || IsWhitelistedRange(addr);
    {
        LOCK(cs_vNodes);
        for (const CNode* pnode : vNodes) {
            if (pnode->fInbound) nInbound++;
        }
    }

    if (hSocket == INVALID_SOCKET)
    {
        int nErr = WSAGetLastError();
        if (nErr != WSAEWOULDBLOCK)
            LogPrintf("socket error accept failed: %s\n", NetworkErrorString(nErr));
        return;
    }

    if (!fNetworkActive) {
        LogPrintf("connection from %s dropped: not accepting new connections\n", addr.ToString());
        CloseSocket(hSocket);
        return;
    }

    if (!IsSelectableSocket(hSocket))
    {
        LogPrintf("connection from %s dropped: non-selectable socket\n", addr.ToString());
        CloseSocket(hSocket);
        return;
    }

    // According to the internet TCP_NODELAY is not carried into accepted sockets
    // on all platforms.  Set it again here just to be sure.
    SetSocketNoDelay(hSocket);

    if (IsBanned(addr) && !whitelisted)
    {
        LogPrint(BCLog::NET, "connection from %s dropped (banned)\n", addr.ToString());
        CloseSocket(hSocket);
        return;
    }

    if (nInbound >= nMaxInbound)
    {
        if (!AttemptToEvictConnection()) {
            // No connection to evict, disconnect the new connection
            LogPrint(BCLog::NET, "failed to find an eviction candidate - connection dropped (full)\n");
            CloseSocket(hSocket);
            return;
        }
    }

    NodeId id = GetNewNodeId();
    uint64_t nonce = GetDeterministicRandomizer(RANDOMIZER_ID_LOCALHOSTNONCE).Write(id).Finalize();
    CAddress addr_bind = GetBindAddress(hSocket);

    CNode* pnode = new CNode(id, nLocalServices, GetBestHeight(), hSocket, addr, CalculateKeyedNetGroup(addr), nonce, addr_bind, "", true);
    pnode->AddRef();
    pnode->fWhitelisted = whitelisted;
    m_msgproc->InitializeNode(pnode);

    LogPrint(BCLog::NET, "connection from %s accepted\n", addr.ToString());

    {
        LOCK(cs_vNodes);
        vNodes.push_back(pnode);
    }
}

void CConnman::ThreadSocketHandler()
{
    unsigned int nPrevNodeCount = 0;
    while (!interruptNet)
    {
        //
        // Disconnect nodes
        //
        {
            LOCK(cs_vNodes);
            // Disconnect unused nodes
            std::vector<CNode*> vNodesCopy = vNodes;
            for (CNode* pnode : vNodesCopy)
            {
                if (pnode->fDisconnect)
                {
                    // remove from vNodes
                    vNodes.erase(remove(vNodes.begin(), vNodes.end(), pnode), vNodes.end());

                    // release outbound grant (if any)
                    pnode->grantOutbound.Release();

                    // close socket and cleanup
                    pnode->CloseSocketDisconnect();

                    // hold in disconnected pool until all refs are released
                    pnode->Release();
                    vNodesDisconnected.push_back(pnode);
                }
            }
        }
        {
            // Delete disconnected nodes
            std::list<CNode*> vNodesDisconnectedCopy = vNodesDisconnected;
            for (CNode* pnode : vNodesDisconnectedCopy)
            {
                // wait until threads are done using it
                if (pnode->GetRefCount() <= 0) {
                    bool fDelete = false;
                    {
                        TRY_LOCK(pnode->cs_inventory, lockInv);
                        if (lockInv) {
                            TRY_LOCK(pnode->cs_vSend, lockSend);
                            if (lockSend) {
                                fDelete = true;
                            }
                        }
                    }
                    if (fDelete) {
                        vNodesDisconnected.remove(pnode);
                        DeleteNode(pnode);
                    }
                }
            }
        }
        size_t vNodesSize;
        {
            LOCK(cs_vNodes);
            vNodesSize = vNodes.size();
        }
        if(vNodesSize != nPrevNodeCount) {
            nPrevNodeCount = vNodesSize;
            if(clientInterface)
                clientInterface->NotifyNumConnectionsChanged(nPrevNodeCount);
        }

        //
        // Find which sockets have data to receive
        //
        struct timeval timeout;
        timeout.tv_sec  = 0;
        timeout.tv_usec = 50000; // frequency to poll pnode->vSend

        fd_set fdsetRecv;
        fd_set fdsetSend;
        fd_set fdsetError;
        FD_ZERO(&fdsetRecv);
        FD_ZERO(&fdsetSend);
        FD_ZERO(&fdsetError);
        SOCKET hSocketMax = 0;
        bool have_fds = false;

        for (const ListenSocket& hListenSocket : vhListenSocket) {
            FD_SET(hListenSocket.socket, &fdsetRecv);
            hSocketMax = std::max(hSocketMax, hListenSocket.socket);
            have_fds = true;
        }

        {
            LOCK(cs_vNodes);
            for (CNode* pnode : vNodes)
            {
                // Implement the following logic:
                // * If there is data to send, select() for sending data. As this only
                //   happens when optimistic write failed, we choose to first drain the
                //   write buffer in this case before receiving more. This avoids
                //   needlessly queueing received data, if the remote peer is not themselves
                //   receiving data. This means properly utilizing TCP flow control signalling.
                // * Otherwise, if there is space left in the receive buffer, select() for
                //   receiving data.
                // * Hand off all complete messages to the processor, to be handled without
                //   blocking here.

                bool select_recv = !pnode->fPauseRecv;
                bool select_send;
                {
                    LOCK(pnode->cs_vSend);
                    select_send = !pnode->vSendMsg.empty();
                }

                LOCK(pnode->cs_hSocket);
                if (pnode->hSocket == INVALID_SOCKET)
                    continue;

                FD_SET(pnode->hSocket, &fdsetError);
                hSocketMax = std::max(hSocketMax, pnode->hSocket);
                have_fds = true;

                if (select_send) {
                    FD_SET(pnode->hSocket, &fdsetSend);
                    continue;
                }
                if (select_recv) {
                    FD_SET(pnode->hSocket, &fdsetRecv);
                }
            }
        }

        int nSelect = select(have_fds ? hSocketMax + 1 : 0,
                             &fdsetRecv, &fdsetSend, &fdsetError, &timeout);
        if (interruptNet)
            return;

        if (nSelect == SOCKET_ERROR)
        {
            if (have_fds)
            {
                int nErr = WSAGetLastError();
                LogPrintf("socket select error %s\n", NetworkErrorString(nErr));
                for (unsigned int i = 0; i <= hSocketMax; i++)
                    FD_SET(i, &fdsetRecv);
            }
            FD_ZERO(&fdsetSend);
            FD_ZERO(&fdsetError);
            if (!interruptNet.sleep_for(std::chrono::milliseconds(timeout.tv_usec/1000)))
                return;
        }

        //
        // Accept new connections
        //
        for (const ListenSocket& hListenSocket : vhListenSocket)
        {
            if (hListenSocket.socket != INVALID_SOCKET && FD_ISSET(hListenSocket.socket, &fdsetRecv))
            {
                AcceptConnection(hListenSocket);
            }
        }

        //
        // Service each socket
        //
        std::vector<CNode*> vNodesCopy;
        {
            LOCK(cs_vNodes);
            vNodesCopy = vNodes;
            for (CNode* pnode : vNodesCopy)
                pnode->AddRef();
        }
        for (CNode* pnode : vNodesCopy)
        {
            if (interruptNet)
                return;

            //
            // Receive
            //
            bool recvSet = false;
            bool sendSet = false;
            bool errorSet = false;
            {
                LOCK(pnode->cs_hSocket);
                if (pnode->hSocket == INVALID_SOCKET)
                    continue;
                recvSet = FD_ISSET(pnode->hSocket, &fdsetRecv);
                sendSet = FD_ISSET(pnode->hSocket, &fdsetSend);
                errorSet = FD_ISSET(pnode->hSocket, &fdsetError);
            }
            if (recvSet || errorSet)
            {
                // typical socket buffer is 8K-64K
                char pchBuf[0x10000];
                int nBytes = 0;
                {
                    LOCK(pnode->cs_hSocket);
                    if (pnode->hSocket == INVALID_SOCKET)
                        continue;
                    nBytes = recv(pnode->hSocket, pchBuf, sizeof(pchBuf), MSG_DONTWAIT);
                }
                if (nBytes > 0)
                {
                    bool notify = false;
                    if (!pnode->ReceiveMsgBytes(pchBuf, nBytes, notify))
                        pnode->CloseSocketDisconnect();
                    RecordBytesRecv(nBytes);
                    if (notify) {
                        size_t nSizeAdded = 0;
                        auto it(pnode->vRecvMsg.begin());
                        for (; it != pnode->vRecvMsg.end(); ++it) {
                            if (!it->complete())
                                break;
                            nSizeAdded += it->vRecv.size() + CMessageHeader::HEADER_SIZE;
                        }
                        {
                            LOCK(pnode->cs_vProcessMsg);
                            pnode->vProcessMsg.splice(pnode->vProcessMsg.end(), pnode->vRecvMsg, pnode->vRecvMsg.begin(), it);
                            pnode->nProcessQueueSize += nSizeAdded;
                            pnode->fPauseRecv = pnode->nProcessQueueSize > nReceiveFloodSize;
                        }
                        WakeMessageHandler();
                    }
                }
                else if (nBytes == 0)
                {
                    // socket closed gracefully
                    if (!pnode->fDisconnect) {
                        LogPrint(BCLog::NET, "socket closed\n");
                    }
                    pnode->CloseSocketDisconnect();
                }
                else if (nBytes < 0)
                {
                    // error
                    int nErr = WSAGetLastError();
                    if (nErr != WSAEWOULDBLOCK && nErr != WSAEMSGSIZE && nErr != WSAEINTR && nErr != WSAEINPROGRESS)
                    {
                        if (!pnode->fDisconnect)
                            LogPrintf("socket recv error %s\n", NetworkErrorString(nErr));
                        pnode->CloseSocketDisconnect();
                    }
                }
            }

            //
            // Send
            //
            if (sendSet)
            {
                LOCK(pnode->cs_vSend);
                size_t nBytes = SocketSendData(pnode);
                if (nBytes) {
                    RecordBytesSent(nBytes);
                }
            }

            //
            // Inactivity checking
            //
            int64_t nTime = GetSystemTimeInSeconds();
            if (nTime - pnode->nTimeConnected > 60)
            {
                if (pnode->nLastRecv == 0 || pnode->nLastSend == 0)
                {
                    LogPrint(BCLog::NET, "socket no message in first 60 seconds, %d %d from %d\n", pnode->nLastRecv != 0, pnode->nLastSend != 0, pnode->GetId());
                    pnode->fDisconnect = true;
                }
                else if (nTime - pnode->nLastSend > TIMEOUT_INTERVAL)
                {
                    LogPrintf("socket sending timeout: %is\n", nTime - pnode->nLastSend);
                    pnode->fDisconnect = true;
                }
                else if (nTime - pnode->nLastRecv > (pnode->nVersion > BIP0031_VERSION ? TIMEOUT_INTERVAL : 90*60))
                {
                    LogPrintf("socket receive timeout: %is\n", nTime - pnode->nLastRecv);
                    pnode->fDisconnect = true;
                }
                else if (pnode->nPingNonceSent && pnode->nPingUsecStart + TIMEOUT_INTERVAL * 1000000 < GetTimeMicros())
                {
                    LogPrintf("ping timeout: %fs\n", 0.000001 * (GetTimeMicros() - pnode->nPingUsecStart));
                    pnode->fDisconnect = true;
                }
                else if (!pnode->fSuccessfullyConnected)
                {
                    LogPrint(BCLog::NET, "version handshake timeout from %d\n", pnode->GetId());
                    pnode->fDisconnect = true;
                }
            }
        }
        {
            LOCK(cs_vNodes);
            for (CNode* pnode : vNodesCopy)
                pnode->Release();
        }
    }
}

void CConnman::WakeMessageHandler()
{
    {
        std::lock_guard<std::mutex> lock(mutexMsgProc);
        fMsgProcWake = true;
    }
    condMsgProc.notify_one();
}






#ifdef USE_UPNP
static CThreadInterrupt g_upnp_interrupt;
static std::thread g_upnp_thread;
void ThreadMapPort()
{
    std::string port = strprintf("%u", GetListenPort());

    natpmp_t natpmp;
    natpmpresp_t response;
    int r;
    int sav_errno;
    struct timeval timeout;
    fd_set fds;
    int i;
    int protocol = 0;
    uint16_t privateport = std::atoi(port);
    uint16_t publicport = std::atoi(port);
    uint32_t lifetime = 3600;
    int command = 0;
    int forcegw = 0;
    in_addr_t gateway = 0;
    struct in_addr gateway_in_use;


    try{
        /* initnatpmp() */
        r = initnatpmp(&natpmp, forcegw, gateway);
        LogPrintf("NATPMP: initnatpmp returned %d\n", r);

        gateway_in_use.s_addr = natpmp.gateway;

        /* sendpublicaddressrequest() */
        r = sendpublicaddressrequest(&natpmp);
        LogPrintf("NATPMP: sendpublicaddressrequest returned %d\n", r);

        do {
            FD_ZERO(&fds);
            FD_SET(natpmp.s, &fds);
            getnatpmprequesttimeout(&natpmp, &timeout);
            r = select(FD_SETSIZE, &fds, nullptr, nullptr, &timeout);
            if(r>=0) {
                r = readnatpmpresponseorretry(&natpmp, &response);
                sav_errno = errno;
                LogPrintf("NATPMP: readnatpmpresponseorretry returned %d (%s)\n",
                        r, r==0?"OK":(r==NATPMP_TRYAGAIN?"TRY AGAIN":"FAILED"));

                if(r<0 && r!=NATPMP_TRYAGAIN) {
#ifdef ENABLE_STRNATPMPERR
                    LogPrintf("NATPMP: readnatpmpresponseorretry() failed : %s\n",
                            strnatpmperr(r));
#endif
                    LogPrintf("  errno=%d '%s'\n",
                            sav_errno, strerror(sav_errno));
                }
            }else{
                LogPrintf("NATPMP: Error with select()\n");
            }
        } while(r==NATPMP_TRYAGAIN);

        LogPrintf("NATPMP: Public IP address : %s\n", 
                inet_ntoa(response.pnu.publicaddress.addr));


        /* sendnewportmappingrequest() */
        r = sendnewportmappingrequest(&natpmp, privateport, 
                publicport, lifetime);
        LogPrintf("NATPMP: sendnewportmappingrequest returned %d (%s)\n",
                r, r==12?"SUCCESS":"FAILED");

        do {
            FD_ZERO(&fds);
            FD_SET(natpmp.s, &fds);
            getnatpmprequesttimeout(&natpmp, &timeout);
            select(FD_SETSIZE, &fds, nullptr, nullptr, &timeout);
            r = readnatpmpresponseorretry(&natpmp, &response);
            LogPrintf("NATPMP: readnatpmpresponseorretry returned %d (%s)\n",
                    r, r==0?"OK":(r==NATPMP_TRYAGAIN?"TRY AGAIN":"FAILED"));
        } while(r==NATPMP_TRYAGAIN);

        if(r<0) {
#ifdef ENABLE_STRNATPMPERR
            LogPrintf("NATPMP: readnatpmpresponseorretry() failed : %s\n",
                    strnatpmperr(r));
#endif
        }

<<<<<<< HEAD
        LogPrintf("Mapped public port %hu protocol %s to local port %hu "
                "liftime %u\n",
                response.pnu.newportmapping.mappedpublicport,
                "TCP",
                response.pnu.newportmapping.privateport,
                response.pnu.newportmapping.lifetime);
    }
    catch (const boost::thread_interrupted&)
    {
        r = closenatpmp(&natpmp);
        LogPrintf("NATPMP: closenatpmp() returned %d (%s)\n", 
                r, r==0?"SUCCESS":"FAILED");

        throw;

=======
        std::string strDesc = "Bitcoin " + FormatFullVersion();

        do {
#ifndef UPNPDISCOVER_SUCCESS
            /* miniupnpc 1.5 */
            r = UPNP_AddPortMapping(urls.controlURL, data.first.servicetype,
                                port.c_str(), port.c_str(), lanaddr, strDesc.c_str(), "TCP", 0);
#else
            /* miniupnpc 1.6 */
            r = UPNP_AddPortMapping(urls.controlURL, data.first.servicetype,
                                port.c_str(), port.c_str(), lanaddr, strDesc.c_str(), "TCP", 0, "0");
#endif

            if(r!=UPNPCOMMAND_SUCCESS)
                LogPrintf("AddPortMapping(%s, %s, %s) failed with code %d (%s)\n",
                    port, port, lanaddr, r, strupnperror(r));
            else
                LogPrintf("UPnP Port Mapping successful.\n");
        }
        while(g_upnp_interrupt.sleep_for(std::chrono::minutes(20)));

        r = UPNP_DeletePortMapping(urls.controlURL, data.first.servicetype, port.c_str(), "TCP", 0);
        LogPrintf("UPNP_DeletePortMapping() returned: %d\n", r);
        freeUPNPDevlist(devlist); devlist = nullptr;
        FreeUPNPUrls(&urls);
    } else {
        LogPrintf("No valid UPnP IGDs found\n");
        freeUPNPDevlist(devlist); devlist = nullptr;
        if (r != 0)
            FreeUPNPUrls(&urls);
>>>>>>> 29fad97c
    }
}

void StartMapPort()
{
<<<<<<< HEAD
    static std::unique_ptr<boost::thread> natpmp_thread;

    if (fUseUPnP)
    {
        if (natpmp_thread) {
            natpmp_thread->interrupt();
            natpmp_thread->join();
        }
        natpmp_thread.reset(new boost::thread(boost::bind(&TraceThread<void (*)()>, "upnp", &ThreadMapPort)));
    }
    else if (natpmp_thread) {
        natpmp_thread->interrupt();
        natpmp_thread->join();
        natpmp_thread.reset();
=======
    if (!g_upnp_thread.joinable()) {
        assert(!g_upnp_interrupt);
        g_upnp_thread = std::thread((std::bind(&TraceThread<void (*)()>, "upnp", &ThreadMapPort)));
    }
}

void InterruptMapPort()
{
    if(g_upnp_thread.joinable()) {
        g_upnp_interrupt();
    }
}

void StopMapPort()
{
    if(g_upnp_thread.joinable()) {
        g_upnp_thread.join();
        g_upnp_interrupt.reset();
>>>>>>> 29fad97c
    }
}

#else
void StartMapPort()
{
    // Intentionally left blank.
}
void InterruptMapPort()
{
    // Intentionally left blank.
}
void StopMapPort()
{
    // Intentionally left blank.
}
#endif  // for UPNP





void CConnman::ThreadDNSAddressSeed()
{
    // goal: only query DNS seeds if address need is acute
    // Avoiding DNS seeds when we don't need them improves user privacy by
    //  creating fewer identifying DNS requests, reduces trust by giving seeds
    //  less influence on the network topology, and reduces traffic to the seeds.
    if ((addrman.size() > 0) &&
        (!gArgs.GetBoolArg("-forcednsseed", DEFAULT_FORCEDNSSEED))) {
        if (!interruptNet.sleep_for(std::chrono::seconds(11)))
            return;

        LOCK(cs_vNodes);
        int nRelevant = 0;
        for (auto pnode : vNodes) {
            nRelevant += pnode->fSuccessfullyConnected && !pnode->fFeeler && !pnode->fOneShot && !pnode->m_manual_connection && !pnode->fInbound;
        }
        if (nRelevant >= 2) {
            LogPrintf("P2P peers available. Skipped DNS seeding.\n");
            return;
        }
    }

    const std::vector<std::string> &vSeeds = Params().DNSSeeds();
    int found = 0;

    LogPrintf("Loading addresses from DNS seeds (could take a while)\n");

    for (const std::string &seed : vSeeds) {
        if (interruptNet) {
            return;
        }
        if (HaveNameProxy()) {
            AddOneShot(seed);
        } else {
            std::vector<CNetAddr> vIPs;
            std::vector<CAddress> vAdd;
            ServiceFlags requiredServiceBits = GetDesirableServiceFlags(NODE_NONE);
            std::string host = strprintf("x%x.%s", requiredServiceBits, seed);
            CNetAddr resolveSource;
            if (!resolveSource.SetInternal(host)) {
                continue;
            }
            unsigned int nMaxIPs = 256; // Limits number of IPs learned from a DNS seed
            if (LookupHost(host.c_str(), vIPs, nMaxIPs, true))
            {
                for (const CNetAddr& ip : vIPs)
                {
                    int nOneDay = 24*3600;
                    CAddress addr = CAddress(CService(ip, Params().GetDefaultPort()), requiredServiceBits);
                    addr.nTime = GetTime() - 3*nOneDay - GetRand(4*nOneDay); // use a random age between 3 and 7 days old
                    vAdd.push_back(addr);
                    found++;
                }
                addrman.Add(vAdd, resolveSource);
            } else {
                // We now avoid directly using results from DNS Seeds which do not support service bit filtering,
                // instead using them as a oneshot to get nodes with our desired service bits.
                AddOneShot(seed);
            }
        }
    }

    LogPrintf("%d addresses found from DNS seeds\n", found);
}












void CConnman::DumpAddresses()
{
    int64_t nStart = GetTimeMillis();

    CAddrDB adb;
    adb.Write(addrman);

    LogPrint(BCLog::NET, "Flushed %d addresses to peers.dat  %dms\n",
           addrman.size(), GetTimeMillis() - nStart);
}

void CConnman::DumpData()
{
    DumpAddresses();
    DumpBanlist();
}

void CConnman::ProcessOneShot()
{
    std::string strDest;
    {
        LOCK(cs_vOneShots);
        if (vOneShots.empty())
            return;
        strDest = vOneShots.front();
        vOneShots.pop_front();
    }
    CAddress addr;
    CSemaphoreGrant grant(*semOutbound, true);
    if (grant) {
        OpenNetworkConnection(addr, false, &grant, strDest.c_str(), true);
    }
}

bool CConnman::GetTryNewOutboundPeer()
{
    return m_try_another_outbound_peer;
}

void CConnman::SetTryNewOutboundPeer(bool flag)
{
    m_try_another_outbound_peer = flag;
    LogPrint(BCLog::NET, "net: setting try another outbound peer=%s\n", flag ? "true" : "false");
}

// Return the number of peers we have over our outbound connection limit
// Exclude peers that are marked for disconnect, or are going to be
// disconnected soon (eg one-shots and feelers)
// Also exclude peers that haven't finished initial connection handshake yet
// (so that we don't decide we're over our desired connection limit, and then
// evict some peer that has finished the handshake)
int CConnman::GetExtraOutboundCount()
{
    int nOutbound = 0;
    {
        LOCK(cs_vNodes);
        for (CNode* pnode : vNodes) {
            if (!pnode->fInbound && !pnode->m_manual_connection && !pnode->fFeeler && !pnode->fDisconnect && !pnode->fOneShot && pnode->fSuccessfullyConnected) {
                ++nOutbound;
            }
        }
    }
    return std::max(nOutbound - nMaxOutbound, 0);
}

void CConnman::ThreadOpenConnections(const std::vector<std::string> connect)
{
    // Connect to specific addresses
    if (!connect.empty())
    {
        for (int64_t nLoop = 0;; nLoop++)
        {
            ProcessOneShot();
            for (const std::string& strAddr : connect)
            {
                CAddress addr(CService(), NODE_NONE);
                OpenNetworkConnection(addr, false, nullptr, strAddr.c_str(), false, false, true);
                for (int i = 0; i < 10 && i < nLoop; i++)
                {
                    if (!interruptNet.sleep_for(std::chrono::milliseconds(500)))
                        return;
                }
            }
            if (!interruptNet.sleep_for(std::chrono::milliseconds(500)))
                return;
        }
    }

    // Initiate network connections
    int64_t nStart = GetTime();

    // Minimum time before next feeler connection (in microseconds).
    int64_t nNextFeeler = PoissonNextSend(nStart*1000*1000, FEELER_INTERVAL);
    while (!interruptNet)
    {
        ProcessOneShot();

        if (!interruptNet.sleep_for(std::chrono::milliseconds(500)))
            return;

        CSemaphoreGrant grant(*semOutbound);
        if (interruptNet)
            return;

        // Add seed nodes if DNS seeds are all down (an infrastructure attack?).
        if (addrman.size() == 0 && (GetTime() - nStart > 60)) {
            static bool done = false;
            if (!done) {
                LogPrintf("Adding fixed seed nodes as DNS doesn't seem to be available.\n");
                CNetAddr local;
                local.SetInternal("fixedseeds");
                addrman.Add(convertSeed6(Params().FixedSeeds()), local);
                done = true;
            }
        }

        //
        // Choose an address to connect to based on most recently seen
        //
        CAddress addrConnect;

        // Only connect out to one peer per network group (/16 for IPv4).
        // Do this here so we don't have to critsect vNodes inside mapAddresses critsect.
        int nOutbound = 0;
        std::set<std::vector<unsigned char> > setConnected;
        {
            LOCK(cs_vNodes);
            for (CNode* pnode : vNodes) {
                if (!pnode->fInbound && !pnode->m_manual_connection) {
                    // Netgroups for inbound and addnode peers are not excluded because our goal here
                    // is to not use multiple of our limited outbound slots on a single netgroup
                    // but inbound and addnode peers do not use our outbound slots.  Inbound peers
                    // also have the added issue that they're attacker controlled and could be used
                    // to prevent us from connecting to particular hosts if we used them here.
                    setConnected.insert(pnode->addr.GetGroup());
                    nOutbound++;
                }
            }
        }

        // Feeler Connections
        //
        // Design goals:
        //  * Increase the number of connectable addresses in the tried table.
        //
        // Method:
        //  * Choose a random address from new and attempt to connect to it if we can connect
        //    successfully it is added to tried.
        //  * Start attempting feeler connections only after node finishes making outbound
        //    connections.
        //  * Only make a feeler connection once every few minutes.
        //
        bool fFeeler = false;

        if (nOutbound >= nMaxOutbound && !GetTryNewOutboundPeer()) {
            int64_t nTime = GetTimeMicros(); // The current time right now (in microseconds).
            if (nTime > nNextFeeler) {
                nNextFeeler = PoissonNextSend(nTime, FEELER_INTERVAL);
                fFeeler = true;
            } else {
                continue;
            }
        }

        addrman.ResolveCollisions();

        int64_t nANow = GetAdjustedTime();
        int nTries = 0;
        while (!interruptNet)
        {
            CAddrInfo addr = addrman.SelectTriedCollision();

            // SelectTriedCollision returns an invalid address if it is empty.
            if (!fFeeler || !addr.IsValid()) {
                addr = addrman.Select(fFeeler);
            }

            // if we selected an invalid address, restart
            if (!addr.IsValid() || setConnected.count(addr.GetGroup()) || IsLocal(addr))
                break;

            // If we didn't find an appropriate destination after trying 100 addresses fetched from addrman,
            // stop this loop, and let the outer loop run again (which sleeps, adds seed nodes, recalculates
            // already-connected network ranges, ...) before trying new addrman addresses.
            nTries++;
            if (nTries > 100)
                break;

            if (IsLimited(addr))
                continue;

            // only consider very recently tried nodes after 30 failed attempts
            if (nANow - addr.nLastTry < 600 && nTries < 30)
                continue;

            // for non-feelers, require all the services we'll want,
            // for feelers, only require they be a full node (only because most
            // SPV clients don't have a good address DB available)
            if (!fFeeler && !HasAllDesirableServiceFlags(addr.nServices)) {
                continue;
            } else if (fFeeler && !MayHaveUsefulAddressDB(addr.nServices)) {
                continue;
            }

            // do not allow non-default ports, unless after 50 invalid addresses selected already
            if (addr.GetPort() != Params().GetDefaultPort() && nTries < 50)
                continue;

            addrConnect = addr;
            break;
        }

        if (addrConnect.IsValid()) {

            if (fFeeler) {
                // Add small amount of random noise before connection to avoid synchronization.
                int randsleep = GetRandInt(FEELER_SLEEP_WINDOW * 1000);
                if (!interruptNet.sleep_for(std::chrono::milliseconds(randsleep)))
                    return;
                LogPrint(BCLog::NET, "Making feeler connection to %s\n", addrConnect.ToString());
            }

            OpenNetworkConnection(addrConnect, (int)setConnected.size() >= std::min(nMaxConnections - 1, 2), &grant, nullptr, false, fFeeler);
        }
    }
}

std::vector<AddedNodeInfo> CConnman::GetAddedNodeInfo()
{
    std::vector<AddedNodeInfo> ret;

    std::list<std::string> lAddresses(0);
    {
        LOCK(cs_vAddedNodes);
        ret.reserve(vAddedNodes.size());
        std::copy(vAddedNodes.cbegin(), vAddedNodes.cend(), std::back_inserter(lAddresses));
    }


    // Build a map of all already connected addresses (by IP:port and by name) to inbound/outbound and resolved CService
    std::map<CService, bool> mapConnected;
    std::map<std::string, std::pair<bool, CService>> mapConnectedByName;
    {
        LOCK(cs_vNodes);
        for (const CNode* pnode : vNodes) {
            if (pnode->addr.IsValid()) {
                mapConnected[pnode->addr] = pnode->fInbound;
            }
            std::string addrName = pnode->GetAddrName();
            if (!addrName.empty()) {
                mapConnectedByName[std::move(addrName)] = std::make_pair(pnode->fInbound, static_cast<const CService&>(pnode->addr));
            }
        }
    }

    for (const std::string& strAddNode : lAddresses) {
        CService service(LookupNumeric(strAddNode.c_str(), Params().GetDefaultPort()));
        if (service.IsValid()) {
            // strAddNode is an IP:port
            auto it = mapConnected.find(service);
            if (it != mapConnected.end()) {
                ret.push_back(AddedNodeInfo{strAddNode, service, true, it->second});
            } else {
                ret.push_back(AddedNodeInfo{strAddNode, CService(), false, false});
            }
        } else {
            // strAddNode is a name
            auto it = mapConnectedByName.find(strAddNode);
            if (it != mapConnectedByName.end()) {
                ret.push_back(AddedNodeInfo{strAddNode, it->second.second, true, it->second.first});
            } else {
                ret.push_back(AddedNodeInfo{strAddNode, CService(), false, false});
            }
        }
    }

    return ret;
}

void CConnman::ThreadOpenAddedConnections()
{
    while (true)
    {
        CSemaphoreGrant grant(*semAddnode);
        std::vector<AddedNodeInfo> vInfo = GetAddedNodeInfo();
        bool tried = false;
        for (const AddedNodeInfo& info : vInfo) {
            if (!info.fConnected) {
                if (!grant.TryAcquire()) {
                    // If we've used up our semaphore and need a new one, lets not wait here since while we are waiting
                    // the addednodeinfo state might change.
                    break;
                }
                tried = true;
                CAddress addr(CService(), NODE_NONE);
                OpenNetworkConnection(addr, false, &grant, info.strAddedNode.c_str(), false, false, true);
                if (!interruptNet.sleep_for(std::chrono::milliseconds(500)))
                    return;
            }
        }
        // Retry every 60 seconds if a connection was attempted, otherwise two seconds
        if (!interruptNet.sleep_for(std::chrono::seconds(tried ? 60 : 2)))
            return;
    }
}

// if successful, this moves the passed grant to the constructed node
void CConnman::OpenNetworkConnection(const CAddress& addrConnect, bool fCountFailure, CSemaphoreGrant *grantOutbound, const char *pszDest, bool fOneShot, bool fFeeler, bool manual_connection)
{
    //
    // Initiate outbound network connection
    //
    if (interruptNet) {
        return;
    }
    if (!fNetworkActive) {
        return;
    }
    if (!pszDest) {
        if (IsLocal(addrConnect) ||
            FindNode(static_cast<CNetAddr>(addrConnect)) || IsBanned(addrConnect) ||
            FindNode(addrConnect.ToStringIPPort()))
            return;
    } else if (FindNode(std::string(pszDest)))
        return;

    CNode* pnode = ConnectNode(addrConnect, pszDest, fCountFailure);

    if (!pnode)
        return;
    if (grantOutbound)
        grantOutbound->MoveTo(pnode->grantOutbound);
    if (fOneShot)
        pnode->fOneShot = true;
    if (fFeeler)
        pnode->fFeeler = true;
    if (manual_connection)
        pnode->m_manual_connection = true;

    m_msgproc->InitializeNode(pnode);
    {
        LOCK(cs_vNodes);
        vNodes.push_back(pnode);
    }
}

void CConnman::ThreadMessageHandler()
{
    while (!flagInterruptMsgProc)
    {
        std::vector<CNode*> vNodesCopy;
        {
            LOCK(cs_vNodes);
            vNodesCopy = vNodes;
            for (CNode* pnode : vNodesCopy) {
                pnode->AddRef();
            }
        }

        bool fMoreWork = false;

        for (CNode* pnode : vNodesCopy)
        {
            if (pnode->fDisconnect)
                continue;

            // Receive messages
            bool fMoreNodeWork = m_msgproc->ProcessMessages(pnode, flagInterruptMsgProc);
            fMoreWork |= (fMoreNodeWork && !pnode->fPauseSend);
            if (flagInterruptMsgProc)
                return;
            // Send messages
            {
                LOCK(pnode->cs_sendProcessing);
                m_msgproc->SendMessages(pnode, flagInterruptMsgProc);
            }

            if (flagInterruptMsgProc)
                return;
        }

        {
            LOCK(cs_vNodes);
            for (CNode* pnode : vNodesCopy)
                pnode->Release();
        }

        std::unique_lock<std::mutex> lock(mutexMsgProc);
        if (!fMoreWork) {
            condMsgProc.wait_until(lock, std::chrono::steady_clock::now() + std::chrono::milliseconds(100), [this] { return fMsgProcWake; });
        }
        fMsgProcWake = false;
    }
}






bool CConnman::BindListenPort(const CService &addrBind, std::string& strError, bool fWhitelisted)
{
    strError = "";
    int nOne = 1;

    // Create socket for listening for incoming connections
    struct sockaddr_storage sockaddr;
    socklen_t len = sizeof(sockaddr);
    if (!addrBind.GetSockAddr((struct sockaddr*)&sockaddr, &len))
    {
        strError = strprintf("Error: Bind address family for %s not supported", addrBind.ToString());
        LogPrintf("%s\n", strError);
        return false;
    }

    SOCKET hListenSocket = CreateSocket(addrBind);
    if (hListenSocket == INVALID_SOCKET)
    {
        strError = strprintf("Error: Couldn't open socket for incoming connections (socket returned error %s)", NetworkErrorString(WSAGetLastError()));
        LogPrintf("%s\n", strError);
        return false;
    }
#ifndef WIN32
    // Allow binding if the port is still in TIME_WAIT state after
    // the program was closed and restarted.
    setsockopt(hListenSocket, SOL_SOCKET, SO_REUSEADDR, (void*)&nOne, sizeof(int));
#else
    setsockopt(hListenSocket, SOL_SOCKET, SO_REUSEADDR, (const char*)&nOne, sizeof(int));
#endif

    // some systems don't have IPV6_V6ONLY but are always v6only; others do have the option
    // and enable it by default or not. Try to enable it, if possible.
    if (addrBind.IsIPv6()) {
#ifdef IPV6_V6ONLY
#ifdef WIN32
        setsockopt(hListenSocket, IPPROTO_IPV6, IPV6_V6ONLY, (const char*)&nOne, sizeof(int));
#else
        setsockopt(hListenSocket, IPPROTO_IPV6, IPV6_V6ONLY, (void*)&nOne, sizeof(int));
#endif
#endif
#ifdef WIN32
        int nProtLevel = PROTECTION_LEVEL_UNRESTRICTED;
        setsockopt(hListenSocket, IPPROTO_IPV6, IPV6_PROTECTION_LEVEL, (const char*)&nProtLevel, sizeof(int));
#endif
    }

    if (::bind(hListenSocket, (struct sockaddr*)&sockaddr, len) == SOCKET_ERROR)
    {
        int nErr = WSAGetLastError();
        if (nErr == WSAEADDRINUSE)
            strError = strprintf(_("Unable to bind to %s on this computer. %s is probably already running."), addrBind.ToString(), _(PACKAGE_NAME));
        else
            strError = strprintf(_("Unable to bind to %s on this computer (bind returned error %s)"), addrBind.ToString(), NetworkErrorString(nErr));
        LogPrintf("%s\n", strError);
        CloseSocket(hListenSocket);
        return false;
    }
    LogPrintf("Bound to %s\n", addrBind.ToString());

    // Listen for incoming connections
    if (listen(hListenSocket, SOMAXCONN) == SOCKET_ERROR)
    {
        strError = strprintf(_("Error: Listening for incoming connections failed (listen returned error %s)"), NetworkErrorString(WSAGetLastError()));
        LogPrintf("%s\n", strError);
        CloseSocket(hListenSocket);
        return false;
    }

    vhListenSocket.push_back(ListenSocket(hListenSocket, fWhitelisted));

    if (addrBind.IsRoutable() && fDiscover && !fWhitelisted)
        AddLocal(addrBind, LOCAL_BIND);

    return true;
}

void Discover()
{
    if (!fDiscover)
        return;

#ifdef WIN32
    // Get local host IP
    char pszHostName[256] = "";
    if (gethostname(pszHostName, sizeof(pszHostName)) != SOCKET_ERROR)
    {
        std::vector<CNetAddr> vaddr;
        if (LookupHost(pszHostName, vaddr, 0, true))
        {
            for (const CNetAddr &addr : vaddr)
            {
                if (AddLocal(addr, LOCAL_IF))
                    LogPrintf("%s: %s - %s\n", __func__, pszHostName, addr.ToString());
            }
        }
    }
#else
    // Get local host ip
    struct ifaddrs* myaddrs;
    if (getifaddrs(&myaddrs) == 0)
    {
        for (struct ifaddrs* ifa = myaddrs; ifa != nullptr; ifa = ifa->ifa_next)
        {
            if (ifa->ifa_addr == nullptr) continue;
            if ((ifa->ifa_flags & IFF_UP) == 0) continue;
            if (strcmp(ifa->ifa_name, "lo") == 0) continue;
            if (strcmp(ifa->ifa_name, "lo0") == 0) continue;
            if (ifa->ifa_addr->sa_family == AF_INET)
            {
                struct sockaddr_in* s4 = (struct sockaddr_in*)(ifa->ifa_addr);
                CNetAddr addr(s4->sin_addr);
                if (AddLocal(addr, LOCAL_IF))
                    LogPrintf("%s: IPv4 %s: %s\n", __func__, ifa->ifa_name, addr.ToString());
            }
            else if (ifa->ifa_addr->sa_family == AF_INET6)
            {
                struct sockaddr_in6* s6 = (struct sockaddr_in6*)(ifa->ifa_addr);
                CNetAddr addr(s6->sin6_addr);
                if (AddLocal(addr, LOCAL_IF))
                    LogPrintf("%s: IPv6 %s: %s\n", __func__, ifa->ifa_name, addr.ToString());
            }
        }
        freeifaddrs(myaddrs);
    }
#endif
}

void CConnman::SetNetworkActive(bool active)
{
    LogPrint(BCLog::NET, "SetNetworkActive: %s\n", active);

    if (fNetworkActive == active) {
        return;
    }

    fNetworkActive = active;

    if (!fNetworkActive) {
        LOCK(cs_vNodes);
        // Close sockets to all nodes
        for (CNode* pnode : vNodes) {
            pnode->CloseSocketDisconnect();
        }
    }

    uiInterface.NotifyNetworkActiveChanged(fNetworkActive);
}

CConnman::CConnman(uint64_t nSeed0In, uint64_t nSeed1In) : nSeed0(nSeed0In), nSeed1(nSeed1In)
{
    fNetworkActive = true;
    setBannedIsDirty = false;
    fAddressesInitialized = false;
    nLastNodeId = 0;
    nSendBufferMaxSize = 0;
    nReceiveFloodSize = 0;
    flagInterruptMsgProc = false;
    SetTryNewOutboundPeer(false);

    Options connOptions;
    Init(connOptions);
}

NodeId CConnman::GetNewNodeId()
{
    return nLastNodeId.fetch_add(1, std::memory_order_relaxed);
}


bool CConnman::Bind(const CService &addr, unsigned int flags) {
    if (!(flags & BF_EXPLICIT) && IsLimited(addr))
        return false;
    std::string strError;
    if (!BindListenPort(addr, strError, (flags & BF_WHITELIST) != 0)) {
        if ((flags & BF_REPORT_ERROR) && clientInterface) {
            clientInterface->ThreadSafeMessageBox(strError, "", CClientUIInterface::MSG_ERROR);
        }
        return false;
    }
    return true;
}

bool CConnman::InitBinds(const std::vector<CService>& binds, const std::vector<CService>& whiteBinds) {
    bool fBound = false;
    for (const auto& addrBind : binds) {
        fBound |= Bind(addrBind, (BF_EXPLICIT | BF_REPORT_ERROR));
    }
    for (const auto& addrBind : whiteBinds) {
        fBound |= Bind(addrBind, (BF_EXPLICIT | BF_REPORT_ERROR | BF_WHITELIST));
    }
    if (binds.empty() && whiteBinds.empty()) {
        struct in_addr inaddr_any;
        inaddr_any.s_addr = INADDR_ANY;
        fBound |= Bind(CService(in6addr_any, GetListenPort()), BF_NONE);
        fBound |= Bind(CService(inaddr_any, GetListenPort()), !fBound ? BF_REPORT_ERROR : BF_NONE);
    }
    return fBound;
}

bool CConnman::Start(CScheduler& scheduler, const Options& connOptions)
{
    Init(connOptions);

    {
        LOCK(cs_totalBytesRecv);
        nTotalBytesRecv = 0;
    }
    {
        LOCK(cs_totalBytesSent);
        nTotalBytesSent = 0;
        nMaxOutboundTotalBytesSentInCycle = 0;
        nMaxOutboundCycleStartTime = 0;
    }

    if (fListen && !InitBinds(connOptions.vBinds, connOptions.vWhiteBinds)) {
        if (clientInterface) {
            clientInterface->ThreadSafeMessageBox(
                _("Failed to listen on any port. Use -listen=0 if you want this."),
                "", CClientUIInterface::MSG_ERROR);
        }
        return false;
    }

    for (const auto& strDest : connOptions.vSeedNodes) {
        AddOneShot(strDest);
    }

    if (clientInterface) {
        clientInterface->InitMessage(_("Loading P2P addresses..."));
    }
    // Load addresses from peers.dat
    int64_t nStart = GetTimeMillis();
    {
        CAddrDB adb;
        if (adb.Read(addrman))
            LogPrintf("Loaded %i addresses from peers.dat  %dms\n", addrman.size(), GetTimeMillis() - nStart);
        else {
            addrman.Clear(); // Addrman can be in an inconsistent state after failure, reset it
            LogPrintf("Invalid or missing peers.dat; recreating\n");
            DumpAddresses();
        }
    }
    if (clientInterface)
        clientInterface->InitMessage(_("Loading banlist..."));
    // Load addresses from banlist.dat
    nStart = GetTimeMillis();
    CBanDB bandb;
    banmap_t banmap;
    if (bandb.Read(banmap)) {
        SetBanned(banmap); // thread save setter
        SetBannedSetDirty(false); // no need to write down, just read data
        SweepBanned(); // sweep out unused entries

        LogPrint(BCLog::NET, "Loaded %d banned node ips/subnets from banlist.dat  %dms\n",
            banmap.size(), GetTimeMillis() - nStart);
    } else {
        LogPrintf("Invalid or missing banlist.dat; recreating\n");
        SetBannedSetDirty(true); // force write
        DumpBanlist();
    }

    uiInterface.InitMessage(_("Starting network threads..."));

    fAddressesInitialized = true;

    if (semOutbound == nullptr) {
        // initialize semaphore
        semOutbound = MakeUnique<CSemaphore>(std::min((nMaxOutbound + nMaxFeeler), nMaxConnections));
    }
    if (semAddnode == nullptr) {
        // initialize semaphore
        semAddnode = MakeUnique<CSemaphore>(nMaxAddnode);
    }

    //
    // Start threads
    //
    assert(m_msgproc);
    InterruptSocks5(false);
    interruptNet.reset();
    flagInterruptMsgProc = false;

    {
        std::unique_lock<std::mutex> lock(mutexMsgProc);
        fMsgProcWake = false;
    }

    // Send and receive from sockets, accept connections
    threadSocketHandler = std::thread(&TraceThread<std::function<void()> >, "net", std::function<void()>(std::bind(&CConnman::ThreadSocketHandler, this)));

    if (!gArgs.GetBoolArg("-dnsseed", true))
        LogPrintf("DNS seeding disabled\n");
    else
        threadDNSAddressSeed = std::thread(&TraceThread<std::function<void()> >, "dnsseed", std::function<void()>(std::bind(&CConnman::ThreadDNSAddressSeed, this)));

    // Initiate outbound connections from -addnode
    threadOpenAddedConnections = std::thread(&TraceThread<std::function<void()> >, "addcon", std::function<void()>(std::bind(&CConnman::ThreadOpenAddedConnections, this)));

    if (connOptions.m_use_addrman_outgoing && !connOptions.m_specified_outgoing.empty()) {
        if (clientInterface) {
            clientInterface->ThreadSafeMessageBox(
                _("Cannot provide specific connections and have addrman find outgoing connections at the same."),
                "", CClientUIInterface::MSG_ERROR);
        }
        return false;
    }
    if (connOptions.m_use_addrman_outgoing || !connOptions.m_specified_outgoing.empty())
        threadOpenConnections = std::thread(&TraceThread<std::function<void()> >, "opencon", std::function<void()>(std::bind(&CConnman::ThreadOpenConnections, this, connOptions.m_specified_outgoing)));

    // Process messages
    threadMessageHandler = std::thread(&TraceThread<std::function<void()> >, "msghand", std::function<void()>(std::bind(&CConnman::ThreadMessageHandler, this)));

    // Dump network addresses
    scheduler.scheduleEvery(std::bind(&CConnman::DumpData, this), DUMP_ADDRESSES_INTERVAL * 1000);

    return true;
}

class CNetCleanup
{
public:
    CNetCleanup() {}

    ~CNetCleanup()
    {
#ifdef WIN32
        // Shutdown Windows Sockets
        WSACleanup();
#endif
    }
}
instance_of_cnetcleanup;

void CConnman::Interrupt()
{
    {
        std::lock_guard<std::mutex> lock(mutexMsgProc);
        flagInterruptMsgProc = true;
    }
    condMsgProc.notify_all();

    interruptNet();
    InterruptSocks5(true);

    if (semOutbound) {
        for (int i=0; i<(nMaxOutbound + nMaxFeeler); i++) {
            semOutbound->post();
        }
    }

    if (semAddnode) {
        for (int i=0; i<nMaxAddnode; i++) {
            semAddnode->post();
        }
    }
}

void CConnman::Stop()
{
    if (threadMessageHandler.joinable())
        threadMessageHandler.join();
    if (threadOpenConnections.joinable())
        threadOpenConnections.join();
    if (threadOpenAddedConnections.joinable())
        threadOpenAddedConnections.join();
    if (threadDNSAddressSeed.joinable())
        threadDNSAddressSeed.join();
    if (threadSocketHandler.joinable())
        threadSocketHandler.join();

    if (fAddressesInitialized)
    {
        DumpData();
        fAddressesInitialized = false;
    }

    // Close sockets
    for (CNode* pnode : vNodes)
        pnode->CloseSocketDisconnect();
    for (ListenSocket& hListenSocket : vhListenSocket)
        if (hListenSocket.socket != INVALID_SOCKET)
            if (!CloseSocket(hListenSocket.socket))
                LogPrintf("CloseSocket(hListenSocket) failed with error %s\n", NetworkErrorString(WSAGetLastError()));

    // clean up some globals (to help leak detection)
    for (CNode *pnode : vNodes) {
        DeleteNode(pnode);
    }
    for (CNode *pnode : vNodesDisconnected) {
        DeleteNode(pnode);
    }
    vNodes.clear();
    vNodesDisconnected.clear();
    vhListenSocket.clear();
    semOutbound.reset();
    semAddnode.reset();
}

void CConnman::DeleteNode(CNode* pnode)
{
    assert(pnode);
    bool fUpdateConnectionTime = false;
    m_msgproc->FinalizeNode(pnode->GetId(), fUpdateConnectionTime);
    if(fUpdateConnectionTime) {
        addrman.Connected(pnode->addr);
    }
    delete pnode;
}

CConnman::~CConnman()
{
    Interrupt();
    Stop();
}

size_t CConnman::GetAddressCount() const
{
    return addrman.size();
}

void CConnman::SetServices(const CService &addr, ServiceFlags nServices)
{
    addrman.SetServices(addr, nServices);
}

void CConnman::MarkAddressGood(const CAddress& addr)
{
    addrman.Good(addr);
}

void CConnman::AddNewAddresses(const std::vector<CAddress>& vAddr, const CAddress& addrFrom, int64_t nTimePenalty)
{
    addrman.Add(vAddr, addrFrom, nTimePenalty);
}

std::vector<CAddress> CConnman::GetAddresses()
{
    return addrman.GetAddr();
}

bool CConnman::AddNode(const std::string& strNode)
{
    LOCK(cs_vAddedNodes);
    for (const std::string& it : vAddedNodes) {
        if (strNode == it) return false;
    }

    vAddedNodes.push_back(strNode);
    return true;
}

bool CConnman::RemoveAddedNode(const std::string& strNode)
{
    LOCK(cs_vAddedNodes);
    for(std::vector<std::string>::iterator it = vAddedNodes.begin(); it != vAddedNodes.end(); ++it) {
        if (strNode == *it) {
            vAddedNodes.erase(it);
            return true;
        }
    }
    return false;
}

size_t CConnman::GetNodeCount(NumConnections flags)
{
    LOCK(cs_vNodes);
    if (flags == CConnman::CONNECTIONS_ALL) // Shortcut if we want total
        return vNodes.size();

    int nNum = 0;
    for (const auto& pnode : vNodes) {
        if (flags & (pnode->fInbound ? CONNECTIONS_IN : CONNECTIONS_OUT)) {
            nNum++;
        }
    }

    return nNum;
}

void CConnman::GetNodeStats(std::vector<CNodeStats>& vstats)
{
    vstats.clear();
    LOCK(cs_vNodes);
    vstats.reserve(vNodes.size());
    for (CNode* pnode : vNodes) {
        vstats.emplace_back();
        pnode->copyStats(vstats.back());
    }
}

bool CConnman::DisconnectNode(const std::string& strNode)
{
    LOCK(cs_vNodes);
    if (CNode* pnode = FindNode(strNode)) {
        pnode->fDisconnect = true;
        return true;
    }
    return false;
}
bool CConnman::DisconnectNode(NodeId id)
{
    LOCK(cs_vNodes);
    for(CNode* pnode : vNodes) {
        if (id == pnode->GetId()) {
            pnode->fDisconnect = true;
            return true;
        }
    }
    return false;
}

void CConnman::RecordBytesRecv(uint64_t bytes)
{
    LOCK(cs_totalBytesRecv);
    nTotalBytesRecv += bytes;
}

void CConnman::RecordBytesSent(uint64_t bytes)
{
    LOCK(cs_totalBytesSent);
    nTotalBytesSent += bytes;

    uint64_t now = GetTime();
    if (nMaxOutboundCycleStartTime + nMaxOutboundTimeframe < now)
    {
        // timeframe expired, reset cycle
        nMaxOutboundCycleStartTime = now;
        nMaxOutboundTotalBytesSentInCycle = 0;
    }

    // TODO, exclude whitebind peers
    nMaxOutboundTotalBytesSentInCycle += bytes;
}

void CConnman::SetMaxOutboundTarget(uint64_t limit)
{
    LOCK(cs_totalBytesSent);
    nMaxOutboundLimit = limit;
}

uint64_t CConnman::GetMaxOutboundTarget()
{
    LOCK(cs_totalBytesSent);
    return nMaxOutboundLimit;
}

uint64_t CConnman::GetMaxOutboundTimeframe()
{
    LOCK(cs_totalBytesSent);
    return nMaxOutboundTimeframe;
}

uint64_t CConnman::GetMaxOutboundTimeLeftInCycle()
{
    LOCK(cs_totalBytesSent);
    if (nMaxOutboundLimit == 0)
        return 0;

    if (nMaxOutboundCycleStartTime == 0)
        return nMaxOutboundTimeframe;

    uint64_t cycleEndTime = nMaxOutboundCycleStartTime + nMaxOutboundTimeframe;
    uint64_t now = GetTime();
    return (cycleEndTime < now) ? 0 : cycleEndTime - GetTime();
}

void CConnman::SetMaxOutboundTimeframe(uint64_t timeframe)
{
    LOCK(cs_totalBytesSent);
    if (nMaxOutboundTimeframe != timeframe)
    {
        // reset measure-cycle in case of changing
        // the timeframe
        nMaxOutboundCycleStartTime = GetTime();
    }
    nMaxOutboundTimeframe = timeframe;
}

bool CConnman::OutboundTargetReached(bool historicalBlockServingLimit)
{
    LOCK(cs_totalBytesSent);
    if (nMaxOutboundLimit == 0)
        return false;

    if (historicalBlockServingLimit)
    {
        // keep a large enough buffer to at least relay each block once
        uint64_t timeLeftInCycle = GetMaxOutboundTimeLeftInCycle();
        uint64_t buffer = timeLeftInCycle / 600 * MAX_BLOCK_SERIALIZED_SIZE;
        if (buffer >= nMaxOutboundLimit || nMaxOutboundTotalBytesSentInCycle >= nMaxOutboundLimit - buffer)
            return true;
    }
    else if (nMaxOutboundTotalBytesSentInCycle >= nMaxOutboundLimit)
        return true;

    return false;
}

uint64_t CConnman::GetOutboundTargetBytesLeft()
{
    LOCK(cs_totalBytesSent);
    if (nMaxOutboundLimit == 0)
        return 0;

    return (nMaxOutboundTotalBytesSentInCycle >= nMaxOutboundLimit) ? 0 : nMaxOutboundLimit - nMaxOutboundTotalBytesSentInCycle;
}

uint64_t CConnman::GetTotalBytesRecv()
{
    LOCK(cs_totalBytesRecv);
    return nTotalBytesRecv;
}

uint64_t CConnman::GetTotalBytesSent()
{
    LOCK(cs_totalBytesSent);
    return nTotalBytesSent;
}

ServiceFlags CConnman::GetLocalServices() const
{
    return nLocalServices;
}

void CConnman::SetBestHeight(int height)
{
    nBestHeight.store(height, std::memory_order_release);
}

int CConnman::GetBestHeight() const
{
    return nBestHeight.load(std::memory_order_acquire);
}

unsigned int CConnman::GetReceiveFloodSize() const { return nReceiveFloodSize; }

CNode::CNode(NodeId idIn, ServiceFlags nLocalServicesIn, int nMyStartingHeightIn, SOCKET hSocketIn, const CAddress& addrIn, uint64_t nKeyedNetGroupIn, uint64_t nLocalHostNonceIn, const CAddress &addrBindIn, const std::string& addrNameIn, bool fInboundIn) :
    nTimeConnected(GetSystemTimeInSeconds()),
    addr(addrIn),
    addrBind(addrBindIn),
    fInbound(fInboundIn),
    nKeyedNetGroup(nKeyedNetGroupIn),
    addrKnown(5000, 0.001),
    filterInventoryKnown(50000, 0.000001),
    id(idIn),
    nLocalHostNonce(nLocalHostNonceIn),
    nLocalServices(nLocalServicesIn),
    nMyStartingHeight(nMyStartingHeightIn),
    nSendVersion(0)
{
    nServices = NODE_NONE;
    hSocket = hSocketIn;
    nRecvVersion = INIT_PROTO_VERSION;
    nLastSend = 0;
    nLastRecv = 0;
    nSendBytes = 0;
    nRecvBytes = 0;
    nTimeOffset = 0;
    addrName = addrNameIn == "" ? addr.ToStringIPPort() : addrNameIn;
    nVersion = 0;
    strSubVer = "";
    fWhitelisted = false;
    fOneShot = false;
    m_manual_connection = false;
    fClient = false; // set by version message
    m_limited_node = false; // set by version message
    fFeeler = false;
    fSuccessfullyConnected = false;
    fDisconnect = false;
    nRefCount = 0;
    nSendSize = 0;
    nSendOffset = 0;
    hashContinue = uint256();
    nStartingHeight = -1;
    filterInventoryKnown.reset();
    fSendMempool = false;
    fGetAddr = false;
    nNextLocalAddrSend = 0;
    nNextAddrSend = 0;
    nNextInvSend = 0;
    fRelayTxes = false;
    fSentAddr = false;
    pfilter = MakeUnique<CBloomFilter>();
    timeLastMempoolReq = 0;
    nLastBlockTime = 0;
    nLastTXTime = 0;
    nPingNonceSent = 0;
    nPingUsecStart = 0;
    nPingUsecTime = 0;
    fPingQueued = false;
    nMinPingUsecTime = std::numeric_limits<int64_t>::max();
    minFeeFilter = 0;
    lastSentFeeFilter = 0;
    nextSendTimeFeeFilter = 0;
    fPauseRecv = false;
    fPauseSend = false;
    nProcessQueueSize = 0;

    for (const std::string &msg : getAllNetMessageTypes())
        mapRecvBytesPerMsgCmd[msg] = 0;
    mapRecvBytesPerMsgCmd[NET_MESSAGE_COMMAND_OTHER] = 0;

    if (fLogIPs) {
        LogPrint(BCLog::NET, "Added connection to %s peer=%d\n", addrName, id);
    } else {
        LogPrint(BCLog::NET, "Added connection peer=%d\n", id);
    }
}

CNode::~CNode()
{
    CloseSocket(hSocket);
}

void CNode::AskFor(const CInv& inv)
{
    if (mapAskFor.size() > MAPASKFOR_MAX_SZ || setAskFor.size() > SETASKFOR_MAX_SZ)
        return;
    // a peer may not have multiple non-responded queue positions for a single inv item
    if (!setAskFor.insert(inv.hash).second)
        return;

    // We're using mapAskFor as a priority queue,
    // the key is the earliest time the request can be sent
    int64_t nRequestTime;
    limitedmap<uint256, int64_t>::const_iterator it = mapAlreadyAskedFor.find(inv.hash);
    if (it != mapAlreadyAskedFor.end())
        nRequestTime = it->second;
    else
        nRequestTime = 0;
    LogPrint(BCLog::NET, "askfor %s  %d (%s) peer=%d\n", inv.ToString(), nRequestTime, DateTimeStrFormat("%H:%M:%S", nRequestTime/1000000), id);

    // Make sure not to reuse time indexes to keep things in the same order
    int64_t nNow = GetTimeMicros() - 1000000;
    static int64_t nLastTime;
    ++nLastTime;
    nNow = std::max(nNow, nLastTime);
    nLastTime = nNow;

    // Each retry is 2 minutes after the last
    nRequestTime = std::max(nRequestTime + 2 * 60 * 1000000, nNow);
    if (it != mapAlreadyAskedFor.end())
        mapAlreadyAskedFor.update(it, nRequestTime);
    else
        mapAlreadyAskedFor.insert(std::make_pair(inv.hash, nRequestTime));
    mapAskFor.insert(std::make_pair(nRequestTime, inv));
}

bool CConnman::NodeFullyConnected(const CNode* pnode)
{
    return pnode && pnode->fSuccessfullyConnected && !pnode->fDisconnect;
}

void CConnman::PushMessage(CNode* pnode, CSerializedNetMsg&& msg)
{
    size_t nMessageSize = msg.data.size();
    size_t nTotalSize = nMessageSize + CMessageHeader::HEADER_SIZE;
    LogPrint(BCLog::NET, "sending %s (%d bytes) peer=%d\n",  SanitizeString(msg.command.c_str()), nMessageSize, pnode->GetId());

    std::vector<unsigned char> serializedHeader;
    serializedHeader.reserve(CMessageHeader::HEADER_SIZE);
    uint256 hash = Hash(msg.data.data(), msg.data.data() + nMessageSize);
    CMessageHeader hdr(Params().MessageStart(), msg.command.c_str(), nMessageSize);
    memcpy(hdr.pchChecksum, hash.begin(), CMessageHeader::CHECKSUM_SIZE);

    CVectorWriter{SER_NETWORK, INIT_PROTO_VERSION, serializedHeader, 0, hdr};

    size_t nBytesSent = 0;
    {
        LOCK(pnode->cs_vSend);
        bool optimisticSend(pnode->vSendMsg.empty());

        //log total amount of bytes per command
        pnode->mapSendBytesPerMsgCmd[msg.command] += nTotalSize;
        pnode->nSendSize += nTotalSize;

        if (pnode->nSendSize > nSendBufferMaxSize)
            pnode->fPauseSend = true;
        pnode->vSendMsg.push_back(std::move(serializedHeader));
        if (nMessageSize)
            pnode->vSendMsg.push_back(std::move(msg.data));

        // If write queue empty, attempt "optimistic write"
        if (optimisticSend == true)
            nBytesSent = SocketSendData(pnode);
    }
    if (nBytesSent)
        RecordBytesSent(nBytesSent);
}

bool CConnman::ForNode(NodeId id, std::function<bool(CNode* pnode)> func)
{
    CNode* found = nullptr;
    LOCK(cs_vNodes);
    for (auto&& pnode : vNodes) {
        if(pnode->GetId() == id) {
            found = pnode;
            break;
        }
    }
    return found != nullptr && NodeFullyConnected(found) && func(found);
}

int64_t PoissonNextSend(int64_t nNow, int average_interval_seconds) {
    return nNow + (int64_t)(log1p(GetRand(1ULL << 48) * -0.0000000000000035527136788 /* -1/2^48 */) * average_interval_seconds * -1000000.0 + 0.5);
}

CSipHasher CConnman::GetDeterministicRandomizer(uint64_t id) const
{
    return CSipHasher(nSeed0, nSeed1).Write(id);
}

uint64_t CConnman::CalculateKeyedNetGroup(const CAddress& ad) const
{
    std::vector<unsigned char> vchNetGroup(ad.GetGroup());

    return GetDeterministicRandomizer(RANDOMIZER_ID_NETGROUP).Write(vchNetGroup.data(), vchNetGroup.size()).Finalize();
}<|MERGE_RESOLUTION|>--- conflicted
+++ resolved
@@ -1546,7 +1546,6 @@
 #endif
         }
 
-<<<<<<< HEAD
         LogPrintf("Mapped public port %hu protocol %s to local port %hu "
                 "liftime %u\n",
                 response.pnu.newportmapping.mappedpublicport,
@@ -1562,44 +1561,11 @@
 
         throw;
 
-=======
-        std::string strDesc = "Bitcoin " + FormatFullVersion();
-
-        do {
-#ifndef UPNPDISCOVER_SUCCESS
-            /* miniupnpc 1.5 */
-            r = UPNP_AddPortMapping(urls.controlURL, data.first.servicetype,
-                                port.c_str(), port.c_str(), lanaddr, strDesc.c_str(), "TCP", 0);
-#else
-            /* miniupnpc 1.6 */
-            r = UPNP_AddPortMapping(urls.controlURL, data.first.servicetype,
-                                port.c_str(), port.c_str(), lanaddr, strDesc.c_str(), "TCP", 0, "0");
-#endif
-
-            if(r!=UPNPCOMMAND_SUCCESS)
-                LogPrintf("AddPortMapping(%s, %s, %s) failed with code %d (%s)\n",
-                    port, port, lanaddr, r, strupnperror(r));
-            else
-                LogPrintf("UPnP Port Mapping successful.\n");
-        }
-        while(g_upnp_interrupt.sleep_for(std::chrono::minutes(20)));
-
-        r = UPNP_DeletePortMapping(urls.controlURL, data.first.servicetype, port.c_str(), "TCP", 0);
-        LogPrintf("UPNP_DeletePortMapping() returned: %d\n", r);
-        freeUPNPDevlist(devlist); devlist = nullptr;
-        FreeUPNPUrls(&urls);
-    } else {
-        LogPrintf("No valid UPnP IGDs found\n");
-        freeUPNPDevlist(devlist); devlist = nullptr;
-        if (r != 0)
-            FreeUPNPUrls(&urls);
->>>>>>> 29fad97c
     }
 }
 
 void StartMapPort()
 {
-<<<<<<< HEAD
     static std::unique_ptr<boost::thread> natpmp_thread;
 
     if (fUseUPnP)
@@ -1614,26 +1580,6 @@
         natpmp_thread->interrupt();
         natpmp_thread->join();
         natpmp_thread.reset();
-=======
-    if (!g_upnp_thread.joinable()) {
-        assert(!g_upnp_interrupt);
-        g_upnp_thread = std::thread((std::bind(&TraceThread<void (*)()>, "upnp", &ThreadMapPort)));
-    }
-}
-
-void InterruptMapPort()
-{
-    if(g_upnp_thread.joinable()) {
-        g_upnp_interrupt();
-    }
-}
-
-void StopMapPort()
-{
-    if(g_upnp_thread.joinable()) {
-        g_upnp_thread.join();
-        g_upnp_interrupt.reset();
->>>>>>> 29fad97c
     }
 }
 
