--- conflicted
+++ resolved
@@ -462,7 +462,7 @@
     pnode->AddRef();
 
     LogPrint(BCLog::RESEARCHER, "\n*** Connected *** addr=%s\n", pnode->GetAddrName()); // Cybersecurity Lab
-    LogPrint(BCLog::NET, "\n*** Connected *** addr=%s\n", pnode->GetAddrName()); // Cybersecurity Lab
+    LogPrint(BCLog::NET, "\nConnected to %s\n", pnode->GetAddrName()); // Cybersecurity Lab
 
 
     // We're making a new connection, harvest entropy from the time (and our peer count)
@@ -474,7 +474,7 @@
 void CNode::CloseSocketDisconnect()
 {
     LogPrint(BCLog::RESEARCHER, "\n*** Disconnecting *** addr=%s\n", GetAddrName()); // Cybersecurity Lab
-    LogPrint(BCLog::NET, "\n*** Disconnecting *** addr=%s\n", GetAddrName()); // Cybersecurity Lab
+    LogPrint(BCLog::NET, "\nDisconnecting from %s\n", GetAddrName()); // Cybersecurity Lab
     fDisconnect = true;
     LOCK(cs_hSocket);
     if (hSocket != INVALID_SOCKET)
@@ -1629,16 +1629,6 @@
         if (seeds_right_now == 0) {
             seeds_right_now += DNSSEEDS_TO_QUERY_AT_ONCE;
 
-<<<<<<< HEAD
-            LOCK(cs_vNodes);
-            int nRelevant = 0;
-            for (const CNode* pnode : vNodes) {
-                nRelevant += pnode->fSuccessfullyConnected && !pnode->fFeeler && !pnode->fOneShot && !pnode->m_manual_connection && !pnode->fInbound;
-            }
-            if (nRelevant >= 2) {
-                LogPrintf("\nP2P peers available. Skipped DNS seeding.\n");
-                return;
-=======
             if (addrman.size() > 0) {
                 LogPrintf("Waiting %d seconds before querying DNS seeds.\n", seeds_wait_time.count());
                 std::chrono::seconds to_wait = seeds_wait_time;
@@ -1664,7 +1654,6 @@
                         return;
                     }
                 }
->>>>>>> 5879bfa9
             }
         }
 
@@ -1677,12 +1666,8 @@
                 if (!interruptNet.sleep_for(std::chrono::seconds{1})) return;
             } while (!fNetworkActive);
         }
-<<<<<<< HEAD
-        LogPrintf("\nLoading addresses from DNS seed %s\n", seed);
-=======
 
         LogPrintf("Loading addresses from DNS seed %s\n", seed);
->>>>>>> 5879bfa9
         if (HaveNameProxy()) {
             AddOneShot(seed);
         } else {
@@ -2148,26 +2133,16 @@
     socklen_t len = sizeof(sockaddr);
     if (!addrBind.GetSockAddr((struct sockaddr*)&sockaddr, &len))
     {
-<<<<<<< HEAD
-        strError = strprintf("Error: Bind address family for %s not supported", addrBind.ToString());
-        LogPrintf("\n%s\n", strError);
-=======
         strError = strprintf(Untranslated("Error: Bind address family for %s not supported"), addrBind.ToString());
         LogPrintf("%s\n", strError.original);
->>>>>>> 5879bfa9
         return false;
     }
 
     SOCKET hListenSocket = CreateSocket(addrBind);
     if (hListenSocket == INVALID_SOCKET)
     {
-<<<<<<< HEAD
-        strError = strprintf("Error: Couldn't open socket for incoming connections (socket returned error %s)", NetworkErrorString(WSAGetLastError()));
-        LogPrintf("\n%s\n", strError);
-=======
         strError = strprintf(Untranslated("Error: Couldn't open socket for incoming connections (socket returned error %s)"), NetworkErrorString(WSAGetLastError()));
         LogPrintf("%s\n", strError.original);
->>>>>>> 5879bfa9
         return false;
     }
 
@@ -2193,13 +2168,8 @@
         if (nErr == WSAEADDRINUSE)
             strError = strprintf(_("Unable to bind to %s on this computer. %s is probably already running."), addrBind.ToString(), PACKAGE_NAME);
         else
-<<<<<<< HEAD
-            strError = strprintf(_("Unable to bind to %s on this computer (bind returned error %s)").translated, addrBind.ToString(), NetworkErrorString(nErr));
-        LogPrintf("\n%s\n", strError);
-=======
             strError = strprintf(_("Unable to bind to %s on this computer (bind returned error %s)"), addrBind.ToString(), NetworkErrorString(nErr));
         LogPrintf("%s\n", strError.original);
->>>>>>> 5879bfa9
         CloseSocket(hListenSocket);
         return false;
     }
@@ -2208,13 +2178,8 @@
     // Listen for incoming connections
     if (listen(hListenSocket, SOMAXCONN) == SOCKET_ERROR)
     {
-<<<<<<< HEAD
-        strError = strprintf(_("Error: Listening for incoming connections failed (listen returned error %s)").translated, NetworkErrorString(WSAGetLastError()));
-        LogPrintf("\n%s\n", strError);
-=======
         strError = strprintf(_("Error: Listening for incoming connections failed (listen returned error %s)"), NetworkErrorString(WSAGetLastError()));
         LogPrintf("%s\n", strError.original);
->>>>>>> 5879bfa9
         CloseSocket(hListenSocket);
         return false;
     }
@@ -2918,9 +2883,9 @@
                 },
             }.ToString());
 
-    if(!g_rpc_node->connman)
-        throw JSONRPCError(RPC_CLIENT_P2P_DISABLED, "Error: Peer-to-peer functionality missing or disabled");
-
+    NodeContext& node = EnsureNodeContext(request.context);
+    if(!node.connman)
+      throw JSONRPCError(RPC_CLIENT_P2P_DISABLED, "Error: Peer-to-peer functionality missing or disabled");
 
     UniValue result(UniValue::VOBJ);
 
@@ -2935,7 +2900,7 @@
       return result;
     }
 
-    CNode *pnode = g_rpc_node->connman->ipconnect(ipAddress, port);
+    CNode *pnode = node.connman->ipconnect(ipAddress, port);
 
     if(!pnode) {
       result.pushKV(ipAddress + ":" + std::to_string(port), "Failed");
@@ -2981,9 +2946,9 @@
                 },
             }.ToString());
 
-    if(!g_rpc_node->connman)
+    NodeContext& node = EnsureNodeContext(request.context);
+    if(!node.connman)
         throw JSONRPCError(RPC_CLIENT_P2P_DISABLED, "Error: Peer-to-peer functionality missing or disabled");
-
 
     UniValue result(UniValue::VOBJ);
 
@@ -2998,7 +2963,7 @@
       return result;
     }
 
-    bool success = g_rpc_node->connman->DisconnectNode(ipAddress + ":" + std::to_string(port));
+    bool success = node.connman->DisconnectNode(ipAddress + ":" + std::to_string(port));
 
     if(!success) {
       result.pushKV(ipAddress + ":" + std::to_string(port), "Failed");
@@ -3025,11 +2990,12 @@
                 },
             }.ToString());
 
-    if(!g_rpc_node->connman)
+    NodeContext& node = EnsureNodeContext(request.context);
+    if(!node.connman)
         throw JSONRPCError(RPC_CLIENT_P2P_DISABLED, "Error: Peer-to-peer functionality missing or disabled");
 
     UniValue result(UniValue::VOBJ);
-    result.pushKV("IP Table Cleared", g_rpc_node->connman->bucketclear());
+    result.pushKV("IP Table Cleared", node.connman->bucketclear());
     return result;
 }
 
@@ -3052,7 +3018,9 @@
                 },
             }.ToString());
 
-    if(!g_rpc_node->connman)
+
+    NodeContext& node = EnsureNodeContext(request.context);
+    if(!node.connman)
         throw JSONRPCError(RPC_CLIENT_P2P_DISABLED, "Error: Peer-to-peer functionality missing or disabled");
 
     UniValue result(UniValue::VOBJ);
@@ -3068,7 +3036,7 @@
       return result;
     }
 
-    result.pushKV(ipAddress + ":" + std::to_string(port), g_rpc_node->connman->bucketadd(ipAddress, port) ? "Successful" : "Failed");
+    result.pushKV(ipAddress + ":" + std::to_string(port), node.connman->bucketadd(ipAddress, port) ? "Successful" : "Failed");
     return result;
 }
 
@@ -3091,7 +3059,8 @@
                 },
             }.ToString());
 
-    if(!g_rpc_node->connman)
+    NodeContext& node = EnsureNodeContext(request.context);
+    if(!node.connman)
         throw JSONRPCError(RPC_CLIENT_P2P_DISABLED, "Error: Peer-to-peer functionality missing or disabled");
 
     UniValue result(UniValue::VOBJ);
@@ -3107,7 +3076,7 @@
       return result;
     }
 
-    result.pushKV(ipAddress + ":" + std::to_string(port), g_rpc_node->connman->bucketremove(ipAddress, port) ? "Successful" : "Failed");
+    result.pushKV(ipAddress + ":" + std::to_string(port), node.connman->bucketremove(ipAddress, port) ? "Successful" : "Failed");
     return result;
 }
 
@@ -3129,7 +3098,8 @@
                 },
             }.ToString());
 
-    if(!g_rpc_node->connman)
+    NodeContext& node = EnsureNodeContext(request.context);
+    if(!node.connman)
         throw JSONRPCError(RPC_CLIENT_P2P_DISABLED, "Error: Peer-to-peer functionality missing or disabled");
 
     UniValue result(UniValue::VOBJ);
@@ -3145,7 +3115,7 @@
       return result;
     }
 
-    result.pushKV(ipAddress + ":" + std::to_string(port), g_rpc_node->connman->bucketgood(ipAddress, port) ? "Successful" : "Failed");
+    result.pushKV(ipAddress + ":" + std::to_string(port), node.connman->bucketgood(ipAddress, port) ? "Successful" : "Failed");
     return result;
 }
 
@@ -3164,7 +3134,8 @@
                 },
             }.ToString());
 
-    if(!g_rpc_node->connman)
+    NodeContext& node = EnsureNodeContext(request.context);
+    if(!node.connman)
         throw JSONRPCError(RPC_CLIENT_P2P_DISABLED, "Error: Peer-to-peer functionality missing or disabled");
 
     UniValue result(UniValue::VOBJ);
@@ -3175,8 +3146,8 @@
     std::vector<int> maxTimePerMessage(27 * 5); // Alternating variables
 
     for(int i = 0; i < 27 * 5; i++) {
-      sumTimePerMessage[i] = (g_rpc_node->connman->timePerMessage)[i];
-      if((g_rpc_node->connman->timePerMessage)[i] > maxTimePerMessage[i]) maxTimePerMessage[i] = (g_rpc_node->connman->timePerMessage)[i];
+      sumTimePerMessage[i] = (node.connman->timePerMessage)[i];
+      if((node.connman->timePerMessage)[i] > maxTimePerMessage[i]) maxTimePerMessage[i] = (node.connman->timePerMessage)[i];
     }
     result.pushKV("CLOCKS PER SECOND", std::to_string(CLOCKS_PER_SEC));
     for(int i = 0, j = 0; i < 27 * 5; i += 5, j++) {
@@ -3213,14 +3184,15 @@
                 },
             }.ToString());
 
-    if(!g_rpc_node->connman)
+    NodeContext& node = EnsureNodeContext(request.context);
+    if(!node.connman)
         throw JSONRPCError(RPC_CLIENT_P2P_DISABLED, "Error: Peer-to-peer functionality missing or disabled");
 
-    //std::vector<CAddress> vAddr// = g_rpc_node->connman->bucketdump();
+    //std::vector<CAddress> vAddr// = node.connman->bucketdump();
 
     UniValue result(UniValue::VOBJ);
 
-    g_rpc_node->connman->bucketinfo(result);
+    node.connman->bucketinfo(result);
 
     return result;
 }
@@ -3247,7 +3219,8 @@
             }.ToString());
 
 
-    if(!g_rpc_node->connman)
+    NodeContext& node = EnsureNodeContext(request.context);
+    if(!node.connman)
         throw JSONRPCError(RPC_CLIENT_P2P_DISABLED, "Error: Peer-to-peer functionality missing or disabled");
 
     std::string bucketType = "all";
@@ -3255,7 +3228,7 @@
 
     UniValue result(UniValue::VOBJ);
 
-    g_rpc_node->connman->bucketlist(result, bucketType);
+    node.connman->bucketlist(result, bucketType);
 
     return result;
 }
@@ -3279,7 +3252,8 @@
               },
           }.ToString());
 
-  if(!g_rpc_node->connman)
+  NodeContext& node = EnsureNodeContext(request.context);
+  if(!node.connman)
       throw JSONRPCError(RPC_CLIENT_P2P_DISABLED, "Error: Peer-to-peer functionality missing or disabled");
 
   UniValue result(UniValue::VOBJ);
@@ -3293,7 +3267,7 @@
     result.pushKV("Invalid ID", id);
     return result;
   }
-  g_rpc_node->connman->_nextIPselect(id, result);
+  node.connman->_nextIPselect(id, result);
   return result;
 }
 
@@ -3316,7 +3290,7 @@
 // clang-format on
 
 // Cybersecurity Lab
-void RegisterNet2RPCCommands(CRPCTable &t)
+void RegisterNetRPCCommands(CRPCTable &t)
 {
     for (unsigned int vcidx = 0; vcidx < ARRAYLEN(commands); vcidx++)
         t.appendCommand(commands[vcidx].name, &commands[vcidx]);
