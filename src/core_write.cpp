--- conflicted
+++ resolved
@@ -128,15 +128,9 @@
     return str;
 }
 
-<<<<<<< HEAD
-string EncodeHexTx(const CTransaction& tx, const int serialFlags)
-{
-    CDataStream ssTx(SER_NETWORK, PROTOCOL_VERSION | serialFlags);
-=======
 std::string EncodeHexTx(const CTransaction& tx, const int serializeFlags)
 {
     CDataStream ssTx(SER_NETWORK, PROTOCOL_VERSION | serializeFlags);
->>>>>>> be92be56
     ssTx << tx;
     return HexStr(ssTx.begin(), ssTx.end());
 }
@@ -205,15 +199,9 @@
             o.pushKV("asm", ScriptToAsmStr(txin.scriptSig, true));
             o.pushKV("hex", HexStr(txin.scriptSig.begin(), txin.scriptSig.end()));
             in.pushKV("scriptSig", o);
-<<<<<<< HEAD
-            if (!tx.wit.IsNull() && i < tx.wit.vtxinwit.size() && !tx.wit.vtxinwit[i].IsNull()) {
-                UniValue txinwitness(UniValue::VARR);
-                for (const auto& item : tx.wit.vtxinwit[i].scriptWitness.stack) {
-=======
             if (!tx.vin[i].scriptWitness.IsNull()) {
                 UniValue txinwitness(UniValue::VARR);
                 for (const auto& item : tx.vin[i].scriptWitness.stack) {
->>>>>>> be92be56
                     txinwitness.push_back(HexStr(item.begin(), item.end()));
                 }
                 in.pushKV("txinwitness", txinwitness);
