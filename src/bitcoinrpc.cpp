--- conflicted
+++ resolved
@@ -11,12 +11,8 @@
 #include "ui_interface.h"
 #include "base58.h"
 #include "bitcoinrpc.h"
-<<<<<<< HEAD
 #include "db.h"
-=======
 #include "kernelrecord.h"
-
->>>>>>> e56b31e5
 
 #include <boost/asio.hpp>
 #include <boost/asio/ip/v6_only.hpp>
@@ -68,7 +64,6 @@
     unsigned int i = 0;
     BOOST_FOREACH(Value_type t, typesExpected)
     {
-<<<<<<< HEAD
         if (params.size() <= i)
             break;
 
@@ -100,14 +95,6 @@
             throw JSONRPCError(RPC_TYPE_ERROR, err);
         }
     }
-=======
-        if (pindexBest == NULL)
-            return 1.0;
-        else
-            blockindex = GetLastBlockIndex(pindexBest, false);
-    }
-    return blockindex->GetBlockDifficulty();
->>>>>>> e56b31e5
 }
 
 int64 AmountFromValue(const Value& value)
@@ -290,2121 +277,7 @@
             "Stop PPCoin server.");
     // Shutdown will take long enough that the response should get back
     StartShutdown();
-<<<<<<< HEAD
     return "PPCoin server stopping";
-=======
-    return "ppcoin server stopping";
-}
-
-
-Value getblockcount(const Array& params, bool fHelp)
-{
-    if (fHelp || params.size() != 0)
-        throw runtime_error(
-            "getblockcount\n"
-            "Returns the number of blocks in the longest block chain.");
-
-    return nBestHeight;
-}
-
-
-// deprecated
-Value getblocknumber(const Array& params, bool fHelp)
-{
-    if (fHelp || params.size() != 0)
-        throw runtime_error(
-            "getblocknumber\n"
-            "Deprecated.  Use getblockcount.");
-
-    return nBestHeight;
-}
-
-
-Value getconnectioncount(const Array& params, bool fHelp)
-{
-    if (fHelp || params.size() != 0)
-        throw runtime_error(
-            "getconnectioncount\n"
-            "Returns the number of connections to other nodes.");
-
-    LOCK(cs_vNodes);
-    return (int)vNodes.size();
-}
-
-static void CopyNodeStats(std::vector<CNodeStats>& vstats)
-{
-    vstats.clear();
-
-    LOCK(cs_vNodes);
-    vstats.reserve(vNodes.size());
-    BOOST_FOREACH(CNode* pnode, vNodes) {
-        CNodeStats stats;
-        pnode->copyStats(stats);
-        vstats.push_back(stats);
-    }
-}
-
-Value getpeerinfo(const Array& params, bool fHelp)
-{
-    if (fHelp || params.size() != 0)
-        throw runtime_error(
-            "getpeerinfo\n"
-            "Returns data about each connected network node.");
-
-    vector<CNodeStats> vstats;
-    CopyNodeStats(vstats);
-
-    Array ret;
-
-    BOOST_FOREACH(const CNodeStats& stats, vstats) {
-        Object obj;
-
-        obj.push_back(Pair("addr", stats.addrName));
-        obj.push_back(Pair("services", strprintf("%08"PRI64x, stats.nServices)));
-        obj.push_back(Pair("lastsend", (boost::int64_t)stats.nLastSend));
-        obj.push_back(Pair("lastrecv", (boost::int64_t)stats.nLastRecv));
-        obj.push_back(Pair("conntime", (boost::int64_t)stats.nTimeConnected));
-        obj.push_back(Pair("version", stats.nVersion));
-        obj.push_back(Pair("subver", stats.strSubVer));
-        obj.push_back(Pair("inbound", stats.fInbound));
-        obj.push_back(Pair("releasetime", (boost::int64_t)stats.nReleaseTime));
-        obj.push_back(Pair("height", stats.nStartingHeight));
-        obj.push_back(Pair("banscore", stats.nMisbehavior));
-
-        ret.push_back(obj);
-    }
-    
-    return ret;
-}
-
-
-Value getdifficulty(const Array& params, bool fHelp)
-{
-    if (fHelp || params.size() != 0)
-        throw runtime_error(
-            "getdifficulty\n"
-            "Returns difficulty as a multiple of the minimum difficulty.");
-
-    Object obj;
-    obj.push_back(Pair("proof-of-work",        GetDifficulty()));
-    obj.push_back(Pair("proof-of-stake",       GetDifficulty(GetLastBlockIndex(pindexBest, true))));
-    obj.push_back(Pair("search-interval",      (int)nLastCoinStakeSearchInterval));
-    return obj;
-}
-
-
-Value getgenerate(const Array& params, bool fHelp)
-{
-    if (fHelp || params.size() != 0)
-        throw runtime_error(
-            "getgenerate\n"
-            "Returns true or false.");
-
-    return GetBoolArg("-gen");
-}
-
-
-Value setgenerate(const Array& params, bool fHelp)
-{
-    if (fHelp || params.size() < 1 || params.size() > 2)
-        throw runtime_error(
-            "setgenerate <generate> [genproclimit]\n"
-            "<generate> is true or false to turn generation on or off.\n"
-            "Generation is limited to [genproclimit] processors, -1 is unlimited.");
-
-    bool fGenerate = true;
-    if (params.size() > 0)
-        fGenerate = params[0].get_bool();
-
-    if (params.size() > 1)
-    {
-        int nGenProcLimit = params[1].get_int();
-        mapArgs["-genproclimit"] = itostr(nGenProcLimit);
-        if (nGenProcLimit == 0)
-            fGenerate = false;
-    }
-    mapArgs["-gen"] = (fGenerate ? "1" : "0");
-
-    GenerateBitcoins(fGenerate, pwalletMain);
-    return Value::null;
-}
-
-
-Value gethashespersec(const Array& params, bool fHelp)
-{
-    if (fHelp || params.size() != 0)
-        throw runtime_error(
-            "gethashespersec\n"
-            "Returns a recent hashes per second performance measurement while generating.");
-
-    if (GetTimeMillis() - nHPSTimerStart > 8000)
-        return (boost::int64_t)0;
-    return (boost::int64_t)dHashesPerSec;
-}
-
-
-// ppcoin: get network Gh/s estimate
-Value getnetworkghps(const Array& params, bool fHelp)
-{
-    if (fHelp || params.size() != 0)
-        throw runtime_error(
-            "getnetworkghps\n"
-            "Returns a recent Ghash/second network mining estimate.");
-
-    int64 nTargetSpacingWorkMin = 30;
-    int64 nTargetSpacingWork = nTargetSpacingWorkMin;
-    int64 nInterval = 72;
-    CBlockIndex* pindex = pindexGenesisBlock;
-    CBlockIndex* pindexPrevWork = pindexGenesisBlock;
-    while (pindex)
-    {
-        // Exponential moving average of recent proof-of-work block spacing
-        if (pindex->IsProofOfWork())
-        {
-            int64 nActualSpacingWork = pindex->GetBlockTime() - pindexPrevWork->GetBlockTime();
-            nTargetSpacingWork = ((nInterval - 1) * nTargetSpacingWork + nActualSpacingWork + nActualSpacingWork) / (nInterval + 1);
-            nTargetSpacingWork = max(nTargetSpacingWork, nTargetSpacingWorkMin);
-            pindexPrevWork = pindex;
-        }
-        pindex = pindex->pnext;
-    }
-    double dNetworkGhps = GetDifficulty() * 4.294967296 / nTargetSpacingWork; 
-    return dNetworkGhps;
-}
-
-
-Value getinfo(const Array& params, bool fHelp)
-{
-    if (fHelp || params.size() != 0)
-        throw runtime_error(
-            "getinfo\n"
-            "Returns an object containing various state info.");
-
-    Object obj;
-    obj.push_back(Pair("version",       FormatFullVersion()));
-    obj.push_back(Pair("protocolversion",(int)PROTOCOL_VERSION));
-    obj.push_back(Pair("walletversion", pwalletMain->GetVersion()));
-    obj.push_back(Pair("balance",       ValueFromAmount(pwalletMain->GetBalance())));
-    obj.push_back(Pair("newmint",       ValueFromAmount(pwalletMain->GetNewMint())));
-    obj.push_back(Pair("stake",         ValueFromAmount(pwalletMain->GetStake())));
-    obj.push_back(Pair("blocks",        (int)nBestHeight));
-    obj.push_back(Pair("moneysupply",   ValueFromAmount(pindexBest->nMoneySupply)));
-    obj.push_back(Pair("connections",   (int)vNodes.size()));
-    obj.push_back(Pair("proxy",         (fUseProxy ? addrProxy.ToStringIPPort() : string())));
-    obj.push_back(Pair("ip",            addrSeenByPeer.ToStringIP()));
-    obj.push_back(Pair("difficulty",    (double)GetDifficulty()));
-    obj.push_back(Pair("testnet",       fTestNet));
-    obj.push_back(Pair("keypoololdest", (boost::int64_t)pwalletMain->GetOldestKeyPoolTime()));
-    obj.push_back(Pair("keypoolsize",   pwalletMain->GetKeyPoolSize()));
-    obj.push_back(Pair("paytxfee",      ValueFromAmount(nTransactionFee)));
-    if (pwalletMain->IsCrypted())
-        obj.push_back(Pair("unlocked_until", (boost::int64_t)nWalletUnlockTime / 1000));
-    obj.push_back(Pair("errors",        GetWarnings("statusbar")));
-    return obj;
-}
-
-
-Value getmininginfo(const Array& params, bool fHelp)
-{
-    if (fHelp || params.size() != 0)
-        throw runtime_error(
-            "getmininginfo\n"
-            "Returns an object containing mining-related information.");
-
-    Object obj;
-    obj.push_back(Pair("blocks",        (int)nBestHeight));
-    obj.push_back(Pair("currentblocksize",(uint64_t)nLastBlockSize));
-    obj.push_back(Pair("currentblocktx",(uint64_t)nLastBlockTx));
-    obj.push_back(Pair("difficulty",    (double)GetDifficulty()));
-    obj.push_back(Pair("errors",        GetWarnings("statusbar")));
-    obj.push_back(Pair("generate",      GetBoolArg("-gen")));
-    obj.push_back(Pair("genproclimit",  (int)GetArg("-genproclimit", -1)));
-    obj.push_back(Pair("hashespersec",  gethashespersec(params, false)));
-    obj.push_back(Pair("networkghps",   getnetworkghps(params, false)));
-    obj.push_back(Pair("pooledtx",      (uint64_t)mempool.size()));
-    obj.push_back(Pair("testnet",       fTestNet));
-    return obj;
-}
-
-
-Value getnewaddress(const Array& params, bool fHelp)
-{
-    if (fHelp || params.size() > 1)
-        throw runtime_error(
-            "getnewaddress [account]\n"
-            "Returns a new ppcoin address for receiving payments.  "
-            "If [account] is specified (recommended), it is added to the address book "
-            "so payments received with the address will be credited to [account].");
-
-    // Parse the account first so we don't generate a key if there's an error
-    string strAccount;
-    if (params.size() > 0)
-        strAccount = AccountFromValue(params[0]);
-
-    if (!pwalletMain->IsLocked())
-        pwalletMain->TopUpKeyPool();
-
-    // Generate a new key that is added to wallet
-    std::vector<unsigned char> newKey;
-    if (!pwalletMain->GetKeyFromPool(newKey, false))
-        throw JSONRPCError(-12, "Error: Keypool ran out, please call keypoolrefill first");
-    CBitcoinAddress address(newKey);
-
-    pwalletMain->SetAddressBookName(address, strAccount);
-
-    return address.ToString();
-}
-
-
-CBitcoinAddress GetAccountAddress(string strAccount, bool bForceNew=false)
-{
-    CWalletDB walletdb(pwalletMain->strWalletFile);
-
-    CAccount account;
-    walletdb.ReadAccount(strAccount, account);
-
-    bool bKeyUsed = false;
-
-    // Check if the current key has been used
-    if (!account.vchPubKey.empty())
-    {
-        CScript scriptPubKey;
-        scriptPubKey.SetBitcoinAddress(account.vchPubKey);
-        for (map<uint256, CWalletTx>::iterator it = pwalletMain->mapWallet.begin();
-             it != pwalletMain->mapWallet.end() && !account.vchPubKey.empty();
-             ++it)
-        {
-            const CWalletTx& wtx = (*it).second;
-            BOOST_FOREACH(const CTxOut& txout, wtx.vout)
-                if (txout.scriptPubKey == scriptPubKey)
-                    bKeyUsed = true;
-        }
-    }
-
-    // Generate a new key
-    if (account.vchPubKey.empty() || bForceNew || bKeyUsed)
-    {
-        if (!pwalletMain->GetKeyFromPool(account.vchPubKey, false))
-            throw JSONRPCError(-12, "Error: Keypool ran out, please call keypoolrefill first");
-
-        pwalletMain->SetAddressBookName(CBitcoinAddress(account.vchPubKey), strAccount);
-        walletdb.WriteAccount(strAccount, account);
-    }
-
-    return CBitcoinAddress(account.vchPubKey);
-}
-
-Value getaccountaddress(const Array& params, bool fHelp)
-{
-    if (fHelp || params.size() != 1)
-        throw runtime_error(
-            "getaccountaddress <account>\n"
-            "Returns the current ppcoin address for receiving payments to this account.");
-
-    // Parse the account first so we don't generate a key if there's an error
-    string strAccount = AccountFromValue(params[0]);
-
-    Value ret;
-
-    ret = GetAccountAddress(strAccount).ToString();
-
-    return ret;
-}
-
-
-
-Value setaccount(const Array& params, bool fHelp)
-{
-    if (fHelp || params.size() < 1 || params.size() > 2)
-        throw runtime_error(
-            "setaccount <ppcoinaddress> <account>\n"
-            "Sets the account associated with the given address.");
-
-    CBitcoinAddress address(params[0].get_str());
-    if (!address.IsValid())
-        throw JSONRPCError(-5, "Invalid ppcoin address");
-
-
-    string strAccount;
-    if (params.size() > 1)
-        strAccount = AccountFromValue(params[1]);
-
-    // Detect when changing the account of an address that is the 'unused current key' of another account:
-    if (pwalletMain->mapAddressBook.count(address))
-    {
-        string strOldAccount = pwalletMain->mapAddressBook[address];
-        if (address == GetAccountAddress(strOldAccount))
-            GetAccountAddress(strOldAccount, true);
-    }
-
-    pwalletMain->SetAddressBookName(address, strAccount);
-
-    return Value::null;
-}
-
-
-Value getaccount(const Array& params, bool fHelp)
-{
-    if (fHelp || params.size() != 1)
-        throw runtime_error(
-            "getaccount <ppcoinaddress>\n"
-            "Returns the account associated with the given address.");
-
-    CBitcoinAddress address(params[0].get_str());
-    if (!address.IsValid())
-        throw JSONRPCError(-5, "Invalid ppcoin address");
-
-    string strAccount;
-    map<CBitcoinAddress, string>::iterator mi = pwalletMain->mapAddressBook.find(address);
-    if (mi != pwalletMain->mapAddressBook.end() && !(*mi).second.empty())
-        strAccount = (*mi).second;
-    return strAccount;
-}
-
-
-Value getaddressesbyaccount(const Array& params, bool fHelp)
-{
-    if (fHelp || params.size() != 1)
-        throw runtime_error(
-            "getaddressesbyaccount <account>\n"
-            "Returns the list of addresses for the given account.");
-
-    string strAccount = AccountFromValue(params[0]);
-
-    // Find all addresses that have the given account
-    Array ret;
-    BOOST_FOREACH(const PAIRTYPE(CBitcoinAddress, string)& item, pwalletMain->mapAddressBook)
-    {
-        const CBitcoinAddress& address = item.first;
-        const string& strName = item.second;
-        if (strName == strAccount)
-            ret.push_back(address.ToString());
-    }
-    return ret;
-}
-
-Value settxfee(const Array& params, bool fHelp)
-{
-    if (fHelp || params.size() < 1 || params.size() > 1 || AmountFromValue(params[0]) < MIN_TX_FEE)
-        throw runtime_error(
-            "settxfee <amount>\n"
-            "<amount> is a real and is rounded to 0.01 (cent)\n"
-            "Minimum and default transaction fee per KB is 1 cent");
-
-    nTransactionFee = AmountFromValue(params[0]);
-    nTransactionFee = (nTransactionFee / CENT) * CENT;  // round to cent
-    return true;
-}
-
-Value sendtoaddress(const Array& params, bool fHelp)
-{
-    if (pwalletMain->IsCrypted() && (fHelp || params.size() < 2 || params.size() > 4))
-        throw runtime_error(
-            "sendtoaddress <ppcoinaddress> <amount> [comment] [comment-to]\n"
-            "<amount> is a real and is rounded to the nearest 0.000001\n"
-            "requires wallet passphrase to be set with walletpassphrase first");
-    if (!pwalletMain->IsCrypted() && (fHelp || params.size() < 2 || params.size() > 4))
-        throw runtime_error(
-            "sendtoaddress <ppcoinaddress> <amount> [comment] [comment-to]\n"
-            "<amount> is a real and is rounded to the nearest 0.000001");
-
-    CBitcoinAddress address(params[0].get_str());
-    if (!address.IsValid())
-        throw JSONRPCError(-5, "Invalid ppcoin address");
-
-    // Amount
-    int64 nAmount = AmountFromValue(params[1]);
-    if (nAmount < MIN_TXOUT_AMOUNT)
-        throw JSONRPCError(-101, "Send amount too small");
-
-    // Wallet comments
-    CWalletTx wtx;
-    if (params.size() > 2 && params[2].type() != null_type && !params[2].get_str().empty())
-        wtx.mapValue["comment"] = params[2].get_str();
-    if (params.size() > 3 && params[3].type() != null_type && !params[3].get_str().empty())
-        wtx.mapValue["to"]      = params[3].get_str();
-
-    if (pwalletMain->IsLocked())
-        throw JSONRPCError(-13, "Error: Please enter the wallet passphrase with walletpassphrase first.");
-
-    string strError = pwalletMain->SendMoneyToBitcoinAddress(address, nAmount, wtx);
-    if (strError != "")
-        throw JSONRPCError(-4, strError);
-
-    return wtx.GetHash().GetHex();
-}
-
-Value signmessage(const Array& params, bool fHelp)
-{
-    if (fHelp || params.size() != 2)
-        throw runtime_error(
-            "signmessage <ppcoinaddress> <message>\n"
-            "Sign a message with the private key of an address");
-
-    if (pwalletMain->IsLocked())
-        throw JSONRPCError(-13, "Error: Please enter the wallet passphrase with walletpassphrase first.");
-
-    string strAddress = params[0].get_str();
-    string strMessage = params[1].get_str();
-
-    CBitcoinAddress addr(strAddress);
-    if (!addr.IsValid())
-        throw JSONRPCError(-3, "Invalid address");
-
-    CKey key;
-    if (!pwalletMain->GetKey(addr, key))
-        throw JSONRPCError(-4, "Private key not available");
-
-    CDataStream ss(SER_GETHASH, 0);
-    ss << strMessageMagic;
-    ss << strMessage;
-
-    vector<unsigned char> vchSig;
-    if (!key.SignCompact(Hash(ss.begin(), ss.end()), vchSig))
-        throw JSONRPCError(-5, "Sign failed");
-
-    return EncodeBase64(&vchSig[0], vchSig.size());
-}
-
-Value verifymessage(const Array& params, bool fHelp)
-{
-    if (fHelp || params.size() != 3)
-        throw runtime_error(
-            "verifymessage <ppcoinaddress> <signature> <message>\n"
-            "Verify a signed message");
-
-    string strAddress  = params[0].get_str();
-    string strSign     = params[1].get_str();
-    string strMessage  = params[2].get_str();
-
-    CBitcoinAddress addr(strAddress);
-    if (!addr.IsValid())
-        throw JSONRPCError(-3, "Invalid address");
-
-    bool fInvalid = false;
-    vector<unsigned char> vchSig = DecodeBase64(strSign.c_str(), &fInvalid);
-
-    if (fInvalid)
-        throw JSONRPCError(-5, "Malformed base64 encoding");
-
-    CDataStream ss(SER_GETHASH, 0);
-    ss << strMessageMagic;
-    ss << strMessage;
-
-    CKey key;
-    if (!key.SetCompactSignature(Hash(ss.begin(), ss.end()), vchSig))
-        return false;
-
-    return (CBitcoinAddress(key.GetPubKey()) == addr);
-}
-
-
-Value getreceivedbyaddress(const Array& params, bool fHelp)
-{
-    if (fHelp || params.size() < 1 || params.size() > 2)
-        throw runtime_error(
-            "getreceivedbyaddress <ppcoinaddress> [minconf=1]\n"
-            "Returns the total amount received by <ppcoinaddress> in transactions with at least [minconf] confirmations.");
-
-    // Bitcoin address
-    CBitcoinAddress address = CBitcoinAddress(params[0].get_str());
-    CScript scriptPubKey;
-    if (!address.IsValid())
-        throw JSONRPCError(-5, "Invalid ppcoin address");
-    scriptPubKey.SetBitcoinAddress(address);
-    if (!IsMine(*pwalletMain,scriptPubKey))
-        return (double)0.0;
-
-    // Minimum confirmations
-    int nMinDepth = 1;
-    if (params.size() > 1)
-        nMinDepth = params[1].get_int();
-
-    // Tally
-    int64 nAmount = 0;
-    for (map<uint256, CWalletTx>::iterator it = pwalletMain->mapWallet.begin(); it != pwalletMain->mapWallet.end(); ++it)
-    {
-        const CWalletTx& wtx = (*it).second;
-        if (wtx.IsCoinBase() || wtx.IsCoinStake() || !wtx.IsFinal())
-            continue;
-
-        BOOST_FOREACH(const CTxOut& txout, wtx.vout)
-            if (txout.scriptPubKey == scriptPubKey)
-                if (wtx.GetDepthInMainChain() >= nMinDepth)
-                    nAmount += txout.nValue;
-    }
-
-    return  ValueFromAmount(nAmount);
-}
-
-
-void GetAccountAddresses(string strAccount, set<CBitcoinAddress>& setAddress)
-{
-    BOOST_FOREACH(const PAIRTYPE(CBitcoinAddress, string)& item, pwalletMain->mapAddressBook)
-    {
-        const CBitcoinAddress& address = item.first;
-        const string& strName = item.second;
-        if (strName == strAccount)
-            setAddress.insert(address);
-    }
-}
-
-
-Value listminting(const Array& params, bool fHelp)
-{
-    if(fHelp || params.size() > 2)
-        throw runtime_error(
-                "listminting [count=-1] [from=0]\n"
-                "Return all mintable outputs and provide details for each of them.");
-
-    int64 count = -1;
-    if(params.size() > 0)
-        count = params[0].get_int();
-
-    int64 from = 0;
-    if(params.size() > 1)
-        from = params[1].get_int();
-
-    Array ret;
-
-    const CBlockIndex *p = GetLastBlockIndex(pindexBest, true);
-    double difficulty = p->GetBlockDifficulty();
-
-    for (map<uint256, CWalletTx>::iterator it = pwalletMain->mapWallet.begin(); it != pwalletMain->mapWallet.end(); ++it)
-    {
-
-        std::vector<KernelRecord> txList = KernelRecord::decomposeOutput(pwalletMain, it->second);
-        int minAge = nStakeMinAge / 60 / 60 / 24;
-        BOOST_FOREACH(KernelRecord& kr, txList) {
-            if(!kr.spent) {
-
-                if(count > 0 && ret.size() >= count) {
-                    break;
-                }
-
-                string strTime = boost::lexical_cast<std::string>(kr.nTime);
-                string strAmount = boost::lexical_cast<std::string>(kr.nValue);
-                string strAge = boost::lexical_cast<std::string>(kr.getAge());
-                string strCoinAge = boost::lexical_cast<std::string>(kr.coinAge);
-
-                Array params;
-                params.push_back(kr.address);
-                string account = AccountFromValue(getaccount(params, false));
-
-                string status = "immature";
-                int searchInterval = 0;
-                int attemps = 0;
-                if(kr.getAge() >=  minAge)
-                {
-                    status = "mature";
-                    searchInterval = (int)nLastCoinStakeSearchInterval;
-                    attemps = GetAdjustedTime() - kr.nTime - nStakeMinAge;
-                }
-
-                Object obj;
-                obj.push_back(Pair("account",                   account));
-                obj.push_back(Pair("address",                   kr.address));
-                obj.push_back(Pair("input-txid",                kr.hash.ToString()));
-                obj.push_back(Pair("time",                      strTime));
-                obj.push_back(Pair("amount",                    strAmount));
-                obj.push_back(Pair("status",                    status));
-                obj.push_back(Pair("age-in-day",                strAge));
-                obj.push_back(Pair("coin-day-weight",           strCoinAge));
-                obj.push_back(Pair("proof-of-stake-difficulty", difficulty));
-                obj.push_back(Pair("minting-probability-10min", kr.getProbToMintWithinNMinutes(difficulty, 10)));
-                obj.push_back(Pair("minting-probability-24h",   kr.getProbToMintWithinNMinutes(difficulty, 60*24)));
-                obj.push_back(Pair("minting-probability-30d",   kr.getProbToMintWithinNMinutes(difficulty, 60*24*30)));
-                obj.push_back(Pair("minting-probability-90d",   kr.getProbToMintWithinNMinutes(difficulty, 60*24*90)));
-                obj.push_back(Pair("search-interval-in-sec",    searchInterval));
-                obj.push_back(Pair("attempts",                  attemps));
-                ret.push_back(obj);
-            }
-        }
-    }
-
-    return ret;
-}
-
-Value getreceivedbyaccount(const Array& params, bool fHelp)
-{
-    if (fHelp || params.size() < 1 || params.size() > 2)
-        throw runtime_error(
-            "getreceivedbyaccount <account> [minconf=1]\n"
-            "Returns the total amount received by addresses with <account> in transactions with at least [minconf] confirmations.");
-
-    // Minimum confirmations
-    int nMinDepth = 1;
-    if (params.size() > 1)
-        nMinDepth = params[1].get_int();
-
-    // Get the set of pub keys assigned to account
-    string strAccount = AccountFromValue(params[0]);
-    set<CBitcoinAddress> setAddress;
-    GetAccountAddresses(strAccount, setAddress);
-
-    // Tally
-    int64 nAmount = 0;
-    for (map<uint256, CWalletTx>::iterator it = pwalletMain->mapWallet.begin(); it != pwalletMain->mapWallet.end(); ++it)
-    {
-        const CWalletTx& wtx = (*it).second;
-        if (wtx.IsCoinBase() || wtx.IsCoinStake() || !wtx.IsFinal())
-            continue;
-
-        BOOST_FOREACH(const CTxOut& txout, wtx.vout)
-        {
-            CBitcoinAddress address;
-            if (ExtractAddress(txout.scriptPubKey, address) && pwalletMain->HaveKey(address) && setAddress.count(address))
-                if (wtx.GetDepthInMainChain() >= nMinDepth)
-                    nAmount += txout.nValue;
-        }
-    }
-
-    return (double)nAmount / (double)COIN;
-}
-
-
-int64 GetAccountBalance(CWalletDB& walletdb, const string& strAccount, int nMinDepth)
-{
-    int64 nBalance = 0;
-
-    // Tally wallet transactions
-    for (map<uint256, CWalletTx>::iterator it = pwalletMain->mapWallet.begin(); it != pwalletMain->mapWallet.end(); ++it)
-    {
-        const CWalletTx& wtx = (*it).second;
-        if (!wtx.IsFinal())
-            continue;
-
-        int64 nGenerated, nReceived, nSent, nFee;
-        wtx.GetAccountAmounts(strAccount, nGenerated, nReceived, nSent, nFee);
-
-        if (nReceived != 0 && wtx.GetDepthInMainChain() >= nMinDepth)
-            nBalance += nReceived;
-        nBalance += nGenerated - nSent - nFee;
-    }
-
-    // Tally internal accounting entries
-    nBalance += walletdb.GetAccountCreditDebit(strAccount);
-
-    return nBalance;
-}
-
-int64 GetAccountBalance(const string& strAccount, int nMinDepth)
-{
-    CWalletDB walletdb(pwalletMain->strWalletFile);
-    return GetAccountBalance(walletdb, strAccount, nMinDepth);
-}
-
-
-Value getbalance(const Array& params, bool fHelp)
-{
-    if (fHelp || params.size() > 2)
-        throw runtime_error(
-            "getbalance [account] [minconf=1]\n"
-            "If [account] is not specified, returns the server's total available balance.\n"
-            "If [account] is specified, returns the balance in the account.");
-
-    if (params.size() == 0)
-        return  ValueFromAmount(pwalletMain->GetBalance());
-
-    int nMinDepth = 1;
-    if (params.size() > 1)
-        nMinDepth = params[1].get_int();
-
-    if (params[0].get_str() == "*") {
-        // Calculate total balance a different way from GetBalance()
-        // (GetBalance() sums up all unspent TxOuts)
-        // getbalance and getbalance '*' should always return the same number.
-        int64 nBalance = 0;
-        for (map<uint256, CWalletTx>::iterator it = pwalletMain->mapWallet.begin(); it != pwalletMain->mapWallet.end(); ++it)
-        {
-            const CWalletTx& wtx = (*it).second;
-            if (!wtx.IsFinal())
-                continue;
-
-            int64 allGeneratedImmature, allGeneratedMature, allFee;
-            allGeneratedImmature = allGeneratedMature = allFee = 0;
-            string strSentAccount;
-            list<pair<CBitcoinAddress, int64> > listReceived;
-            list<pair<CBitcoinAddress, int64> > listSent;
-            wtx.GetAmounts(allGeneratedImmature, allGeneratedMature, listReceived, listSent, allFee, strSentAccount);
-            if (wtx.GetDepthInMainChain() >= nMinDepth)
-            {
-                BOOST_FOREACH(const PAIRTYPE(CBitcoinAddress,int64)& r, listReceived)
-                    nBalance += r.second;
-            }
-            BOOST_FOREACH(const PAIRTYPE(CBitcoinAddress,int64)& r, listSent)
-                nBalance -= r.second;
-            nBalance -= allFee;
-            nBalance += allGeneratedMature;
-        }
-        return  ValueFromAmount(nBalance);
-    }
-
-    string strAccount = AccountFromValue(params[0]);
-
-    int64 nBalance = GetAccountBalance(strAccount, nMinDepth);
-
-    return ValueFromAmount(nBalance);
-}
-
-
-Value movecmd(const Array& params, bool fHelp)
-{
-    if (fHelp || params.size() < 3 || params.size() > 5)
-        throw runtime_error(
-            "move <fromaccount> <toaccount> <amount> [minconf=1] [comment]\n"
-            "Move from one account in your wallet to another.");
-
-    string strFrom = AccountFromValue(params[0]);
-    string strTo = AccountFromValue(params[1]);
-    int64 nAmount = AmountFromValue(params[2]);
-    if (params.size() > 3)
-        // unused parameter, used to be nMinDepth, keep type-checking it though
-        (void)params[3].get_int();
-    string strComment;
-    if (params.size() > 4)
-        strComment = params[4].get_str();
-
-    CWalletDB walletdb(pwalletMain->strWalletFile);
-    if (!walletdb.TxnBegin())
-        throw JSONRPCError(-20, "database error");
-
-    int64 nNow = GetAdjustedTime();
-
-    // Debit
-    CAccountingEntry debit;
-    debit.strAccount = strFrom;
-    debit.nCreditDebit = -nAmount;
-    debit.nTime = nNow;
-    debit.strOtherAccount = strTo;
-    debit.strComment = strComment;
-    walletdb.WriteAccountingEntry(debit);
-
-    // Credit
-    CAccountingEntry credit;
-    credit.strAccount = strTo;
-    credit.nCreditDebit = nAmount;
-    credit.nTime = nNow;
-    credit.strOtherAccount = strFrom;
-    credit.strComment = strComment;
-    walletdb.WriteAccountingEntry(credit);
-
-    if (!walletdb.TxnCommit())
-        throw JSONRPCError(-20, "database error");
-
-    return true;
-}
-
-
-Value sendfrom(const Array& params, bool fHelp)
-{
-    if (pwalletMain->IsCrypted() && (fHelp || params.size() < 3 || params.size() > 6))
-        throw runtime_error(
-            "sendfrom <fromaccount> <toppcoinaddress> <amount> [minconf=1] [comment] [comment-to]\n"
-            "<amount> is a real and is rounded to the nearest 0.000001\n"
-            "requires wallet passphrase to be set with walletpassphrase first");
-    if (!pwalletMain->IsCrypted() && (fHelp || params.size() < 3 || params.size() > 6))
-        throw runtime_error(
-            "sendfrom <fromaccount> <toppcoinaddress> <amount> [minconf=1] [comment] [comment-to]\n"
-            "<amount> is a real and is rounded to the nearest 0.000001");
-
-    string strAccount = AccountFromValue(params[0]);
-    CBitcoinAddress address(params[1].get_str());
-    if (!address.IsValid())
-        throw JSONRPCError(-5, "Invalid ppcoin address");
-    int64 nAmount = AmountFromValue(params[2]);
-    if (nAmount < MIN_TXOUT_AMOUNT)
-        throw JSONRPCError(-101, "Send amount too small");
-    int nMinDepth = 1;
-    if (params.size() > 3)
-        nMinDepth = params[3].get_int();
-
-    CWalletTx wtx;
-    wtx.strFromAccount = strAccount;
-    if (params.size() > 4 && params[4].type() != null_type && !params[4].get_str().empty())
-        wtx.mapValue["comment"] = params[4].get_str();
-    if (params.size() > 5 && params[5].type() != null_type && !params[5].get_str().empty())
-        wtx.mapValue["to"]      = params[5].get_str();
-
-    if (pwalletMain->IsLocked())
-        throw JSONRPCError(-13, "Error: Please enter the wallet passphrase with walletpassphrase first.");
-
-    // Check funds
-    int64 nBalance = GetAccountBalance(strAccount, nMinDepth);
-    if (nAmount > nBalance)
-        throw JSONRPCError(-6, "Account has insufficient funds");
-
-    // Send
-    string strError = pwalletMain->SendMoneyToBitcoinAddress(address, nAmount, wtx);
-    if (strError != "")
-        throw JSONRPCError(-4, strError);
-
-    return wtx.GetHash().GetHex();
-}
-
-
-Value sendmany(const Array& params, bool fHelp)
-{
-    if (pwalletMain->IsCrypted() && (fHelp || params.size() < 2 || params.size() > 4))
-        throw runtime_error(
-            "sendmany <fromaccount> {address:amount,...} [minconf=1] [comment]\n"
-            "amounts are double-precision floating point numbers\n"
-            "requires wallet passphrase to be set with walletpassphrase first");
-    if (!pwalletMain->IsCrypted() && (fHelp || params.size() < 2 || params.size() > 4))
-        throw runtime_error(
-            "sendmany <fromaccount> {address:amount,...} [minconf=1] [comment]\n"
-            "amounts are double-precision floating point numbers");
-
-    string strAccount = AccountFromValue(params[0]);
-    Object sendTo = params[1].get_obj();
-    int nMinDepth = 1;
-    if (params.size() > 2)
-        nMinDepth = params[2].get_int();
-
-    CWalletTx wtx;
-    wtx.strFromAccount = strAccount;
-    if (params.size() > 3 && params[3].type() != null_type && !params[3].get_str().empty())
-        wtx.mapValue["comment"] = params[3].get_str();
-
-    set<CBitcoinAddress> setAddress;
-    vector<pair<CScript, int64> > vecSend;
-
-    int64 totalAmount = 0;
-    BOOST_FOREACH(const Pair& s, sendTo)
-    {
-        CBitcoinAddress address(s.name_);
-        if (!address.IsValid())
-            throw JSONRPCError(-5, string("Invalid ppcoin address:")+s.name_);
-
-        if (setAddress.count(address))
-            throw JSONRPCError(-8, string("Invalid parameter, duplicated address: ")+s.name_);
-        setAddress.insert(address);
-
-        CScript scriptPubKey;
-        scriptPubKey.SetBitcoinAddress(address);
-        int64 nAmount = AmountFromValue(s.value_); 
-        if (nAmount < MIN_TXOUT_AMOUNT)
-            throw JSONRPCError(-101, "Send amount too small");
-        totalAmount += nAmount;
-
-        vecSend.push_back(make_pair(scriptPubKey, nAmount));
-    }
-
-    if (pwalletMain->IsLocked())
-        throw JSONRPCError(-13, "Error: Please enter the wallet passphrase with walletpassphrase first.");
-    if (fWalletUnlockMintOnly)
-        throw JSONRPCError(-13, "Error: Wallet unlocked for block minting only.");
-
-    // Check funds
-    int64 nBalance = GetAccountBalance(strAccount, nMinDepth);
-    if (totalAmount > nBalance)
-        throw JSONRPCError(-6, "Account has insufficient funds");
-
-    // Send
-    CReserveKey keyChange(pwalletMain);
-    int64 nFeeRequired = 0;
-    bool fCreated = pwalletMain->CreateTransaction(vecSend, wtx, keyChange, nFeeRequired);
-    if (!fCreated)
-    {
-        if (totalAmount + nFeeRequired > pwalletMain->GetBalance())
-            throw JSONRPCError(-6, "Insufficient funds");
-        throw JSONRPCError(-4, "Transaction creation failed");
-    }
-    if (!pwalletMain->CommitTransaction(wtx, keyChange))
-        throw JSONRPCError(-4, "Transaction commit failed");
-
-    return wtx.GetHash().GetHex();
-}
-
-Value addmultisigaddress(const Array& params, bool fHelp)
-{
-    if (fHelp || params.size() < 2 || params.size() > 3)
-    {
-        string msg = "addmultisigaddress <nrequired> <'[\"key\",\"key\"]'> [account]\n"
-            "Add a nrequired-to-sign multisignature address to the wallet\"\n"
-            "each key is a bitcoin address or hex-encoded public key\n"
-            "If [account] is specified, assign address to [account].";
-        throw runtime_error(msg);
-    }
-
-    int nRequired = params[0].get_int();
-    const Array& keys = params[1].get_array();
-    string strAccount;
-    if (params.size() > 2)
-        strAccount = AccountFromValue(params[2]);
-
-    // Gather public keys
-    if (nRequired < 1)
-        throw runtime_error("a multisignature address must require at least one key to redeem");
-    if ((int)keys.size() < nRequired)
-        throw runtime_error(
-            strprintf("not enough keys supplied "
-                      "(got %d keys, but need at least %d to redeem)", keys.size(), nRequired));
-    std::vector<CKey> pubkeys;
-    pubkeys.resize(keys.size());
-    for (unsigned int i = 0; i < keys.size(); i++)
-    {
-        const std::string& ks = keys[i].get_str();
-
-        // Case 1: bitcoin address and we have full public key:
-        CBitcoinAddress address(ks);
-        if (address.IsValid())
-        {
-            if (address.IsScript())
-                throw runtime_error(
-                    strprintf("%s is a pay-to-script address",ks.c_str()));
-            std::vector<unsigned char> vchPubKey;
-            if (!pwalletMain->GetPubKey(address, vchPubKey))
-                throw runtime_error(
-                    strprintf("no full public key for address %s",ks.c_str()));
-            if (vchPubKey.empty() || !pubkeys[i].SetPubKey(vchPubKey))
-                throw runtime_error(" Invalid public key: "+ks);
-        }
-
-        // Case 2: hex public key
-        else if (IsHex(ks))
-        {
-            vector<unsigned char> vchPubKey = ParseHex(ks);
-            if (vchPubKey.empty() || !pubkeys[i].SetPubKey(vchPubKey))
-                throw runtime_error(" Invalid public key: "+ks);
-        }
-        else
-        {
-            throw runtime_error(" Invalid public key: "+ks);
-        }
-    }
-
-    // Construct using pay-to-script-hash:
-    CScript inner;
-    inner.SetMultisig(nRequired, pubkeys);
-
-    uint160 scriptHash = Hash160(inner);
-    CScript scriptPubKey;
-    scriptPubKey.SetPayToScriptHash(inner);
-    pwalletMain->AddCScript(inner);
-    CBitcoinAddress address;
-    address.SetScriptHash160(scriptHash);
-
-    pwalletMain->SetAddressBookName(address, strAccount);
-    return address.ToString();
-}
-
-
-struct tallyitem
-{
-    int64 nAmount;
-    int nConf;
-    tallyitem()
-    {
-        nAmount = 0;
-        nConf = std::numeric_limits<int>::max();
-    }
-};
-
-Value ListReceived(const Array& params, bool fByAccounts)
-{
-    // Minimum confirmations
-    int nMinDepth = 1;
-    if (params.size() > 0)
-        nMinDepth = params[0].get_int();
-
-    // Whether to include empty accounts
-    bool fIncludeEmpty = false;
-    if (params.size() > 1)
-        fIncludeEmpty = params[1].get_bool();
-
-    // Tally
-    map<CBitcoinAddress, tallyitem> mapTally;
-    for (map<uint256, CWalletTx>::iterator it = pwalletMain->mapWallet.begin(); it != pwalletMain->mapWallet.end(); ++it)
-    {
-        const CWalletTx& wtx = (*it).second;
-
-        if (wtx.IsCoinBase() || wtx.IsCoinStake() || !wtx.IsFinal())
-            continue;
-
-        int nDepth = wtx.GetDepthInMainChain();
-        if (nDepth < nMinDepth)
-            continue;
-
-        BOOST_FOREACH(const CTxOut& txout, wtx.vout)
-        {
-            CBitcoinAddress address;
-            if (!ExtractAddress(txout.scriptPubKey, address) || !pwalletMain->HaveKey(address) || !address.IsValid())
-                continue;
-
-            tallyitem& item = mapTally[address];
-            item.nAmount += txout.nValue;
-            item.nConf = min(item.nConf, nDepth);
-        }
-    }
-
-    // Reply
-    Array ret;
-    map<string, tallyitem> mapAccountTally;
-    BOOST_FOREACH(const PAIRTYPE(CBitcoinAddress, string)& item, pwalletMain->mapAddressBook)
-    {
-        const CBitcoinAddress& address = item.first;
-        const string& strAccount = item.second;
-        map<CBitcoinAddress, tallyitem>::iterator it = mapTally.find(address);
-        if (it == mapTally.end() && !fIncludeEmpty)
-            continue;
-
-        int64 nAmount = 0;
-        int nConf = std::numeric_limits<int>::max();
-        if (it != mapTally.end())
-        {
-            nAmount = (*it).second.nAmount;
-            nConf = (*it).second.nConf;
-        }
-
-        if (fByAccounts)
-        {
-            tallyitem& item = mapAccountTally[strAccount];
-            item.nAmount += nAmount;
-            item.nConf = min(item.nConf, nConf);
-        }
-        else
-        {
-            Object obj;
-            obj.push_back(Pair("address",       address.ToString()));
-            obj.push_back(Pair("account",       strAccount));
-            obj.push_back(Pair("amount",        ValueFromAmount(nAmount)));
-            obj.push_back(Pair("confirmations", (nConf == std::numeric_limits<int>::max() ? 0 : nConf)));
-            ret.push_back(obj);
-        }
-    }
-
-    if (fByAccounts)
-    {
-        for (map<string, tallyitem>::iterator it = mapAccountTally.begin(); it != mapAccountTally.end(); ++it)
-        {
-            int64 nAmount = (*it).second.nAmount;
-            int nConf = (*it).second.nConf;
-            Object obj;
-            obj.push_back(Pair("account",       (*it).first));
-            obj.push_back(Pair("amount",        ValueFromAmount(nAmount)));
-            obj.push_back(Pair("confirmations", (nConf == std::numeric_limits<int>::max() ? 0 : nConf)));
-            ret.push_back(obj);
-        }
-    }
-
-    return ret;
-}
-
-Value listreceivedbyaddress(const Array& params, bool fHelp)
-{
-    if (fHelp || params.size() > 2)
-        throw runtime_error(
-            "listreceivedbyaddress [minconf=1] [includeempty=false]\n"
-            "[minconf] is the minimum number of confirmations before payments are included.\n"
-            "[includeempty] whether to include addresses that haven't received any payments.\n"
-            "Returns an array of objects containing:\n"
-            "  \"address\" : receiving address\n"
-            "  \"account\" : the account of the receiving address\n"
-            "  \"amount\" : total amount received by the address\n"
-            "  \"confirmations\" : number of confirmations of the most recent transaction included");
-
-    return ListReceived(params, false);
-}
-
-Value listreceivedbyaccount(const Array& params, bool fHelp)
-{
-    if (fHelp || params.size() > 2)
-        throw runtime_error(
-            "listreceivedbyaccount [minconf=1] [includeempty=false]\n"
-            "[minconf] is the minimum number of confirmations before payments are included.\n"
-            "[includeempty] whether to include accounts that haven't received any payments.\n"
-            "Returns an array of objects containing:\n"
-            "  \"account\" : the account of the receiving addresses\n"
-            "  \"amount\" : total amount received by addresses with this account\n"
-            "  \"confirmations\" : number of confirmations of the most recent transaction included");
-
-    return ListReceived(params, true);
-}
-
-void ListTransactions(const CWalletTx& wtx, const string& strAccount, int nMinDepth, bool fLong, Array& ret)
-{
-    int64 nGeneratedImmature, nGeneratedMature, nFee;
-    string strSentAccount;
-    list<pair<CBitcoinAddress, int64> > listReceived;
-    list<pair<CBitcoinAddress, int64> > listSent;
-
-    wtx.GetAmounts(nGeneratedImmature, nGeneratedMature, listReceived, listSent, nFee, strSentAccount);
-
-    bool fAllAccounts = (strAccount == string("*"));
-
-    // Generated blocks assigned to account ""
-    if ((nGeneratedMature+nGeneratedImmature) != 0 && (fAllAccounts || strAccount == ""))
-    {
-        Object entry;
-        entry.push_back(Pair("account", string("")));
-        if (nGeneratedImmature)
-        {
-            entry.push_back(Pair("category", wtx.GetDepthInMainChain() ? "immature" : "orphan"));
-            entry.push_back(Pair("amount", ValueFromAmount(nGeneratedImmature)));
-        }
-        else if (wtx.IsCoinStake())
-        {
-            entry.push_back(Pair("category", "stake"));
-            entry.push_back(Pair("amount", ValueFromAmount(nGeneratedMature)));
-        }
-        else
-        {
-            entry.push_back(Pair("category", "generate"));
-            entry.push_back(Pair("amount", ValueFromAmount(nGeneratedMature)));
-        }
-        if (fLong)
-            WalletTxToJSON(wtx, entry);
-        ret.push_back(entry);
-    }
-
-    // Sent
-    if ((!listSent.empty() || nFee != 0) && (fAllAccounts || strAccount == strSentAccount))
-    {
-        BOOST_FOREACH(const PAIRTYPE(CBitcoinAddress, int64)& s, listSent)
-        {
-            Object entry;
-            entry.push_back(Pair("account", strSentAccount));
-            entry.push_back(Pair("address", s.first.ToString()));
-            entry.push_back(Pair("category", "send"));
-            entry.push_back(Pair("amount", ValueFromAmount(-s.second)));
-            entry.push_back(Pair("fee", ValueFromAmount(-nFee)));
-            if (fLong)
-                WalletTxToJSON(wtx, entry);
-            ret.push_back(entry);
-        }
-    }
-
-    // Received
-    if (listReceived.size() > 0 && wtx.GetDepthInMainChain() >= nMinDepth)
-    {
-        BOOST_FOREACH(const PAIRTYPE(CBitcoinAddress, int64)& r, listReceived)
-        {
-            string account;
-            if (pwalletMain->mapAddressBook.count(r.first))
-                account = pwalletMain->mapAddressBook[r.first];
-            if (fAllAccounts || (account == strAccount))
-            {
-                Object entry;
-                entry.push_back(Pair("account", account));
-                entry.push_back(Pair("address", r.first.ToString()));
-                entry.push_back(Pair("category", "receive"));
-                entry.push_back(Pair("amount", ValueFromAmount(r.second)));
-                if (fLong)
-                    WalletTxToJSON(wtx, entry);
-                ret.push_back(entry);
-            }
-        }
-    }
-}
-
-void AcentryToJSON(const CAccountingEntry& acentry, const string& strAccount, Array& ret)
-{
-    bool fAllAccounts = (strAccount == string("*"));
-
-    if (fAllAccounts || acentry.strAccount == strAccount)
-    {
-        Object entry;
-        entry.push_back(Pair("account", acentry.strAccount));
-        entry.push_back(Pair("category", "move"));
-        entry.push_back(Pair("time", (boost::int64_t)acentry.nTime));
-        entry.push_back(Pair("amount", ValueFromAmount(acentry.nCreditDebit)));
-        entry.push_back(Pair("otheraccount", acentry.strOtherAccount));
-        entry.push_back(Pair("comment", acentry.strComment));
-        ret.push_back(entry);
-    }
-}
-
-Value listtransactions(const Array& params, bool fHelp)
-{
-    if (fHelp || params.size() > 3)
-        throw runtime_error(
-            "listtransactions [account] [count=10] [from=0]\n"
-            "Returns up to [count] most recent transactions skipping the first [from] transactions for account [account].");
-
-    string strAccount = "*";
-    if (params.size() > 0)
-        strAccount = params[0].get_str();
-    int nCount = 10;
-    if (params.size() > 1)
-        nCount = params[1].get_int();
-    int nFrom = 0;
-    if (params.size() > 2)
-        nFrom = params[2].get_int();
-
-    if (nCount < 0)
-        throw JSONRPCError(-8, "Negative count");
-    if (nFrom < 0)
-        throw JSONRPCError(-8, "Negative from");
-
-    Array ret;
-    CWalletDB walletdb(pwalletMain->strWalletFile);
-
-    // First: get all CWalletTx and CAccountingEntry into a sorted-by-time multimap.
-    typedef pair<CWalletTx*, CAccountingEntry*> TxPair;
-    typedef multimap<int64, TxPair > TxItems;
-    TxItems txByTime;
-
-    // Note: maintaining indices in the database of (account,time) --> txid and (account, time) --> acentry
-    // would make this much faster for applications that do this a lot.
-    for (map<uint256, CWalletTx>::iterator it = pwalletMain->mapWallet.begin(); it != pwalletMain->mapWallet.end(); ++it)
-    {
-        CWalletTx* wtx = &((*it).second);
-        txByTime.insert(make_pair(wtx->GetTxTime(), TxPair(wtx, (CAccountingEntry*)0)));
-    }
-    list<CAccountingEntry> acentries;
-    walletdb.ListAccountCreditDebit(strAccount, acentries);
-    BOOST_FOREACH(CAccountingEntry& entry, acentries)
-    {
-        txByTime.insert(make_pair(entry.nTime, TxPair((CWalletTx*)0, &entry)));
-    }
-
-    // iterate backwards until we have nCount items to return:
-    for (TxItems::reverse_iterator it = txByTime.rbegin(); it != txByTime.rend(); ++it)
-    {
-        CWalletTx *const pwtx = (*it).second.first;
-        if (pwtx != 0)
-            ListTransactions(*pwtx, strAccount, 0, true, ret);
-        CAccountingEntry *const pacentry = (*it).second.second;
-        if (pacentry != 0)
-            AcentryToJSON(*pacentry, strAccount, ret);
-
-        if (ret.size() >= (nCount+nFrom)) break;
-    }
-    // ret is newest to oldest
-    
-    if (nFrom > (int)ret.size())
-        nFrom = ret.size();
-    if ((nFrom + nCount) > (int)ret.size())
-        nCount = ret.size() - nFrom;
-    Array::iterator first = ret.begin();
-    std::advance(first, nFrom);
-    Array::iterator last = ret.begin();
-    std::advance(last, nFrom+nCount);
-
-    if (last != ret.end()) ret.erase(last, ret.end());
-    if (first != ret.begin()) ret.erase(ret.begin(), first);
-
-    std::reverse(ret.begin(), ret.end()); // Return oldest to newest
-
-    return ret;
-}
-
-Value listaccounts(const Array& params, bool fHelp)
-{
-    if (fHelp || params.size() > 1)
-        throw runtime_error(
-            "listaccounts [minconf=1]\n"
-            "Returns Object that has account names as keys, account balances as values.");
-
-    int nMinDepth = 1;
-    if (params.size() > 0)
-        nMinDepth = params[0].get_int();
-
-    map<string, int64> mapAccountBalances;
-    BOOST_FOREACH(const PAIRTYPE(CBitcoinAddress, string)& entry, pwalletMain->mapAddressBook) {
-        if (pwalletMain->HaveKey(entry.first)) // This address belongs to me
-            mapAccountBalances[entry.second] = 0;
-    }
-
-    for (map<uint256, CWalletTx>::iterator it = pwalletMain->mapWallet.begin(); it != pwalletMain->mapWallet.end(); ++it)
-    {
-        const CWalletTx& wtx = (*it).second;
-        int64 nGeneratedImmature, nGeneratedMature, nFee;
-        string strSentAccount;
-        list<pair<CBitcoinAddress, int64> > listReceived;
-        list<pair<CBitcoinAddress, int64> > listSent;
-        wtx.GetAmounts(nGeneratedImmature, nGeneratedMature, listReceived, listSent, nFee, strSentAccount);
-        mapAccountBalances[strSentAccount] -= nFee;
-        BOOST_FOREACH(const PAIRTYPE(CBitcoinAddress, int64)& s, listSent)
-            mapAccountBalances[strSentAccount] -= s.second;
-        if (wtx.GetDepthInMainChain() >= nMinDepth)
-        {
-            mapAccountBalances[""] += nGeneratedMature;
-            BOOST_FOREACH(const PAIRTYPE(CBitcoinAddress, int64)& r, listReceived)
-                if (pwalletMain->mapAddressBook.count(r.first))
-                    mapAccountBalances[pwalletMain->mapAddressBook[r.first]] += r.second;
-                else
-                    mapAccountBalances[""] += r.second;
-        }
-    }
-
-    list<CAccountingEntry> acentries;
-    CWalletDB(pwalletMain->strWalletFile).ListAccountCreditDebit("*", acentries);
-    BOOST_FOREACH(const CAccountingEntry& entry, acentries)
-        mapAccountBalances[entry.strAccount] += entry.nCreditDebit;
-
-    Object ret;
-    BOOST_FOREACH(const PAIRTYPE(string, int64)& accountBalance, mapAccountBalances) {
-        ret.push_back(Pair(accountBalance.first, ValueFromAmount(accountBalance.second)));
-    }
-    return ret;
-}
-
-Value listsinceblock(const Array& params, bool fHelp)
-{
-    if (fHelp)
-        throw runtime_error(
-            "listsinceblock [blockhash] [target-confirmations]\n"
-            "Get all transactions in blocks since block [blockhash], or all transactions if omitted");
-
-    CBlockIndex *pindex = NULL;
-    int target_confirms = 1;
-
-    if (params.size() > 0)
-    {
-        uint256 blockId = 0;
-
-        blockId.SetHex(params[0].get_str());
-        pindex = CBlockLocator(blockId).GetBlockIndex();
-    }
-
-    if (params.size() > 1)
-    {
-        target_confirms = params[1].get_int();
-
-        if (target_confirms < 1)
-            throw JSONRPCError(-8, "Invalid parameter");
-    }
-
-    int depth = pindex ? (1 + nBestHeight - pindex->nHeight) : -1;
-
-    Array transactions;
-
-    for (map<uint256, CWalletTx>::iterator it = pwalletMain->mapWallet.begin(); it != pwalletMain->mapWallet.end(); it++)
-    {
-        CWalletTx tx = (*it).second;
-
-        if (depth == -1 || tx.GetDepthInMainChain() < depth)
-            ListTransactions(tx, "*", 0, true, transactions);
-    }
-
-    uint256 lastblock;
-
-    if (target_confirms == 1)
-    {
-        lastblock = hashBestChain;
-    }
-    else
-    {
-        int target_height = pindexBest->nHeight + 1 - target_confirms;
-
-        CBlockIndex *block;
-        for (block = pindexBest;
-             block && block->nHeight > target_height;
-             block = block->pprev)  { }
-
-        lastblock = block ? block->GetBlockHash() : 0;
-    }
-
-    Object ret;
-    ret.push_back(Pair("transactions", transactions));
-    ret.push_back(Pair("lastblock", lastblock.GetHex()));
-
-    return ret;
-}
-
-Value gettransaction(const Array& params, bool fHelp)
-{
-    if (fHelp || params.size() != 1)
-        throw runtime_error(
-            "gettransaction <txid>\n"
-            "Get detailed information about <txid>");
-
-    uint256 hash;
-    hash.SetHex(params[0].get_str());
-
-    Object entry;
-
-    if (!pwalletMain->mapWallet.count(hash))
-        throw JSONRPCError(-5, "Invalid or non-wallet transaction id");
-    const CWalletTx& wtx = pwalletMain->mapWallet[hash];
-
-    int64 nCredit = wtx.GetCredit();
-    int64 nDebit = wtx.GetDebit();
-    int64 nNet = nCredit - nDebit;
-    int64 nFee = (wtx.IsFromMe() ? wtx.GetValueOut() - nDebit : 0);
-
-    entry.push_back(Pair("amount", ValueFromAmount(nNet - nFee)));
-    if (wtx.IsFromMe())
-        entry.push_back(Pair("fee", ValueFromAmount(nFee)));
-
-    WalletTxToJSON(pwalletMain->mapWallet[hash], entry);
-
-    Array details;
-    ListTransactions(pwalletMain->mapWallet[hash], "*", 0, false, details);
-    entry.push_back(Pair("details", details));
-
-    return entry;
-}
-
-
-Value backupwallet(const Array& params, bool fHelp)
-{
-    if (fHelp || params.size() != 1)
-        throw runtime_error(
-            "backupwallet <destination>\n"
-            "Safely copies wallet.dat to destination, which can be a directory or a path with filename.");
-
-    string strDest = params[0].get_str();
-    BackupWallet(*pwalletMain, strDest);
-
-    return Value::null;
-}
-
-
-Value keypoolrefill(const Array& params, bool fHelp)
-{
-    if (pwalletMain->IsCrypted() && (fHelp || params.size() > 0))
-        throw runtime_error(
-            "keypoolrefill\n"
-            "Fills the keypool, requires wallet passphrase to be set.");
-    if (!pwalletMain->IsCrypted() && (fHelp || params.size() > 0))
-        throw runtime_error(
-            "keypoolrefill\n"
-            "Fills the keypool.");
-
-    if (pwalletMain->IsLocked())
-        throw JSONRPCError(-13, "Error: Please enter the wallet passphrase with walletpassphrase first.");
-
-    pwalletMain->TopUpKeyPool();
-
-    if (pwalletMain->GetKeyPoolSize() < GetArg("-keypool", 100))
-        throw JSONRPCError(-4, "Error refreshing keypool.");
-
-    return Value::null;
-}
-
-
-void ThreadTopUpKeyPool(void* parg)
-{
-    pwalletMain->TopUpKeyPool();
-}
-
-void ThreadCleanWalletPassphrase(void* parg)
-{
-    int64 nMyWakeTime = GetTimeMillis() + *((int64*)parg) * 1000;
-
-    ENTER_CRITICAL_SECTION(cs_nWalletUnlockTime);
-
-    if (nWalletUnlockTime == 0)
-    {
-        nWalletUnlockTime = nMyWakeTime;
-
-        do
-        {
-            if (nWalletUnlockTime==0)
-                break;
-            int64 nToSleep = nWalletUnlockTime - GetTimeMillis();
-            if (nToSleep <= 0)
-                break;
-
-            LEAVE_CRITICAL_SECTION(cs_nWalletUnlockTime);
-            Sleep(nToSleep);
-            ENTER_CRITICAL_SECTION(cs_nWalletUnlockTime);
-
-        } while(1);
-
-        if (nWalletUnlockTime)
-        {
-            nWalletUnlockTime = 0;
-            pwalletMain->Lock();
-        }
-    }
-    else
-    {
-        if (nWalletUnlockTime < nMyWakeTime)
-            nWalletUnlockTime = nMyWakeTime;
-    }
-
-    LEAVE_CRITICAL_SECTION(cs_nWalletUnlockTime);
-
-    delete (int64*)parg;
-}
-
-Value walletpassphrase(const Array& params, bool fHelp)
-{
-    if (pwalletMain->IsCrypted() && (fHelp || params.size() < 2 || params.size() > 3))
-        throw runtime_error(
-            "walletpassphrase <passphrase> <timeout> [mintonly]\n"
-            "Stores the wallet decryption key in memory for <timeout> seconds.\n"
-            "mintonly is optional true/false allowing only block minting.");
-    if (fHelp)
-        return true;
-    if (!pwalletMain->IsCrypted())
-        throw JSONRPCError(-15, "Error: running with an unencrypted wallet, but walletpassphrase was called.");
-
-    if (!pwalletMain->IsLocked())
-        throw JSONRPCError(-17, "Error: Wallet is already unlocked, use walletlock first if need to change unlock settings.");
-
-    // Note that the walletpassphrase is stored in params[0] which is not mlock()ed
-    SecureString strWalletPass;
-    strWalletPass.reserve(100);
-    // TODO: get rid of this .c_str() by implementing SecureString::operator=(std::string)
-    // Alternately, find a way to make params[0] mlock()'d to begin with.
-    strWalletPass = params[0].get_str().c_str();
-
-    if (strWalletPass.length() > 0)
-    {
-        if (!pwalletMain->Unlock(strWalletPass))
-            throw JSONRPCError(-14, "Error: The wallet passphrase entered was incorrect.");
-    }
-    else
-        throw runtime_error(
-            "walletpassphrase <passphrase> <timeout>\n"
-            "Stores the wallet decryption key in memory for <timeout> seconds.");
-
-    CreateThread(ThreadTopUpKeyPool, NULL);
-    int64* pnSleepTime = new int64(params[1].get_int64());
-    CreateThread(ThreadCleanWalletPassphrase, pnSleepTime);
-
-    // ppcoin: if user OS account compromised prevent trivial sendmoney commands
-    if (params.size() > 2)
-        fWalletUnlockMintOnly = params[2].get_bool();
-    else
-        fWalletUnlockMintOnly = false;
-
-    return Value::null;
-}
-
-
-Value walletpassphrasechange(const Array& params, bool fHelp)
-{
-    if (pwalletMain->IsCrypted() && (fHelp || params.size() != 2))
-        throw runtime_error(
-            "walletpassphrasechange <oldpassphrase> <newpassphrase>\n"
-            "Changes the wallet passphrase from <oldpassphrase> to <newpassphrase>.");
-    if (fHelp)
-        return true;
-    if (!pwalletMain->IsCrypted())
-        throw JSONRPCError(-15, "Error: running with an unencrypted wallet, but walletpassphrasechange was called.");
-
-    // TODO: get rid of these .c_str() calls by implementing SecureString::operator=(std::string)
-    // Alternately, find a way to make params[0] mlock()'d to begin with.
-    SecureString strOldWalletPass;
-    strOldWalletPass.reserve(100);
-    strOldWalletPass = params[0].get_str().c_str();
-
-    SecureString strNewWalletPass;
-    strNewWalletPass.reserve(100);
-    strNewWalletPass = params[1].get_str().c_str();
-
-    if (strOldWalletPass.length() < 1 || strNewWalletPass.length() < 1)
-        throw runtime_error(
-            "walletpassphrasechange <oldpassphrase> <newpassphrase>\n"
-            "Changes the wallet passphrase from <oldpassphrase> to <newpassphrase>.");
-
-    if (!pwalletMain->ChangeWalletPassphrase(strOldWalletPass, strNewWalletPass))
-        throw JSONRPCError(-14, "Error: The wallet passphrase entered was incorrect.");
-
-    return Value::null;
-}
-
-
-Value walletlock(const Array& params, bool fHelp)
-{
-    if (pwalletMain->IsCrypted() && (fHelp || params.size() != 0))
-        throw runtime_error(
-            "walletlock\n"
-            "Removes the wallet encryption key from memory, locking the wallet.\n"
-            "After calling this method, you will need to call walletpassphrase again\n"
-            "before being able to call any methods which require the wallet to be unlocked.");
-    if (fHelp)
-        return true;
-    if (!pwalletMain->IsCrypted())
-        throw JSONRPCError(-15, "Error: running with an unencrypted wallet, but walletlock was called.");
-
-    {
-        LOCK(cs_nWalletUnlockTime);
-        pwalletMain->Lock();
-        nWalletUnlockTime = 0;
-    }
-
-    return Value::null;
-}
-
-
-Value encryptwallet(const Array& params, bool fHelp)
-{
-    if (!pwalletMain->IsCrypted() && (fHelp || params.size() != 1))
-        throw runtime_error(
-            "encryptwallet <passphrase>\n"
-            "Encrypts the wallet with <passphrase>.");
-    if (fHelp)
-        return true;
-    if (pwalletMain->IsCrypted())
-        throw JSONRPCError(-15, "Error: running with an encrypted wallet, but encryptwallet was called.");
-
-    // TODO: get rid of this .c_str() by implementing SecureString::operator=(std::string)
-    // Alternately, find a way to make params[0] mlock()'d to begin with.
-    SecureString strWalletPass;
-    strWalletPass.reserve(100);
-    strWalletPass = params[0].get_str().c_str();
-
-    if (strWalletPass.length() < 1)
-        throw runtime_error(
-            "encryptwallet <passphrase>\n"
-            "Encrypts the wallet with <passphrase>.");
-
-    if (!pwalletMain->EncryptWallet(strWalletPass))
-        throw JSONRPCError(-16, "Error: Failed to encrypt the wallet.");
-
-    // BDB seems to have a bad habit of writing old data into
-    // slack space in .dat files; that is bad if the old data is
-    // unencrypted private keys.  So:
-    StartShutdown();
-    return "wallet encrypted; ppcoin server stopping, restart to run with encrypted wallet";
-}
-
-
-Value validateaddress(const Array& params, bool fHelp)
-{
-    if (fHelp || params.size() != 1)
-        throw runtime_error(
-            "validateaddress <ppcoinaddress>\n"
-            "Return information about <ppcoinaddress>.");
-
-    CBitcoinAddress address(params[0].get_str());
-    bool isValid = address.IsValid();
-
-    Object ret;
-    ret.push_back(Pair("isvalid", isValid));
-    if (isValid)
-    {
-        // Call Hash160ToAddress() so we always return current ADDRESSVERSION
-        // version of the address:
-        string currentAddress = address.ToString();
-        ret.push_back(Pair("address", currentAddress));
-        if (pwalletMain->HaveKey(address))
-        {
-            ret.push_back(Pair("ismine", true));
-            std::vector<unsigned char> vchPubKey;
-            pwalletMain->GetPubKey(address, vchPubKey);
-            ret.push_back(Pair("pubkey", HexStr(vchPubKey)));
-            CKey key;
-            key.SetPubKey(vchPubKey);
-            ret.push_back(Pair("iscompressed", key.IsCompressed()));
-        }
-        else if (pwalletMain->HaveCScript(address.GetHash160()))
-        {
-            ret.push_back(Pair("isscript", true));
-            CScript subscript;
-            pwalletMain->GetCScript(address.GetHash160(), subscript);
-            ret.push_back(Pair("ismine", ::IsMine(*pwalletMain, subscript)));
-            std::vector<CBitcoinAddress> addresses;
-            txnouttype whichType;
-            int nRequired;
-            ExtractAddresses(subscript, whichType, addresses, nRequired);
-            ret.push_back(Pair("script", GetTxnOutputType(whichType)));
-            Array a;
-            BOOST_FOREACH(const CBitcoinAddress& addr, addresses)
-                a.push_back(addr.ToString());
-            ret.push_back(Pair("addresses", a));
-            if (whichType == TX_MULTISIG)
-                ret.push_back(Pair("sigsrequired", nRequired));
-        }
-        else
-            ret.push_back(Pair("ismine", false));
-        if (pwalletMain->mapAddressBook.count(address))
-            ret.push_back(Pair("account", pwalletMain->mapAddressBook[address]));
-    }
-    return ret;
-}
-
-Value getwork(const Array& params, bool fHelp)
-{
-    if (fHelp || params.size() > 1)
-        throw runtime_error(
-            "getwork [data]\n"
-            "If [data] is not specified, returns formatted hash data to work on:\n"
-            "  \"midstate\" : precomputed hash state after hashing the first half of the data (DEPRECATED)\n" // deprecated
-            "  \"data\" : block data\n"
-            "  \"hash1\" : formatted hash buffer for second hash (DEPRECATED)\n" // deprecated
-            "  \"target\" : little endian hash target\n"
-            "If [data] is specified, tries to solve the block and returns true if it was successful.");
-
-    if (vNodes.empty())
-        throw JSONRPCError(-9, "PPCoin is not connected!");
-
-    if (IsInitialBlockDownload())
-        throw JSONRPCError(-10, "PPCoin is downloading blocks...");
-
-    typedef map<uint256, pair<CBlock*, CScript> > mapNewBlock_t;
-    static mapNewBlock_t mapNewBlock;
-    static vector<CBlock*> vNewBlock;
-
-    if (params.size() == 0)
-    {
-        // Update block
-        static unsigned int nTransactionsUpdatedLast;
-        static CBlockIndex* pindexPrev;
-        static int64 nStart;
-        static CBlock* pblock;
-        if (pindexPrev != pindexBest ||
-            (nTransactionsUpdated != nTransactionsUpdatedLast && GetTime() - nStart > 60))
-        {
-            if (pindexPrev != pindexBest)
-            {
-                // Deallocate old blocks since they're obsolete now
-                mapNewBlock.clear();
-                BOOST_FOREACH(CBlock* pblock, vNewBlock)
-                    delete pblock;
-                vNewBlock.clear();
-            }
-            nTransactionsUpdatedLast = nTransactionsUpdated;
-            pindexPrev = pindexBest;
-            nStart = GetTime();
-
-            // Create new block
-            pblock = CreateNewBlock(*pMiningKey, pwalletMain);
-            if (!pblock)
-                throw JSONRPCError(-7, "Out of memory");
-            vNewBlock.push_back(pblock);
-        }
-
-        // Update nTime
-        pblock->UpdateTime(pindexPrev);
-        pblock->nNonce = 0;
-
-        // Update nExtraNonce
-        static unsigned int nExtraNonce = 0;
-        IncrementExtraNonce(pblock, pindexPrev, nExtraNonce);
-
-        // Save
-        mapNewBlock[pblock->hashMerkleRoot] = make_pair(pblock, pblock->vtx[0].vin[0].scriptSig);
-
-        // Prebuild hash buffers
-        char pmidstate[32];
-        char pdata[128];
-        char phash1[64];
-        FormatHashBuffers(pblock, pmidstate, pdata, phash1);
-
-        uint256 hashTarget = CBigNum().SetCompact(pblock->nBits).getuint256();
-
-        Object result;
-        result.push_back(Pair("midstate", HexStr(BEGIN(pmidstate), END(pmidstate)))); // deprecated
-        result.push_back(Pair("data",     HexStr(BEGIN(pdata), END(pdata))));
-        result.push_back(Pair("hash1",    HexStr(BEGIN(phash1), END(phash1)))); // deprecated
-        result.push_back(Pair("target",   HexStr(BEGIN(hashTarget), END(hashTarget))));
-        return result;
-    }
-    else
-    {
-        // Parse parameters
-        vector<unsigned char> vchData = ParseHex(params[0].get_str());
-        if (vchData.size() != 128)
-            throw JSONRPCError(-8, "Invalid parameter");
-        CBlock* pdata = (CBlock*)&vchData[0];
-
-        // Byte reverse
-        for (int i = 0; i < 128/4; i++)
-            ((unsigned int*)pdata)[i] = ByteReverse(((unsigned int*)pdata)[i]);
-
-        // Get saved block
-        if (!mapNewBlock.count(pdata->hashMerkleRoot))
-            return false;
-        CBlock* pblock = mapNewBlock[pdata->hashMerkleRoot].first;
-
-        pblock->nTime = pdata->nTime;
-        pblock->nNonce = pdata->nNonce;
-        pblock->vtx[0].vin[0].scriptSig = mapNewBlock[pdata->hashMerkleRoot].second;
-        pblock->hashMerkleRoot = pblock->BuildMerkleTree();
-
-        assert(pwalletMain != NULL);
-        if (!pblock->SignBlock(*pwalletMain))
-            throw JSONRPCError(-100, "Unable to sign block, wallet locked?");
-
-        return CheckWork(pblock, *pwalletMain, *pMiningKey);
-    }
-}
-
-
-Value getblocktemplate(const Array& params, bool fHelp)
-{
-    if (fHelp || params.size() > 1)
-        throw runtime_error(
-            "getblocktemplate [params]\n"
-            "Returns data needed to construct a block to work on:\n"
-            "  \"version\" : block version\n"
-            "  \"previousblockhash\" : hash of current highest block\n"
-            "  \"transactions\" : contents of non-coinbase transactions that should be included in the next block\n"
-            "  \"coinbaseaux\" : data that should be included in coinbase\n"
-            "  \"coinbasevalue\" : maximum allowable input to coinbase transaction, including the generation award and transaction fees\n"
-            "  \"target\" : hash target\n"
-            "  \"mintime\" : minimum timestamp appropriate for next block\n"
-            "  \"curtime\" : current timestamp\n"
-            "  \"mutable\" : list of ways the block template may be changed\n"
-            "  \"noncerange\" : range of valid nonces\n"
-            "  \"sigoplimit\" : limit of sigops in blocks\n"
-            "  \"sizelimit\" : limit of block size\n"
-            "  \"bits\" : compressed target of next block\n"
-            "  \"height\" : height of the next block\n"
-            "See https://en.bitcoin.it/wiki/BIP_0022 for full specification.");
-
-    std::string strMode = "template";
-    if (params.size() > 0)
-    {
-        const Object& oparam = params[0].get_obj();
-        const Value& modeval = find_value(oparam, "mode");
-        if (modeval.type() == str_type)
-            strMode = modeval.get_str();
-        else
-            throw JSONRPCError(-8, "Invalid mode");
-    }
-
-    if (strMode != "template")
-        throw JSONRPCError(-8, "Invalid mode");
-
-    {
-        if (vNodes.empty())
-            throw JSONRPCError(-9, "PPCoin is not connected!");
-
-        if (IsInitialBlockDownload())
-            throw JSONRPCError(-10, "PPCoin is downloading blocks...");
-
-        // Update block
-        static unsigned int nTransactionsUpdatedLast;
-        static CBlockIndex* pindexPrev;
-        static int64 nStart;
-        static CBlock* pblock;
-        if (pindexPrev != pindexBest ||
-            (nTransactionsUpdated != nTransactionsUpdatedLast && GetTime() - nStart > 5))
-        {
-            // Clear pindexPrev so future calls make a new block, despite any failures from here on
-            pindexPrev = NULL;
-
-            // Store the pindexBest used before CreateNewBlock, to avoid races
-            nTransactionsUpdatedLast = nTransactionsUpdated;
-            CBlockIndex* pindexPrevNew = pindexBest;
-            nStart = GetTime();
-
-            // Create new block
-            if(pblock)
-            {
-                delete pblock;
-                pblock = NULL;
-            }
-            pblock = CreateNewBlock(*pMiningKey, pwalletMain);
-            if (!pblock)
-                throw JSONRPCError(-7, "Out of memory");
-
-            // Need to update only after we know CreateNewBlock succeeded
-            pindexPrev = pindexPrevNew;
-        }
-
-        // Update nTime
-        pblock->UpdateTime(pindexPrev);
-        pblock->nNonce = 0;
-
-        Array transactions;
-        map<uint256, int64_t> setTxIndex;
-        int i = 0;
-        CTxDB txdb("r");
-        BOOST_FOREACH (CTransaction& tx, pblock->vtx)
-        {
-            uint256 txHash = tx.GetHash();
-            setTxIndex[txHash] = i++;
-
-            if (tx.IsCoinBase())
-                continue;
-
-            Object entry;
-
-            CDataStream ssTx(SER_NETWORK, PROTOCOL_VERSION);
-            ssTx << tx;
-            entry.push_back(Pair("data", HexStr(ssTx.begin(), ssTx.end())));
-
-            entry.push_back(Pair("hash", txHash.GetHex()));
-
-            MapPrevTx mapInputs;
-            map<uint256, CTxIndex> mapUnused;
-            bool fInvalid = false;
-            if (tx.FetchInputs(txdb, mapUnused, false, false, mapInputs, fInvalid))
-            {
-                entry.push_back(Pair("fee", (int64_t)(tx.GetValueIn(mapInputs) - tx.GetValueOut())));
-
-                Array deps;
-                BOOST_FOREACH (MapPrevTx::value_type& inp, mapInputs)
-                {
-                    if (setTxIndex.count(inp.first))
-                        deps.push_back(setTxIndex[inp.first]);
-                }
-                entry.push_back(Pair("depends", deps));
-
-                int64_t nSigOps = tx.GetLegacySigOpCount();
-                nSigOps += tx.GetP2SHSigOpCount(mapInputs);
-                entry.push_back(Pair("sigops", nSigOps));
-            }
-
-            transactions.push_back(entry);
-        }
-
-        Object aux;
-        aux.push_back(Pair("flags", HexStr(COINBASE_FLAGS.begin(), COINBASE_FLAGS.end())));
-
-        uint256 hashTarget = CBigNum().SetCompact(pblock->nBits).getuint256();
-
-        static Array aMutable;
-        if (aMutable.empty())
-        {
-            aMutable.push_back("time");
-            aMutable.push_back("transactions");
-            aMutable.push_back("prevblock");
-        }
-
-        Object result;
-        result.push_back(Pair("version", pblock->nVersion));
-        result.push_back(Pair("previousblockhash", pblock->hashPrevBlock.GetHex()));
-        result.push_back(Pair("transactions", transactions));
-        result.push_back(Pair("coinbaseaux", aux));
-        result.push_back(Pair("coinbasevalue", (int64_t)pblock->vtx[0].vout[0].nValue));
-        result.push_back(Pair("target", hashTarget.GetHex()));
-        result.push_back(Pair("mintime", (int64_t)pindexPrev->GetMedianTimePast()+1));
-        result.push_back(Pair("mutable", aMutable));
-        result.push_back(Pair("noncerange", "00000000ffffffff"));
-        result.push_back(Pair("sigoplimit", (int64_t)MAX_BLOCK_SIGOPS));
-        result.push_back(Pair("sizelimit", (int64_t)MAX_BLOCK_SIZE));
-        result.push_back(Pair("curtime", (int64_t)pblock->nTime));
-        result.push_back(Pair("bits", HexBits(pblock->nBits)));
-        result.push_back(Pair("height", (int64_t)(pindexPrev->nHeight+1)));
-
-        return result;
-    }
-}
-
-Value submitblock(const Array& params, bool fHelp)
-{
-    if (fHelp || params.size() < 1 || params.size() > 2)
-        throw runtime_error(
-            "submitblock <hex data> [optional-params-obj]\n"
-            "[optional-params-obj] parameter is currently ignored.\n"
-            "Attempts to submit new block to network.\n"
-            "See https://en.bitcoin.it/wiki/BIP_0022 for full specification.");
-
-    vector<unsigned char> blockData(ParseHex(params[0].get_str()));
-    CDataStream ssBlock(blockData, SER_NETWORK, PROTOCOL_VERSION);
-    CBlock block;
-    try {
-        ssBlock >> block;
-    }
-    catch (std::exception &e) {
-        throw JSONRPCError(-22, "Block decode failed");
-    }
-
-    // PPCoin: sign block
-    if (!block.SignBlock(*pwalletMain))
-        throw JSONRPCError(-100, "Unable to sign block, wallet locked?");
-
-    bool fAccepted = CheckWork(&block, *pwalletMain, *pMiningKey);
-    if (!fAccepted)
-        return "rejected"; // TODO: report validation state
-
-    return Value::null;
-}
-
-
-Value getblockhash(const Array& params, bool fHelp)
-{
-    if (fHelp || params.size() != 1)
-        throw runtime_error(
-            "getblockhash <index>\n"
-            "Returns hash of block in best-block-chain at <index>.");
-
-    int nHeight = params[0].get_int();
-    if (nHeight < 0 || nHeight > nBestHeight)
-        throw runtime_error("Block number out of range.");
-
-    CBlock block;
-    CBlockIndex* pblockindex = mapBlockIndex[hashBestChain];
-    while (pblockindex->nHeight > nHeight)
-        pblockindex = pblockindex->pprev;
-    return pblockindex->phashBlock->GetHex();
-}
-
-Value getblock(const Array& params, bool fHelp)
-{
-    if (fHelp || params.size() < 1 || params.size() > 2)
-        throw runtime_error(
-            "getblock <hash> [txinfo]\n"
-            "txinfo optional to print more detailed tx info\n"
-            "Returns details of a block with given block-hash.");
-
-    std::string strHash = params[0].get_str();
-    uint256 hash(strHash);
-
-    if (mapBlockIndex.count(hash) == 0)
-        throw JSONRPCError(-5, "Block not found");
-
-    CBlock block;
-    CBlockIndex* pblockindex = mapBlockIndex[hash];
-    block.ReadFromDisk(pblockindex, true);
-
-    return blockToJSON(block, pblockindex, params.size() > 1 ? params[1].get_bool() : false);
-}
-
-
-// ppcoin: get information of sync-checkpoint
-Value getcheckpoint(const Array& params, bool fHelp)
-{
-    if (fHelp || params.size() != 0)
-        throw runtime_error(
-            "getcheckpoint\n"
-            "Show info of synchronized checkpoint.\n");
-
-    Object result;
-    CBlockIndex* pindexCheckpoint;
-    
-    result.push_back(Pair("synccheckpoint", Checkpoints::hashSyncCheckpoint.ToString().c_str()));
-    pindexCheckpoint = mapBlockIndex[Checkpoints::hashSyncCheckpoint];        
-    result.push_back(Pair("height", pindexCheckpoint->nHeight));
-    result.push_back(Pair("timestamp", DateTimeStrFormat(pindexCheckpoint->GetBlockTime()).c_str()));
-    if (mapArgs.count("-checkpointkey"))
-        result.push_back(Pair("checkpointmaster", true));
-
-    return result;
-}
-
-
-// ppcoin: reserve balance from being staked for network protection
-Value reservebalance(const Array& params, bool fHelp)
-{
-    if (fHelp || params.size() > 2)
-        throw runtime_error(
-            "reservebalance [<reserve> [amount]]\n"
-            "<reserve> is true or false to turn balance reserve on or off.\n"
-            "<amount> is a real and rounded to cent.\n"
-            "Set reserve amount not participating in network protection.\n"
-            "If no parameters provided current setting is printed.\n");
-
-    if (params.size() > 0)
-    {
-        bool fReserve = params[0].get_bool();
-        if (fReserve)
-        {
-            if (params.size() == 1)
-                throw runtime_error("must provide amount to reserve balance.\n");
-            int64 nAmount = AmountFromValue(params[1]);
-            nAmount = (nAmount / CENT) * CENT;  // round to cent
-            if (nAmount < 0)
-                throw runtime_error("amount cannot be negative.\n");
-            mapArgs["-reservebalance"] = FormatMoney(nAmount).c_str();
-        }
-        else
-        {
-            if (params.size() > 1)
-                throw runtime_error("cannot specify amount to turn off reserve.\n");
-            mapArgs["-reservebalance"] = "0";
-        }
-    }
-
-    Object result;
-    int64 nReserveBalance = 0;
-    if (mapArgs.count("-reservebalance") && !ParseMoney(mapArgs["-reservebalance"], nReserveBalance))
-        throw runtime_error("invalid reserve balance amount\n");
-    result.push_back(Pair("reserve", (nReserveBalance > 0)));
-    result.push_back(Pair("amount", ValueFromAmount(nReserveBalance)));
-    return result;
->>>>>>> e56b31e5
 }
 
 
@@ -2596,7 +469,6 @@
 
 
 static const CRPCCommand vRPCCommands[] =
-<<<<<<< HEAD
 { //  name                      actor (function)         okSafeMode threadSafe
   //  ------------------------  -----------------------  ---------- ----------
     { "help",                   &help,                   true,      true },
@@ -2621,6 +493,7 @@
     { "sendtoaddress",          &sendtoaddress,          false,     false },
     { "getreceivedbyaddress",   &getreceivedbyaddress,   false,     false },
     { "getreceivedbyaccount",   &getreceivedbyaccount,   false,     false },
+    { "listminting",            &listminting,            false,     false },
     { "listreceivedbyaddress",  &listreceivedbyaddress,  false,     false },
     { "listreceivedbyaccount",  &listreceivedbyaccount,  false,     false },
     { "backupwallet",           &backupwallet,           true,      false },
@@ -2677,66 +550,6 @@
     { "shutdown",               &shutdown,               true,      false },
     { "timetravel",             &timetravel,             true,      false },
 #endif
-=======
-{ //  name                      function                 safe mode?
-  //  ------------------------  -----------------------  ----------
-    { "help",                   &help,                   true },
-    { "stop",                   &stop,                   true },
-    { "getblockcount",          &getblockcount,          true },
-    { "getblocknumber",         &getblocknumber,         true },
-    { "getconnectioncount",     &getconnectioncount,     true },
-    { "getpeerinfo",            &getpeerinfo,            true },
-    { "getdifficulty",          &getdifficulty,          true },
-    { "getgenerate",            &getgenerate,            true },
-    { "setgenerate",            &setgenerate,            true },
-    { "gethashespersec",        &gethashespersec,        true },
-    { "getnetworkghps",         &getnetworkghps,         true },
-    { "getinfo",                &getinfo,                true },
-    { "getmininginfo",          &getmininginfo,          true },
-    { "getnewaddress",          &getnewaddress,          true },
-    { "getaccountaddress",      &getaccountaddress,      true },
-    { "setaccount",             &setaccount,             true },
-    { "getaccount",             &getaccount,             false },
-    { "getaddressesbyaccount",  &getaddressesbyaccount,  true },
-    { "sendtoaddress",          &sendtoaddress,          false },
-    { "getreceivedbyaddress",   &getreceivedbyaddress,   false },
-    { "getreceivedbyaccount",   &getreceivedbyaccount,   false },
-    { "listminting",            &listminting,            false },
-    { "listreceivedbyaddress",  &listreceivedbyaddress,  false },
-    { "listreceivedbyaccount",  &listreceivedbyaccount,  false },
-    { "backupwallet",           &backupwallet,           true },
-    { "keypoolrefill",          &keypoolrefill,          true },
-    { "walletpassphrase",       &walletpassphrase,       true },
-    { "walletpassphrasechange", &walletpassphrasechange, false },
-    { "walletlock",             &walletlock,             true },
-    { "encryptwallet",          &encryptwallet,          false },
-    { "validateaddress",        &validateaddress,        true },
-    { "getbalance",             &getbalance,             false },
-    { "move",                   &movecmd,                false },
-    { "sendfrom",               &sendfrom,               false },
-    { "sendmany",               &sendmany,               false },
-    { "addmultisigaddress",     &addmultisigaddress,     false },
-    { "getblock",               &getblock,               false },
-    { "getblockhash",           &getblockhash,           false },
-    { "gettransaction",         &gettransaction,         false },
-    { "listtransactions",       &listtransactions,       false },
-    { "signmessage",            &signmessage,            false },
-    { "verifymessage",          &verifymessage,          false },
-    { "getwork",                &getwork,                true },
-    { "listaccounts",           &listaccounts,           false },
-    { "settxfee",               &settxfee,               false },
-    { "getblocktemplate",       &getblocktemplate,       true },
-    { "submitblock",            &submitblock,            false },
-    { "listsinceblock",         &listsinceblock,         false },
-    { "dumpprivkey",            &dumpprivkey,            false },
-    { "importprivkey",          &importprivkey,          false },
-    { "getcheckpoint",          &getcheckpoint,          true },
-    { "reservebalance",         &reservebalance,         false},
-    { "checkwallet",            &checkwallet,            false},
-    { "repairwallet",           &repairwallet,           false},
-    { "makekeypair",            &makekeypair,            false},
-    { "sendalert",              &sendalert,              false},
->>>>>>> e56b31e5
 };
 
 CRPCTable::CRPCTable()
@@ -3648,7 +1461,6 @@
     if (strMethod == "sendalert"              && n > 4) ConvertTo<boost::int64_t>(params[4]);
     if (strMethod == "sendalert"              && n > 5) ConvertTo<boost::int64_t>(params[5]);
     if (strMethod == "sendalert"              && n > 6) ConvertTo<boost::int64_t>(params[6]);
-<<<<<<< HEAD
     if (strMethod == "enforcecheckpoint"      && n > 0) ConvertTo<bool>(params[0]);
     if (strMethod == "sendmany"               && n > 1) ConvertTo<Object>(params[1]);
     if (strMethod == "sendmany"               && n > 2) ConvertTo<boost::int64_t>(params[2]);
@@ -3671,34 +1483,12 @@
     if (strMethod == "lockunspent"            && n > 0) ConvertTo<bool>(params[0]);
     if (strMethod == "lockunspent"            && n > 1) ConvertTo<Array>(params[1]);
     if (strMethod == "importprivkey"          && n > 2) ConvertTo<bool>(params[2]);
+    if (strMethod == "listminting"            && n > 0) ConvertTo<boost::int64_t>(params[0]);
+    if (strMethod == "listminting"            && n > 1) ConvertTo<boost::int64_t>(params[1]);
 
 #ifdef TESTING
     if (strMethod == "timetravel"             && n > 0) ConvertTo<boost::int64_t>(params[0]);
 #endif
-=======
-    if (strMethod == "sendmany"               && n > 1)
-    {
-        string s = params[1].get_str();
-        Value v;
-        if (!read_string(s, v) || v.type() != obj_type)
-            throw runtime_error("type mismatch");
-        params[1] = v.get_obj();
-    }
-    if (strMethod == "sendmany"                && n > 2) ConvertTo<boost::int64_t>(params[2]);
-    if (strMethod == "reservebalance"          && n > 0) ConvertTo<bool>(params[0]);
-    if (strMethod == "reservebalance"          && n > 1) ConvertTo<double>(params[1]);
-    if (strMethod == "addmultisigaddress"      && n > 0) ConvertTo<boost::int64_t>(params[0]);
-    if (strMethod == "addmultisigaddress"      && n > 1)
-    {
-        string s = params[1].get_str();
-        Value v;
-        if (!read_string(s, v) || v.type() != array_type)
-            throw runtime_error("type mismatch "+s);
-        params[1] = v.get_array();
-    }
-    if (strMethod == "listminting"             && n > 0) ConvertTo<boost::int64_t>(params[0]);
-    if (strMethod == "listminting"             && n > 1) ConvertTo<boost::int64_t>(params[1]);
->>>>>>> e56b31e5
     return params;
 }
 
