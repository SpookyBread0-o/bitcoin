--- conflicted
+++ resolved
@@ -345,16 +345,6 @@
     strUsage += HelpMessageGroup(_("Debugging/Testing options:"));
     if (GetBoolArg("-help-debug", false))
     {
-<<<<<<< HEAD
-        strUsage += "  -dblogsize=<n>         " + strprintf(_("Flush database activity from memory pool to disk log every <n> megabytes (default: %u)"), 100) + "\n";
-        strUsage += "  -disablesafemode       " + strprintf(_("Disable safemode, override a real safe mode event (default: %u)"), 0) + "\n";
-        strUsage += "  -testsafemode          " + strprintf(_("Force safe mode (default: %u)"), 0) + "\n";
-        strUsage += "  -dropmessagestest=<n>  " + _("Randomly drop 1 of every <n> network messages") + "\n";
-        strUsage += "  -fuzzmessagestest=<n>  " + _("Randomly fuzz 1 of every <n> network messages") + "\n";
-        strUsage += "  -flushwallet           " + strprintf(_("Run a thread to flush wallet periodically (default: %u)"), 1) + "\n";
-        strUsage += "  -stopafterblockimport  " + strprintf(_("Stop running after importing blocks from disk (default: %u)"), 0) + "\n";
-=======
-        strUsage += HelpMessageOpt("-checkpoints", strprintf(_("Only accept block chain matching built-in checkpoints (default: %u)"), 1));
         strUsage += HelpMessageOpt("-dblogsize=<n>", strprintf(_("Flush database activity from memory pool to disk log every <n> megabytes (default: %u)"), 100));
         strUsage += HelpMessageOpt("-disablesafemode", strprintf(_("Disable safemode, override a real safe mode event (default: %u)"), 0));
         strUsage += HelpMessageOpt("-testsafemode", strprintf(_("Force safe mode (default: %u)"), 0));
@@ -362,7 +352,6 @@
         strUsage += HelpMessageOpt("-fuzzmessagestest=<n>", _("Randomly fuzz 1 of every <n> network messages"));
         strUsage += HelpMessageOpt("-flushwallet", strprintf(_("Run a thread to flush wallet periodically (default: %u)"), 1));
         strUsage += HelpMessageOpt("-stopafterblockimport", strprintf(_("Stop running after importing blocks from disk (default: %u)"), 0));
->>>>>>> 7077fe6d
     }
     string debugCategories = "addrman, alert, bench, coindb, db, lock, rand, rpc, selectcoins, mempool, net"; // Don't translate these and qt below
     if (mode == HMM_BITCOIN_QT)
