// Copyright (c) 2009-2010 Satoshi Nakamoto
// Copyright (c) 2009-2018 The Bitcoin Core developers
// Distributed under the MIT software license, see the accompanying
// file COPYING or http://www.opensource.org/licenses/mit-license.php.

#if defined(HAVE_CONFIG_H)
#include <config/bitcoin-config.h>
#endif

#include <init.h>

#include <addrman.h>
#include <amount.h>
#include <blind.h>
#include <chain.h>
#include <chainparams.h>
#include <checkpoints.h>
#include <compat/sanity.h>
#include <consensus/validation.h>
#include <fs.h>
#include <httpserver.h>
#include <httprpc.h>
#include <index/txindex.h>
#include <key.h>
#include <validation.h>
#include <miner.h>
#include <netbase.h>
#include <net.h>
#include <net_processing.h>
#include <policy/feerate.h>
#include <policy/fees.h>
#include <policy/policy.h>
#include <rpc/server.h>
#include <rpc/register.h>
#include <rpc/blockchain.h>
#include <script/standard.h>
#include <script/sigcache.h>
#include <scheduler.h>
#include <shutdown.h>
#include <timedata.h>
#include <txdb.h>
#include <txmempool.h>
#include <torcontrol.h>
#include <ui_interface.h>
#include <util.h>
#include <utilmoneystr.h>
#include <validationinterface.h>
#include <smsg/smessage.h>
#include <smsg/rpcsmessage.h>
#include <insight/rpc.h>
#include <pos/miner.h>
#ifdef ENABLE_WALLET
#include <wallet/hdwallet.h>
#endif
#if ENABLE_USBDEVICE
#include <usbdevice/rpcusbdevice.h>
#endif
#include <anon.h>
#include <core_io.h>
#include <warnings.h>
#include <walletinitinterface.h>
#include <stdint.h>
#include <stdio.h>

#ifndef WIN32
#include <signal.h>
#endif

#include <boost/algorithm/string/classification.hpp>
#include <boost/algorithm/string/replace.hpp>
#include <boost/algorithm/string/split.hpp>
#include <boost/bind.hpp>
#include <boost/interprocess/sync/file_lock.hpp>
#include <boost/thread.hpp>
#include <openssl/crypto.h>

#if ENABLE_ZMQ
#include <zmq/zmqnotificationinterface.h>
#endif

#include <insight/insight.h>

bool fFeeEstimatesInitialized = false;
static const bool DEFAULT_PROXYRANDOMIZE = true;
static const bool DEFAULT_REST_ENABLE = false;
static const bool DEFAULT_STOPAFTERBLOCKIMPORT = false;

std::unique_ptr<CConnman> g_connman;
std::unique_ptr<PeerLogicValidation> peerLogic;

#if !(ENABLE_WALLET)
class DummyWalletInit : public WalletInitInterface {
public:

    void AddWalletOptions() const override;
    bool ParameterInteraction() const override {return true;}
    void RegisterRPC(CRPCTable &) const override {}
    bool Verify() const override {return true;}
    bool Open() const override {LogPrintf("No wallet support compiled in!\n"); return true;}
    void Start(CScheduler& scheduler) const override {}
    void Flush() const override {}
    void Stop() const override {}
    void Close() const override {}
};

void DummyWalletInit::AddWalletOptions() const
{
    std::vector<std::string> opts = {"-addresstype", "-changetype", "-disablewallet", "-discardfee=<amt>", "-fallbackfee=<amt>",
        "-keypool=<n>", "-mintxfee=<amt>", "-paytxfee=<amt>", "-rescan", "-salvagewallet", "-spendzeroconfchange",  "-txconfirmtarget=<n>",
        "-upgradewallet", "-wallet=<path>", "-walletbroadcast", "-walletdir=<dir>", "-walletnotify=<cmd>", "-walletrbf", "-zapwallettxes=<mode>",
        "-dblogsize=<n>", "-flushwallet", "-privdb", "-walletrejectlongchains"};
    gArgs.AddHiddenArgs(opts);
}

const WalletInitInterface& g_wallet_init_interface = DummyWalletInit();
#endif

#if ENABLE_ZMQ
static CZMQNotificationInterface* pzmqNotificationInterface = nullptr;
#endif

#ifdef WIN32
// Win32 LevelDB doesn't use filedescriptors, and the ones used for
// accessing block files don't count towards the fd_set size limit
// anyway.
#define MIN_CORE_FILEDESCRIPTORS 0
#else
#define MIN_CORE_FILEDESCRIPTORS 150
#endif

static const char* FEE_ESTIMATES_FILENAME="fee_estimates.dat";

#ifdef WIN32

HWND winHwnd = nullptr;
MSG winMsg;
const char lpcszClassName[] = "messageClass";

LRESULT APIENTRY MainWndProc(HWND hwnd, UINT uMsg, WPARAM wParam, LPARAM lParam)
{
    switch (uMsg)
    {
        case WM_CLOSE:
            StartShutdown();
            return 1;
        default:
            break;
    };
    return DefWindowProc(hwnd, uMsg, wParam, lParam);
};

int CreateMessageWindow()
{
    // Create a message-only window to intercept WM_CLOSE events from particld

    WNDCLASSEX WindowClassEx;
    ZeroMemory(&WindowClassEx, sizeof(WNDCLASSEX));
    WindowClassEx.cbSize = sizeof(WNDCLASSEX);
    WindowClassEx.lpfnWndProc = MainWndProc;
    WindowClassEx.hInstance = nullptr;
    WindowClassEx.lpszClassName = lpcszClassName;

    if (!RegisterClassEx(&WindowClassEx))
    {
        fprintf(stderr, "RegisterClassEx failed: %d.\n", GetLastError());
        return 1;
    };

    winHwnd = CreateWindowEx(0, lpcszClassName, NULL, 0, 0, 0, 0, 0, HWND_MESSAGE, NULL, nullptr, NULL);
    if (!winHwnd)
    {
        fprintf(stderr, "CreateWindowEx failed: %d.\n", GetLastError());
        return 1;
    };

    ShowWindow(winHwnd, SW_SHOWDEFAULT);

    return 0;
};

int CloseMessageWindow()
{
    if (!winHwnd)
        return 0;

    if (!DestroyWindow(winHwnd))
    {
        fprintf(stderr, "DestroyWindow failed: %d.\n", GetLastError());
        return 1;
    };

    if (!UnregisterClass(lpcszClassName, nullptr))
    {
        fprintf(stderr, "UnregisterClass failed: %d.\n", GetLastError());
        return 1;
    };

    return 0;
};

#endif

//////////////////////////////////////////////////////////////////////////////
//
// Shutdown
//

//
// Thread management and startup/shutdown:
//
// The network-processing threads are all part of a thread group
// created by AppInit() or the Qt main() function.
//
// A clean exit happens when StartShutdown() or the SIGTERM
// signal handler sets ShutdownRequested(), which makes main thread's
// WaitForShutdown() interrupts the thread group.
// And then, WaitForShutdown() makes all other on-going threads
// in the thread group join the main thread.
// Shutdown() is then called to clean up database connections, and stop other
// threads that should only be stopped after the main network-processing
// threads have exited.
//
// Shutdown for Qt is very similar, only it uses a QTimer to detect
// ShutdownRequested() getting set, and then does the normal Qt
// shutdown thing.
//

<<<<<<< HEAD
std::atomic<bool> fRequestShutdown(false);

void StartShutdown()
{
    fRequestShutdown = true;
}
bool ShutdownRequested()
{
    return fRequestShutdown;
}

bool ShutdownRequestedMainThread()
{
#ifdef WIN32
    // Only particld will create a hidden window to receive messages
    while (winHwnd && PeekMessage(&winMsg, 0, 0, 0, PM_REMOVE))
    {
        TranslateMessage(&winMsg);
        DispatchMessage(&winMsg);
    };
#endif
    return fRequestShutdown;
}



=======
>>>>>>> b77c38e0
/**
 * This is a minimally invasive approach to shutdown on LevelDB read errors from the
 * chainstate, while keeping user interface out of the common library, which is shared
 * between bitcoind, and bitcoin-qt and non-server tools.
*/
class CCoinsViewErrorCatcher final : public CCoinsViewBacked
{
public:
    explicit CCoinsViewErrorCatcher(CCoinsView* view) : CCoinsViewBacked(view) {}
    bool GetCoin(const COutPoint &outpoint, Coin &coin) const override {
        try {
            return CCoinsViewBacked::GetCoin(outpoint, coin);
        } catch(const std::runtime_error& e) {
            uiInterface.ThreadSafeMessageBox(_("Error reading from database, shutting down."), "", CClientUIInterface::MSG_ERROR);
            LogPrintf("Error reading from database: %s\n", e.what());
            // Starting the shutdown sequence and returning false to the caller would be
            // interpreted as 'entry not found' (as opposed to unable to read data), and
            // could lead to invalid interpretation. Just exit immediately, as we can't
            // continue anyway, and all writes should be atomic.
            abort();
        }
    }
    // Writes do not need similar protection, as failure to write is handled by the caller.
};

static std::unique_ptr<CCoinsViewErrorCatcher> pcoinscatcher;
static std::unique_ptr<ECCVerifyHandle> globalVerifyHandle;

static boost::thread_group threadGroup;
static CScheduler scheduler;

void Interrupt()
{
    InterruptHTTPServer();
    InterruptHTTPRPC();
    InterruptRPC();
    InterruptREST();
    InterruptTorControl();
    InterruptMapPort();
    if (g_connman)
        g_connman->Interrupt();
    if (g_txindex) {
        g_txindex->Interrupt();
    }
}

void Shutdown()
{
    LogPrintf("%s: In progress...\n", __func__);
    static CCriticalSection cs_Shutdown;
    TRY_LOCK(cs_Shutdown, lockShutdown);
    if (!lockShutdown)
        return;

    /// Note: Shutdown() must be able to handle cases in which initialization failed part of the way,
    /// for example if the data directory was found to be locked.
    /// Be sure that anything that writes files or flushes caches only does this if the respective
    /// module was initialized.
    RenameThread("particl-shutoff");
    mempool.AddTransactionsUpdated(1);


    StopHTTPRPC();
    StopREST();
    StopRPC();
    StopHTTPServer();
    smsgModule.Shutdown();
#ifdef ENABLE_WALLET
    StopThreadStakeMiner();
#endif
    g_wallet_init_interface.Flush();
    StopMapPort();

    // Because these depend on each-other, we make sure that neither can be
    // using the other before destroying them.
    if (peerLogic) UnregisterValidationInterface(peerLogic.get());
    if (g_connman) g_connman->Stop();

    peerLogic.reset();
    g_connman.reset();
    if (g_txindex) {
        g_txindex.reset();
    }

    StopTorControl();

    // After everything has been shut down, but before things get flushed, stop the
    // CScheduler/checkqueue threadGroup
    threadGroup.interrupt_all();
    threadGroup.join_all();

    if (g_is_mempool_loaded && gArgs.GetArg("-persistmempool", DEFAULT_PERSIST_MEMPOOL)) {
        DumpMempool();
    }

    if (fFeeEstimatesInitialized)
    {
        ::feeEstimator.FlushUnconfirmed();
        fs::path est_path = GetDataDir() / FEE_ESTIMATES_FILENAME;
        CAutoFile est_fileout(fsbridge::fopen(est_path, "wb"), SER_DISK, CLIENT_VERSION);
        if (!est_fileout.IsNull())
            ::feeEstimator.Write(est_fileout);
        else
            LogPrintf("%s: Failed to write fee estimates to %s\n", __func__, est_path.string());
        fFeeEstimatesInitialized = false;
    }

    // FlushStateToDisk generates a ChainStateFlushed callback, which we should avoid missing
    if (pcoinsTip != nullptr) {
        FlushStateToDisk();
    }

    // After there are no more peers/RPC left to give us new data which may generate
    // CValidationInterface callbacks, flush them...
    GetMainSignals().FlushBackgroundCallbacks();

    // Any future callbacks will be dropped. This should absolutely be safe - if
    // missing a callback results in an unrecoverable situation, unclean shutdown
    // would too. The only reason to do the above flushes is to let the wallet catch
    // up with our current chain to avoid any strange pruning edge cases and make
    // next startup faster by avoiding rescan.

    {
        LOCK(cs_main);
        if (pcoinsTip != nullptr) {
            FlushStateToDisk();
        }
        pcoinsTip.reset();
        pcoinscatcher.reset();
        pcoinsdbview.reset();
        pblocktree.reset();
    }
    g_wallet_init_interface.Stop();

#if ENABLE_ZMQ
    if (pzmqNotificationInterface) {
        UnregisterValidationInterface(pzmqNotificationInterface);
        delete pzmqNotificationInterface;
        pzmqNotificationInterface = nullptr;
    }
#endif

#ifndef WIN32
    try {
        fs::remove(GetPidFile());
    } catch (const fs::filesystem_error& e) {
        LogPrintf("%s: Unable to remove pidfile: %s\n", __func__, e.what());
    }
#else
    CloseMessageWindow();
#endif
    UnregisterAllValidationInterfaces();
    GetMainSignals().UnregisterBackgroundSignalScheduler();
    GetMainSignals().UnregisterWithMempoolSignals(mempool);
    g_wallet_init_interface.Close();
    globalVerifyHandle.reset();
    ECC_Stop();
    ECC_Stop_Stealth();
    ECC_Stop_Blinding();
    LogPrintf("%s: done\n", __func__);
}

/**
 * Signal handlers are very limited in what they are allowed to do.
 * The execution context the handler is invoked in is not guaranteed,
 * so we restrict handler operations to just touching variables:
 */
#ifndef WIN32
static void HandleSIGTERM(int)
{
    StartShutdown();
}

static void HandleSIGHUP(int)
{
    g_logger->m_reopen_file = true;
}
#else
static BOOL WINAPI consoleCtrlHandler(DWORD dwCtrlType)
{
    StartShutdown();
    Sleep(INFINITE);
    return true;
}
#endif

#ifndef WIN32
static void registerSignalHandler(int signal, void(*handler)(int))
{
    struct sigaction sa;
    sa.sa_handler = handler;
    sigemptyset(&sa.sa_mask);
    sa.sa_flags = 0;
    sigaction(signal, &sa, nullptr);
}
#endif

static void OnRPCStarted()
{
    uiInterface.NotifyBlockTip.connect(&RPCNotifyBlockChange);
}

static void OnRPCStopped()
{
    uiInterface.NotifyBlockTip.disconnect(&RPCNotifyBlockChange);
    RPCNotifyBlockChange(false, nullptr);
    g_best_block_cv.notify_all();
    LogPrint(BCLog::RPC, "RPC stopped.\n");
}

void SetupServerArgs()
{
    const auto defaultBaseParams = CreateBaseChainParams(CBaseChainParams::MAIN);
    const auto testnetBaseParams = CreateBaseChainParams(CBaseChainParams::TESTNET);
    const auto defaultChainParams = CreateChainParams(CBaseChainParams::MAIN);
    const auto testnetChainParams = CreateChainParams(CBaseChainParams::TESTNET);

    // Hidden Options
    std::vector<std::string> hidden_args = {"-rpcssl", "-benchmark", "-h", "-help", "-socks", "-tor", "-debugnet", "-whitelistalwaysrelay",
        "-prematurewitness", "-walletprematurewitness", "-promiscuousmempoolflags", "-blockminsize", "-dbcrashratio", "-forcecompactdb", "-usehd",
        // GUI args. These will be overwritten by SetupUIArgs for the GUI
        "-allowselfsignedrootcertificates", "-choosedatadir", "-lang=<lang>", "-min", "-resetguisettings", "-rootcertificates=<file>", "-splash", "-uiplatform"};

    // Set all of the args and their help
    // When adding new options to the categories, please keep and ensure alphabetical ordering.
    gArgs.AddArg("-?", "Print this help message and exit", false, OptionsCategory::OPTIONS);
    gArgs.AddArg("-version", "Print version and exit", false, OptionsCategory::OPTIONS);
    gArgs.AddArg("-alertnotify=<cmd>", "Execute command when a relevant alert is received or we see a really long fork (%s in cmd is replaced by message)", false, OptionsCategory::OPTIONS);
    gArgs.AddArg("-assumevalid=<hex>", strprintf("If this block is in the chain assume that it and its ancestors are valid and potentially skip their script verification (0 to verify all, default: %s, testnet: %s)", defaultChainParams->GetConsensus().defaultAssumeValid.GetHex(), testnetChainParams->GetConsensus().defaultAssumeValid.GetHex()), false, OptionsCategory::OPTIONS);
    gArgs.AddArg("-blocksdir=<dir>", "Specify blocks directory (default: <datadir>/blocks)", false, OptionsCategory::OPTIONS);
    gArgs.AddArg("-blocknotify=<cmd>", "Execute command when the best block changes (%s in cmd is replaced by block hash)", false, OptionsCategory::OPTIONS);
    gArgs.AddArg("-blockreconstructionextratxn=<n>", strprintf("Extra transactions to keep in memory for compact block reconstructions (default: %u)", DEFAULT_BLOCK_RECONSTRUCTION_EXTRA_TXN), false, OptionsCategory::OPTIONS);
    gArgs.AddArg("-blocksonly", strprintf("Whether to operate in a blocks only mode (default: %u)", DEFAULT_BLOCKSONLY), true, OptionsCategory::OPTIONS);
    gArgs.AddArg("-conf=<file>", strprintf("Specify configuration file. Relative paths will be prefixed by datadir location. (default: %s)", BITCOIN_CONF_FILENAME), false, OptionsCategory::OPTIONS);
    gArgs.AddArg("-datadir=<dir>", "Specify data directory", false, OptionsCategory::OPTIONS);
    gArgs.AddArg("-dbbatchsize", strprintf("Maximum database write batch size in bytes (default: %u)", nDefaultDbBatchSize), true, OptionsCategory::OPTIONS);
    gArgs.AddArg("-dbcache=<n>", strprintf("Set database cache size in megabytes (%d to %d, default: %d)", nMinDbCache, nMaxDbCache, nDefaultDbCache), false, OptionsCategory::OPTIONS);
    gArgs.AddArg("-debuglogfile=<file>", strprintf("Specify location of debug log file. Relative paths will be prefixed by a net-specific datadir location. (default: %s)", DEFAULT_DEBUGLOGFILE), false, OptionsCategory::OPTIONS);
    gArgs.AddArg("-feefilter", strprintf("Tell other nodes to filter invs to us by our mempool min fee (default: %u)", DEFAULT_FEEFILTER), true, OptionsCategory::OPTIONS);
    gArgs.AddArg("-includeconf=<file>", "Specify additional configuration file, relative to the -datadir path (only useable from configuration file, not command line)", false, OptionsCategory::OPTIONS);
    gArgs.AddArg("-loadblock=<file>", "Imports blocks from external blk000??.dat file on startup", false, OptionsCategory::OPTIONS);
    gArgs.AddArg("-maxmempool=<n>", strprintf("Keep the transaction memory pool below <n> megabytes (default: %u)", DEFAULT_MAX_MEMPOOL_SIZE), false, OptionsCategory::OPTIONS);
    gArgs.AddArg("-maxorphantx=<n>", strprintf("Keep at most <n> unconnectable transactions in memory (default: %u)", DEFAULT_MAX_ORPHAN_TRANSACTIONS), false, OptionsCategory::OPTIONS);
    gArgs.AddArg("-mempoolexpiry=<n>", strprintf("Do not keep transactions in the mempool longer than <n> hours (default: %u)", DEFAULT_MEMPOOL_EXPIRY), false, OptionsCategory::OPTIONS);
    gArgs.AddArg("-minimumchainwork=<hex>", strprintf("Minimum work assumed to exist on a valid chain in hex (default: %s, testnet: %s)", defaultChainParams->GetConsensus().nMinimumChainWork.GetHex(), testnetChainParams->GetConsensus().nMinimumChainWork.GetHex()), true, OptionsCategory::OPTIONS);
    gArgs.AddArg("-par=<n>", strprintf("Set the number of script verification threads (%u to %d, 0 = auto, <0 = leave that many cores free, default: %d)",
        -GetNumCores(), MAX_SCRIPTCHECK_THREADS, DEFAULT_SCRIPTCHECK_THREADS), false, OptionsCategory::OPTIONS);
    gArgs.AddArg("-persistmempool", strprintf("Whether to save the mempool on shutdown and load on restart (default: %u)", DEFAULT_PERSIST_MEMPOOL), false, OptionsCategory::OPTIONS);
#ifndef WIN32
    gArgs.AddArg("-pid=<file>", strprintf("Specify pid file. Relative paths will be prefixed by a net-specific datadir location. (default: %s)", BITCOIN_PID_FILENAME), false, OptionsCategory::OPTIONS);
#else
    hidden_args.emplace_back("-pid");
#endif
    gArgs.AddArg("-prune=<n>", strprintf("Reduce storage requirements by enabling pruning (deleting) of old blocks. This allows the pruneblockchain RPC to be called to delete specific blocks, and enables automatic pruning of old blocks if a target size in MiB is provided. This mode is incompatible with -txindex and -rescan. "
            "Warning: Reverting this setting requires re-downloading the entire blockchain. "
            "(default: 0 = disable pruning blocks, 1 = allow manual pruning via RPC, >%u = automatically prune block files to stay under the specified target size in MiB)", MIN_DISK_SPACE_FOR_BLOCK_FILES / 1024 / 1024), false, OptionsCategory::OPTIONS);
    gArgs.AddArg("-reindex", "Rebuild chain state and block index from the blk*.dat files on disk", false, OptionsCategory::OPTIONS);
    gArgs.AddArg("-reindex-chainstate", "Rebuild chain state from the currently indexed blocks", false, OptionsCategory::OPTIONS);
    gArgs.AddArg("-skiprangeproofverify", "Skip verifying rangeproofs when reindexing or importing.", false, OptionsCategory::OPTIONS);
#ifndef WIN32
    gArgs.AddArg("-sysperms", "Create new files with system default permissions, instead of umask 077 (only effective with disabled wallet functionality)", false, OptionsCategory::OPTIONS);
#else
    hidden_args.emplace_back("-sysperms");
#endif
    gArgs.AddArg("-txindex", strprintf("Maintain a full transaction index, used by the getrawtransaction rpc call (default: %u)", DEFAULT_TXINDEX), false, OptionsCategory::OPTIONS);

<<<<<<< HEAD
    gArgs.AddArg("-addressindex", strprintf("Maintain a full address index, used to query for the balance, txids and unspent outputs for addresses (default: %u)", DEFAULT_ADDRESSINDEX), false, OptionsCategory::OPTIONS);
    gArgs.AddArg("-timestampindex", strprintf("Maintain a timestamp index for block hashes, used to query blocks hashes by a range of timestamps (default: %u)", DEFAULT_TIMESTAMPINDEX), false, OptionsCategory::OPTIONS);
    gArgs.AddArg("-spentindex", strprintf("Maintain a full spent index, used to query the spending txid and input index for an outpoint (default: %u)", DEFAULT_SPENTINDEX), false, OptionsCategory::OPTIONS);
    gArgs.AddArg("-csindex", strprintf("Maintain an index of outputs by coldstaking address (default: %u)", DEFAULT_CSINDEX), false, OptionsCategory::OPTIONS);
    gArgs.AddArg("-cswhitelist", strprintf("Only index coldstaked outputs with matching stake address. Can be specified multiple times."), false, OptionsCategory::OPTIONS);

    gArgs.AddArg("-dbmaxopenfiles", strprintf("Maximum number of open files parameter passed to level-db (default: %u)", DEFAULT_DB_MAX_OPEN_FILES), false, OptionsCategory::OPTIONS);
    gArgs.AddArg("-dbcompression", strprintf("Database compression parameter passed to level-db (default: %s)", DEFAULT_DB_COMPRESSION ? "true" : "false"), false, OptionsCategory::OPTIONS);

    gArgs.AddArg("-findpeers", "Node will search for peers (default: 1)", false, OptionsCategory::CONNECTION);

    gArgs.AddArg("-addnode=<ip>", "Add a node to connect to and attempt to keep the connection open (see the `addnode` RPC command help for more info)", false, OptionsCategory::CONNECTION);
=======
    gArgs.AddArg("-addnode=<ip>", "Add a node to connect to and attempt to keep the connection open (see the `addnode` RPC command help for more info). This option can be specified multiple times to add multiple nodes.", false, OptionsCategory::CONNECTION);
>>>>>>> b77c38e0
    gArgs.AddArg("-banscore=<n>", strprintf("Threshold for disconnecting misbehaving peers (default: %u)", DEFAULT_BANSCORE_THRESHOLD), false, OptionsCategory::CONNECTION);
    gArgs.AddArg("-bantime=<n>", strprintf("Number of seconds to keep misbehaving peers from reconnecting (default: %u)", DEFAULT_MISBEHAVING_BANTIME), false, OptionsCategory::CONNECTION);
    gArgs.AddArg("-bind=<addr>", "Bind to given address and always listen on it. Use [host]:port notation for IPv6", false, OptionsCategory::CONNECTION);
    gArgs.AddArg("-connect=<ip>", "Connect only to the specified node; -connect=0 disables automatic connections (the rules for this peer are the same as for -addnode). This option can be specified multiple times to connect to multiple nodes.", false, OptionsCategory::CONNECTION);
    gArgs.AddArg("-discover", "Discover own IP addresses (default: 1 when listening and no -externalip or -proxy)", false, OptionsCategory::CONNECTION);
    gArgs.AddArg("-dns", strprintf("Allow DNS lookups for -addnode, -seednode and -connect (default: %u)", DEFAULT_NAME_LOOKUP), false, OptionsCategory::CONNECTION);
    gArgs.AddArg("-dnsseed", "Query for peer addresses via DNS lookup, if low on addresses (default: 1 unless -connect used)", false, OptionsCategory::CONNECTION);
    gArgs.AddArg("-enablebip61", strprintf("Send reject messages per BIP61 (default: %u)", DEFAULT_ENABLE_BIP61), false, OptionsCategory::CONNECTION);
    gArgs.AddArg("-externalip=<ip>", "Specify your own public address", false, OptionsCategory::CONNECTION);
    gArgs.AddArg("-forcednsseed", strprintf("Always query for peer addresses via DNS lookup (default: %u)", DEFAULT_FORCEDNSSEED), false, OptionsCategory::CONNECTION);
    gArgs.AddArg("-listen", "Accept connections from outside (default: 1 if no -proxy or -connect)", false, OptionsCategory::CONNECTION);
    gArgs.AddArg("-listenonion", strprintf("Automatically create Tor hidden service (default: %d)", DEFAULT_LISTEN_ONION), false, OptionsCategory::CONNECTION);
    gArgs.AddArg("-maxconnections=<n>", strprintf("Maintain at most <n> connections to peers (default: %u)", DEFAULT_MAX_PEER_CONNECTIONS), false, OptionsCategory::CONNECTION);
    gArgs.AddArg("-maxreceivebuffer=<n>", strprintf("Maximum per-connection receive buffer, <n>*1000 bytes (default: %u)", DEFAULT_MAXRECEIVEBUFFER), false, OptionsCategory::CONNECTION);
    gArgs.AddArg("-maxsendbuffer=<n>", strprintf("Maximum per-connection send buffer, <n>*1000 bytes (default: %u)", DEFAULT_MAXSENDBUFFER), false, OptionsCategory::CONNECTION);
    gArgs.AddArg("-maxtimeadjustment", strprintf("Maximum allowed median peer time offset adjustment. Local perspective of time may be influenced by peers forward or backward by this amount. (default: %u seconds)", DEFAULT_MAX_TIME_ADJUSTMENT), false, OptionsCategory::CONNECTION);
    gArgs.AddArg("-maxuploadtarget=<n>", strprintf("Tries to keep outbound traffic under the given target (in MiB per 24h), 0 = no limit (default: %d)", DEFAULT_MAX_UPLOAD_TARGET), false, OptionsCategory::CONNECTION);
    gArgs.AddArg("-onion=<ip:port>", "Use separate SOCKS5 proxy to reach peers via Tor hidden services (default: -proxy)", false, OptionsCategory::CONNECTION);
    gArgs.AddArg("-onlynet=<net>", "Make outgoing connections only through network <net> (ipv4, ipv6 or onion). Incoming connections are not affected by this option. This option can be specified multiple times to allow multiple networks.", false, OptionsCategory::CONNECTION);
    gArgs.AddArg("-peerbloomfilters", strprintf("Support filtering of blocks and transaction with bloom filters (default: %u)", DEFAULT_PEERBLOOMFILTERS), false, OptionsCategory::CONNECTION);
    gArgs.AddArg("-permitbaremultisig", strprintf("Relay non-P2SH multisig (default: %u)", DEFAULT_PERMIT_BAREMULTISIG), false, OptionsCategory::CONNECTION);
    gArgs.AddArg("-port=<port>", strprintf("Listen for connections on <port> (default: %u or testnet: %u)", defaultChainParams->GetDefaultPort(), testnetChainParams->GetDefaultPort()), false, OptionsCategory::CONNECTION);
    gArgs.AddArg("-proxy=<ip:port>", "Connect through SOCKS5 proxy", false, OptionsCategory::CONNECTION);
    gArgs.AddArg("-proxyrandomize", strprintf("Randomize credentials for every proxy connection. This enables Tor stream isolation (default: %u)", DEFAULT_PROXYRANDOMIZE), false, OptionsCategory::CONNECTION);
    gArgs.AddArg("-seednode=<ip>", "Connect to a node to retrieve peer addresses, and disconnect. This option can be specified multiple times to connect to multiple nodes.", false, OptionsCategory::CONNECTION);
    gArgs.AddArg("-timeout=<n>", strprintf("Specify connection timeout in milliseconds (minimum: 1, default: %d)", DEFAULT_CONNECT_TIMEOUT), false, OptionsCategory::CONNECTION);
    gArgs.AddArg("-torcontrol=<ip>:<port>", strprintf("Tor control port to use if onion listening enabled (default: %s)", DEFAULT_TOR_CONTROL), false, OptionsCategory::CONNECTION);
    gArgs.AddArg("-torpassword=<pass>", "Tor control port password (default: empty)", false, OptionsCategory::CONNECTION);
#ifdef USE_UPNP
#if USE_UPNP
    gArgs.AddArg("-upnp", "Use UPnP to map the listening port (default: 1 when listening and no -proxy)", false, OptionsCategory::CONNECTION);
#else
    gArgs.AddArg("-upnp", strprintf("Use UPnP to map the listening port (default: %u)", 0), false, OptionsCategory::CONNECTION);
#endif
#else
    hidden_args.emplace_back("-upnp");
#endif
    gArgs.AddArg("-whitebind=<addr>", "Bind to given address and whitelist peers connecting to it. Use [host]:port notation for IPv6", false, OptionsCategory::CONNECTION);
    gArgs.AddArg("-whitelist=<IP address or network>", "Whitelist peers connecting from the given IP address (e.g. 1.2.3.4) or CIDR notated network (e.g. 1.2.3.0/24). Can be specified multiple times."
        " Whitelisted peers cannot be DoS banned and their transactions are always relayed, even if they are already in the mempool, useful e.g. for a gateway", false, OptionsCategory::CONNECTION);

    smsg::AddOptions();

    g_wallet_init_interface.AddWalletOptions();
#ifdef ENABLE_WALLET
    if (fParticlMode) {
        CHDWallet::AddOptions();
    }
#endif


#if ENABLE_ZMQ
    gArgs.AddArg("-zmqpubhashblock=<address>", "Enable publish hash block in <address>", false, OptionsCategory::ZMQ);
    gArgs.AddArg("-zmqpubhashtx=<address>", "Enable publish hash transaction in <address>", false, OptionsCategory::ZMQ);
    gArgs.AddArg("-zmqpubrawblock=<address>", "Enable publish raw block in <address>", false, OptionsCategory::ZMQ);
    gArgs.AddArg("-zmqpubrawtx=<address>", "Enable publish raw transaction in <address>", false, OptionsCategory::ZMQ);

    gArgs.AddArg("-zmqpubhashwtx=<address>", "Enable publish hash transaction received by wallets in <address>", false, OptionsCategory::ZMQ);
    gArgs.AddArg("-zmqpubsmsg=<address>", "Enable publish secure message in <address>", false, OptionsCategory::ZMQ);
    gArgs.AddArg("-serverkeyzmq=<secret_key>", "Base64 encoded string of the z85 encoded secret key for CurveZMQ.", false, OptionsCategory::ZMQ);
    gArgs.AddArg("-newserverkeypairzmq", "Generate new key pair for CurveZMQ, print and exit.", false, OptionsCategory::ZMQ);
    gArgs.AddArg("-whitelistzmq=<IP address or network>", "Whitelist peers connecting from the given IP address (e.g. 1.2.3.4) or CIDR notated network (e.g. 1.2.3.0/24). Can be specified multiple times.", false, OptionsCategory::ZMQ);
#else
    hidden_args.emplace_back("-zmqpubhashblock=<address>");
    hidden_args.emplace_back("-zmqpubhashtx=<address>");
    hidden_args.emplace_back("-zmqpubrawblock=<address>");
    hidden_args.emplace_back("-zmqpubrawtx=<address>");

    hidden_args.emplace_back("-zmqpubhashwtx=<address>");
    hidden_args.emplace_back("-zmqpubsmsg=<address>");
    hidden_args.emplace_back("-serverkeyzmq=<secret_key>");
    hidden_args.emplace_back("-newserverkeypairzmq");
    hidden_args.emplace_back("-whitelistzmq=<IP address or network>");
#endif

    gArgs.AddArg("-checkblocks=<n>", strprintf("How many blocks to check at startup (default: %u, 0 = all)", DEFAULT_CHECKBLOCKS), true, OptionsCategory::DEBUG_TEST);
    gArgs.AddArg("-checklevel=<n>", strprintf("How thorough the block verification of -checkblocks is (0-4, default: %u)", DEFAULT_CHECKLEVEL), true, OptionsCategory::DEBUG_TEST);
    gArgs.AddArg("-checkblockindex", strprintf("Do a full consistency check for mapBlockIndex, setBlockIndexCandidates, chainActive and mapBlocksUnlinked occasionally. (default: %u)", defaultChainParams->DefaultConsistencyChecks()), true, OptionsCategory::DEBUG_TEST);
    gArgs.AddArg("-checkmempool=<n>", strprintf("Run checks every <n> transactions (default: %u)", defaultChainParams->DefaultConsistencyChecks()), true, OptionsCategory::DEBUG_TEST);
    gArgs.AddArg("-checkpoints", strprintf("Disable expensive verification for known chain history (default: %u)", DEFAULT_CHECKPOINTS_ENABLED), true, OptionsCategory::DEBUG_TEST);
    gArgs.AddArg("-deprecatedrpc=<method>", "Allows deprecated RPC method(s) to be used", true, OptionsCategory::DEBUG_TEST);
    gArgs.AddArg("-dropmessagestest=<n>", "Randomly drop 1 of every <n> network messages", true, OptionsCategory::DEBUG_TEST);
    gArgs.AddArg("-stopafterblockimport", strprintf("Stop running after importing blocks from disk (default: %u)", DEFAULT_STOPAFTERBLOCKIMPORT), true, OptionsCategory::DEBUG_TEST);
    gArgs.AddArg("-stopatheight", strprintf("Stop running after reaching the given height in the main chain (default: %u)", DEFAULT_STOPATHEIGHT), true, OptionsCategory::DEBUG_TEST);
    gArgs.AddArg("-limitancestorcount=<n>", strprintf("Do not accept transactions if number of in-mempool ancestors is <n> or more (default: %u)", DEFAULT_ANCESTOR_LIMIT), true, OptionsCategory::DEBUG_TEST);
    gArgs.AddArg("-limitancestorsize=<n>", strprintf("Do not accept transactions whose size with all in-mempool ancestors exceeds <n> kilobytes (default: %u)", DEFAULT_ANCESTOR_SIZE_LIMIT), true, OptionsCategory::DEBUG_TEST);
    gArgs.AddArg("-limitdescendantcount=<n>", strprintf("Do not accept transactions if any ancestor would have <n> or more in-mempool descendants (default: %u)", DEFAULT_DESCENDANT_LIMIT), true, OptionsCategory::DEBUG_TEST);
    gArgs.AddArg("-limitdescendantsize=<n>", strprintf("Do not accept transactions if any ancestor would have more than <n> kilobytes of in-mempool descendants (default: %u).", DEFAULT_DESCENDANT_SIZE_LIMIT), true, OptionsCategory::DEBUG_TEST);
    gArgs.AddArg("-vbparams=deployment:start:end", "Use given start/end times for specified version bits deployment (regtest-only)", true, OptionsCategory::DEBUG_TEST);
    gArgs.AddArg("-addrmantest", "Allows to test address relay on localhost", true, OptionsCategory::DEBUG_TEST);
    gArgs.AddArg("-debug=<category>", strprintf("Output debugging information (default: %u, supplying <category> is optional)", 0) + ". " +
        "If <category> is not supplied or if <category> = 1, output all debugging information. <category> can be: " + ListLogCategories() + ".", false, OptionsCategory::DEBUG_TEST);
    gArgs.AddArg("-debugexclude=<category>", strprintf("Exclude debugging information for a category. Can be used in conjunction with -debug=1 to output debug logs for all categories except one or more specified categories."), false, OptionsCategory::DEBUG_TEST);
    gArgs.AddArg("-help-debug", "Show all debugging options (usage: --help -help-debug)", false, OptionsCategory::DEBUG_TEST);
    gArgs.AddArg("-logips", strprintf("Include IP addresses in debug output (default: %u)", DEFAULT_LOGIPS), false, OptionsCategory::DEBUG_TEST);
    gArgs.AddArg("-logtimestamps", strprintf("Prepend debug output with timestamp (default: %u)", DEFAULT_LOGTIMESTAMPS), false, OptionsCategory::DEBUG_TEST);
    gArgs.AddArg("-logtimemicros", strprintf("Add microsecond precision to debug timestamps (default: %u)", DEFAULT_LOGTIMEMICROS), true, OptionsCategory::DEBUG_TEST);
    gArgs.AddArg("-mocktime=<n>", "Replace actual time with <n> seconds since epoch (default: 0)", true, OptionsCategory::DEBUG_TEST);
    gArgs.AddArg("-maxsigcachesize=<n>", strprintf("Limit sum of signature cache and script execution cache sizes to <n> MiB (default: %u)", DEFAULT_MAX_SIG_CACHE_SIZE), true, OptionsCategory::DEBUG_TEST);
    gArgs.AddArg("-maxtipage=<n>", strprintf("Maximum tip age in seconds to consider node in initial block download (default: %u)", DEFAULT_MAX_TIP_AGE), true, OptionsCategory::DEBUG_TEST);
    gArgs.AddArg("-maxtxfee=<amt>", strprintf("Maximum total fees (in %s) to use in a single wallet transaction or raw transaction; setting this too low may abort large transactions (default: %s)",
        CURRENCY_UNIT, FormatMoney(DEFAULT_TRANSACTION_MAXFEE)), false, OptionsCategory::DEBUG_TEST);
    gArgs.AddArg("-printpriority", strprintf("Log transaction fee per kB when mining blocks (default: %u)", DEFAULT_PRINTPRIORITY), true, OptionsCategory::DEBUG_TEST);
    gArgs.AddArg("-printtoconsole", "Send trace/debug info to console instead of debug.log file", false, OptionsCategory::DEBUG_TEST);
    gArgs.AddArg("-shrinkdebugfile", "Shrink debug.log file on client startup (default: 1 when no -debug)", false, OptionsCategory::DEBUG_TEST);
    gArgs.AddArg("-uacomment=<cmt>", "Append comment to the user agent string", false, OptionsCategory::DEBUG_TEST);

    SetupChainParamsBaseOptions();

    gArgs.AddArg("-acceptnonstdtxn", strprintf("Relay and mine \"non-standard\" transactions (%sdefault: %u)", "testnet/regtest only; ", !testnetChainParams->RequireStandard()), true, OptionsCategory::NODE_RELAY);
    gArgs.AddArg("-incrementalrelayfee=<amt>", strprintf("Fee rate (in %s/kB) used to define cost of relay, used for mempool limiting and BIP 125 replacement. (default: %s)", CURRENCY_UNIT, FormatMoney(DEFAULT_INCREMENTAL_RELAY_FEE)), true, OptionsCategory::NODE_RELAY);
    gArgs.AddArg("-dustrelayfee=<amt>", strprintf("Fee rate (in %s/kB) used to defined dust, the value of an output such that it will cost more than its value in fees at this fee rate to spend it. (default: %s)", CURRENCY_UNIT, FormatMoney(DUST_RELAY_TX_FEE)), true, OptionsCategory::NODE_RELAY);
    gArgs.AddArg("-bytespersigop", strprintf("Equivalent bytes per sigop in transactions for relay and mining (default: %u)", DEFAULT_BYTES_PER_SIGOP), false, OptionsCategory::NODE_RELAY);
    gArgs.AddArg("-datacarrier", strprintf("Relay and mine data carrier transactions (default: %u)", DEFAULT_ACCEPT_DATACARRIER), false, OptionsCategory::NODE_RELAY);
    gArgs.AddArg("-datacarriersize", strprintf("Maximum size of data in data carrier transactions we relay and mine (default: %u)", MAX_OP_RETURN_RELAY), false, OptionsCategory::NODE_RELAY);
    gArgs.AddArg("-mempoolreplacement", strprintf("Enable transaction replacement in the memory pool (default: %u)", DEFAULT_ENABLE_REPLACEMENT), false, OptionsCategory::NODE_RELAY);
    gArgs.AddArg("-minrelaytxfee=<amt>", strprintf("Fees (in %s/kB) smaller than this are considered zero fee for relaying, mining and transaction creation (default: %s)",
        CURRENCY_UNIT, FormatMoney(DEFAULT_MIN_RELAY_TX_FEE)), false, OptionsCategory::NODE_RELAY);
    gArgs.AddArg("-whitelistforcerelay", strprintf("Force relay of transactions from whitelisted peers even if they violate local relay policy (default: %d)", DEFAULT_WHITELISTFORCERELAY), false, OptionsCategory::NODE_RELAY);
    gArgs.AddArg("-whitelistrelay", strprintf("Accept relayed transactions received from whitelisted peers even when not relaying transactions (default: %d)", DEFAULT_WHITELISTRELAY), false, OptionsCategory::NODE_RELAY);


    gArgs.AddArg("-blockmaxweight=<n>", strprintf("Set maximum BIP141 block weight (default: %d)", DEFAULT_BLOCK_MAX_WEIGHT), false, OptionsCategory::BLOCK_CREATION);
    gArgs.AddArg("-blockmintxfee=<amt>", strprintf("Set lowest fee rate (in %s/kB) for transactions to be included in block creation. (default: %s)", CURRENCY_UNIT, FormatMoney(DEFAULT_BLOCK_MIN_TX_FEE)), false, OptionsCategory::BLOCK_CREATION);
    gArgs.AddArg("-blockversion=<n>", "Override block version to test forking scenarios", true, OptionsCategory::BLOCK_CREATION);

    gArgs.AddArg("-rest", strprintf("Accept public REST requests (default: %u)", DEFAULT_REST_ENABLE), false, OptionsCategory::RPC);
    gArgs.AddArg("-rpcallowip=<ip>", "Allow JSON-RPC connections from specified source. Valid for <ip> are a single IP (e.g. 1.2.3.4), a network/netmask (e.g. 1.2.3.4/255.255.255.0) or a network/CIDR (e.g. 1.2.3.4/24). This option can be specified multiple times", false, OptionsCategory::RPC);
    gArgs.AddArg("-rpcauth=<userpw>", "Username and hashed password for JSON-RPC connections. The field <userpw> comes in the format: <USERNAME>:<SALT>$<HASH>. A canonical python script is included in share/rpcuser. The client then connects normally using the rpcuser=<USERNAME>/rpcpassword=<PASSWORD> pair of arguments. This option can be specified multiple times", false, OptionsCategory::RPC);
    gArgs.AddArg("-rpcbind=<addr>[:port]", "Bind to given address to listen for JSON-RPC connections. This option is ignored unless -rpcallowip is also passed. Port is optional and overrides -rpcport. Use [host]:port notation for IPv6. This option can be specified multiple times (default: 127.0.0.1 and ::1 i.e., localhost, or if -rpcallowip has been specified, 0.0.0.0 and :: i.e., all addresses)", false, OptionsCategory::RPC);
    gArgs.AddArg("-rpccookiefile=<loc>", "Location of the auth cookie. Relative paths will be prefixed by a net-specific datadir location. (default: data dir)", false, OptionsCategory::RPC);
    gArgs.AddArg("-rpcpassword=<pw>", "Password for JSON-RPC connections", false, OptionsCategory::RPC);
    gArgs.AddArg("-rpcport=<port>", strprintf("Listen for JSON-RPC connections on <port> (default: %u or testnet: %u)", defaultBaseParams->RPCPort(), testnetBaseParams->RPCPort()), false, OptionsCategory::RPC);
    gArgs.AddArg("-rpcserialversion", strprintf("Sets the serialization of raw transaction or block hex returned in non-verbose mode, non-segwit(0) or segwit(1) (default: %d)", DEFAULT_RPC_SERIALIZE_VERSION), false, OptionsCategory::RPC);
    gArgs.AddArg("-rpcservertimeout=<n>", strprintf("Timeout during HTTP requests (default: %d)", DEFAULT_HTTP_SERVER_TIMEOUT), true, OptionsCategory::RPC);
    gArgs.AddArg("-rpcthreads=<n>", strprintf("Set the number of threads to service RPC calls (default: %d)", DEFAULT_HTTP_THREADS), false, OptionsCategory::RPC);
    gArgs.AddArg("-rpcuser=<user>", "Username for JSON-RPC connections", false, OptionsCategory::RPC);
    gArgs.AddArg("-rpcworkqueue=<n>", strprintf("Set the depth of the work queue to service RPC calls (default: %d)", DEFAULT_HTTP_WORKQUEUE), true, OptionsCategory::RPC);
    gArgs.AddArg("-server", "Accept command line and JSON-RPC commands", false, OptionsCategory::RPC);
    gArgs.AddArg("-rpccorsdomain=<domain>", "Allow JSON-RPC connections from specified domain (e.g. http://localhost:4200 or \"*\"). This needs to be set if you are using the Particl GUI in a browser.", false, OptionsCategory::RPC);

    gArgs.AddArg("-displaylocaltime", "Display human readable time strings in local timezone (default: false)", false, OptionsCategory::RPC);
    gArgs.AddArg("-displayutctime", "Display human readable time strings in UTC (default: false)", false, OptionsCategory::RPC);

#if HAVE_DECL_DAEMON
    gArgs.AddArg("-daemon", "Run in the background as a daemon and accept commands", false, OptionsCategory::OPTIONS);
#else
    hidden_args.emplace_back("-daemon");
#endif

    hidden_args.emplace_back("-legacymode");

    // Add the hidden options
    gArgs.AddHiddenArgs(hidden_args);
}

std::string LicenseInfo()
{
    const std::string URL_SOURCE_CODE = "<https://github.com/particl/particl-core>";
    const std::string URL_WEBSITE = "<https://particl.io/>";

    return CopyrightHolders(_("Copyright (C)")) + "\n" +
           "\n" +
           strprintf(_("Please contribute if you find %s useful. "
                       "Visit %s for further information about the software."),
               PACKAGE_NAME, URL_WEBSITE) +
           "\n" +
           strprintf(_("The source code is available from %s."),
               URL_SOURCE_CODE) +
           "\n" +
           "\n" +
           _("This is experimental software.") + "\n" +
           strprintf(_("Distributed under the MIT software license, see the accompanying file %s or %s"), "COPYING", "<https://opensource.org/licenses/MIT>") + "\n" +
           "\n" +
           strprintf(_("This product includes software developed by the OpenSSL Project for use in the OpenSSL Toolkit %s and cryptographic software written by Eric Young and UPnP software written by Thomas Bernard."), "<https://www.openssl.org>") +
           "\n";
}

static void BlockNotifyCallback(bool initialSync, const CBlockIndex *pBlockIndex)
{
    if (initialSync || !pBlockIndex)
        return;

    std::string strCmd = gArgs.GetArg("-blocknotify", "");
    if (!strCmd.empty()) {
        boost::replace_all(strCmd, "%s", pBlockIndex->GetBlockHash().GetHex());
        std::thread t(runCommand, strCmd);
        t.detach(); // thread runs free
    }
}

static bool fHaveGenesis = false;
static CWaitableCriticalSection cs_GenesisWait;
static CConditionVariable condvar_GenesisWait;

static void BlockNotifyGenesisWait(bool, const CBlockIndex *pBlockIndex)
{
    if (pBlockIndex != nullptr) {
        {
            WaitableLock lock_GenesisWait(cs_GenesisWait);
            fHaveGenesis = true;
        }
        condvar_GenesisWait.notify_all();
    }
}

struct CImportingNow
{
    CImportingNow() {
        assert(fImporting == false);
        fImporting = true;
    }

    ~CImportingNow() {
        assert(fImporting == true);
        fImporting = false;
    }
};


// If we're using -prune with -reindex, then delete block files that will be ignored by the
// reindex.  Since reindexing works by starting at block file 0 and looping until a blockfile
// is missing, do the same here to delete any later block files after a gap.  Also delete all
// rev files since they'll be rewritten by the reindex anyway.  This ensures that vinfoBlockFile
// is in sync with what's actually on disk by the time we start downloading, so that pruning
// works correctly.
static void CleanupBlockRevFiles()
{
    std::map<std::string, fs::path> mapBlockFiles;

    // Glob all blk?????.dat and rev?????.dat files from the blocks directory.
    // Remove the rev files immediately and insert the blk file paths into an
    // ordered map keyed by block file index.
    LogPrintf("Removing unusable blk?????.dat and rev?????.dat files for -reindex with -prune\n");
    fs::path blocksdir = GetBlocksDir();
    for (fs::directory_iterator it(blocksdir); it != fs::directory_iterator(); it++) {
        if (fs::is_regular_file(*it) &&
            it->path().filename().string().length() == 12 &&
            it->path().filename().string().substr(8,4) == ".dat")
        {
            if (it->path().filename().string().substr(0,3) == "blk")
                mapBlockFiles[it->path().filename().string().substr(3,5)] = it->path();
            else if (it->path().filename().string().substr(0,3) == "rev")
                remove(it->path());
        }
    }

    // Remove all block files that aren't part of a contiguous set starting at
    // zero by walking the ordered map (keys are block file indices) by
    // keeping a separate counter.  Once we hit a gap (or if 0 doesn't exist)
    // start removing block files.
    int nContigCounter = 0;
    for (const std::pair<const std::string, fs::path>& item : mapBlockFiles) {
        if (atoi(item.first) == nContigCounter) {
            nContigCounter++;
            continue;
        }
        remove(item.second);
    }
}

static void ThreadImport(std::vector<fs::path> vImportFiles)
{
    const CChainParams& chainparams = Params();
    RenameThread("particl-loadblk");
    ScheduleBatchPriority();

    fBusyImporting = true;
    {
    CImportingNow imp;

    // -reindex
    if (fReindex) {
        int nFile = 0;
        while (true) {
            CDiskBlockPos pos(nFile, 0);
            if (!fs::exists(GetBlockPosFilename(pos, "blk")))
                break; // No block files left to reindex
            FILE *file = OpenBlockFile(pos, true);
            if (!file)
                break; // This error is logged in OpenBlockFile
            LogPrintf("Reindexing block file blk%05u.dat...\n", (unsigned int)nFile);
            LoadExternalBlockFile(chainparams, file, &pos);
            nFile++;
        }
        pblocktree->WriteReindexing(false);
        fReindex = false;
        LogPrintf("Reindexing finished\n");
        // To avoid ending up in a situation without genesis block, re-try initializing (no-op if reindexing worked):
        LoadGenesisBlock(chainparams);
    }

    // hardcoded $DATADIR/bootstrap.dat
    fs::path pathBootstrap = GetDataDir() / "bootstrap.dat";
    if (fs::exists(pathBootstrap)) {
        FILE *file = fsbridge::fopen(pathBootstrap, "rb");
        if (file) {
            fs::path pathBootstrapOld = GetDataDir() / "bootstrap.dat.old";
            LogPrintf("Importing bootstrap.dat...\n");
            LoadExternalBlockFile(chainparams, file);
            RenameOver(pathBootstrap, pathBootstrapOld);
        } else {
            LogPrintf("Warning: Could not open bootstrap file %s\n", pathBootstrap.string());
        }
    }

    // -loadblock=
    for (const fs::path& path : vImportFiles) {
        FILE *file = fsbridge::fopen(path, "rb");
        if (file) {
            LogPrintf("Importing blocks file %s...\n", path.string());
            LoadExternalBlockFile(chainparams, file);
        } else {
            LogPrintf("Warning: Could not open blocks file %s\n", path.string());
        }
    }

    } // End scope of CImportingNow (set fImporting to false)

    assert(fImporting == false);
    assert(fReindex == false);

    // scan for better chains in the block chain database, that are not yet connected in the active best chain
    CValidationState state;
    if (!ActivateBestChain(state, chainparams)) {
        LogPrintf("Failed to connect best block (%s)\n", FormatStateMessage(state));
        //StartShutdown();
        //return;
    }

    if (gArgs.GetBoolArg("-stopafterblockimport", DEFAULT_STOPAFTERBLOCKIMPORT)) {
        LogPrintf("Stopping after block import\n");
        StartShutdown();
        return;
    }

    if (gArgs.GetArg("-persistmempool", DEFAULT_PERSIST_MEMPOOL)) {
        LoadMempool();
    }
<<<<<<< HEAD
    fBusyImporting = false;
    g_is_mempool_loaded = !fRequestShutdown;
=======
    g_is_mempool_loaded = !ShutdownRequested();
>>>>>>> b77c38e0
}

/** Sanity checks
 *  Ensure that Bitcoin is running in a usable environment with all
 *  necessary library support.
 */
static bool InitSanityCheck(void)
{
    if(!ECC_InitSanityCheck()) {
        InitError("Elliptic curve cryptography sanity check failure. Aborting.");
        return false;
    }

    if (!glibc_sanity_test() || !glibcxx_sanity_test())
        return false;

    if (!Random_SanityCheck()) {
        InitError("OS cryptographic RNG sanity check failure. Aborting.");
        return false;
    }

    return true;
}

static bool AppInitServers()
{
    RPCServer::OnStarted(&OnRPCStarted);
    RPCServer::OnStopped(&OnRPCStopped);
    if (!InitHTTPServer())
        return false;
    if (!StartRPC())
        return false;
    if (!StartHTTPRPC())
        return false;
    if (gArgs.GetBoolArg("-rest", DEFAULT_REST_ENABLE) && !StartREST())
        return false;
    if (!StartHTTPServer())
        return false;
    return true;
}

// Parameter interaction based on rules
void InitParameterInteraction()
{
    // when specifying an explicit binding address, you want to listen on it
    // even when -connect or -proxy is specified
    if (gArgs.IsArgSet("-bind")) {
        if (gArgs.SoftSetBoolArg("-listen", true))
            LogPrintf("%s: parameter interaction: -bind set -> setting -listen=1\n", __func__);
    }
    if (gArgs.IsArgSet("-whitebind")) {
        if (gArgs.SoftSetBoolArg("-listen", true))
            LogPrintf("%s: parameter interaction: -whitebind set -> setting -listen=1\n", __func__);
    }

    if (gArgs.IsArgSet("-connect")) {
        // when only connecting to trusted nodes, do not seed via DNS, or listen by default
        if (gArgs.SoftSetBoolArg("-dnsseed", false))
            LogPrintf("%s: parameter interaction: -connect set -> setting -dnsseed=0\n", __func__);
        if (gArgs.SoftSetBoolArg("-listen", false))
            LogPrintf("%s: parameter interaction: -connect set -> setting -listen=0\n", __func__);
    }

    if (gArgs.IsArgSet("-proxy")) {
        // to protect privacy, do not listen by default if a default proxy server is specified
        if (gArgs.SoftSetBoolArg("-listen", false))
            LogPrintf("%s: parameter interaction: -proxy set -> setting -listen=0\n", __func__);
        // to protect privacy, do not use UPNP when a proxy is set. The user may still specify -listen=1
        // to listen locally, so don't rely on this happening through -listen below.
        if (gArgs.SoftSetBoolArg("-upnp", false))
            LogPrintf("%s: parameter interaction: -proxy set -> setting -upnp=0\n", __func__);
        // to protect privacy, do not discover addresses by default
        if (gArgs.SoftSetBoolArg("-discover", false))
            LogPrintf("%s: parameter interaction: -proxy set -> setting -discover=0\n", __func__);
    }

    if (!gArgs.GetBoolArg("-listen", DEFAULT_LISTEN)) {
        // do not map ports or try to retrieve public IP when not listening (pointless)
        if (gArgs.SoftSetBoolArg("-upnp", false))
            LogPrintf("%s: parameter interaction: -listen=0 -> setting -upnp=0\n", __func__);
        if (gArgs.SoftSetBoolArg("-discover", false))
            LogPrintf("%s: parameter interaction: -listen=0 -> setting -discover=0\n", __func__);
        if (gArgs.SoftSetBoolArg("-listenonion", false))
            LogPrintf("%s: parameter interaction: -listen=0 -> setting -listenonion=0\n", __func__);
    }

    if (gArgs.IsArgSet("-externalip")) {
        // if an explicit public IP is specified, do not try to find others
        if (gArgs.SoftSetBoolArg("-discover", false))
            LogPrintf("%s: parameter interaction: -externalip set -> setting -discover=0\n", __func__);
    }

    // disable whitelistrelay in blocksonly mode
    if (gArgs.GetBoolArg("-blocksonly", DEFAULT_BLOCKSONLY)) {
        if (gArgs.SoftSetBoolArg("-whitelistrelay", false))
            LogPrintf("%s: parameter interaction: -blocksonly=1 -> setting -whitelistrelay=0\n", __func__);
    }

    // Forcing relay from whitelisted hosts implies we will accept relays from them in the first place.
    if (gArgs.GetBoolArg("-whitelistforcerelay", DEFAULT_WHITELISTFORCERELAY)) {
        if (gArgs.SoftSetBoolArg("-whitelistrelay", true))
            LogPrintf("%s: parameter interaction: -whitelistforcerelay=1 -> setting -whitelistrelay=1\n", __func__);
    }

    // Warn if network-specific options (-addnode, -connect, etc) are
    // specified in default section of config file, but not overridden
    // on the command line or in this network's section of the config file.
    gArgs.WarnForSectionOnlyArgs();
}

static std::string ResolveErrMsg(const char * const optname, const std::string& strBind)
{
    return strprintf(_("Cannot resolve -%s address: '%s'"), optname, strBind);
}

/**
 * Initialize global loggers.
 *
 * Note that this is called very early in the process lifetime, so you should be
 * careful about what global state you rely on here.
 */
void InitLogging()
{
    g_logger->m_print_to_file = !gArgs.IsArgNegated("-debuglogfile");
    g_logger->m_file_path = AbsPathForConfigVal(gArgs.GetArg("-debuglogfile", DEFAULT_DEBUGLOGFILE));

    // Add newlines to the logfile to distinguish this execution from the last
    // one; called before console logging is set up, so this is only sent to
    // debug.log.
    LogPrintf("\n\n\n\n\n");

    g_logger->m_print_to_console = gArgs.GetBoolArg("-printtoconsole", !gArgs.GetBoolArg("-daemon", false));
    g_logger->m_log_timestamps = gArgs.GetBoolArg("-logtimestamps", DEFAULT_LOGTIMESTAMPS);
    g_logger->m_log_time_micros = gArgs.GetBoolArg("-logtimemicros", DEFAULT_LOGTIMEMICROS);

    fLogIPs = gArgs.GetBoolArg("-logips", DEFAULT_LOGIPS);

    std::string version_string = FormatFullVersion();
#ifdef DEBUG
    version_string += " (debug build)";
#else
    version_string += " (release build)";
#endif
    LogPrintf(PACKAGE_NAME " version %s\n", version_string);
}

namespace { // Variables internal to initialization process only

int nMaxConnections;
int nUserMaxConnections;
int nFD;
ServiceFlags nLocalServices = ServiceFlags(NODE_NETWORK | NODE_NETWORK_LIMITED);

} // namespace

[[noreturn]] static void new_handler_terminate()
{
    // Rather than throwing std::bad-alloc if allocation fails, terminate
    // immediately to (try to) avoid chain corruption.
    // Since LogPrintf may itself allocate memory, set the handler directly
    // to terminate first.
    std::set_new_handler(std::terminate);
    LogPrintf("Error: Out of memory. Terminating.\n");

    // The log was successful, terminate now.
    std::terminate();
};

bool AppInitBasicSetup()
{
    // ********************************************************* Step 1: setup
#ifdef _MSC_VER
    // Turn off Microsoft heap dump noise
    _CrtSetReportMode(_CRT_WARN, _CRTDBG_MODE_FILE);
    _CrtSetReportFile(_CRT_WARN, CreateFileA("NUL", GENERIC_WRITE, 0, nullptr, OPEN_EXISTING, 0, 0));
    // Disable confusing "helpful" text message on abort, Ctrl-C
    _set_abort_behavior(0, _WRITE_ABORT_MSG | _CALL_REPORTFAULT);
#endif
#ifdef WIN32
    // Enable Data Execution Prevention (DEP)
    // Minimum supported OS versions: WinXP SP3, WinVista >= SP1, Win Server 2008
    // A failure is non-critical and needs no further attention!
#ifndef PROCESS_DEP_ENABLE
    // We define this here, because GCCs winbase.h limits this to _WIN32_WINNT >= 0x0601 (Windows 7),
    // which is not correct. Can be removed, when GCCs winbase.h is fixed!
#define PROCESS_DEP_ENABLE 0x00000001
#endif
    typedef BOOL (WINAPI *PSETPROCDEPPOL)(DWORD);
    PSETPROCDEPPOL setProcDEPPol = (PSETPROCDEPPOL)GetProcAddress(GetModuleHandleA("Kernel32.dll"), "SetProcessDEPPolicy");
    if (setProcDEPPol != nullptr) setProcDEPPol(PROCESS_DEP_ENABLE);
#endif

    if (!SetupNetworking())
        return InitError("Initializing networking failed");

#ifndef WIN32
    if (!gArgs.GetBoolArg("-sysperms", false)) {
        umask(077);
    }

    // Clean shutdown on SIGTERM
    registerSignalHandler(SIGTERM, HandleSIGTERM);
    registerSignalHandler(SIGINT, HandleSIGTERM);

    // Reopen debug.log on SIGHUP
    registerSignalHandler(SIGHUP, HandleSIGHUP);

    // Ignore SIGPIPE, otherwise it will bring the daemon down if the client closes unexpectedly
    signal(SIGPIPE, SIG_IGN);
#else
    SetConsoleCtrlHandler(consoleCtrlHandler, true);
#endif

    std::set_new_handler(new_handler_terminate);

    return true;
}

bool AppInitParameterInteraction()
{
    fParticlMode = !gArgs.GetBoolArg("-legacymode", false); // qa tests
    if (!fParticlMode)
    {
        WITNESS_SCALE_FACTOR = WITNESS_SCALE_FACTOR_BTC;
        if (gArgs.GetBoolArg("-regtest", false))
            ResetParams(CBaseChainParams::REGTEST, fParticlMode);
    };

    const CChainParams& chainparams = Params();
    // ********************************************************* Step 2: parameter interactions

    // also see: InitParameterInteraction()

    if (!fs::is_directory(GetBlocksDir(false))) {
        return InitError(strprintf(_("Specified blocks directory \"%s\" does not exist.\n"), gArgs.GetArg("-blocksdir", "").c_str()));
    }

    // if using block pruning, then disallow txindex
    if (gArgs.GetArg("-prune", 0)) {
        if (gArgs.GetBoolArg("-txindex", DEFAULT_TXINDEX))
            return InitError(_("Prune mode is incompatible with -txindex."));
    }

    // -bind and -whitebind can't be set when not listening
    size_t nUserBind = gArgs.GetArgs("-bind").size() + gArgs.GetArgs("-whitebind").size();
    if (nUserBind != 0 && !gArgs.GetBoolArg("-listen", DEFAULT_LISTEN)) {
        return InitError("Cannot set -bind or -whitebind together with -listen=0");
    }

    // Make sure enough file descriptors are available
    int nBind = std::max(nUserBind, size_t(1));
    nUserMaxConnections = gArgs.GetArg("-maxconnections", DEFAULT_MAX_PEER_CONNECTIONS);
    nMaxConnections = std::max(nUserMaxConnections, 0);

    // Trim requested connection counts, to fit into system limitations
    // <int> in std::min<int>(...) to work around FreeBSD compilation issue described in #2695
    nMaxConnections = std::max(std::min<int>(nMaxConnections, FD_SETSIZE - nBind - MIN_CORE_FILEDESCRIPTORS - MAX_ADDNODE_CONNECTIONS), 0);
    nFD = RaiseFileDescriptorLimit(nMaxConnections + MIN_CORE_FILEDESCRIPTORS + MAX_ADDNODE_CONNECTIONS);
    if (nFD < MIN_CORE_FILEDESCRIPTORS)
        return InitError(_("Not enough file descriptors available."));
    nMaxConnections = std::min(nFD - MIN_CORE_FILEDESCRIPTORS - MAX_ADDNODE_CONNECTIONS, nMaxConnections);

    if (nMaxConnections < nUserMaxConnections)
        InitWarning(strprintf(_("Reducing -maxconnections from %d to %d, because of system limitations."), nUserMaxConnections, nMaxConnections));

    // ********************************************************* Step 3: parameter-to-internal-flags

    if (gArgs.IsArgSet("-debug")) {
        // Special-case: if -debug=0/-nodebug is set, turn off debugging messages
        const std::vector<std::string> categories = gArgs.GetArgs("-debug");

        if (std::none_of(categories.begin(), categories.end(),
            [](std::string cat){return cat == "0" || cat == "none";})) {
            for (const auto& cat : categories) {
                if (!g_logger->EnableCategory(cat)) {
                    InitWarning(strprintf(_("Unsupported logging category %s=%s."), "-debug", cat));
                }
            }
        }
    }

    // Now remove the logging categories which were explicitly excluded
    for (const std::string& cat : gArgs.GetArgs("-debugexclude")) {
        if (!g_logger->DisableCategory(cat)) {
            InitWarning(strprintf(_("Unsupported logging category %s=%s."), "-debugexclude", cat));
        }
    }

    // Check for -debugsmsg
    if (gArgs.GetBoolArg("-debugsmsg", false))
        InitWarning(_("Unsupported argument -debugnet ignored, use -debug=smsg."));
    // Check for -debugnet
    if (gArgs.GetBoolArg("-debugnet", false))
        InitWarning(_("Unsupported argument -debugnet ignored, use -debug=net."));
    // Check for -socks - as this is a privacy risk to continue, exit here
    if (gArgs.IsArgSet("-socks"))
        return InitError(_("Unsupported argument -socks found. Setting SOCKS version isn't possible anymore, only SOCKS5 proxies are supported."));
    // Check for -tor - as this is a privacy risk to continue, exit here
    if (gArgs.GetBoolArg("-tor", false))
        return InitError(_("Unsupported argument -tor found, use -onion."));

    if (gArgs.GetBoolArg("-benchmark", false))
        InitWarning(_("Unsupported argument -benchmark ignored, use -debug=bench."));

    if (gArgs.GetBoolArg("-whitelistalwaysrelay", false))
        InitWarning(_("Unsupported argument -whitelistalwaysrelay ignored, use -whitelistrelay and/or -whitelistforcerelay."));

    if (gArgs.IsArgSet("-blockminsize"))
        InitWarning("Unsupported argument -blockminsize ignored.");

    // Checkmempool and checkblockindex default to true in regtest mode
    int ratio = std::min<int>(std::max<int>(gArgs.GetArg("-checkmempool", chainparams.DefaultConsistencyChecks() ? 1 : 0), 0), 1000000);
    if (ratio != 0) {
        mempool.setSanityCheck(1.0 / ratio);
    }
    fCheckBlockIndex = gArgs.GetBoolArg("-checkblockindex", chainparams.DefaultConsistencyChecks());
    fCheckpointsEnabled = gArgs.GetBoolArg("-checkpoints", DEFAULT_CHECKPOINTS_ENABLED);

    hashAssumeValid = uint256S(gArgs.GetArg("-assumevalid", chainparams.GetConsensus().defaultAssumeValid.GetHex()));
    if (!hashAssumeValid.IsNull())
        LogPrintf("Assuming ancestors of block %s have valid signatures.\n", hashAssumeValid.GetHex());
    else
        LogPrintf("Validating signatures for all blocks.\n");

    if (gArgs.IsArgSet("-minimumchainwork")) {
        const std::string minChainWorkStr = gArgs.GetArg("-minimumchainwork", "");
        if (!IsHexNumber(minChainWorkStr)) {
            return InitError(strprintf("Invalid non-hex (%s) minimum chain work value specified", minChainWorkStr));
        }
        nMinimumChainWork = UintToArith256(uint256S(minChainWorkStr));
    } else {
        nMinimumChainWork = UintToArith256(chainparams.GetConsensus().nMinimumChainWork);
    }
    LogPrintf("Setting nMinimumChainWork=%s\n", nMinimumChainWork.GetHex());
    if (nMinimumChainWork < UintToArith256(chainparams.GetConsensus().nMinimumChainWork)) {
        LogPrintf("Warning: nMinimumChainWork set below default value of %s\n", chainparams.GetConsensus().nMinimumChainWork.GetHex());
    }

    // mempool limits
    int64_t nMempoolSizeMax = gArgs.GetArg("-maxmempool", DEFAULT_MAX_MEMPOOL_SIZE) * 1000000;
    int64_t nMempoolSizeMin = gArgs.GetArg("-limitdescendantsize", DEFAULT_DESCENDANT_SIZE_LIMIT) * 1000 * 40;
    if (nMempoolSizeMax < 0 || nMempoolSizeMax < nMempoolSizeMin)
        return InitError(strprintf(_("-maxmempool must be at least %d MB"), std::ceil(nMempoolSizeMin / 1000000.0)));
    // incremental relay fee sets the minimum feerate increase necessary for BIP 125 replacement in the mempool
    // and the amount the mempool min fee increases above the feerate of txs evicted due to mempool limiting.
    if (gArgs.IsArgSet("-incrementalrelayfee"))
    {
        CAmount n = 0;
        if (!ParseMoney(gArgs.GetArg("-incrementalrelayfee", ""), n))
            return InitError(AmountErrMsg("incrementalrelayfee", gArgs.GetArg("-incrementalrelayfee", "")));
        incrementalRelayFee = CFeeRate(n);
    }

    // -par=0 means autodetect, but nScriptCheckThreads==0 means no concurrency
    nScriptCheckThreads = gArgs.GetArg("-par", DEFAULT_SCRIPTCHECK_THREADS);
    if (nScriptCheckThreads <= 0)
        nScriptCheckThreads += GetNumCores();
    if (nScriptCheckThreads <= 1)
        nScriptCheckThreads = 0;
    else if (nScriptCheckThreads > MAX_SCRIPTCHECK_THREADS)
        nScriptCheckThreads = MAX_SCRIPTCHECK_THREADS;

    // block pruning; get the amount of disk space (in MiB) to allot for block & undo files
    int64_t nPruneArg = gArgs.GetArg("-prune", 0);
    if (nPruneArg < 0) {
        return InitError(_("Prune cannot be configured with a negative value."));
    }
    nPruneTarget = (uint64_t) nPruneArg * 1024 * 1024;
    if (nPruneArg == 1) {  // manual pruning: -prune=1
        LogPrintf("Block pruning enabled.  Use RPC call pruneblockchain(height) to manually prune block and undo files.\n");
        nPruneTarget = std::numeric_limits<uint64_t>::max();
        fPruneMode = true;
    } else if (nPruneTarget) {
        if (nPruneTarget < MIN_DISK_SPACE_FOR_BLOCK_FILES) {
            return InitError(strprintf(_("Prune configured below the minimum of %d MiB.  Please use a higher number."), MIN_DISK_SPACE_FOR_BLOCK_FILES / 1024 / 1024));
        }
        LogPrintf("Prune configured to target %uMiB on disk for block and undo files.\n", nPruneTarget / 1024 / 1024);
        fPruneMode = true;
    }

    // TODO: Check pruning
    if (fPruneMode && fParticlMode)
    {
        LogPrintf("Block pruning disabled.  Todo.\n");
        fPruneMode = false;
    }

    nConnectTimeout = gArgs.GetArg("-timeout", DEFAULT_CONNECT_TIMEOUT);
    if (nConnectTimeout <= 0)
        nConnectTimeout = DEFAULT_CONNECT_TIMEOUT;

    if (gArgs.IsArgSet("-minrelaytxfee")) {
        CAmount n = 0;
        if (!ParseMoney(gArgs.GetArg("-minrelaytxfee", ""), n)) {
            return InitError(AmountErrMsg("minrelaytxfee", gArgs.GetArg("-minrelaytxfee", "")));
        }
        // High fee check is done afterward in WalletParameterInteraction()
        ::minRelayTxFee = CFeeRate(n);
    } else if (incrementalRelayFee > ::minRelayTxFee) {
        // Allow only setting incrementalRelayFee to control both
        ::minRelayTxFee = incrementalRelayFee;
        LogPrintf("Increasing minrelaytxfee to %s to match incrementalrelayfee\n",::minRelayTxFee.ToString());
    }

    // Sanity check argument for min fee for including tx in block
    // TODO: Harmonize which arguments need sanity checking and where that happens
    if (gArgs.IsArgSet("-blockmintxfee"))
    {
        CAmount n = 0;
        if (!ParseMoney(gArgs.GetArg("-blockmintxfee", ""), n))
            return InitError(AmountErrMsg("blockmintxfee", gArgs.GetArg("-blockmintxfee", "")));
    }

    // Feerate used to define dust.  Shouldn't be changed lightly as old
    // implementations may inadvertently create non-standard transactions
    if (gArgs.IsArgSet("-dustrelayfee"))
    {
        CAmount n = 0;
        if (!ParseMoney(gArgs.GetArg("-dustrelayfee", ""), n))
            return InitError(AmountErrMsg("dustrelayfee", gArgs.GetArg("-dustrelayfee", "")));
        dustRelayFee = CFeeRate(n);
    }

    fRequireStandard = !gArgs.GetBoolArg("-acceptnonstdtxn", !chainparams.RequireStandard());
    if (chainparams.RequireStandard() && !fRequireStandard)
        return InitError(strprintf("acceptnonstdtxn is not currently supported for %s chain", chainparams.NetworkIDString()));
    nBytesPerSigOp = gArgs.GetArg("-bytespersigop", nBytesPerSigOp);

    if (!g_wallet_init_interface.ParameterInteraction()) return false;

    fIsBareMultisigStd = gArgs.GetBoolArg("-permitbaremultisig", DEFAULT_PERMIT_BAREMULTISIG);
    fAcceptDatacarrier = gArgs.GetBoolArg("-datacarrier", DEFAULT_ACCEPT_DATACARRIER);
    nMaxDatacarrierBytes = gArgs.GetArg("-datacarriersize", nMaxDatacarrierBytes);

    // Option to startup with mocktime set (used for regression testing):
    SetMockTime(gArgs.GetArg("-mocktime", 0)); // SetMockTime(0) is a no-op

    if (gArgs.GetBoolArg("-peerbloomfilters", DEFAULT_PEERBLOOMFILTERS))
        nLocalServices = ServiceFlags(nLocalServices | NODE_BLOOM);

    g_enable_bip61 = gArgs.GetBoolArg("-enablebip61", DEFAULT_ENABLE_BIP61);

    if (gArgs.GetArg("-rpcserialversion", DEFAULT_RPC_SERIALIZE_VERSION) < 0)
        return InitError("rpcserialversion must be non-negative.");

    if (gArgs.GetArg("-rpcserialversion", DEFAULT_RPC_SERIALIZE_VERSION) > 1)
        return InitError("unknown rpcserialversion requested.");

    nMaxTipAge = gArgs.GetArg("-maxtipage", DEFAULT_MAX_TIP_AGE);

    fEnableReplacement = gArgs.GetBoolArg("-mempoolreplacement", DEFAULT_ENABLE_REPLACEMENT);
    if ((!fEnableReplacement) && gArgs.IsArgSet("-mempoolreplacement")) {
        // Minimal effort at forwards compatibility
        std::string strReplacementModeList = gArgs.GetArg("-mempoolreplacement", "");  // default is impossible
        std::vector<std::string> vstrReplacementModes;
        boost::split(vstrReplacementModes, strReplacementModeList, boost::is_any_of(","));
        fEnableReplacement = (std::find(vstrReplacementModes.begin(), vstrReplacementModes.end(), "fee") != vstrReplacementModes.end());
    }

    if (gArgs.IsArgSet("-vbparams")) {
        // Allow overriding version bits parameters for testing
        if (!chainparams.MineBlocksOnDemand()) {
            return InitError("Version bits parameters may only be overridden on regtest.");
        }
        for (const std::string& strDeployment : gArgs.GetArgs("-vbparams")) {
            std::vector<std::string> vDeploymentParams;
            boost::split(vDeploymentParams, strDeployment, boost::is_any_of(":"));
            if (vDeploymentParams.size() != 3) {
                return InitError("Version bits parameters malformed, expecting deployment:start:end");
            }
            int64_t nStartTime, nTimeout;
            if (!ParseInt64(vDeploymentParams[1], &nStartTime)) {
                return InitError(strprintf("Invalid nStartTime (%s)", vDeploymentParams[1]));
            }
            if (!ParseInt64(vDeploymentParams[2], &nTimeout)) {
                return InitError(strprintf("Invalid nTimeout (%s)", vDeploymentParams[2]));
            }
            bool found = false;
            for (int j=0; j<(int)Consensus::MAX_VERSION_BITS_DEPLOYMENTS; ++j)
            {
                if (vDeploymentParams[0].compare(VersionBitsDeploymentInfo[j].name) == 0) {
                    UpdateVersionBitsParameters(Consensus::DeploymentPos(j), nStartTime, nTimeout);
                    found = true;
                    LogPrintf("Setting version bits activation parameters for %s to start=%ld, timeout=%ld\n", vDeploymentParams[0], nStartTime, nTimeout);
                    break;
                }
            }
            if (!found) {
                return InitError(strprintf("Invalid deployment (%s)", vDeploymentParams[0]));
            }
        }
    }
    return true;
}

static bool LockDataDirectory(bool probeOnly)
{
    // Make sure only a single Bitcoin process is using the data directory.
    fs::path datadir = GetDataDir();
    if (!DirIsWritable(datadir)) {
        return InitError(strprintf(_("Cannot write to data directory '%s'; check permissions."), datadir.string()));
    }
    if (!LockDirectory(datadir, ".lock", probeOnly)) {
        return InitError(strprintf(_("Cannot obtain a lock on data directory %s. %s is probably already running."), datadir.string(), _(PACKAGE_NAME)));
    }
    return true;
}

bool AppInitSanityChecks()
{
    // ********************************************************* Step 4: sanity checks

    // Initialize elliptic curve code
    std::string sha256_algo = SHA256AutoDetect();
    LogPrintf("Using the '%s' SHA256 implementation\n", sha256_algo);
    RandomInit();
    ECC_Start();
    ECC_Start_Stealth();
    ECC_Start_Blinding();
    globalVerifyHandle.reset(new ECCVerifyHandle());

    // Sanity check
    if (!InitSanityCheck())
        return InitError(strprintf(_("Initialization sanity check failed. %s is shutting down."), _(PACKAGE_NAME)));

    // Probe the data directory lock to give an early error message, if possible
    // We cannot hold the data directory lock here, as the forking for daemon() hasn't yet happened,
    // and a fork will cause weird behavior to it.
    return LockDataDirectory(true);
}

bool AppInitLockDataDirectory()
{
    // After daemonization get the data directory lock again and hold on to it until exit
    // This creates a slight window for a race condition to happen, however this condition is harmless: it
    // will at most make us exit without printing a message to console.
    if (!LockDataDirectory(false)) {
        // Detailed error printed inside LockDataDirectory
        return false;
    }
    return true;
}

bool AppInitMain()
{
    const CChainParams& chainparams = Params();
    // ********************************************************* Step 4a: application initialization
#ifndef WIN32
    CreatePidFile(GetPidFile(), getpid());
#endif
    if (g_logger->m_print_to_file) {
        if (gArgs.GetBoolArg("-shrinkdebugfile", g_logger->DefaultShrinkDebugFile())) {
            // Do this first since it both loads a bunch of debug.log into memory,
            // and because this needs to happen before any other debug.log printing
            g_logger->ShrinkDebugFile();
        }
        if (!g_logger->OpenDebugLog()) {
            return InitError(strprintf("Could not open debug log file %s",
                                       g_logger->m_file_path.string()));
        }
    }

    if (!g_logger->m_log_timestamps)
        LogPrintf("Startup time: %s\n", FormatISO8601DateTime(GetTime()));
    LogPrintf("Default data directory %s\n", GetDefaultDataDir().string());
    LogPrintf("Using data directory %s\n", GetDataDir().string());
    LogPrintf("Using config file %s\n", GetConfigFile(gArgs.GetArg("-conf", BITCOIN_CONF_FILENAME)).string());
    LogPrintf("Using at most %i automatic connections (%i file descriptors available)\n", nMaxConnections, nFD);

    // Warn about relative -datadir path.
    if (gArgs.IsArgSet("-datadir") && !fs::path(gArgs.GetArg("-datadir", "")).is_absolute()) {
        LogPrintf("Warning: relative datadir option '%s' specified, which will be interpreted relative to the " /* Continued */
                  "current working directory '%s'. This is fragile, because if bitcoin is started in the future "
                  "from a different location, it will be unable to locate the current data files. There could "
                  "also be data loss if bitcoin is started while in a temporary directory.\n",
            gArgs.GetArg("-datadir", ""), fs::current_path().string());
    }

    InitSignatureCache();
    InitScriptExecutionCache();

    LogPrintf("Using %u threads for script verification\n", nScriptCheckThreads);
    if (nScriptCheckThreads) {
        for (int i=0; i<nScriptCheckThreads-1; i++)
            threadGroup.create_thread(&ThreadScriptCheck);
    }

    // Start the lightweight task scheduler thread
    CScheduler::Function serviceLoop = boost::bind(&CScheduler::serviceQueue, &scheduler);
    threadGroup.create_thread(boost::bind(&TraceThread<CScheduler::Function>, "scheduler", serviceLoop));

    GetMainSignals().RegisterBackgroundSignalScheduler(scheduler);
    GetMainSignals().RegisterWithMempoolSignals(mempool);

    /* Register RPC commands regardless of -server setting so they will be
     * available in the GUI RPC console even if external calls are disabled.
     */
    RegisterAllCoreRPCCommands(tableRPC);
    RegisterSmsgRPCCommands(tableRPC);
    RegisterInsightRPCCommands(tableRPC);
#ifdef ENABLE_WALLET
    RegisterHDWalletRPCCommands(tableRPC);
#endif
#if ENABLE_USBDEVICE
    RegisterUSBDeviceRPC(tableRPC);
#endif
    g_wallet_init_interface.RegisterRPC(tableRPC);

    /* Start the RPC server already.  It will be started in "warmup" mode
     * and not really process calls already (but it will signify connections
     * that the server is there and will be ready later).  Warmup mode will
     * be disabled when initialisation is finished.
     */
    if (gArgs.GetBoolArg("-server", false))
    {
        uiInterface.InitMessage.connect(SetRPCWarmupStatus);
        if (!AppInitServers())
            return InitError(_("Unable to start HTTP server. See debug log for details."));
    }

    int64_t nStart;

    // ********************************************************* Step 5: verify wallet database integrity
    if (!g_wallet_init_interface.Verify()) return false;

    // ********************************************************* Step 6: network initialization
    // Note that we absolutely cannot open any actual connections
    // until the very end ("start node") as the UTXO/block state
    // is not yet setup and may end up being set up twice if we
    // need to reindex later.

    assert(!g_connman);
    g_connman = std::unique_ptr<CConnman>(new CConnman(GetRand(std::numeric_limits<uint64_t>::max()), GetRand(std::numeric_limits<uint64_t>::max())));
    CConnman& connman = *g_connman;

    peerLogic.reset(new PeerLogicValidation(&connman, scheduler));
    RegisterValidationInterface(peerLogic.get());

    // sanitize comments per BIP-0014, format user agent and check total size
    std::vector<std::string> uacomments;
    for (const std::string& cmt : gArgs.GetArgs("-uacomment")) {
        if (cmt != SanitizeString(cmt, SAFE_CHARS_UA_COMMENT))
            return InitError(strprintf(_("User Agent comment (%s) contains unsafe characters."), cmt));
        uacomments.push_back(cmt);
    }
    strSubVersion = FormatSubVersion(CLIENT_NAME, CLIENT_VERSION, uacomments);
    if (strSubVersion.size() > MAX_SUBVERSION_LENGTH) {
        return InitError(strprintf(_("Total length of network version string (%i) exceeds maximum length (%i). Reduce the number or size of uacomments."),
            strSubVersion.size(), MAX_SUBVERSION_LENGTH));
    }

    if (gArgs.IsArgSet("-onlynet")) {
        std::set<enum Network> nets;
        for (const std::string& snet : gArgs.GetArgs("-onlynet")) {
            enum Network net = ParseNetwork(snet);
            if (net == NET_UNROUTABLE)
                return InitError(strprintf(_("Unknown network specified in -onlynet: '%s'"), snet));
            nets.insert(net);
        }
        for (int n = 0; n < NET_MAX; n++) {
            enum Network net = (enum Network)n;
            if (!nets.count(net))
                SetLimited(net);
        }
    }

    // Check for host lookup allowed before parsing any network related parameters
    fNameLookup = gArgs.GetBoolArg("-dns", DEFAULT_NAME_LOOKUP);

    bool proxyRandomize = gArgs.GetBoolArg("-proxyrandomize", DEFAULT_PROXYRANDOMIZE);
    // -proxy sets a proxy for all outgoing network traffic
    // -noproxy (or -proxy=0) as well as the empty string can be used to not set a proxy, this is the default
    std::string proxyArg = gArgs.GetArg("-proxy", "");
    SetLimited(NET_ONION);
    if (proxyArg != "" && proxyArg != "0") {
        CService proxyAddr;
        if (!Lookup(proxyArg.c_str(), proxyAddr, 9050, fNameLookup)) {
            return InitError(strprintf(_("Invalid -proxy address or hostname: '%s'"), proxyArg));
        }

        proxyType addrProxy = proxyType(proxyAddr, proxyRandomize);
        if (!addrProxy.IsValid())
            return InitError(strprintf(_("Invalid -proxy address or hostname: '%s'"), proxyArg));

        SetProxy(NET_IPV4, addrProxy);
        SetProxy(NET_IPV6, addrProxy);
        SetProxy(NET_ONION, addrProxy);
        SetNameProxy(addrProxy);
        SetLimited(NET_ONION, false); // by default, -proxy sets onion as reachable, unless -noonion later
    }

    // -onion can be used to set only a proxy for .onion, or override normal proxy for .onion addresses
    // -noonion (or -onion=0) disables connecting to .onion entirely
    // An empty string is used to not override the onion proxy (in which case it defaults to -proxy set above, or none)
    std::string onionArg = gArgs.GetArg("-onion", "");
    if (onionArg != "") {
        if (onionArg == "0") { // Handle -noonion/-onion=0
            SetLimited(NET_ONION); // set onions as unreachable
        } else {
            CService onionProxy;
            if (!Lookup(onionArg.c_str(), onionProxy, 9050, fNameLookup)) {
                return InitError(strprintf(_("Invalid -onion address or hostname: '%s'"), onionArg));
            }
            proxyType addrOnion = proxyType(onionProxy, proxyRandomize);
            if (!addrOnion.IsValid())
                return InitError(strprintf(_("Invalid -onion address or hostname: '%s'"), onionArg));
            SetProxy(NET_ONION, addrOnion);
            SetLimited(NET_ONION, false);
        }
    }

    // see Step 2: parameter interactions for more information about these
    fListen = gArgs.GetBoolArg("-listen", DEFAULT_LISTEN);
    fDiscover = gArgs.GetBoolArg("-discover", true);
    fRelayTxes = !gArgs.GetBoolArg("-blocksonly", DEFAULT_BLOCKSONLY);

    for (const std::string& strAddr : gArgs.GetArgs("-externalip")) {
        CService addrLocal;
        if (Lookup(strAddr.c_str(), addrLocal, GetListenPort(), fNameLookup) && addrLocal.IsValid())
            AddLocal(addrLocal, LOCAL_MANUAL);
        else
            return InitError(ResolveErrMsg("externalip", strAddr));
    }

#if ENABLE_ZMQ
    pzmqNotificationInterface = CZMQNotificationInterface::Create();

    if (pzmqNotificationInterface) {
        RegisterValidationInterface(pzmqNotificationInterface);
    }
#endif
    uint64_t nMaxOutboundLimit = 0; //unlimited unless -maxuploadtarget is set
    uint64_t nMaxOutboundTimeframe = MAX_UPLOAD_TIMEFRAME;

    if (gArgs.IsArgSet("-maxuploadtarget")) {
        nMaxOutboundLimit = gArgs.GetArg("-maxuploadtarget", DEFAULT_MAX_UPLOAD_TARGET)*1024*1024;
    }

    // ********************************************************* Step 7: load block chain

    fReindex = gArgs.GetBoolArg("-reindex", false);
    fSkipRangeproof = gArgs.GetBoolArg("-skiprangeproofverify", false);
    bool fReindexChainState = gArgs.GetBoolArg("-reindex-chainstate", false);

    fs::path blocksDir = GetDataDir() / "blocks";
    if (!fs::exists(blocksDir))
        fs::create_directories(blocksDir);


    // block tree db settings
    int dbMaxOpenFiles = gArgs.GetArg("-dbmaxopenfiles", DEFAULT_DB_MAX_OPEN_FILES);
    bool dbCompression = gArgs.GetBoolArg("-dbcompression", DEFAULT_DB_COMPRESSION);

    LogPrintf("Block index database configuration:\n");
    LogPrintf("* Using %d max open files\n", dbMaxOpenFiles);
    LogPrintf("* Compression is %s\n", dbCompression ? "enabled" : "disabled");

    // cache size calculations
    int64_t nTotalCache = (gArgs.GetArg("-dbcache", nDefaultDbCache) << 20);
    nTotalCache = std::max(nTotalCache, nMinDbCache << 20); // total cache cannot be less than nMinDbCache
    nTotalCache = std::min(nTotalCache, nMaxDbCache << 20); // total cache cannot be greater than nMaxDbcache
    int64_t nBlockTreeDBCache = nTotalCache / 8;

    if (gArgs.GetBoolArg("-addressindex", DEFAULT_ADDRESSINDEX) || gArgs.GetBoolArg("-spentindex", DEFAULT_SPENTINDEX))
    {
        // enable 3/4 of the cache if addressindex and/or spentindex is enabled
        nBlockTreeDBCache = nTotalCache * 3 / 4;
    } else
    {
        nBlockTreeDBCache = std::min(nBlockTreeDBCache, (gArgs.GetBoolArg("-txindex", DEFAULT_TXINDEX) ? nMaxTxIndexCache : nMaxBlockDBCache) << 20);
    };

    //int64_t nBlockTreeDBCache = std::min(nTotalCache / 8, nMaxBlockDBCache << 20);
    nTotalCache -= nBlockTreeDBCache;
    int64_t nTxIndexCache = std::min(nTotalCache / 8, gArgs.GetBoolArg("-txindex", DEFAULT_TXINDEX) ? nMaxTxIndexCache << 20 : 0);
    nTotalCache -= nTxIndexCache;
    int64_t nCoinDBCache = std::min(nTotalCache / 2, (nTotalCache / 4) + (1 << 23)); // use 25%-50% of the remainder for disk cache
    nCoinDBCache = std::min(nCoinDBCache, nMaxCoinsDBCache << 20); // cap total coins db cache
    nTotalCache -= nCoinDBCache;
    nCoinCacheUsage = nTotalCache; // the rest goes to in-memory cache
    int64_t nMempoolSizeMax = gArgs.GetArg("-maxmempool", DEFAULT_MAX_MEMPOOL_SIZE) * 1000000;
    LogPrintf("Cache configuration:\n");
    LogPrintf("* Max cache setting possible %.1fMiB\n", nMaxDbCache);
    LogPrintf("* Using %.1fMiB for block index database\n", nBlockTreeDBCache * (1.0 / 1024 / 1024));
    if (gArgs.GetBoolArg("-txindex", DEFAULT_TXINDEX)) {
        LogPrintf("* Using %.1fMiB for transaction index database\n", nTxIndexCache * (1.0 / 1024 / 1024));
    }
    LogPrintf("* Using %.1fMiB for chain state database\n", nCoinDBCache * (1.0 / 1024 / 1024));
    LogPrintf("* Using %.1fMiB for in-memory UTXO set (plus up to %.1fMiB of unused mempool space)\n", nCoinCacheUsage * (1.0 / 1024 / 1024), nMempoolSizeMax * (1.0 / 1024 / 1024));


    bool fLoaded = false;
<<<<<<< HEAD
    while (!fLoaded && !ShutdownRequestedMainThread()) {
=======
    while (!fLoaded && !ShutdownRequested()) {
>>>>>>> b77c38e0
        bool fReset = fReindex;
        std::string strLoadError;

        uiInterface.InitMessage(_("Loading block index..."));

        LOCK(cs_main);

        nStart = GetTimeMillis();
        do {
            try {
                UnloadBlockIndex();
                pcoinsTip.reset();
                pcoinsdbview.reset();
                pcoinscatcher.reset();
                // new CBlockTreeDB tries to delete the existing file, which
                // fails if it's still open from the previous loop. Close it first:
                pblocktree.reset();
                pblocktree.reset(new CBlockTreeDB(nBlockTreeDBCache, false, fReset));

                // Automatically start reindexing if necessary
                if (!fReset && TryAutoReindex())
                {
                    fReindex = true;
                    fReset = true;
                    pblocktree.reset();
                    pblocktree.reset(new CBlockTreeDB(nBlockTreeDBCache, false, fReset));
                };

                if (fReset) {
                    pblocktree->WriteReindexing(true);
                    //If we're reindexing in prune mode, wipe away unusable block files and all undo data files
                    if (fPruneMode)
                        CleanupBlockRevFiles();
                }

<<<<<<< HEAD
                if (ShutdownRequestedMainThread()) break;
=======
                if (ShutdownRequested()) break;
>>>>>>> b77c38e0

                // LoadBlockIndex will load fHavePruned if we've ever removed a
                // block file from disk.
                // Note that it also sets fReindex based on the disk flag!
                // From here on out fReindex and fReset mean something different!
                if (!LoadBlockIndex(chainparams)) {
                    strLoadError = _("Error loading block database");
                    break;
                }

                // If the loaded chain has a wrong genesis, bail out immediately
                // (we're likely using a testnet datadir, or the other way around).
                if (!mapBlockIndex.empty() && !LookupBlockIndex(chainparams.GetConsensus().hashGenesisBlock)) {
                    return InitError(_("Incorrect or no genesis block found. Wrong datadir for network?"));
                }

                // Check for changed -addressindex state
                if (fAddressIndex != gArgs.GetBoolArg("-addressindex", DEFAULT_ADDRESSINDEX)) {
                    strLoadError = _("You need to rebuild the database using -reindex to change -addressindex");
                    break;
                }

                // Check for changed -spentindex state
                if (fSpentIndex != gArgs.GetBoolArg("-spentindex", DEFAULT_SPENTINDEX)) {
                    strLoadError = _("You need to rebuild the database using -reindex to change -spentindex");
                    break;
                }

                // Check for changed -timestampindex state
                if (fTimestampIndex != gArgs.GetBoolArg("-timestampindex", DEFAULT_TIMESTAMPINDEX)) {
                    strLoadError = _("You need to rebuild the database using -reindex to change -timestampindex");
                    break;
                }

                // Check for changed -prune state.  What we are concerned about is a user who has pruned blocks
                // in the past, but is now trying to run unpruned.
                if (fHavePruned && !fPruneMode) {
                    strLoadError = _("You need to rebuild the database using -reindex to go back to unpruned mode.  This will redownload the entire blockchain");
                    break;
                }

                // At this point blocktree args are consistent with what's on disk.
                // If we're not mid-reindex (based on disk + args), add a genesis block on disk
                // (otherwise we use the one already on disk).
                // This is called again in ThreadImport after the reindex completes.
                if (!fReindex && !LoadGenesisBlock(chainparams)) {
                    strLoadError = _("Error initializing block database");
                    break;
                }

                // At this point we're either in reindex or we've loaded a useful
                // block tree into mapBlockIndex!

                pcoinsdbview.reset(new CCoinsViewDB(nCoinDBCache, false, fReset || fReindexChainState));
                pcoinscatcher.reset(new CCoinsViewErrorCatcher(pcoinsdbview.get()));

                // If necessary, upgrade from older database format.
                // This is a no-op if we cleared the coinsviewdb with -reindex or -reindex-chainstate
                if (!pcoinsdbview->Upgrade()) {
                    strLoadError = _("Error upgrading chainstate database");
                    break;
                }

                // ReplayBlocks is a no-op if we cleared the coinsviewdb with -reindex or -reindex-chainstate
                if (!ReplayBlocks(chainparams, pcoinsdbview.get())) {
                    strLoadError = _("Unable to replay blocks. You will need to rebuild the database using -reindex-chainstate.");
                    break;
                }

                // The on-disk coinsdb is now in a good state, create the cache
                pcoinsTip.reset(new CCoinsViewCache(pcoinscatcher.get()));

                bool is_coinsview_empty = fReset || fReindexChainState || pcoinsTip->GetBestBlock().IsNull();
                if (!is_coinsview_empty) {
                    // LoadChainTip sets chainActive based on pcoinsTip's best block
                    if (!LoadChainTip(chainparams)) {
                        strLoadError = _("Error initializing block database");
                        break;
                    }
                    assert(chainActive.Tip() != nullptr);
                }

                if (!fReset) {
                    // Note that RewindBlockIndex MUST run even if we're about to -reindex-chainstate.
                    // It both disconnects blocks based on chainActive, and drops block data in
                    // mapBlockIndex based on lack of available witness data.
                    uiInterface.InitMessage(_("Rewinding blocks..."));
                    if (!RewindBlockIndex(chainparams)) {
                        strLoadError = _("Unable to rewind the database to a pre-fork state. You will need to redownload the blockchain");
                        break;
                    }
                }

                if (!is_coinsview_empty) {
                    uiInterface.InitMessage(_("Verifying blocks..."));
                    if (fHavePruned && gArgs.GetArg("-checkblocks", DEFAULT_CHECKBLOCKS) > MIN_BLOCKS_TO_KEEP) {
                        LogPrintf("Prune: pruned datadir may not have more than %d blocks; only checking available blocks\n",
                            MIN_BLOCKS_TO_KEEP);
                    }

                    CBlockIndex* tip = chainActive.Tip();
                    RPCNotifyBlockChange(true, tip);

                    if (tip
                        && tip != chainActive.Genesis() // genesis block can be set in the future
                        && tip->nTime > GetAdjustedTime() + MAX_FUTURE_BLOCK_TIME) {
                        strLoadError = _("The block database contains a block which appears to be from the future. "
                            "This may be due to your computer's date and time being set incorrectly. "
                            "Only rebuild the block database if you are sure that your computer's date and time are correct");
                        break;
                    }

                    if (!CVerifyDB().VerifyDB(chainparams, pcoinsdbview.get(), gArgs.GetArg("-checklevel", DEFAULT_CHECKLEVEL),
                                  gArgs.GetArg("-checkblocks", DEFAULT_CHECKBLOCKS))) {
                        strLoadError = _("Corrupted block database detected");
                        break;
                    }
                }
            } catch (const std::exception& e) {
                LogPrintf("%s\n", e.what());
                strLoadError = _("Error opening block database");
                break;
            }

            fLoaded = true;
        } while(false);

<<<<<<< HEAD
        if (!fLoaded && !ShutdownRequestedMainThread()) {
=======
        if (!fLoaded && !ShutdownRequested()) {
>>>>>>> b77c38e0
            // first suggest a reindex
            if (!fReset) {
                bool fRet = uiInterface.ThreadSafeQuestion(
                    strLoadError + ".\n\n" + _("Do you want to rebuild the block database now?"),
                    strLoadError + ".\nPlease restart with -reindex or -reindex-chainstate to recover.",
                    "", CClientUIInterface::MSG_ERROR | CClientUIInterface::BTN_ABORT);
                if (fRet) {
                    fReindex = true;
                    AbortShutdown();
                } else {
                    LogPrintf("Aborted block database rebuild. Exiting.\n");
                    return false;
                }
            } else {
                return InitError(strLoadError);
            }
        }
    }

    // As LoadBlockIndex can take several minutes, it's possible the user
    // requested to kill the GUI during the last operation. If so, exit.
    // As the program has not fully started yet, Shutdown() is possibly overkill.
<<<<<<< HEAD
    if (ShutdownRequestedMainThread())
    {
=======
    if (ShutdownRequested()) {
>>>>>>> b77c38e0
        LogPrintf("Shutdown requested. Exiting.\n");
        return false;
    }
    if (fLoaded) {
        LogPrintf(" block index %15dms\n", GetTimeMillis() - nStart);
    }

    fs::path est_path = GetDataDir() / FEE_ESTIMATES_FILENAME;
    CAutoFile est_filein(fsbridge::fopen(est_path, "rb"), SER_DISK, CLIENT_VERSION);
    // Allowed to fail as this file IS missing on first startup.
    if (!est_filein.IsNull())
        ::feeEstimator.Read(est_filein);
    fFeeEstimatesInitialized = true;

    // ********************************************************* Step 8: start indexers
    SetCoreWriteGetSpentIndex(&GetSpentIndex);

    if (gArgs.GetBoolArg("-txindex", DEFAULT_TXINDEX)) {
        g_txindex = MakeUnique<TxIndex>(nTxIndexCache, false, fReindex);

        if (gArgs.GetBoolArg("-csindex", DEFAULT_CSINDEX)) {
            g_txindex->m_cs_index = true;
            for (const auto &addr : gArgs.GetArgs("-cswhitelist")) {
                g_txindex->AppendCSAddress(addr);
            }
        }
        g_txindex->Start();
    }

    // ********************************************************* Step 9: load wallet
    if (!g_wallet_init_interface.Open()) return false;

    // ********************************************************* Step 10: data directory maintenance

    // if pruning, unset the service bit and perform the initial blockstore prune
    // after any wallet rescanning has taken place.
    if (fPruneMode) {
        LogPrintf("Unsetting NODE_NETWORK on prune mode\n");
        nLocalServices = ServiceFlags(nLocalServices & ~NODE_NETWORK);
        if (!fReindex) {
            uiInterface.InitMessage(_("Pruning blockstore..."));
            PruneAndFlush();
        }
    }

    if (chainparams.GetConsensus().vDeployments[Consensus::DEPLOYMENT_SEGWIT].nTimeout != 0) {
        // Only advertise witness capabilities if they have a reasonable start time.
        // This allows us to have the code merged without a defined softfork, by setting its
        // end time to 0.
        // Note that setting NODE_WITNESS is never required: the only downside from not
        // doing so is that after activation, no upgraded nodes will fetch from you.
        nLocalServices = ServiceFlags(nLocalServices | NODE_WITNESS);
    }

    // ********************************************************* Step 11: import blocks

    if (!CheckDiskSpace() && !CheckDiskSpace(0, true))
        return false;

    // Either install a handler to notify us when genesis activates, or set fHaveGenesis directly.
    // No locking, as this happens before any background thread is started.
    if (chainActive.Tip() == nullptr) {
        uiInterface.NotifyBlockTip.connect(BlockNotifyGenesisWait);
    } else {
        fHaveGenesis = true;
    }

    if (gArgs.IsArgSet("-blocknotify"))
        uiInterface.NotifyBlockTip.connect(BlockNotifyCallback);

    std::vector<fs::path> vImportFiles;
    for (const std::string& strFile : gArgs.GetArgs("-loadblock")) {
        vImportFiles.push_back(strFile);
    }

    threadGroup.create_thread(boost::bind(&ThreadImport, vImportFiles));

    // Wait for genesis block to be processed
    {
        WaitableLock lock(cs_GenesisWait);
        // We previously could hang here if StartShutdown() is called prior to
        // ThreadImport getting started, so instead we just wait on a timer to
        // check ShutdownRequested() regularly.
        while (!fHaveGenesis && !ShutdownRequestedMainThread()) {
            condvar_GenesisWait.wait_for(lock, std::chrono::milliseconds(500));
        }
        uiInterface.NotifyBlockTip.disconnect(BlockNotifyGenesisWait);
    }

    // ********************************************************* Step 10.1: start secure messaging
#ifdef ENABLE_WALLET
    if (fParticlMode) // SMSG breaks functional tests with services flag, see version msg
    {
        auto vpwallets = GetWallets();
        smsgModule.Start(vpwallets.size() > 0 ? vpwallets[0] : nullptr, !gArgs.GetBoolArg("-smsg", true), gArgs.GetBoolArg("-smsgscanchain", false));
    };
#else
    if (fParticlMode)
    smsgModule.Start(nullptr, !gArgs.GetBoolArg("-smsg", true), gArgs.GetBoolArg("-smsgscanchain", false));
#endif

    if (ShutdownRequestedMainThread()) {
        return false;
    }

    // ********************************************************* Step 12: start node

    int chain_active_height;

    //// debug print
    {
        LOCK(cs_main);
        LogPrintf("mapBlockIndex.size() = %u\n", mapBlockIndex.size());
        chain_active_height = chainActive.Height();
    }
    LogPrintf("nBestHeight = %d\n", chain_active_height);

    if (gArgs.GetBoolArg("-listenonion", DEFAULT_LISTEN_ONION))
        StartTorControl();

    Discover();

    // Map ports with UPnP
    if (gArgs.GetBoolArg("-upnp", DEFAULT_UPNP)) {
        StartMapPort();
    }

    CConnman::Options connOptions;
    connOptions.nLocalServices = smsg::fSecMsgEnabled ? ServiceFlags(nLocalServices | NODE_SMSG) : nLocalServices;
    connOptions.nMaxConnections = nMaxConnections;
    connOptions.nMaxOutbound = std::min(MAX_OUTBOUND_CONNECTIONS, connOptions.nMaxConnections);
    connOptions.nMaxAddnode = MAX_ADDNODE_CONNECTIONS;
    connOptions.nMaxFeeler = 1;
    connOptions.nBestHeight = chain_active_height;
    connOptions.uiInterface = &uiInterface;
    connOptions.m_msgproc = peerLogic.get();
    connOptions.nSendBufferMaxSize = 1000*gArgs.GetArg("-maxsendbuffer", DEFAULT_MAXSENDBUFFER);
    connOptions.nReceiveFloodSize = 1000*gArgs.GetArg("-maxreceivebuffer", DEFAULT_MAXRECEIVEBUFFER);
    connOptions.m_added_nodes = gArgs.GetArgs("-addnode");

    connOptions.nMaxOutboundTimeframe = nMaxOutboundTimeframe;
    connOptions.nMaxOutboundLimit = nMaxOutboundLimit;

    for (const std::string& strBind : gArgs.GetArgs("-bind")) {
        CService addrBind;
        if (!Lookup(strBind.c_str(), addrBind, GetListenPort(), false)) {
            return InitError(ResolveErrMsg("bind", strBind));
        }
        connOptions.vBinds.push_back(addrBind);
    }
    for (const std::string& strBind : gArgs.GetArgs("-whitebind")) {
        CService addrBind;
        if (!Lookup(strBind.c_str(), addrBind, 0, false)) {
            return InitError(ResolveErrMsg("whitebind", strBind));
        }
        if (addrBind.GetPort() == 0) {
            return InitError(strprintf(_("Need to specify a port with -whitebind: '%s'"), strBind));
        }
        connOptions.vWhiteBinds.push_back(addrBind);
    }

    for (const auto& net : gArgs.GetArgs("-whitelist")) {
        CSubNet subnet;
        LookupSubNet(net.c_str(), subnet);
        if (!subnet.IsValid())
            return InitError(strprintf(_("Invalid netmask specified in -whitelist: '%s'"), net));
        connOptions.vWhitelistedRange.push_back(subnet);
    }

    connOptions.vSeedNodes = gArgs.GetArgs("-seednode");

    // Initiate outbound connections unless connect=0
    connOptions.m_use_addrman_outgoing = !gArgs.IsArgSet("-connect");
    if (!connOptions.m_use_addrman_outgoing) {
        const auto connect = gArgs.GetArgs("-connect");
        if (connect.size() != 1 || connect[0] != "0") {
            connOptions.m_specified_outgoing = connect;
        }
    }
    if (!connman.Start(scheduler, connOptions)) {
        return false;
    }

    // ********************************************************* Step 12.5: start staking
    #ifdef ENABLE_WALLET
    if (fParticlWallet)
    {
        nMinStakeInterval = gArgs.GetArg("-minstakeinterval", 0);
        nMinerSleep = gArgs.GetArg("-minersleep", 500);
        if (!gArgs.GetBoolArg("-staking", true))
            LogPrintf("Staking disabled\n");
        else
        {
            auto vpwallets = GetWallets();
            size_t nWallets = vpwallets.size();
            assert(nWallets > 0);
            size_t nThreads = std::min(nWallets, (size_t)gArgs.GetArg("-stakingthreads", 1));

            size_t nPerThread = nWallets / nThreads;
            for (size_t i = 0; i < nThreads; ++i)
            {
                size_t nStart = nPerThread * i;
                size_t nEnd = (i == nThreads-1) ? nWallets : nPerThread * (i+1);
                StakeThread *t = new StakeThread();
                vStakeThreads.push_back(t);
                GetParticlWallet(vpwallets[i].get())->nStakeThread = i;
                t->sName = strprintf("miner%d", i);
                t->thread = std::thread(&TraceThread<std::function<void()> >, t->sName.c_str(), std::function<void()>(std::bind(&ThreadStakeMiner, i, vpwallets, nStart, nEnd)));
            };
        }
    };
    #endif

    // ********************************************************* Step 13: finished

    SetRPCWarmupFinished();

    uiInterface.InitMessage(_("Done loading"));

    g_wallet_init_interface.Start(scheduler);

    return true;
}<|MERGE_RESOLUTION|>--- conflicted
+++ resolved
@@ -225,18 +225,6 @@
 // shutdown thing.
 //
 
-<<<<<<< HEAD
-std::atomic<bool> fRequestShutdown(false);
-
-void StartShutdown()
-{
-    fRequestShutdown = true;
-}
-bool ShutdownRequested()
-{
-    return fRequestShutdown;
-}
-
 bool ShutdownRequestedMainThread()
 {
 #ifdef WIN32
@@ -247,13 +235,9 @@
         DispatchMessage(&winMsg);
     };
 #endif
-    return fRequestShutdown;
-}
-
-
-
-=======
->>>>>>> b77c38e0
+    return ShutdownRequested();
+}
+
 /**
  * This is a minimally invasive approach to shutdown on LevelDB read errors from the
  * chainstate, while keeping user interface out of the common library, which is shared
@@ -519,8 +503,6 @@
     hidden_args.emplace_back("-sysperms");
 #endif
     gArgs.AddArg("-txindex", strprintf("Maintain a full transaction index, used by the getrawtransaction rpc call (default: %u)", DEFAULT_TXINDEX), false, OptionsCategory::OPTIONS);
-
-<<<<<<< HEAD
     gArgs.AddArg("-addressindex", strprintf("Maintain a full address index, used to query for the balance, txids and unspent outputs for addresses (default: %u)", DEFAULT_ADDRESSINDEX), false, OptionsCategory::OPTIONS);
     gArgs.AddArg("-timestampindex", strprintf("Maintain a timestamp index for block hashes, used to query blocks hashes by a range of timestamps (default: %u)", DEFAULT_TIMESTAMPINDEX), false, OptionsCategory::OPTIONS);
     gArgs.AddArg("-spentindex", strprintf("Maintain a full spent index, used to query the spending txid and input index for an outpoint (default: %u)", DEFAULT_SPENTINDEX), false, OptionsCategory::OPTIONS);
@@ -532,10 +514,7 @@
 
     gArgs.AddArg("-findpeers", "Node will search for peers (default: 1)", false, OptionsCategory::CONNECTION);
 
-    gArgs.AddArg("-addnode=<ip>", "Add a node to connect to and attempt to keep the connection open (see the `addnode` RPC command help for more info)", false, OptionsCategory::CONNECTION);
-=======
     gArgs.AddArg("-addnode=<ip>", "Add a node to connect to and attempt to keep the connection open (see the `addnode` RPC command help for more info). This option can be specified multiple times to add multiple nodes.", false, OptionsCategory::CONNECTION);
->>>>>>> b77c38e0
     gArgs.AddArg("-banscore=<n>", strprintf("Threshold for disconnecting misbehaving peers (default: %u)", DEFAULT_BANSCORE_THRESHOLD), false, OptionsCategory::CONNECTION);
     gArgs.AddArg("-bantime=<n>", strprintf("Number of seconds to keep misbehaving peers from reconnecting (default: %u)", DEFAULT_MISBEHAVING_BANTIME), false, OptionsCategory::CONNECTION);
     gArgs.AddArg("-bind=<addr>", "Bind to given address and always listen on it. Use [host]:port notation for IPv6", false, OptionsCategory::CONNECTION);
@@ -875,12 +854,8 @@
     if (gArgs.GetArg("-persistmempool", DEFAULT_PERSIST_MEMPOOL)) {
         LoadMempool();
     }
-<<<<<<< HEAD
     fBusyImporting = false;
-    g_is_mempool_loaded = !fRequestShutdown;
-=======
     g_is_mempool_loaded = !ShutdownRequested();
->>>>>>> b77c38e0
 }
 
 /** Sanity checks
@@ -1673,11 +1648,7 @@
 
 
     bool fLoaded = false;
-<<<<<<< HEAD
     while (!fLoaded && !ShutdownRequestedMainThread()) {
-=======
-    while (!fLoaded && !ShutdownRequested()) {
->>>>>>> b77c38e0
         bool fReset = fReindex;
         std::string strLoadError;
 
@@ -1713,11 +1684,7 @@
                         CleanupBlockRevFiles();
                 }
 
-<<<<<<< HEAD
                 if (ShutdownRequestedMainThread()) break;
-=======
-                if (ShutdownRequested()) break;
->>>>>>> b77c38e0
 
                 // LoadBlockIndex will load fHavePruned if we've ever removed a
                 // block file from disk.
@@ -1845,11 +1812,7 @@
             fLoaded = true;
         } while(false);
 
-<<<<<<< HEAD
         if (!fLoaded && !ShutdownRequestedMainThread()) {
-=======
-        if (!fLoaded && !ShutdownRequested()) {
->>>>>>> b77c38e0
             // first suggest a reindex
             if (!fReset) {
                 bool fRet = uiInterface.ThreadSafeQuestion(
@@ -1872,12 +1835,7 @@
     // As LoadBlockIndex can take several minutes, it's possible the user
     // requested to kill the GUI during the last operation. If so, exit.
     // As the program has not fully started yet, Shutdown() is possibly overkill.
-<<<<<<< HEAD
-    if (ShutdownRequestedMainThread())
-    {
-=======
-    if (ShutdownRequested()) {
->>>>>>> b77c38e0
+    if (ShutdownRequestedMainThread()) {
         LogPrintf("Shutdown requested. Exiting.\n");
         return false;
     }
