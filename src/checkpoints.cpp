--- conflicted
+++ resolved
@@ -1,170 +1,3 @@
-<<<<<<< HEAD
-// Copyright (c) 2009-2014 The Bitcoin developers
-// Distributed under the MIT/X11 software license, see the accompanying
-// file COPYING or http://www.opensource.org/licenses/mit-license.php.
-
-#include "checkpoints.h"
-
-#include "main.h"
-#include "uint256.h"
-
-#include <stdint.h>
-
-#include <boost/assign/list_of.hpp> // for 'map_list_of()'
-#include <boost/foreach.hpp>
-
-namespace Checkpoints
-{
-    typedef std::map<int, uint256> MapCheckpoints;
-
-    // How many times we expect transactions after the last checkpoint to
-    // be slower. This number is a compromise, as it can't be accurate for
-    // every system. When reindexing from a fast disk with a slow CPU, it
-    // can be up to 20, while when downloading from a slow network with a
-    // fast multicore CPU, it won't be much higher than 1.
-    static const double SIGCHECK_VERIFICATION_FACTOR = 5.0;
-
-    struct CCheckpointData {
-        const MapCheckpoints *mapCheckpoints;
-        int64_t nTimeLastCheckpoint;
-        int64_t nTransactionsLastCheckpoint;
-        double fTransactionsPerDay;
-    };
-
-    bool fEnabled = true;
-
-    // What makes a good checkpoint block?
-    // + Is surrounded by blocks with reasonable timestamps
-    //   (no blocks before with a timestamp after, none after with
-    //    timestamp before)
-    // + Contains no strange transactions
-    static MapCheckpoints mapCheckpoints =
-        boost::assign::map_list_of
-        ( 11111, uint256("0x0000000069e244f73d78e8fd29ba2fd2ed618bd6fa2ee92559f542fdb26e7c1d"))
-        ( 33333, uint256("0x000000002dd5588a74784eaa7ab0507a18ad16a236e7b1ce69f00d7ddfb5d0a6"))
-        ( 74000, uint256("0x0000000000573993a3c9e41ce34471c079dcf5f52a0e824a81e7f953b8661a20"))
-        (105000, uint256("0x00000000000291ce28027faea320c8d2b054b2e0fe44a773f3eefb151d6bdc97"))
-        (134444, uint256("0x00000000000005b12ffd4cd315cd34ffd4a594f430ac814c91184a0d42d2b0fe"))
-        (168000, uint256("0x000000000000099e61ea72015e79632f216fe6cb33d7899acb35b75c8303b763"))
-        (193000, uint256("0x000000000000059f452a5f7340de6682a977387c17010ff6e6c3bd83ca8b1317"))
-        (210000, uint256("0x000000000000048b95347e83192f69cf0366076336c639f9b7228e9ba171342e"))
-        (216116, uint256("0x00000000000001b4f4b433e81ee46494af945cf96014816a4e2370f11b23df4e"))
-        (225430, uint256("0x00000000000001c108384350f74090433e7fcf79a606b8e797f065b130575932"))
-        (250000, uint256("0x000000000000003887df1f29024b06fc2200b55f8af8f35453d7be294df2d214"))
-        (279000, uint256("0x0000000000000001ae8c72a0b0c301f67e3afca10e819efa9041e458e9bd7e40"))
-        (295000, uint256("0x00000000000000004d9b4ef50f0f9d686fd69db2e03af35a100370c64632a983"))
-        ;
-    static const CCheckpointData data = {
-        &mapCheckpoints,
-        1397080064, // * UNIX timestamp of last checkpoint block
-        36544669,   // * total number of transactions between genesis and last checkpoint
-                    //   (the tx=... number in the SetBestChain debug.log lines)
-        60000.0     // * estimated number of transactions per day after checkpoint
-    };
-
-    static MapCheckpoints mapCheckpointsTestnet =
-        boost::assign::map_list_of
-        ( 546, uint256("000000002a936ca763904c3c35fce2f3556c559c0214345d31b1bcebf76acb70"))
-        ;
-    static const CCheckpointData dataTestnet = {
-        &mapCheckpointsTestnet,
-        1338180505,
-        16341,
-        300
-    };
-
-    static MapCheckpoints mapCheckpointsRegtest =
-        boost::assign::map_list_of
-        ( 0, uint256("0f9188f13cb7b2c71f2a335e3a4fc328bf5beb436012afca590b1a11466e2206"))
-        ;
-    static const CCheckpointData dataRegtest = {
-        &mapCheckpointsRegtest,
-        0,
-        0,
-        0
-    };
-
-    const CCheckpointData &Checkpoints() {
-        if (Params().NetworkID() == CChainParams::TESTNET)
-            return dataTestnet;
-        else if (Params().NetworkID() == CChainParams::MAIN)
-            return data;
-        else
-            return dataRegtest;
-    }
-
-    bool CheckBlock(int nHeight, const uint256& hash)
-    {
-        if (!fEnabled)
-            return true;
-
-        const MapCheckpoints& checkpoints = *Checkpoints().mapCheckpoints;
-
-        MapCheckpoints::const_iterator i = checkpoints.find(nHeight);
-        if (i == checkpoints.end()) return true;
-        return hash == i->second;
-    }
-
-    // Guess how far we are in the verification process at the given block index
-    double GuessVerificationProgress(CBlockIndex *pindex, bool fSigchecks) {
-        if (pindex==NULL)
-            return 0.0;
-
-        int64_t nNow = time(NULL);
-
-        double fSigcheckVerificationFactor = fSigchecks ? SIGCHECK_VERIFICATION_FACTOR : 1.0;
-        double fWorkBefore = 0.0; // Amount of work done before pindex
-        double fWorkAfter = 0.0;  // Amount of work left after pindex (estimated)
-        // Work is defined as: 1.0 per transaction before the last checkpoint, and
-        // fSigcheckVerificationFactor per transaction after.
-
-        const CCheckpointData &data = Checkpoints();
-
-        if (pindex->nChainTx <= data.nTransactionsLastCheckpoint) {
-            double nCheapBefore = pindex->nChainTx;
-            double nCheapAfter = data.nTransactionsLastCheckpoint - pindex->nChainTx;
-            double nExpensiveAfter = (nNow - data.nTimeLastCheckpoint)/86400.0*data.fTransactionsPerDay;
-            fWorkBefore = nCheapBefore;
-            fWorkAfter = nCheapAfter + nExpensiveAfter*fSigcheckVerificationFactor;
-        } else {
-            double nCheapBefore = data.nTransactionsLastCheckpoint;
-            double nExpensiveBefore = pindex->nChainTx - data.nTransactionsLastCheckpoint;
-            double nExpensiveAfter = (nNow - pindex->nTime)/86400.0*data.fTransactionsPerDay;
-            fWorkBefore = nCheapBefore + nExpensiveBefore*fSigcheckVerificationFactor;
-            fWorkAfter = nExpensiveAfter*fSigcheckVerificationFactor;
-        }
-
-        return fWorkBefore / (fWorkBefore + fWorkAfter);
-    }
-
-    int GetTotalBlocksEstimate()
-    {
-        if (!fEnabled)
-            return 0;
-
-        const MapCheckpoints& checkpoints = *Checkpoints().mapCheckpoints;
-
-        return checkpoints.rbegin()->first;
-    }
-
-    CBlockIndex* GetLastCheckpoint(const std::map<uint256, CBlockIndex*>& mapBlockIndex)
-    {
-        if (!fEnabled)
-            return NULL;
-
-        const MapCheckpoints& checkpoints = *Checkpoints().mapCheckpoints;
-
-        BOOST_REVERSE_FOREACH(const MapCheckpoints::value_type& i, checkpoints)
-        {
-            const uint256& hash = i.second;
-            std::map<uint256, CBlockIndex*>::const_iterator t = mapBlockIndex.find(hash);
-            if (t != mapBlockIndex.end())
-                return t->second;
-        }
-        return NULL;
-    }
-}
-=======
 // Copyright (c) 2009-2014 The Crowncoin developers
 // Distributed under the MIT/X11 software license, see the accompanying
 // file COPYING or http://www.opensource.org/licenses/mit-license.php.
@@ -317,5 +150,4 @@
         }
         return NULL;
     }
-}
->>>>>>> 8b2f1946
+}