--- conflicted
+++ resolved
@@ -134,13 +134,10 @@
         LogPrintf("BerkeleyEnvironment::Close: Error %d closing database environment: %s\n", ret, DbEnv::strerror(ret));
     if (!fMockDb)
         DbEnv((u_int32_t)0).remove(strPath.c_str(), 0);
-<<<<<<< HEAD
-=======
 
     if (error_file) fclose(error_file);
 
     UnlockDirectory(strPath, ".walletlock");
->>>>>>> be92be56
 }
 
 void BerkeleyEnvironment::Reset()
@@ -562,15 +559,7 @@
                             0);
 
             if (ret != 0) {
-<<<<<<< HEAD
-                delete pdb;
-                pdb = NULL;
-                --bitdb.mapFileUseCount[strFile];
-                strFile = "";
-                throw runtime_error(strprintf("CDB: Error %d, can't open database %s", ret, strFilename));
-=======
                 throw std::runtime_error(strprintf("BerkeleyBatch: Error %d, can't open database %s", ret, strFilename));
->>>>>>> be92be56
             }
 
             // Call CheckUniqueFileid on the containing BDB environment to
