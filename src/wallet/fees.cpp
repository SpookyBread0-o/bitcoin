--- conflicted
+++ resolved
@@ -28,6 +28,11 @@
         fee_needed = maxTxFee;
         if (feeCalc) feeCalc->reason = FeeReason::MAXTXFEE;
     }
+
+    // Particl
+    if (coin_control.fHaveAnonOutputs)
+        fee_needed *= ANON_FEE_MULTIPLIER;
+    fee_needed += coin_control.m_extrafee;
     return fee_needed;
 }
 
@@ -49,11 +54,8 @@
     if (coin_control.m_feerate) { // 1.
         feerate_needed = *(coin_control.m_feerate);
         if (feeCalc) feeCalc->reason = FeeReason::PAYTXFEE;
-<<<<<<< HEAD
-=======
         // Allow to override automatic min/max check over coin control instance
         if (coin_control.fOverrideFeeRate) return feerate_needed;
->>>>>>> 243c9bb7
     }
     else if (!coin_control.m_confirm_target && ::payTxFee != CFeeRate(0)) { // 3. TODO: remove magic value of 0 for global payTxFee
         feerate_needed = ::payTxFee;
@@ -85,30 +87,6 @@
         }
     }
 
-<<<<<<< HEAD
-    // Allow to override automatic min/max check over coin control instance
-    if (!coin_control.fOverrideFeeRate)
-    {
-        // prevent user from paying a fee below minRelayTxFee or minTxFee
-        CAmount required_fee = GetRequiredFee(nTxBytes);
-        if (required_fee > fee_needed) {
-            fee_needed = required_fee;
-            if (feeCalc) feeCalc->reason = FeeReason::REQUIRED;
-        }
-        // But always obey the maximum
-        if (fee_needed > maxTxFee) {
-            fee_needed = maxTxFee;
-            if (feeCalc) feeCalc->reason = FeeReason::MAXTXFEE;
-        }
-    }
-
-    if (coin_control.fHaveAnonOutputs)
-        fee_needed *= ANON_FEE_MULTIPLIER;
-
-    fee_needed += coin_control.m_extrafee;
-
-    return fee_needed;
-=======
     // prevent user from paying a fee below minRelayTxFee or minTxFee
     CFeeRate required_feerate = GetRequiredFeeRate();
     if (required_feerate > feerate_needed) {
@@ -116,7 +94,6 @@
         if (feeCalc) feeCalc->reason = FeeReason::REQUIRED;
     }
     return feerate_needed;
->>>>>>> 243c9bb7
 }
 
 CFeeRate GetDiscardRate(const CBlockPolicyEstimator& estimator)
