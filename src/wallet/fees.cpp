--- conflicted
+++ resolved
@@ -1,9 +1,5 @@
 // Copyright (c) 2009-2010 Satoshi Nakamoto
-<<<<<<< HEAD
-// Copyright (c) 2009-2018 The NdovuCoin Core developers
-=======
 // Copyright (c) 2009-2019 The Bitcoin Core developers
->>>>>>> a284bbbe
 // Distributed under the MIT software license, see the accompanying
 // file COPYING or http://www.opensource.org/licenses/mit-license.php.
 
@@ -22,11 +18,7 @@
 
 CAmount GetMinimumFee(const CWallet& wallet, unsigned int nTxBytes, const CCoinControl& coin_control, FeeCalculation* feeCalc)
 {
-<<<<<<< HEAD
-    return GetMinimumFeeRate(wallet, coin_control, pool, estimator, feeCalc).GetFee(nTxBytes);
-=======
     return GetMinimumFeeRate(wallet, coin_control, feeCalc).GetFee(nTxBytes);
->>>>>>> a284bbbe
 }
 
 CFeeRate GetRequiredFeeRate(const CWallet& wallet)
