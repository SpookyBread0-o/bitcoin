--- conflicted
+++ resolved
@@ -3921,16 +3921,11 @@
     std::vector<COutput> vecOutputs;
     {
         LOCK2(cs_main, pwallet->cs_wallet);
-        pwallet->AvailableCoins(vecOutputs, !include_unsafe, nullptr, nMinimumAmount, nMaximumAmount, nMinimumSumAmount, nMaximumCount, nMinDepth, nMaxDepth);
+        pwallet->AvailableCoins(vecOutputs, !include_unsafe, nullptr, nMinimumAmount, nMaximumAmount, nMinimumSumAmount, nMaximumCount, nMinDepth, nMaxDepth, fIncludeImmature);
     }
 
     LOCK(pwallet->cs_wallet);
 
-<<<<<<< HEAD
-    pwallet->AvailableCoins(vecOutputs, !include_unsafe, nullptr, nMinimumAmount, nMaximumAmount, nMinimumSumAmount, nMaximumCount, nMinDepth, nMaxDepth, fIncludeImmature);
-
-=======
->>>>>>> 7eb7076f
     for (const COutput& out : vecOutputs) {
 
         CAmount nValue;
@@ -4863,7 +4858,7 @@
                 CStealthAddress sx;
                 idk = boost::get<CKeyID>(dest);
                 if (phdw->GetStealthLinked(idk, sx))
-                ret.pushKV("from_stealth_address", sx.Encoded());
+                    ret.pushKV("from_stealth_address", sx.Encoded());
             };
         } else
         {
