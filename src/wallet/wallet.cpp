// Copyright (c) 2009-2010 Satoshi Nakamoto
// Copyright (c) 2009-2017 The Bitcoin Core developers
// Distributed under the MIT software license, see the accompanying
// file COPYING or http://www.opensource.org/licenses/mit-license.php.

#include <wallet/wallet.h>

#include <checkpoints.h>
#include <chain.h>
#include <wallet/coincontrol.h>
#include <consensus/consensus.h>
#include <consensus/validation.h>
#include <fs.h>
#include <init.h>
#include <key.h>
#include <key_io.h>
#include <keystore.h>
#include <validation.h>
#include <net.h>
#include <policy/fees.h>
#include <policy/policy.h>
#include <policy/rbf.h>
#include <primitives/block.h>
#include <primitives/transaction.h>
#include <script/script.h>
#include <scheduler.h>
#include <timedata.h>
#include <txmempool.h>
#include <utilmoneystr.h>
#include <wallet/fees.h>

#include <algorithm>
#include <assert.h>
#include <future>

#include <boost/algorithm/string/replace.hpp>

static CCriticalSection cs_wallets;
static std::vector<CWallet*> vpwallets GUARDED_BY(cs_wallets);

bool AddWallet(CWallet* wallet)
{
    LOCK(cs_wallets);
    assert(wallet);
    std::vector<CWallet*>::const_iterator i = std::find(vpwallets.begin(), vpwallets.end(), wallet);
    if (i != vpwallets.end()) return false;
    vpwallets.push_back(wallet);
    return true;
}

bool RemoveWallet(CWallet* wallet)
{
    LOCK(cs_wallets);
    assert(wallet);
    std::vector<CWallet*>::iterator i = std::find(vpwallets.begin(), vpwallets.end(), wallet);
    if (i == vpwallets.end()) return false;
    vpwallets.erase(i);
    return true;
}

bool HasWallets()
{
    LOCK(cs_wallets);
    return !vpwallets.empty();
}

std::vector<CWallet*> GetWallets()
{
    LOCK(cs_wallets);
    return vpwallets;
}

CWallet* GetWallet(const std::string& name)
{
    LOCK(cs_wallets);
    for (CWallet* wallet : vpwallets) {
        if (wallet->GetName() == name) return wallet;
    }
    return nullptr;
}

const uint32_t BIP32_HARDENED_KEY_LIMIT = 0x80000000;

const uint256 ABANDON_HASH(uint256S("0000000000000000000000000000000000000000000000000000000000000001"));

/** @defgroup mapWallet
 *
 * @{
 */

std::string COutput::ToString() const
{
    return strprintf("COutput(%s, %d, %d) [%s]", tx->GetHash().ToString(), i, nDepth, FormatMoney(tx->tx->vout[i].nValue));
}

class CAffectedKeysVisitor : public boost::static_visitor<void> {
private:
    const CKeyStore &keystore;
    std::vector<CKeyID> &vKeys;

public:
    CAffectedKeysVisitor(const CKeyStore &keystoreIn, std::vector<CKeyID> &vKeysIn) : keystore(keystoreIn), vKeys(vKeysIn) {}

    void Process(const CScript &script) {
        txnouttype type;
        std::vector<CTxDestination> vDest;
        int nRequired;
        if (ExtractDestinations(script, type, vDest, nRequired)) {
            for (const CTxDestination &dest : vDest)
                boost::apply_visitor(*this, dest);
        }
    }

    void operator()(const CKeyID &keyId) {
        if (keystore.HaveKey(keyId))
            vKeys.push_back(keyId);
    }

    void operator()(const CScriptID &scriptId) {
        CScript script;
        if (keystore.GetCScript(scriptId, script))
            Process(script);
    }


    void operator()(const CKeyID256 &keyId) {
        //if (keystore.HaveKey(keyId))
        //    vKeys.push_back(keyId);
    }

    void operator()(const CScriptID256 &scriptId) {
        //CScript script;
        //if (keystore.GetCScript(scriptId, script))
        //    Process(script);
    }

    void operator()(const CNoDestination &none) {}

    void operator()(const CExtKeyPair &none) {}
    void operator()(const CStealthAddress &sxAddr) {}

    void operator()(const WitnessV0ScriptHash& scriptID)
    {
        CScriptID id;
        CRIPEMD160().Write(scriptID.begin(), 32).Finalize(id.begin());
        CScript script;
        if (keystore.GetCScript(id, script)) {
            Process(script);
        }
    }

    void operator()(const WitnessV0KeyHash& keyid)
    {
        CKeyID id(keyid);
        if (keystore.HaveKey(id)) {
            vKeys.push_back(id);
        }
    }

    template<typename X>
    void operator()(const X &none) {}
};

const CWalletTx* CWallet::GetWalletTx(const uint256& hash) const
{
    LOCK(cs_wallet);
    std::map<uint256, CWalletTx>::const_iterator it = mapWallet.find(hash);
    if (it == mapWallet.end())
        return nullptr;
    return &(it->second);
}

CPubKey CWallet::GenerateNewKey(WalletBatch &batch, bool internal)
{
    AssertLockHeld(cs_wallet); // mapKeyMetadata
    bool fCompressed = CanSupportFeature(FEATURE_COMPRPUBKEY); // default to compressed public keys if we want 0.6.0 wallets

    CKey secret;

    // Create new metadata
    int64_t nCreationTime = GetTime();
    CKeyMetadata metadata(nCreationTime);

    // use HD key derivation if HD was enabled during wallet creation
    if (IsHDEnabled()) {
        DeriveNewChildKey(batch, metadata, secret, (CanSupportFeature(FEATURE_HD_SPLIT) ? internal : false));
    } else {
        secret.MakeNewKey(fCompressed);
    }

    // Compressed public keys were introduced in version 0.6.0
    if (fCompressed) {
        SetMinVersion(FEATURE_COMPRPUBKEY);
    }

    CPubKey pubkey = secret.GetPubKey();
    assert(secret.VerifyPubKey(pubkey));

    mapKeyMetadata[pubkey.GetID()] = metadata;
    UpdateTimeFirstKey(nCreationTime);

    if (!AddKeyPubKeyWithDB(batch, secret, pubkey)) {
        throw std::runtime_error(std::string(__func__) + ": AddKey failed");
    }
    return pubkey;
}

void CWallet::DeriveNewChildKey(WalletBatch &batch, CKeyMetadata& metadata, CKey& secret, bool internal)
{
    // for now we use a fixed keypath scheme of m/0'/0'/k
    CKey key;                      //master key seed (256bit)
    CExtKey masterKey;             //hd master key
    CExtKey accountKey;            //key at m/0'
    CExtKey chainChildKey;         //key at m/0'/0' (external) or m/0'/1' (internal)
    CExtKey childKey;              //key at m/0'/0'/<n>'

    // try to get the master key
    if (!GetKey(hdChain.masterKeyID, key))
        throw std::runtime_error(std::string(__func__) + ": Master key not found");

    masterKey.SetMaster(key.begin(), key.size());

    // derive m/0'
    // use hardened derivation (child keys >= 0x80000000 are hardened after bip32)
    masterKey.Derive(accountKey, BIP32_HARDENED_KEY_LIMIT);

    // derive m/0'/0' (external chain) OR m/0'/1' (internal chain)
    assert(internal ? CanSupportFeature(FEATURE_HD_SPLIT) : true);
    accountKey.Derive(chainChildKey, BIP32_HARDENED_KEY_LIMIT+(internal ? 1 : 0));

    // derive child key at next index, skip keys already known to the wallet
    do {
        // always derive hardened keys
        // childIndex | BIP32_HARDENED_KEY_LIMIT = derive childIndex in hardened child-index-range
        // example: 1 | BIP32_HARDENED_KEY_LIMIT == 0x80000001 == 2147483649
        if (internal) {
            chainChildKey.Derive(childKey, hdChain.nInternalChainCounter | BIP32_HARDENED_KEY_LIMIT);
            metadata.hdKeypath = "m/0'/1'/" + std::to_string(hdChain.nInternalChainCounter) + "'";
            hdChain.nInternalChainCounter++;
        }
        else {
            chainChildKey.Derive(childKey, hdChain.nExternalChainCounter | BIP32_HARDENED_KEY_LIMIT);
            metadata.hdKeypath = "m/0'/0'/" + std::to_string(hdChain.nExternalChainCounter) + "'";
            hdChain.nExternalChainCounter++;
        }
    } while (HaveKey(childKey.key.GetPubKey().GetID()));
    secret = childKey.key;
    metadata.hdMasterKeyID = hdChain.masterKeyID;
    // update the chain model in the database
    if (!batch.WriteHDChain(hdChain))
        throw std::runtime_error(std::string(__func__) + ": Writing HD chain model failed");
}

bool CWallet::AddKeyPubKeyWithDB(WalletBatch &batch, const CKey& secret, const CPubKey &pubkey)
{
    AssertLockHeld(cs_wallet); // mapKeyMetadata

    // CCryptoKeyStore has no concept of wallet databases, but calls AddCryptedKey
    // which is overridden below.  To avoid flushes, the database handle is
    // tunneled through to it.
    bool needsDB = !encrypted_batch;
    if (needsDB) {
        encrypted_batch = &batch;
    }
    if (!CCryptoKeyStore::AddKeyPubKey(secret, pubkey)) {
        if (needsDB) encrypted_batch = nullptr;
        return false;
    }
    if (needsDB) encrypted_batch = nullptr;

    // check if we need to remove from watch-only
    CScript script;
    script = GetScriptForDestination(pubkey.GetID());
    if (HaveWatchOnly(script)) {
        RemoveWatchOnly(script);
    }
    script = GetScriptForRawPubKey(pubkey);
    if (HaveWatchOnly(script)) {
        RemoveWatchOnly(script);
    }

    if (!IsCrypted()) {
        return batch.WriteKey(pubkey,
                              secret.GetPrivKey(),
                              mapKeyMetadata[pubkey.GetID()]);
    }
    return true;
}

bool CWallet::AddKeyPubKey(const CKey& secret, const CPubKey &pubkey)
{
    WalletBatch batch(*database);
    return CWallet::AddKeyPubKeyWithDB(batch, secret, pubkey);
}

bool CWallet::AddCryptedKey(const CPubKey &vchPubKey,
                            const std::vector<unsigned char> &vchCryptedSecret)
{
    if (!CCryptoKeyStore::AddCryptedKey(vchPubKey, vchCryptedSecret))
        return false;
    {
        LOCK(cs_wallet);
        if (encrypted_batch)
            return encrypted_batch->WriteCryptedKey(vchPubKey,
                                                        vchCryptedSecret,
                                                        mapKeyMetadata[vchPubKey.GetID()]);
        else
            return WalletBatch(*database).WriteCryptedKey(vchPubKey,
                                                            vchCryptedSecret,
                                                            mapKeyMetadata[vchPubKey.GetID()]);
    }
}

bool CWallet::LoadKeyMetadata(const CKeyID& keyID, const CKeyMetadata &meta)
{
    AssertLockHeld(cs_wallet); // mapKeyMetadata
    UpdateTimeFirstKey(meta.nCreateTime);
    mapKeyMetadata[keyID] = meta;
    return true;
}

bool CWallet::LoadScriptMetadata(const CScriptID& script_id, const CKeyMetadata &meta)
{
    AssertLockHeld(cs_wallet); // m_script_metadata
    UpdateTimeFirstKey(meta.nCreateTime);
    m_script_metadata[script_id] = meta;
    return true;
}

bool CWallet::LoadCryptedKey(const CPubKey &vchPubKey, const std::vector<unsigned char> &vchCryptedSecret)
{
    return CCryptoKeyStore::AddCryptedKey(vchPubKey, vchCryptedSecret);
}

/**
 * Update wallet first key creation time. This should be called whenever keys
 * are added to the wallet, with the oldest key creation time.
 */
void CWallet::UpdateTimeFirstKey(int64_t nCreateTime)
{
    AssertLockHeld(cs_wallet);
    if (nCreateTime <= 1) {
        // Cannot determine birthday information, so set the wallet birthday to
        // the beginning of time.
        nTimeFirstKey = 1;
    } else if (!nTimeFirstKey || nCreateTime < nTimeFirstKey) {
        nTimeFirstKey = nCreateTime;
    }
}

bool CWallet::AddCScript(const CScript& redeemScript)
{
    if (!CCryptoKeyStore::AddCScript(redeemScript))
        return false;
    return WalletBatch(*database).WriteCScript(Hash160(redeemScript), redeemScript);
}

bool CWallet::LoadCScript(const CScript& redeemScript)
{
    /* A sanity check was added in pull #3843 to avoid adding redeemScripts
     * that never can be redeemed. However, old wallets may still contain
     * these. Do not add them to the wallet and warn. */
    if (redeemScript.size() > MAX_SCRIPT_ELEMENT_SIZE)
    {
        std::string strAddr = EncodeDestination(CScriptID(redeemScript));
        LogPrintf("%s: Warning: This wallet contains a redeemScript of size %i which exceeds maximum size %i thus can never be redeemed. Do not use address %s.\n",
            __func__, redeemScript.size(), MAX_SCRIPT_ELEMENT_SIZE, strAddr);
        return true;
    }

    return CCryptoKeyStore::AddCScript(redeemScript);
}

bool CWallet::AddWatchOnly(const CScript& dest)
{
    if (!CCryptoKeyStore::AddWatchOnly(dest))
        return false;
    const CKeyMetadata& meta = m_script_metadata[CScriptID(dest)];
    UpdateTimeFirstKey(meta.nCreateTime);
    NotifyWatchonlyChanged(true);
    return WalletBatch(*database).WriteWatchOnly(dest, meta);
}

bool CWallet::AddWatchOnly(const CScript& dest, int64_t nCreateTime)
{
    m_script_metadata[CScriptID(dest)].nCreateTime = nCreateTime;
    return AddWatchOnly(dest);
}

bool CWallet::RemoveWatchOnly(const CScript &dest)
{
    AssertLockHeld(cs_wallet);
    if (!CCryptoKeyStore::RemoveWatchOnly(dest))
        return false;
    if (!HaveWatchOnly())
        NotifyWatchonlyChanged(false);
    if (!WalletBatch(*database).EraseWatchOnly(dest))
        return false;

    return true;
}

bool CWallet::LoadWatchOnly(const CScript &dest)
{
    return CCryptoKeyStore::AddWatchOnly(dest);
}

bool CWallet::Unlock(const SecureString& strWalletPassphrase)
{
    CCrypter crypter;
    CKeyingMaterial _vMasterKey;

    {
        LOCK(cs_wallet);
        for (const MasterKeyMap::value_type& pMasterKey : mapMasterKeys)
        {
            if(!crypter.SetKeyFromPassphrase(strWalletPassphrase, pMasterKey.second.vchSalt, pMasterKey.second.nDeriveIterations, pMasterKey.second.nDerivationMethod))
                return false;
            if (!crypter.Decrypt(pMasterKey.second.vchCryptedKey, _vMasterKey))
                continue; // try another master key
            if (CCryptoKeyStore::Unlock(_vMasterKey))
                return true;
        }
    }
    return false;
}

bool CWallet::ChangeWalletPassphrase(const SecureString& strOldWalletPassphrase, const SecureString& strNewWalletPassphrase)
{
    bool fWasLocked = IsLocked();

    {
        LOCK(cs_wallet);
        Lock();

        CCrypter crypter;
        CKeyingMaterial _vMasterKey;
        for (MasterKeyMap::value_type& pMasterKey : mapMasterKeys)
        {
            if(!crypter.SetKeyFromPassphrase(strOldWalletPassphrase, pMasterKey.second.vchSalt, pMasterKey.second.nDeriveIterations, pMasterKey.second.nDerivationMethod))
                return false;
            if (!crypter.Decrypt(pMasterKey.second.vchCryptedKey, _vMasterKey))
                return false;
            if (0 == ExtKeyUnlock(_vMasterKey)
                && CCryptoKeyStore::Unlock(_vMasterKey))
            {
                int64_t nStartTime = GetTimeMillis();
                crypter.SetKeyFromPassphrase(strNewWalletPassphrase, pMasterKey.second.vchSalt, pMasterKey.second.nDeriveIterations, pMasterKey.second.nDerivationMethod);
                pMasterKey.second.nDeriveIterations = static_cast<unsigned int>(pMasterKey.second.nDeriveIterations * (100 / ((double)(GetTimeMillis() - nStartTime))));

                nStartTime = GetTimeMillis();
                crypter.SetKeyFromPassphrase(strNewWalletPassphrase, pMasterKey.second.vchSalt, pMasterKey.second.nDeriveIterations, pMasterKey.second.nDerivationMethod);
                pMasterKey.second.nDeriveIterations = (pMasterKey.second.nDeriveIterations + static_cast<unsigned int>(pMasterKey.second.nDeriveIterations * 100 / ((double)(GetTimeMillis() - nStartTime)))) / 2;

                if (pMasterKey.second.nDeriveIterations < 25000)
                    pMasterKey.second.nDeriveIterations = 25000;

                LogPrintf("Wallet passphrase changed to an nDeriveIterations of %i\n", pMasterKey.second.nDeriveIterations);

                if (!crypter.SetKeyFromPassphrase(strNewWalletPassphrase, pMasterKey.second.vchSalt, pMasterKey.second.nDeriveIterations, pMasterKey.second.nDerivationMethod))
                    return false;
                if (!crypter.Encrypt(_vMasterKey, pMasterKey.second.vchCryptedKey))
                    return false;
                WalletBatch(*database).WriteMasterKey(pMasterKey.first, pMasterKey.second);
                if (fWasLocked)
                    Lock();
                return true;
            }
        }
    }

    return false;
}

void CWallet::ChainStateFlushed(const CBlockLocator& loc)
{
    WalletBatch batch(*database);
    batch.WriteBestBlock(loc);
}

bool CWallet::SetMinVersion(enum WalletFeature nVersion, WalletBatch* batch_in, bool fExplicit)
{
    LOCK(cs_wallet); // nWalletVersion
    if (nWalletVersion >= nVersion)
        return true;

    // when doing an explicit upgrade, if we pass the max version permitted, upgrade all the way
    if (fExplicit && nVersion > nWalletMaxVersion)
            nVersion = FEATURE_LATEST;

    nWalletVersion = nVersion;

    if (nVersion > nWalletMaxVersion)
        nWalletMaxVersion = nVersion;

    {
        WalletBatch* batch = batch_in ? batch_in : new WalletBatch(*database);
        if (nWalletVersion > 40000)
            batch->WriteMinVersion(nWalletVersion);
        if (!batch_in)
            delete batch;
    }

    return true;
}

bool CWallet::SetMaxVersion(int nVersion)
{
    LOCK(cs_wallet); // nWalletVersion, nWalletMaxVersion
    // cannot downgrade below current version
    if (nWalletVersion > nVersion)
        return false;

    nWalletMaxVersion = nVersion;

    return true;
}

std::set<uint256> CWallet::GetConflicts(const uint256& txid) const
{
    std::set<uint256> result;
    AssertLockHeld(cs_wallet);

    std::map<uint256, CWalletTx>::const_iterator it = mapWallet.find(txid);
    if (it == mapWallet.end())
        return result;
    const CWalletTx& wtx = it->second;

    std::pair<TxSpends::const_iterator, TxSpends::const_iterator> range;

    for (const CTxIn& txin : wtx.tx->vin)
    {
        if (mapTxSpends.count(txin.prevout) <= 1)
            continue;  // No conflict if zero or one spends
        range = mapTxSpends.equal_range(txin.prevout);
        for (TxSpends::const_iterator _it = range.first; _it != range.second; ++_it)
            result.insert(_it->second);
    }
    return result;
}

bool CWallet::HasWalletSpend(const uint256& txid) const
{
    AssertLockHeld(cs_wallet);
    auto iter = mapTxSpends.lower_bound(COutPoint(txid, 0));
    return (iter != mapTxSpends.end() && iter->first.hash == txid);
}

void CWallet::Flush(bool shutdown)
{
    database->Flush(shutdown);
}

void CWallet::SyncMetaData(std::pair<TxSpends::iterator, TxSpends::iterator> range)
{
    // We want all the wallet transactions in range to have the same metadata as
    // the oldest (smallest nOrderPos).
    // So: find smallest nOrderPos:

    int nMinOrderPos = std::numeric_limits<int>::max();
    const CWalletTx* copyFrom = nullptr;
    for (TxSpends::iterator it = range.first; it != range.second; ++it) {
        const CWalletTx* wtx = &mapWallet.at(it->second);
        if (wtx->nOrderPos < nMinOrderPos) {
            nMinOrderPos = wtx->nOrderPos;;
            copyFrom = wtx;
        }
    }

    assert(copyFrom);

    // Now copy data from copyFrom to rest:
    for (TxSpends::iterator it = range.first; it != range.second; ++it)
    {
        const uint256& hash = it->second;
        CWalletTx* copyTo = &mapWallet.at(hash);
        if (copyFrom == copyTo) continue;
        assert(copyFrom && "Oldest wallet transaction in range assumed to have been found.");
        if (!copyFrom->IsEquivalentTo(*copyTo)) continue;
        copyTo->mapValue = copyFrom->mapValue;
        copyTo->vOrderForm = copyFrom->vOrderForm;
        // fTimeReceivedIsTxTime not copied on purpose
        // nTimeReceived not copied on purpose
        copyTo->nTimeSmart = copyFrom->nTimeSmart;
        copyTo->fFromMe = copyFrom->fFromMe;
        copyTo->strFromAccount = copyFrom->strFromAccount;
        // nOrderPos not copied on purpose
        // cached members not copied on purpose
    }
}

/**
 * Outpoint is spent if any non-conflicted transaction
 * spends it:
 */
bool CWallet::IsSpent(const uint256& hash, unsigned int n) const
{
    const COutPoint outpoint(hash, n);
    std::pair<TxSpends::const_iterator, TxSpends::const_iterator> range;
    range = mapTxSpends.equal_range(outpoint);

    for (TxSpends::const_iterator it = range.first; it != range.second; ++it)
    {
        const uint256& wtxid = it->second;
        std::map<uint256, CWalletTx>::const_iterator mit = mapWallet.find(wtxid);
        if (mit != mapWallet.end()) {
            if (mit->second.isAbandoned())
                continue;

            int depth = mit->second.GetDepthInMainChain();
            if (depth > 0  || (depth == 0 && !mit->second.isAbandoned()))
                return true; // Spent
        }
    }
    return false;
}

void CWallet::AddToSpends(const COutPoint& outpoint, const uint256& wtxid)
{
    mapTxSpends.insert(std::make_pair(outpoint, wtxid));

    std::pair<TxSpends::iterator, TxSpends::iterator> range;
    range = mapTxSpends.equal_range(outpoint);
    SyncMetaData(range);
}


void CWallet::AddToSpends(const uint256& wtxid)
{
    auto it = mapWallet.find(wtxid);
    assert(it != mapWallet.end());
    CWalletTx& thisTx = it->second;
    if (thisTx.IsCoinBase()) // Coinbases don't spend anything!
        return;

    for (const CTxIn& txin : thisTx.tx->vin)
        AddToSpends(txin.prevout, wtxid);
}

bool CWallet::EncryptWallet(const SecureString& strWalletPassphrase)
{
    if (IsCrypted())
        return false;

    CKeyingMaterial _vMasterKey;

    _vMasterKey.resize(WALLET_CRYPTO_KEY_SIZE);
    GetStrongRandBytes(&_vMasterKey[0], WALLET_CRYPTO_KEY_SIZE);

    CMasterKey kMasterKey;

    kMasterKey.vchSalt.resize(WALLET_CRYPTO_SALT_SIZE);
    GetStrongRandBytes(&kMasterKey.vchSalt[0], WALLET_CRYPTO_SALT_SIZE);

    CCrypter crypter;
    int64_t nStartTime = GetTimeMillis();
    crypter.SetKeyFromPassphrase(strWalletPassphrase, kMasterKey.vchSalt, 25000, kMasterKey.nDerivationMethod);
    kMasterKey.nDeriveIterations = static_cast<unsigned int>(2500000 / ((double)(GetTimeMillis() - nStartTime)));

    nStartTime = GetTimeMillis();
    crypter.SetKeyFromPassphrase(strWalletPassphrase, kMasterKey.vchSalt, kMasterKey.nDeriveIterations, kMasterKey.nDerivationMethod);
    kMasterKey.nDeriveIterations = (kMasterKey.nDeriveIterations + static_cast<unsigned int>(kMasterKey.nDeriveIterations * 100 / ((double)(GetTimeMillis() - nStartTime)))) / 2;

    if (kMasterKey.nDeriveIterations < 25000)
        kMasterKey.nDeriveIterations = 25000;

    LogPrintf("Encrypting Wallet with an nDeriveIterations of %i\n", kMasterKey.nDeriveIterations);

    if (!crypter.SetKeyFromPassphrase(strWalletPassphrase, kMasterKey.vchSalt, kMasterKey.nDeriveIterations, kMasterKey.nDerivationMethod))
        return false;
    if (!crypter.Encrypt(_vMasterKey, kMasterKey.vchCryptedKey))
        return false;

    {
        LOCK(cs_wallet);
        mapMasterKeys[++nMasterKeyMaxID] = kMasterKey;
        assert(!encrypted_batch);
        encrypted_batch = new WalletBatch(*database);
        if (!encrypted_batch->TxnBegin()) {
            delete encrypted_batch;
            encrypted_batch = nullptr;
            return false;
        }
        encrypted_batch->WriteMasterKey(nMasterKeyMaxID, kMasterKey);

        if (!EncryptKeys(_vMasterKey))
        {
            encrypted_batch->TxnAbort();
            delete encrypted_batch;
            // We now probably have half of our keys encrypted in memory, and half not...
            // die and let the user reload the unencrypted wallet.
            assert(false);
        }

        // Encryption was introduced in version 0.4.0
        SetMinVersion(FEATURE_WALLETCRYPT, encrypted_batch, true);

        if (!encrypted_batch->TxnCommit()) {
            delete encrypted_batch;
            // We now have keys encrypted in memory, but not on disk...
            // die to avoid confusion and let the user reload the unencrypted wallet.
            assert(false);
        }

        delete encrypted_batch;
        encrypted_batch = nullptr;

        Lock();
        Unlock(strWalletPassphrase);

        // if we are using HD, replace the HD master key (seed) with a new one
        if (IsHDEnabled()) {
            if (!SetHDMasterKey(GenerateNewHDMasterKey())) {
                return false;
            }
        }

        NewKeyPool();
        Lock();

        // Need to completely rewrite the wallet file; if we don't, bdb might keep
        // bits of the unencrypted private key in slack space in the database file.
        database->Rewrite();

    }
    NotifyStatusChanged(this);

    return true;
}

DBErrors CWallet::ReorderTransactions()
{
    LOCK(cs_wallet);
    WalletBatch batch(*database);

    // Old wallets didn't have any defined order for transactions
    // Probably a bad idea to change the output of this

    // First: get all CWalletTx and CAccountingEntry into a sorted-by-time multimap.
    typedef std::pair<CWalletTx*, CAccountingEntry*> TxPair;
    typedef std::multimap<int64_t, TxPair > TxItems;
    TxItems txByTime;

    for (auto& entry : mapWallet)
    {
        CWalletTx* wtx = &entry.second;
        txByTime.insert(std::make_pair(wtx->nTimeReceived, TxPair(wtx, nullptr)));
    }
    std::list<CAccountingEntry> acentries;
    batch.ListAccountCreditDebit("", acentries);
    for (CAccountingEntry& entry : acentries)
    {
        txByTime.insert(std::make_pair(entry.nTime, TxPair(nullptr, &entry)));
    }

    nOrderPosNext = 0;
    std::vector<int64_t> nOrderPosOffsets;
    for (TxItems::iterator it = txByTime.begin(); it != txByTime.end(); ++it)
    {
        CWalletTx *const pwtx = (*it).second.first;
        CAccountingEntry *const pacentry = (*it).second.second;
        int64_t& nOrderPos = (pwtx != nullptr) ? pwtx->nOrderPos : pacentry->nOrderPos;

        if (nOrderPos == -1)
        {
            nOrderPos = nOrderPosNext++;
            nOrderPosOffsets.push_back(nOrderPos);

            if (pwtx)
            {
                if (!batch.WriteTx(*pwtx))
                    return DBErrors::LOAD_FAIL;
            }
            else
                if (!batch.WriteAccountingEntry(pacentry->nEntryNo, *pacentry))
                    return DBErrors::LOAD_FAIL;
        }
        else
        {
            int64_t nOrderPosOff = 0;
            for (const int64_t& nOffsetStart : nOrderPosOffsets)
            {
                if (nOrderPos >= nOffsetStart)
                    ++nOrderPosOff;
            }
            nOrderPos += nOrderPosOff;
            nOrderPosNext = std::max(nOrderPosNext, nOrderPos + 1);

            if (!nOrderPosOff)
                continue;

            // Since we're changing the order, write it back
            if (pwtx)
            {
                if (!batch.WriteTx(*pwtx))
                    return DBErrors::LOAD_FAIL;
            }
            else
                if (!batch.WriteAccountingEntry(pacentry->nEntryNo, *pacentry))
                    return DBErrors::LOAD_FAIL;
        }
    }
    batch.WriteOrderPosNext(nOrderPosNext);

    return DBErrors::LOAD_OK;
}

int64_t CWallet::IncOrderPosNext(WalletBatch *batch)
{
    AssertLockHeld(cs_wallet); // nOrderPosNext
    int64_t nRet = nOrderPosNext++;
    if (batch) {
        batch->WriteOrderPosNext(nOrderPosNext);
    } else {
        WalletBatch(*database).WriteOrderPosNext(nOrderPosNext);
    }
    return nRet;
}

bool CWallet::AccountMove(std::string strFrom, std::string strTo, CAmount nAmount, std::string strComment)
{
    WalletBatch batch(*database);
    if (!batch.TxnBegin())
        return false;

    int64_t nNow = GetAdjustedTime();

    // Debit
    CAccountingEntry debit;
    debit.nOrderPos = IncOrderPosNext(&batch);
    debit.strAccount = strFrom;
    debit.nCreditDebit = -nAmount;
    debit.nTime = nNow;
    debit.strOtherAccount = strTo;
    debit.strComment = strComment;
    AddAccountingEntry(debit, &batch);

    // Credit
    CAccountingEntry credit;
    credit.nOrderPos = IncOrderPosNext(&batch);
    credit.strAccount = strTo;
    credit.nCreditDebit = nAmount;
    credit.nTime = nNow;
    credit.strOtherAccount = strFrom;
    credit.strComment = strComment;
    AddAccountingEntry(credit, &batch);

    if (!batch.TxnCommit())
        return false;

    return true;
}

bool CWallet::GetLabelDestination(CTxDestination &dest, const std::string& label, bool bForceNew)
{
    WalletBatch batch(*database);

    CAccount account;
    batch.ReadAccount(label, account);

    if (!bForceNew) {
        if (!account.vchPubKey.IsValid())
            bForceNew = true;
        else {
            // Check if the current key has been used (TODO: check other addresses with the same key)
            CScript scriptPubKey = GetScriptForDestination(GetDestinationForKey(account.vchPubKey, m_default_address_type));
            for (std::map<uint256, CWalletTx>::iterator it = mapWallet.begin();
                 it != mapWallet.end() && account.vchPubKey.IsValid();
                 ++it)
                for (const CTxOut& txout : (*it).second.tx->vout)
                    if (txout.scriptPubKey == scriptPubKey) {
                        bForceNew = true;
                        break;
                    }
        }
    }

    // Generate a new key
    if (bForceNew) {
        if (!GetKeyFromPool(account.vchPubKey, false))
            return false;

        LearnRelatedScripts(account.vchPubKey, m_default_address_type);
        dest = GetDestinationForKey(account.vchPubKey, m_default_address_type);
        SetAddressBook(dest, label, "receive");
        batch.WriteAccount(label, account);
    } else {
        dest = GetDestinationForKey(account.vchPubKey, m_default_address_type);
    }

    return true;
}

void CWallet::MarkDirty()
{
    {
        LOCK(cs_wallet);
        for (std::pair<const uint256, CWalletTx>& item : mapWallet)
            item.second.MarkDirty();
    }
}

bool CWallet::MarkReplaced(const uint256& originalHash, const uint256& newHash)
{
    LOCK(cs_wallet);

    auto mi = mapWallet.find(originalHash);

    // There is a bug if MarkReplaced is not called on an existing wallet transaction.
    assert(mi != mapWallet.end());

    CWalletTx& wtx = (*mi).second;

    // Ensure for now that we're not overwriting data
    assert(wtx.mapValue.count("replaced_by_txid") == 0);

    wtx.mapValue["replaced_by_txid"] = newHash.ToString();

    WalletBatch batch(*database, "r+");

    bool success = true;
    if (!batch.WriteTx(wtx)) {
        LogPrintf("%s: Updating batch tx %s failed\n", __func__, wtx.GetHash().ToString());
        success = false;
    }

    NotifyTransactionChanged(this, originalHash, CT_UPDATED);

    return success;
}

bool CWallet::AddToWallet(const CWalletTx& wtxIn, bool fFlushOnClose)
{
    LOCK(cs_wallet);

    WalletBatch batch(*database, "r+", fFlushOnClose);

    uint256 hash = wtxIn.GetHash();

    // Inserts only if not already there, returns tx inserted or tx found
    std::pair<std::map<uint256, CWalletTx>::iterator, bool> ret = mapWallet.insert(std::make_pair(hash, wtxIn));
    CWalletTx& wtx = (*ret.first).second;

    wtx.BindWallet(this);
    bool fInsertedNew = ret.second;
    if (fInsertedNew)
    {
        wtx.nTimeReceived = GetAdjustedTime();
        wtx.nOrderPos = IncOrderPosNext(&batch);
        wtxOrdered.insert(std::make_pair(wtx.nOrderPos, TxPair(&wtx, nullptr)));
        wtx.nTimeSmart = ComputeTimeSmart(wtx);
        AddToSpends(hash);
    }

    bool fUpdated = false;
    if (!fInsertedNew)
    {

        // Merge
        if (!wtxIn.hashUnset() && wtxIn.hashBlock != wtx.hashBlock)
        {
            wtx.hashBlock = wtxIn.hashBlock;
            fUpdated = true;
        }

        // If no longer abandoned, update
        //if (wtxIn.hashBlock.IsNull() && wtx.isAbandoned())
        if (!wtxIn.hashUnset() && wtx.isAbandoned())
        {
            LogPrintf("%s: Unabandoning txn %s\n", __func__, hash.ToString());
            wtx.hashBlock = wtxIn.hashBlock;
            fUpdated = true;
        }
        if (wtxIn.nIndex != -1 && (wtxIn.nIndex != wtx.nIndex))
        {
            wtx.nIndex = wtxIn.nIndex;
            fUpdated = true;
        }
        if (wtxIn.fFromMe && wtxIn.fFromMe != wtx.fFromMe)
        {
            wtx.fFromMe = wtxIn.fFromMe;
            fUpdated = true;
        }
        // If we have a witness-stripped version of this transaction, and we
        // see a new version with a witness, then we must be upgrading a pre-segwit
        // wallet.  Store the new version of the transaction with the witness,
        // as the stripped-version must be invalid.
        // TODO: Store all versions of the transaction, instead of just one.
        if (wtxIn.tx->HasWitness() && !wtx.tx->HasWitness()) {
            wtx.SetTx(wtxIn.tx);
            fUpdated = true;
        }
    }

    //// debug print
    LogPrintf("AddToWallet %s  %s%s\n", wtxIn.GetHash().ToString(), (fInsertedNew ? "new" : ""), (fUpdated ? "update" : ""));

    // Write to disk
    if (fInsertedNew || fUpdated)
        if (!batch.WriteTx(wtx))
            return false;

    // Break debit/credit balance caches:
    wtx.MarkDirty();
    // Notify UI of new or updated transaction
    NotifyTransactionChanged(this, hash, fInsertedNew ? CT_NEW : CT_UPDATED);
    // notify an external script when a wallet transaction comes in or is updated
    std::string strCmd = gArgs.GetArg("-walletnotify", "");

    if (!strCmd.empty())
    {
        boost::replace_all(strCmd, "%s", wtxIn.GetHash().GetHex());
        std::thread t(runCommand, strCmd);
        t.detach(); // thread runs free
    }

    std::string sName = GetName();
    GetMainSignals().TransactionAddedToWallet(sName, wtxIn.tx);

    return true;
}

bool CWallet::LoadToWallet(const CWalletTx& wtxIn)
{
    uint256 hash = wtxIn.GetHash();
    CWalletTx& wtx = mapWallet.emplace(hash, wtxIn).first->second;
    wtx.BindWallet(this);
    wtxOrdered.insert(std::make_pair(wtx.nOrderPos, TxPair(&wtx, nullptr)));
    AddToSpends(hash);
    for (const CTxIn& txin : wtx.tx->vin) {
        auto it = mapWallet.find(txin.prevout.hash);
        if (it != mapWallet.end()) {
            CWalletTx& prevtx = it->second;
            if (prevtx.nIndex == -1 && !prevtx.hashUnset()) {
                MarkConflicted(prevtx.hashBlock, wtx.GetHash());
            }
        }
    }

    return true;
}

/**
 * Add a transaction to the wallet, or update it.  pIndex and posInBlock should
 * be set when the transaction was known to be included in a block.  When
 * pIndex == nullptr, then wallet state is not updated in AddToWallet, but
 * notifications happen and cached balances are marked dirty.
 *
 * If fUpdate is true, existing transactions will be updated.
 * TODO: One exception to this is that the abandoned state is cleared under the
 * assumption that any further notification of a transaction that was considered
 * abandoned is an indication that it is not safe to be considered abandoned.
 * Abandoned state should probably be more carefully tracked via different
 * posInBlock signals or by checking mempool presence when necessary.
 */
bool CWallet::AddToWalletIfInvolvingMe(const CTransactionRef& ptx, const CBlockIndex* pIndex, int posInBlock, bool fUpdate)
{
    const CTransaction& tx = *ptx;
    {
        AssertLockHeld(cs_wallet);

        if (pIndex != nullptr) {
            for (const CTxIn& txin : tx.vin) {
                std::pair<TxSpends::const_iterator, TxSpends::const_iterator> range = mapTxSpends.equal_range(txin.prevout);
                while (range.first != range.second) {
                    if (range.first->second != tx.GetHash()) {
                        LogPrintf("Transaction %s (in block %s) conflicts with wallet transaction %s (both spend %s:%i)\n", tx.GetHash().ToString(), pIndex->GetBlockHash().ToString(), range.first->second.ToString(), range.first->first.hash.ToString(), range.first->first.n);
                        MarkConflicted(pIndex->GetBlockHash(), range.first->second);
                    }
                    range.first++;
                }
            }
        }

        bool fExisted = mapWallet.count(tx.GetHash()) != 0;
        if (fExisted && !fUpdate) return false;
        if (fExisted || IsMine(tx) || IsFromMe(tx))
        {
            /* Check if any keys in the wallet keypool that were supposed to be unused
             * have appeared in a new transaction. If so, remove those keys from the keypool.
             * This can happen when restoring an old wallet backup that does not contain
             * the mostly recently created transactions from newer versions of the wallet.
             */

            // loop though all outputs
            for (const CTxOut& txout: tx.vout) {
                // extract addresses and check if they match with an unused keypool key
                std::vector<CKeyID> vAffected;
                CAffectedKeysVisitor(*this, vAffected).Process(txout.scriptPubKey);
                for (const CKeyID &keyid : vAffected) {
                    std::map<CKeyID, int64_t>::const_iterator mi = m_pool_key_to_index.find(keyid);
                    if (mi != m_pool_key_to_index.end()) {
                        LogPrintf("%s: Detected a used keypool key, mark all keypool key up to this key as used\n", __func__);
                        MarkReserveKeysAsUsed(mi->second);

                        if (!TopUpKeyPool()) {
                            LogPrintf("%s: Topping up keypool failed (locked wallet)\n", __func__);
                        }
                    }
                }
            }

            CWalletTx wtx(this, ptx);

            // Get merkle branch if transaction was found in a block
            if (pIndex != nullptr)
                wtx.SetMerkleBranch(pIndex, posInBlock);

            return AddToWallet(wtx, false);
        }
    }
    return false;
}

bool CWallet::TransactionCanBeAbandoned(const uint256& hashTx) const
{
    LOCK2(cs_main, cs_wallet);
    const CWalletTx* wtx = GetWalletTx(hashTx);
    return wtx && !wtx->isAbandoned() && wtx->GetDepthInMainChain() == 0 && !wtx->InMempool();
}

bool CWallet::AbandonTransaction(const uint256& hashTx)
{
    LOCK2(cs_main, cs_wallet);

    WalletBatch batch(*database, "r+");

    std::set<uint256> todo;
    std::set<uint256> done;

    // Can't mark abandoned if confirmed or in mempool
    auto it = mapWallet.find(hashTx);
    assert(it != mapWallet.end());
    CWalletTx& origtx = it->second;
    if (origtx.GetDepthInMainChain() != 0 || origtx.InMempool()) {
        return false;
    }

    todo.insert(hashTx);

    while (!todo.empty()) {
        uint256 now = *todo.begin();
        todo.erase(now);
        done.insert(now);

        auto it = mapWallet.find(now);
        assert(it != mapWallet.end());
        CWalletTx& wtx = it->second;

        int currentconfirm = wtx.GetDepthInMainChain();
        // If the orig tx was not in block, none of its spends can be
        assert(currentconfirm <= 0);
        // if (currentconfirm < 0) {Tx and spends are already conflicted, no need to abandon}
        if (!wtx.isAbandoned()
            && currentconfirm == 0) {
            // If the orig tx was not in block/mempool, none of its spends can be in mempool
            assert(!wtx.InMempool());
            wtx.nIndex = -1;
            wtx.setAbandoned();
            wtx.MarkDirty();
            batch.WriteTx(wtx);
            NotifyTransactionChanged(this, wtx.GetHash(), CT_UPDATED);
            // Iterate over all its outputs, and mark transactions in the wallet that spend them abandoned too
            TxSpends::const_iterator iter = mapTxSpends.lower_bound(COutPoint(hashTx, 0));
            while (iter != mapTxSpends.end() && iter->first.hash == now) {
                if (!done.count(iter->second)) {
                    todo.insert(iter->second);
                }
                iter++;
            }
            // If a transaction changes 'conflicted' state, that changes the balance
            // available of the outputs it spends. So force those to be recomputed
            for (const CTxIn& txin : wtx.tx->vin)
            {
                auto it = mapWallet.find(txin.prevout.hash);
                if (it != mapWallet.end()) {
                    it->second.MarkDirty();
                }
            }
        } else
        {
        };
    }

    return true;
}

void CWallet::MarkConflicted(const uint256& hashBlock, const uint256& hashTx)
{
    LOCK2(cs_main, cs_wallet);

    int conflictconfirms = 0;
    CBlockIndex* pindex = LookupBlockIndex(hashBlock);
    if (pindex && chainActive.Contains(pindex)) {
        conflictconfirms = -(chainActive.Height() - pindex->nHeight + 1);
    }
    // If number of conflict confirms cannot be determined, this means
    // that the block is still unknown or not yet part of the main chain,
    // for example when loading the wallet during a reindex. Do nothing in that
    // case.
    if (conflictconfirms >= 0)
        return;

    // Do not flush the wallet here for performance reasons
    WalletBatch batch(*database, "r+", false);

    std::set<uint256> todo;
    std::set<uint256> done;

    todo.insert(hashTx);

    while (!todo.empty()) {
        uint256 now = *todo.begin();
        todo.erase(now);
        done.insert(now);
        auto it = mapWallet.find(now);
        assert(it != mapWallet.end());
        CWalletTx& wtx = it->second;
        int currentconfirm = wtx.GetDepthInMainChain();
        if (conflictconfirms < currentconfirm) {
            // Block is 'more conflicted' than current confirm; update.
            // Mark transaction as conflicted with this block.
            wtx.nIndex = -1;
            wtx.hashBlock = hashBlock;
            wtx.MarkDirty();
            batch.WriteTx(wtx);
            // Iterate over all its outputs, and mark transactions in the wallet that spend them conflicted too
            TxSpends::const_iterator iter = mapTxSpends.lower_bound(COutPoint(now, 0));
            while (iter != mapTxSpends.end() && iter->first.hash == now) {
                 if (!done.count(iter->second)) {
                     todo.insert(iter->second);
                 }
                 iter++;
            }
            // If a transaction changes 'conflicted' state, that changes the balance
            // available of the outputs it spends. So force those to be recomputed
            for (const CTxIn& txin : wtx.tx->vin) {
                auto it = mapWallet.find(txin.prevout.hash);
                if (it != mapWallet.end()) {
                    it->second.MarkDirty();
                }
            }
        }
    }
}

void CWallet::SyncTransaction(const CTransactionRef& ptx, const CBlockIndex *pindex, int posInBlock) {
    const CTransaction& tx = *ptx;

    if (!AddToWalletIfInvolvingMe(ptx, pindex, posInBlock, true))
        return; // Not one of ours

    // If a transaction changes 'conflicted' state, that changes the balance
    // available of the outputs it spends. So force those to be
    // recomputed, also:
    for (const CTxIn& txin : tx.vin) {
        auto it = mapWallet.find(txin.prevout.hash);
        if (it != mapWallet.end()) {
            it->second.MarkDirty();
        }
    }
}

void CWallet::TransactionAddedToMempool(const CTransactionRef& ptx) {
    LOCK2(cs_main, cs_wallet);
    SyncTransaction(ptx);

    auto it = mapWallet.find(ptx->GetHash());
    if (it != mapWallet.end()) {
        it->second.fInMempool = true;
    }
}

void CWallet::TransactionRemovedFromMempool(const CTransactionRef &ptx) {
    LOCK(cs_wallet);
    auto it = mapWallet.find(ptx->GetHash());
    if (it != mapWallet.end()) {
        it->second.fInMempool = false;
    }
}

void CWallet::BlockConnected(const std::shared_ptr<const CBlock>& pblock, const CBlockIndex *pindex, const std::vector<CTransactionRef>& vtxConflicted) {
    LOCK2(cs_main, cs_wallet);
    // TODO: Temporarily ensure that mempool removals are notified before
    // connected transactions.  This shouldn't matter, but the abandoned
    // state of transactions in our wallet is currently cleared when we
    // receive another notification and there is a race condition where
    // notification of a connected conflict might cause an outside process
    // to abandon a transaction and then have it inadvertently cleared by
    // the notification that the conflicted transaction was evicted.

    for (const CTransactionRef& ptx : vtxConflicted) {
        SyncTransaction(ptx);
        TransactionRemovedFromMempool(ptx);
    }
    for (size_t i = 0; i < pblock->vtx.size(); i++) {
        SyncTransaction(pblock->vtx[i], pindex, i);
        TransactionRemovedFromMempool(pblock->vtx[i]);
    }

    m_last_block_processed = pindex;
}

void CWallet::BlockDisconnected(const std::shared_ptr<const CBlock>& pblock) {
    LOCK2(cs_main, cs_wallet);

    for (const CTransactionRef& ptx : pblock->vtx) {
        SyncTransaction(ptx);
    }
}



void CWallet::BlockUntilSyncedToCurrentChain() {
    AssertLockNotHeld(cs_main);
    AssertLockNotHeld(cs_wallet);

    {
        // Skip the queue-draining stuff if we know we're caught up with
        // chainActive.Tip()...
        // We could also take cs_wallet here, and call m_last_block_processed
        // protected by cs_wallet instead of cs_main, but as long as we need
        // cs_main here anyway, it's easier to just call it cs_main-protected.
        LOCK(cs_main);
        const CBlockIndex* initialChainTip = chainActive.Tip();

        if (m_last_block_processed->GetAncestor(initialChainTip->nHeight) == initialChainTip) {
            return;
        }
    }

    // ...otherwise put a callback in the validation interface queue and wait
    // for the queue to drain enough to execute it (indicating we are caught up
    // at least with the time we entered this function).
    SyncWithValidationInterfaceQueue();
}


isminetype CWallet::IsMine(const CTxIn &txin) const
{
    {
        LOCK(cs_wallet);
        std::map<uint256, CWalletTx>::const_iterator mi = mapWallet.find(txin.prevout.hash);
        if (mi != mapWallet.end())
        {
            const CWalletTx& prev = (*mi).second;
            if (txin.prevout.n < prev.tx->vout.size())
                return IsMine(prev.tx->vout[txin.prevout.n]);
        }
    }
    return ISMINE_NO;
}

// Note that this function doesn't distinguish between a 0-valued input,
// and a not-"is mine" (according to the filter) input.
CAmount CWallet::GetDebit(const CTxIn &txin, const isminefilter& filter) const
{
    {
        LOCK(cs_wallet);
        std::map<uint256, CWalletTx>::const_iterator mi = mapWallet.find(txin.prevout.hash);
        if (mi != mapWallet.end())
        {
            const CWalletTx& prev = (*mi).second;
            if (txin.prevout.n < prev.tx->vout.size())
                if (IsMine(prev.tx->vout[txin.prevout.n]) & filter)
                    return prev.tx->vout[txin.prevout.n].nValue;
        }
    }
    return 0;
}

isminetype CWallet::IsMine(const CTxOut& txout) const
{
    return ::IsMine(*this, txout.scriptPubKey);
}

CAmount CWallet::GetCredit(const CTxOut& txout, const isminefilter& filter) const
{
    if (!MoneyRange(txout.nValue))
        throw std::runtime_error(std::string(__func__) + ": value out of range");
    return ((IsMine(txout) & filter) ? txout.nValue : 0);
}

bool CWallet::IsChange(const CTxOut& txout) const
{
    // TODO: fix handling of 'change' outputs. The assumption is that any
    // payment to a script that is ours, but is not in the address book
    // is change. That assumption is likely to break when we implement multisignature
    // wallets that return change back into a multi-signature-protected address;
    // a better way of identifying which outputs are 'the send' and which are
    // 'the change' will need to be implemented (maybe extend CWalletTx to remember
    // which output, if any, was change).
    if (::IsMine(*this, txout.scriptPubKey))
    {
        CTxDestination address;
        if (!ExtractDestination(txout.scriptPubKey, address))
            return true;

        LOCK(cs_wallet);
        if (!mapAddressBook.count(address))
            return true;
    }
    return false;
}

CAmount CWallet::GetChange(const CTxOut& txout) const
{
    if (!MoneyRange(txout.nValue))
        throw std::runtime_error(std::string(__func__) + ": value out of range");
    return (IsChange(txout) ? txout.nValue : 0);
}

bool CWallet::IsMine(const CTransaction& tx) const
{
    for (const CTxOut& txout : tx.vout)
        if (IsMine(txout))
            return true;
    return false;
}

bool CWallet::IsFromMe(const CTransaction& tx) const
{
    return (GetDebit(tx, ISMINE_ALL) > 0);
}

CAmount CWallet::GetDebit(const CTransaction& tx, const isminefilter& filter) const
{
    CAmount nDebit = 0;
    for (const CTxIn& txin : tx.vin)
    {
        nDebit += GetDebit(txin, filter);
        if (!MoneyRange(nDebit))
            throw std::runtime_error(std::string(__func__) + ": value out of range");
    }
    return nDebit;
}

bool CWallet::IsAllFromMe(const CTransaction& tx, const isminefilter& filter) const
{
    LOCK(cs_wallet);

    for (const CTxIn& txin : tx.vin)
    {
        auto mi = mapWallet.find(txin.prevout.hash);
        if (mi == mapWallet.end())
            return false; // any unknown inputs can't be from us

        const CWalletTx& prev = (*mi).second;

        if (txin.prevout.n >= prev.tx->vout.size())
            return false; // invalid input!

        if (!(IsMine(prev.tx->vout[txin.prevout.n]) & filter))
            return false;
    }
    return true;
}

CAmount CWallet::GetCredit(const CTransaction& tx, const isminefilter& filter) const
{
    CAmount nCredit = 0;
    for (const CTxOut& txout : tx.vout)
    {
        nCredit += GetCredit(txout, filter);
        if (!MoneyRange(nCredit))
            throw std::runtime_error(std::string(__func__) + ": value out of range");
    }
    return nCredit;
}

CAmount CWallet::GetChange(const CTransaction& tx) const
{
    CAmount nChange = 0;
    for (const CTxOut& txout : tx.vout)
    {
        nChange += GetChange(txout);
        if (!MoneyRange(nChange))
            throw std::runtime_error(std::string(__func__) + ": value out of range");
    }
    return nChange;
}

CPubKey CWallet::GenerateNewHDMasterKey()
{
    CKey key;
    key.MakeNewKey(true);
    return DeriveNewMasterHDKey(key);
}

CPubKey CWallet::DeriveNewMasterHDKey(const CKey& key)
{
    int64_t nCreationTime = GetTime();
    CKeyMetadata metadata(nCreationTime);

    // calculate the pubkey
    CPubKey pubkey = key.GetPubKey();
    assert(key.VerifyPubKey(pubkey));

    // set the hd keypath to "m" -> Master, refers the masterkeyid to itself
    metadata.hdKeypath     = "m";
    metadata.hdMasterKeyID = pubkey.GetID();

    {
        LOCK(cs_wallet);

        // mem store the metadata
        mapKeyMetadata[pubkey.GetID()] = metadata;

        // write the key&metadata to the database
        if (!AddKeyPubKey(key, pubkey))
            throw std::runtime_error(std::string(__func__) + ": AddKeyPubKey failed");
    }

    return pubkey;
}

bool CWallet::SetHDMasterKey(const CPubKey& pubkey)
{
    LOCK(cs_wallet);
    // store the keyid (hash160) together with
    // the child index counter in the database
    // as a hdchain object
    CHDChain newHdChain;
    newHdChain.nVersion = CanSupportFeature(FEATURE_HD_SPLIT) ? CHDChain::VERSION_HD_CHAIN_SPLIT : CHDChain::VERSION_HD_BASE;
    newHdChain.masterKeyID = pubkey.GetID();
    SetHDChain(newHdChain, false);

    return true;
}

bool CWallet::SetHDChain(const CHDChain& chain, bool memonly)
{
    LOCK(cs_wallet);
    if (!memonly && !WalletBatch(*database).WriteHDChain(chain))
        throw std::runtime_error(std::string(__func__) + ": writing chain failed");

    hdChain = chain;
    return true;
}

bool CWallet::IsHDEnabled() const
{
    if (!gArgs.GetBoolArg("-legacymode", false))
        return true;

    return !hdChain.masterKeyID.IsNull();
}

int64_t CWalletTx::GetTxTime() const
{
    int64_t n = nTimeSmart;
    return n ? n : nTimeReceived;
}

int CWalletTx::GetRequestCount() const
{
    // Returns -1 if it wasn't being tracked
    int nRequests = -1;
    {
        LOCK(pwallet->cs_wallet);
        if (IsCoinBase() || IsCoinStake())
        {
            // Generated block
            if (!hashUnset())
            {
                std::map<uint256, int>::const_iterator mi = pwallet->mapRequestCount.find(hashBlock);
                if (mi != pwallet->mapRequestCount.end())
                    nRequests = (*mi).second;
            }
        }
        else
        {
            // Did anyone request this transaction?
            std::map<uint256, int>::const_iterator mi = pwallet->mapRequestCount.find(GetHash());
            if (mi != pwallet->mapRequestCount.end())
            {
                nRequests = (*mi).second;

                // How about the block it's in?
                if (nRequests == 0 && !hashUnset())
                {
                    std::map<uint256, int>::const_iterator _mi = pwallet->mapRequestCount.find(hashBlock);
                    if (_mi != pwallet->mapRequestCount.end())
                        nRequests = (*_mi).second;
                    else
                        nRequests = 1; // If it's in someone else's block it must have got out
                }
            }
        }
    }
    return nRequests;
}

// Helper for producing a max-sized low-S signature (eg 72 bytes)
bool CWallet::DummySignInput(CTxIn &tx_in, const CTxOut &txout) const
{
    // Fill in dummy signatures for fee calculation.
    const CScript& scriptPubKey = txout.scriptPubKey;
    SignatureData sigdata;

    if (!ProduceSignature(*this, DUMMY_SIGNATURE_CREATOR, scriptPubKey, sigdata))
    {
        return false;
    } else {
        UpdateInput(tx_in, sigdata);
    }
    return true;
}

// Helper for producing a bunch of max-sized low-S signatures (eg 72 bytes)
bool CWallet::DummySignTx(CMutableTransaction &txNew, const std::vector<CTxOut> &txouts) const
{
    // Fill in dummy signatures for fee calculation.
    int nIn = 0;
    for (const auto& txout : txouts)
    {
        if (!DummySignInput(txNew.vin[nIn], txout)) {
            return false;
        }

        nIn++;
    }
    return true;
}

int64_t CalculateMaximumSignedTxSize(const CTransaction &tx, const CWallet *wallet)
{
    std::vector<CTxOut> txouts;
    // Look up the inputs.  We should have already checked that this transaction
    // IsAllFromMe(ISMINE_SPENDABLE), so every input should already be in our
    // wallet, with a valid index into the vout array, and the ability to sign.
    for (auto& input : tx.vin) {
        const auto mi = wallet->mapWallet.find(input.prevout.hash);
        if (mi == wallet->mapWallet.end()) {
            return -1;
        }
        assert(input.prevout.n < mi->second.tx->vout.size());
        txouts.emplace_back(mi->second.tx->vout[input.prevout.n]);
    }
    return CalculateMaximumSignedTxSize(tx, wallet, txouts);
}

// txouts needs to be in the order of tx.vin
int64_t CalculateMaximumSignedTxSize(const CTransaction &tx, const CWallet *wallet, const std::vector<CTxOut>& txouts)
{
    CMutableTransaction txNew(tx);
    if (!wallet->DummySignTx(txNew, txouts)) {
        // This should never happen, because IsAllFromMe(ISMINE_SPENDABLE)
        // implies that we can sign for every input.
        return -1;
    }
    return GetVirtualTransactionSize(txNew);
}

int CalculateMaximumSignedInputSize(const CTxOut& txout, const CWallet* wallet)
{
    CMutableTransaction txn;
    txn.vin.push_back(CTxIn(COutPoint()));
    if (!wallet->DummySignInput(txn.vin[0], txout)) {
        // This should never happen, because IsAllFromMe(ISMINE_SPENDABLE)
        // implies that we can sign for every input.
        return -1;
    }
    return GetVirtualTransactionInputSize(txn.vin[0]);
}

void CWalletTx::GetAmounts(std::list<COutputEntry>& listReceived,
                           std::list<COutputEntry>& listSent,
                           std::list<COutputEntry>& listStaked, CAmount& nFee, std::string& strSentAccount, const isminefilter& filter, bool fForFilterTx) const
{
    nFee = 0;
    listReceived.clear();
    listSent.clear();
    strSentAccount = strFromAccount;

    // Compute fee:
    CAmount nDebit = GetDebit(filter);
    if (nDebit > 0) // debit>0 means we signed/sent this transaction
    {
        CAmount nValueOut = tx->GetValueOut();
        nFee = nDebit - nValueOut;
    };

    // staked
    if (tx->IsCoinStake())
    {
        CAmount nCredit = 0;
        CTxDestination address = CNoDestination();
        CTxDestination addressStake = CNoDestination();

        isminetype isMineAll = ISMINE_NO;
        for (unsigned int i = 0; i < tx->vpout.size(); ++i)
        {
            const CTxOutBase *txout = tx->vpout[i].get();
            if (!txout->IsType(OUTPUT_STANDARD))
                continue;

            isminetype mine = pwallet->IsMine(txout);
            if (!(mine & filter))
                continue;
            isMineAll = (isminetype)((uint8_t)isMineAll |(uint8_t)mine);

            if (fForFilterTx || address.type() == typeid(CNoDestination))
            {
                const CScript &scriptPubKey = *txout->GetPScriptPubKey();
                ExtractDestination(scriptPubKey, address);

                if (HasIsCoinstakeOp(scriptPubKey))
                {
                    CScript scriptOut;
                    if (GetCoinstakeScriptPath(scriptPubKey, scriptOut))
                        ExtractDestination(scriptOut, addressStake);
                };
            };
            nCredit += txout->GetValue();

            if (fForFilterTx)
            {
                COutputEntry output = {address, txout->GetValue(), (int)i, mine, addressStake};
                listStaked.push_back(output);
            };
        };
        // Recalc fee as GetValueOut might include foundation fund output
        nFee = nDebit - nCredit;

        if (fForFilterTx || !(isMineAll & filter))
            return;

        COutputEntry output = {address, nCredit, 1, isMineAll, addressStake};
        listStaked.push_back(output);
        return;
    };

    // Sent/received.
    if (tx->IsParticlVersion())
    {
        for (unsigned int i = 0; i < tx->vpout.size(); ++i)
        {
            const CTxOutBase *txout = tx->vpout[i].get();
            if (!txout->IsStandardOutput())
                continue;

            isminetype fIsMine = pwallet->IsMine(txout);

            // Only need to handle txouts if AT LEAST one of these is true:
            //   1) they debit from us (sent)
            //   2) the output is to us (received)
            if (nDebit > 0)
            {
                // Don't report 'change' txouts
                if (pwallet->IsChange(txout))
                    continue;
            } else
            if (!(fIsMine & filter))
                continue;

            // In either case, we need to get the destination address
            const CScript &scriptPubKey = *txout->GetPScriptPubKey();
            CTxDestination address;
            CTxDestination addressStake = CNoDestination();

            if (!ExtractDestination(scriptPubKey, address) && !scriptPubKey.IsUnspendable())
            {
                LogPrintf("CWalletTx::GetAmounts: Unknown transaction type found, txid %s\n",
                         this->GetHash().ToString());
                address = CNoDestination();
            };

            if (HasIsCoinstakeOp(scriptPubKey))
            {
                CScript scriptOut;
                if (GetCoinstakeScriptPath(scriptPubKey, scriptOut))
                    ExtractDestination(scriptOut, addressStake);
            };

            COutputEntry output = {address, txout->GetValue(), (int)i, fIsMine, addressStake};

            // If we are debited by the transaction, add the output as a "sent" entry
            if (nDebit > 0)
                listSent.push_back(output);

            // If we are receiving the output, add it as a "received" entry
            if (fIsMine & filter)
                listReceived.push_back(output);
        };
    } else
    {
        for (unsigned int i = 0; i < tx->vout.size(); ++i)
        {
            const CTxOut& txout = tx->vout[i];
            isminetype fIsMine = pwallet->IsMine(txout);
            // Only need to handle txouts if AT LEAST one of these is true:
            //   1) they debit from us (sent)
            //   2) the output is to us (received)
            if (nDebit > 0)
            {
                // Don't report 'change' txouts
                if (pwallet->IsChange(txout))
                    continue;
            }
            else if (!(fIsMine & filter))
                continue;

            // In either case, we need to get the destination address
            CTxDestination address;
            CTxDestination addressStake = CNoDestination();

            if (!ExtractDestination(txout.scriptPubKey, address) && !txout.scriptPubKey.IsUnspendable())
            {
                LogPrintf("CWalletTx::GetAmounts: Unknown transaction type found, txid %s\n",
                         this->GetHash().ToString());
                address = CNoDestination();
            }
            COutputEntry output = {address, txout.nValue, (int)i, fIsMine, addressStake};

            // If we are debited by the transaction, add the output as a "sent" entry
            if (nDebit > 0)
                listSent.push_back(output);

            // If we are receiving the output, add it as a "received" entry
            if (fIsMine & filter)
                listReceived.push_back(output);
        }
    }
}

/**
 * Scan active chain for relevant transactions after importing keys. This should
 * be called whenever new keys are added to the wallet, with the oldest key
 * creation time.
 *
 * @return Earliest timestamp that could be successfully scanned from. Timestamp
 * returned will be higher than startTime if relevant blocks could not be read.
 */
int64_t CWallet::RescanFromTime(int64_t startTime, const WalletRescanReserver& reserver, bool update)
{
    // Find starting block. May be null if nCreateTime is greater than the
    // highest blockchain timestamp, in which case there is nothing that needs
    // to be scanned.
    CBlockIndex* startBlock = nullptr;
    {
        LOCK(cs_main);
        startBlock = chainActive.FindEarliestAtLeast(startTime - TIMESTAMP_WINDOW);
        LogPrintf("%s: Rescanning last %i blocks\n", __func__, startBlock ? chainActive.Height() - startBlock->nHeight + 1 : 0);
    }

    if (startBlock) {
        const CBlockIndex* const failedBlock = ScanForWalletTransactions(startBlock, nullptr, reserver, update);
        if (failedBlock) {
            return failedBlock->GetBlockTimeMax() + TIMESTAMP_WINDOW + 1;
        }
    }
    return startTime;
}

/**
 * Scan the block chain (starting in pindexStart) for transactions
 * from or to us. If fUpdate is true, found transactions that already
 * exist in the wallet will be updated.
 *
 * Returns null if scan was successful. Otherwise, if a complete rescan was not
 * possible (due to pruning or corruption), returns pointer to the most recent
 * block that could not be scanned.
 *
 * If pindexStop is not a nullptr, the scan will stop at the block-index
 * defined by pindexStop
 *
 * Caller needs to make sure pindexStop (and the optional pindexStart) are on
 * the main chain after to the addition of any new keys you want to detect
 * transactions for.
 */
CBlockIndex* CWallet::ScanForWalletTransactions(CBlockIndex* pindexStart, CBlockIndex* pindexStop, const WalletRescanReserver &reserver, bool fUpdate)
{
    int64_t nNow = GetTime();
    const CChainParams& chainParams = Params();

    assert(reserver.isReserved());
    if (pindexStop) {
        assert(pindexStop->nHeight >= pindexStart->nHeight);
    }

    CBlockIndex* pindex = pindexStart;
    CBlockIndex* ret = nullptr;

    if (pindex) LogPrintf("Rescan started from block %d...\n", pindex->nHeight);

    {
        fAbortRescan = false;
        ShowProgress(_("Rescanning..."), 0); // show rescan progress in GUI as dialog or on splashscreen, if -rescan on startup
        CBlockIndex* tip = nullptr;
        double progress_begin;
        double progress_end;
        {
            LOCK(cs_main);
            progress_begin = GuessVerificationProgress(chainParams.TxData(), pindex);
            if (pindexStop == nullptr) {
                tip = chainActive.Tip();
                progress_end = GuessVerificationProgress(chainParams.TxData(), tip);
            } else {
                progress_end = GuessVerificationProgress(chainParams.TxData(), pindexStop);
            }
        }
        double progress_current = progress_begin;
        while (pindex && !fAbortRescan && !ShutdownRequested())
        {
            if (pindex->nHeight % 100 == 0 && progress_end - progress_begin > 0.0) {
                ShowProgress(_("Rescanning..."), std::max(1, std::min(99, (int)((progress_current - progress_begin) / (progress_end - progress_begin) * 100))));
            }
            if (GetTime() >= nNow + 60) {
                nNow = GetTime();
                LogPrintf("Still rescanning. At block %d. Progress=%f\n", pindex->nHeight, progress_current);
            }

            CBlock block;
            if (ReadBlockFromDisk(block, pindex, Params().GetConsensus())) {
                LOCK2(cs_main, cs_wallet);
                if (pindex && !chainActive.Contains(pindex)) {
                    // Abort scan if current block is no longer active, to prevent
                    // marking transactions as coming from the wrong block.
                    ret = pindex;
                    break;
                }
                for (size_t posInBlock = 0; posInBlock < block.vtx.size(); ++posInBlock) {
                    AddToWalletIfInvolvingMe(block.vtx[posInBlock], pindex, posInBlock, fUpdate);

                    // Fix unrecorded spends after rescanblockchain
                    // gui caches balances
                    if (fUpdate) {
                        const CTransactionRef& ptx = block.vtx[posInBlock];
                        for (const CTxIn& txin : ptx->vin) {
                            auto it = mapWallet.find(txin.prevout.hash);
                            if (it != mapWallet.end()) {
                                it->second.MarkDirty();
                            }
                        }
                    }
                }
            } else {
                ret = pindex;
            }
            if (pindex == pindexStop) {
                break;
            }
            {
                LOCK(cs_main);
                pindex = chainActive.Next(pindex);
                progress_current = GuessVerificationProgress(chainParams.TxData(), pindex);
                if (pindexStop == nullptr && tip != chainActive.Tip()) {
                    tip = chainActive.Tip();
                    // in case the tip has changed, update progress max
                    progress_end = GuessVerificationProgress(chainParams.TxData(), tip);
                }
            }
        }
        if (pindex && fAbortRescan) {
            LogPrintf("Rescan aborted at block %d. Progress=%f\n", pindex->nHeight, progress_current);
        } else if (pindex && ShutdownRequested()) {
            LogPrintf("Rescan interrupted by shutdown request at block %d. Progress=%f\n", pindex->nHeight, progress_current);
        }
        ShowProgress(_("Rescanning..."), 100); // hide progress dialog in GUI
    }
    return ret;
}

void CWallet::ReacceptWalletTransactions()
{
    // If transactions aren't being broadcasted, don't let them into local mempool either
    if (!fBroadcastTransactions)
        return;
    LOCK2(cs_main, cs_wallet);
    std::map<int64_t, CWalletTx*> mapSorted;

    // Sort pending wallet transactions based on their initial wallet insertion order
    for (std::pair<const uint256, CWalletTx>& item : mapWallet)
    {
        const uint256& wtxid = item.first;
        CWalletTx& wtx = item.second;
        assert(wtx.GetHash() == wtxid);

        int nDepth = wtx.GetDepthInMainChain();

        if (!wtx.IsCoinBase() && !wtx.IsCoinStake() && (nDepth == 0 && !wtx.isAbandoned())) {
            mapSorted.insert(std::make_pair(wtx.nOrderPos, &wtx));
        }
    }

    // Try to add wallet transactions to memory pool
    for (std::pair<const int64_t, CWalletTx*>& item : mapSorted) {
        CWalletTx& wtx = *(item.second);
        CValidationState state;
        wtx.AcceptToMemoryPool(maxTxFee, state);
    }
}

bool CWalletTx::RelayWalletTransaction(CConnman* connman)
{
    assert(pwallet->GetBroadcastTransactions());
    if (!IsCoinBase() && !IsCoinStake() && !isAbandoned() && GetDepthInMainChain() == 0)
    {
        CValidationState state;
        /* GetDepthInMainChain already catches known conflicts. */
        if (InMempool() || AcceptToMemoryPool(maxTxFee, state)) {
            LogPrintf("Relaying wtx %s\n", GetHash().ToString());
            if (connman) {
                CInv inv(MSG_TX, GetHash());
                connman->ForEachNode([&inv](CNode* pnode)
                {
                    pnode->PushInventory(inv);
                });
                return true;
            }
        }
    }
    return false;
}

std::set<uint256> CWalletTx::GetConflicts() const
{
    std::set<uint256> result;
    if (pwallet != nullptr)
    {
        uint256 myHash = GetHash();
        result = pwallet->GetConflicts(myHash);
        result.erase(myHash);
    }
    return result;
}

CAmount CWalletTx::GetDebit(const isminefilter& filter) const
{
    if (tx->vin.empty())
        return 0;

    CAmount debit = 0;
    if(filter & ISMINE_SPENDABLE)
    {
        if (fDebitCached)
            debit += nDebitCached;
        else
        {
            nDebitCached = pwallet->GetDebit(*tx, ISMINE_SPENDABLE);
            fDebitCached = true;
            debit += nDebitCached;
        }
    }
    if(filter & ISMINE_WATCH_ONLY)
    {
        if(fWatchDebitCached)
            debit += nWatchDebitCached;
        else
        {
            nWatchDebitCached = pwallet->GetDebit(*tx, ISMINE_WATCH_ONLY);
            fWatchDebitCached = true;
            debit += nWatchDebitCached;
        }
    }
    return debit;
}

CAmount CWalletTx::GetCredit(const isminefilter& filter) const
{
    // Must wait until coinbase is safely deep enough in the chain before valuing it
    if (GetBlocksToMaturity() > 0)
        return 0;

    CAmount credit = 0;
    if (filter & ISMINE_SPENDABLE)
    {
        // GetBalance can assume transactions in mapWallet won't change
        if (fCreditCached)
            credit += nCreditCached;
        else
        {
            nCreditCached = pwallet->GetCredit(*tx, ISMINE_SPENDABLE);
            fCreditCached = true;
            credit += nCreditCached;
        }
    }
    if (filter & ISMINE_WATCH_ONLY)
    {
        if (fWatchCreditCached)
            credit += nWatchCreditCached;
        else
        {
            nWatchCreditCached = pwallet->GetCredit(*tx, ISMINE_WATCH_ONLY);
            fWatchCreditCached = true;
            credit += nWatchCreditCached;
        }
    }
    return credit;
}

CAmount CWalletTx::GetImmatureCredit(bool fUseCache) const
{
    if (tx->IsCoinBase() && GetBlocksToMaturity() > 0 && IsInMainChain())
    {
        if (fUseCache && fImmatureCreditCached)
            return nImmatureCreditCached;
        nImmatureCreditCached = pwallet->GetCredit(*tx, ISMINE_SPENDABLE);
        fImmatureCreditCached = true;
        return nImmatureCreditCached;
    }

    return 0;
}

CAmount CWalletTx::GetAvailableCredit(bool fUseCache) const
{
    if (pwallet == nullptr)
        return 0;
    // Must wait until coinbase is safely deep enough in the chain before valuing it
    if (GetBlocksToMaturity() > 0)
        return 0;

    if (fUseCache && fAvailableCreditCached)
        return nAvailableCreditCached;

    CAmount nCredit = 0;
    const uint256 &hashTx = GetHash();

    if (fParticlWallet)
    {
        for (unsigned int i = 0; i < tx->vpout.size(); i++)
        {
            if (!pwallet->IsSpent(hashTx, i))
            {
                nCredit += pwallet->GetCredit(tx->vpout[i].get(), ISMINE_SPENDABLE);
                if (!MoneyRange(nCredit))
                    throw std::runtime_error("CWalletTx::GetAvailableCredit() : value out of range");
            };
        };
    } else
    for (unsigned int i = 0; i < tx->vout.size(); i++)
    {
        if (!pwallet->IsSpent(hashTx, i))
        {
            const CTxOut &txout = tx->vout[i];
            nCredit += pwallet->GetCredit(txout, ISMINE_SPENDABLE);
            if (!MoneyRange(nCredit))
                throw std::runtime_error(std::string(__func__) + " : value out of range");
        }
    }

    nAvailableCreditCached = nCredit;
    fAvailableCreditCached = true;
    return nCredit;
}

CAmount CWalletTx::GetImmatureWatchOnlyCredit(const bool fUseCache) const
{
    if (GetBlocksToMaturity() > 0 && IsInMainChain())
    {
        if (fUseCache && fImmatureWatchCreditCached)
            return nImmatureWatchCreditCached;
        nImmatureWatchCreditCached = pwallet->GetCredit(*tx, ISMINE_WATCH_ONLY);
        fImmatureWatchCreditCached = true;
        return nImmatureWatchCreditCached;
    }

    return 0;
}

CAmount CWalletTx::GetAvailableWatchOnlyCredit(const bool fUseCache) const
{
    if (pwallet == nullptr)
        return 0;

    // Must wait until coinbase is safely deep enough in the chain before valuing it
    if (GetBlocksToMaturity() > 0)
        return 0;

    if (fUseCache && fAvailableWatchCreditCached)
        return nAvailableWatchCreditCached;

    const uint256 &hashTx = GetHash();
    CAmount nCredit = 0;
    if (fParticlWallet)
    {
        for (unsigned int i = 0; i < tx->vpout.size(); i++)
        {
            if (!pwallet->IsSpent(hashTx, i))
            {
                nCredit += pwallet->GetCredit(tx->vpout[i].get(), ISMINE_WATCH_ONLY);
                if (!MoneyRange(nCredit))
                    throw std::runtime_error(std::string(__func__) + ": value out of range");
            };
        };
    } else
    for (unsigned int i = 0; i < tx->vout.size(); i++)
    {
        if (!pwallet->IsSpent(GetHash(), i))
        {
            const CTxOut &txout = tx->vout[i];
            nCredit += pwallet->GetCredit(txout, ISMINE_WATCH_ONLY);
            if (!MoneyRange(nCredit))
                throw std::runtime_error(std::string(__func__) + ": value out of range");
        }
    }

    nAvailableWatchCreditCached = nCredit;
    fAvailableWatchCreditCached = true;
    return nCredit;
}

CAmount CWalletTx::GetChange() const
{
    if (fChangeCached)
        return nChangeCached;
    nChangeCached = pwallet->GetChange(*tx);
    fChangeCached = true;
    return nChangeCached;
}

bool CWalletTx::InMempool() const
{
    return fInMempool;
}

bool CWalletTx::IsTrusted() const
{
    // Quick answer in most cases
    if (!CheckFinalTx(*tx))
        return false;
    if (tx->IsCoinStake() && hashUnset()) // ignore failed stakes
        return false;
    int nDepth = GetDepthInMainChain();
    if (nDepth >= 1)
        return true;
    if (nDepth < 0)
        return false;
    if (!pwallet->m_spend_zero_conf_change || !IsFromMe(ISMINE_ALL)) // using wtx's cached debit
        return false;

    // Don't trust unconfirmed transactions from us unless they are in the mempool.
    if (!InMempool())
        return false;

    // Trusted if all inputs are from us and are in the mempool:
    for (const CTxIn& txin : tx->vin)
    {
        // Transactions not sent by us: not trusted
        const CWalletTx* parent = pwallet->GetWalletTx(txin.prevout.hash);
        if (parent == nullptr)
            return false;

        if (tx->IsParticlVersion())
        {
            const CTxOutBase *parentOut = parent->tx->vpout[txin.prevout.n].get();
            if (pwallet->IsMine(parentOut) != ISMINE_SPENDABLE)
                return false;
        } else
        {
            const CTxOut& parentOut = parent->tx->vout[txin.prevout.n];
            if (pwallet->IsMine(parentOut) != ISMINE_SPENDABLE)
                return false;
        };
    }
    return true;
}

bool CWalletTx::IsEquivalentTo(const CWalletTx& _tx) const
{
        CMutableTransaction tx1 = *this->tx;
        CMutableTransaction tx2 = *_tx.tx;
        for (auto& txin : tx1.vin) txin.scriptSig = CScript();
        for (auto& txin : tx2.vin) txin.scriptSig = CScript();
        return CTransaction(tx1) == CTransaction(tx2);
}

std::vector<uint256> CWallet::ResendWalletTransactionsBefore(int64_t nTime, CConnman* connman)
{
    std::vector<uint256> result;

    LOCK(cs_wallet);

    // Sort them in chronological order
    std::multimap<unsigned int, CWalletTx*> mapSorted;
    for (std::pair<const uint256, CWalletTx>& item : mapWallet)
    {
        CWalletTx& wtx = item.second;
        // Don't rebroadcast if newer than nTime:
        if (wtx.nTimeReceived > nTime)
            continue;
        mapSorted.insert(std::make_pair(wtx.nTimeReceived, &wtx));
    }
    for (std::pair<const unsigned int, CWalletTx*>& item : mapSorted)
    {
        CWalletTx& wtx = *item.second;
        if (wtx.RelayWalletTransaction(connman))
            result.push_back(wtx.GetHash());
    }
    return result;
}

void CWallet::ResendWalletTransactions(int64_t nBestBlockTime, CConnman* connman)
{
    // Do this infrequently and randomly to avoid giving away
    // that these are our transactions.
    if (GetTime() < nNextResend || !fBroadcastTransactions)
        return;
    bool fFirst = (nNextResend == 0);
    nNextResend = GetTime() + GetRand(30 * 60);
    if (fFirst)
        return;

    // Only do it if there's been a new block since last time
    if (nBestBlockTime < nLastResend)
        return;
    nLastResend = GetTime();

    // Rebroadcast unconfirmed txes older than 5 minutes before the last
    // block was found:
    std::vector<uint256> relayed = ResendWalletTransactionsBefore(nBestBlockTime-5*60, connman);
    if (!relayed.empty())
        LogPrintf("%s: rebroadcast %u unconfirmed transactions\n", __func__, relayed.size());
}

/** @} */ // end of mapWallet




/** @defgroup Actions
 *
 * @{
 */

CAmount CWallet::GetBalance() const
{
    CAmount nTotal = 0;
    {
        LOCK2(cs_main, cs_wallet);
        for (const auto& entry : mapWallet)
        {
            const CWalletTx* pcoin = &entry.second;
            if (pcoin->IsTrusted())
                nTotal += pcoin->GetAvailableCredit();
        }
    }
    return nTotal;
}

CAmount CWallet::GetUnconfirmedBalance() const
{
    CAmount nTotal = 0;
    {
        LOCK2(cs_main, cs_wallet);
        for (const auto& entry : mapWallet)
        {
            const CWalletTx* pcoin = &entry.second;
            if (!pcoin->IsTrusted() && pcoin->GetDepthInMainChain() == 0 && pcoin->InMempool())
                nTotal += pcoin->GetAvailableCredit();
        }
    }
    return nTotal;
}

CAmount CWallet::GetImmatureBalance() const
{
    CAmount nTotal = 0;
    {
        LOCK2(cs_main, cs_wallet);
        for (const auto& entry : mapWallet)
        {
            const CWalletTx* pcoin = &entry.second;
            nTotal += pcoin->GetImmatureCredit();
        }
    }
    return nTotal;
}

CAmount CWallet::GetWatchOnlyBalance() const
{
    CAmount nTotal = 0;
    {
        LOCK2(cs_main, cs_wallet);
        for (const auto& entry : mapWallet)
        {
            const CWalletTx* pcoin = &entry.second;
            if (pcoin->IsTrusted())
                nTotal += pcoin->GetAvailableWatchOnlyCredit();
        }
    }

    return nTotal;
}

CAmount CWallet::GetUnconfirmedWatchOnlyBalance() const
{
    CAmount nTotal = 0;
    {
        LOCK2(cs_main, cs_wallet);
        for (const auto& entry : mapWallet)
        {
            const CWalletTx* pcoin = &entry.second;
            if (!pcoin->IsTrusted() && pcoin->GetDepthInMainChain() == 0 && pcoin->InMempool())
                nTotal += pcoin->GetAvailableWatchOnlyCredit();
        }
    }
    return nTotal;
}

CAmount CWallet::GetImmatureWatchOnlyBalance() const
{
    CAmount nTotal = 0;
    {
        LOCK2(cs_main, cs_wallet);
        for (const auto& entry : mapWallet)
        {
            const CWalletTx* pcoin = &entry.second;
            nTotal += pcoin->GetImmatureWatchOnlyCredit();
        }
    }
    return nTotal;
}

// Calculate total balance in a different way from GetBalance. The biggest
// difference is that GetBalance sums up all unspent TxOuts paying to the
// wallet, while this sums up both spent and unspent TxOuts paying to the
// wallet, and then subtracts the values of TxIns spending from the wallet. This
// also has fewer restrictions on which unconfirmed transactions are considered
// trusted.
CAmount CWallet::GetLegacyBalance(const isminefilter& filter, int minDepth, const std::string* account) const
{
    LOCK2(cs_main, cs_wallet);

    CAmount balance = 0;
    for (const auto& entry : mapWallet) {
        const CWalletTx& wtx = entry.second;
        const int depth = wtx.GetDepthInMainChain();
        if (depth < 0 || !CheckFinalTx(*wtx.tx) || wtx.GetBlocksToMaturity() > 0) {
            continue;
        }

        // Loop through tx outputs and add incoming payments. For outgoing txs,
        // treat change outputs specially, as part of the amount debited.
        CAmount debit = wtx.GetDebit(filter);
        const bool outgoing = debit > 0;
        for (const CTxOut& out : wtx.tx->vout) {
            if (outgoing && IsChange(out)) {
                debit -= out.nValue;
            } else if (IsMine(out) & filter && depth >= minDepth && (!account || *account == GetLabelName(out.scriptPubKey))) {
                balance += out.nValue;
            }
        }

        // For outgoing txs, subtract amount debited.
        if (outgoing && (!account || *account == wtx.strFromAccount)) {
            balance -= debit;
        }
    }

    if (account) {
        balance += WalletBatch(*database).GetAccountCreditDebit(*account);
    }

    return balance;
}

CAmount CWallet::GetAvailableBalance(const CCoinControl* coinControl) const
{
    LOCK2(cs_main, cs_wallet);

    CAmount balance = 0;
    std::vector<COutput> vCoins;
    AvailableCoins(vCoins, true, coinControl);
    for (const COutput& out : vCoins) {
        if (out.fSpendable) {
            balance += out.tx->tx->vout[out.i].nValue;
        }
    }
    return balance;
}

void CWallet::AvailableCoins(std::vector<COutput> &vCoins, bool fOnlySafe, const CCoinControl *coinControl, const CAmount &nMinimumAmount, const CAmount &nMaximumAmount, const CAmount &nMinimumSumAmount, const uint64_t nMaximumCount, const int nMinDepth, const int nMaxDepth, bool fIncludeImmature) const
{
    AssertLockHeld(cs_main);
    AssertLockHeld(cs_wallet);

    vCoins.clear();
    CAmount nTotal = 0;

    for (const auto& entry : mapWallet)
    {
        const uint256& wtxid = entry.first;
        const CWalletTx* pcoin = &entry.second;

        if (!CheckFinalTx(*pcoin->tx))
            continue;

        if (pcoin->IsCoinBase() && pcoin->GetBlocksToMaturity() > 0)
            continue;

        int nDepth = pcoin->GetDepthInMainChain();
        if (nDepth < 0)
            continue;

        // We should not consider coins which aren't at least in our mempool
        // It's possible for these to be conflicted via ancestors which we may never be able to detect
        if (nDepth == 0 && !pcoin->InMempool())
            continue;

        bool safeTx = pcoin->IsTrusted();

        // We should not consider coins from transactions that are replacing
        // other transactions.
        //
        // Example: There is a transaction A which is replaced by bumpfee
        // transaction B. In this case, we want to prevent creation of
        // a transaction B' which spends an output of B.
        //
        // Reason: If transaction A were initially confirmed, transactions B
        // and B' would no longer be valid, so the user would have to create
        // a new transaction C to replace B'. However, in the case of a
        // one-block reorg, transactions B' and C might BOTH be accepted,
        // when the user only wanted one of them. Specifically, there could
        // be a 1-block reorg away from the chain where transactions A and C
        // were accepted to another chain where B, B', and C were all
        // accepted.
        if (nDepth == 0 && pcoin->mapValue.count("replaces_txid")) {
            safeTx = false;
        }

        // Similarly, we should not consider coins from transactions that
        // have been replaced. In the example above, we would want to prevent
        // creation of a transaction A' spending an output of A, because if
        // transaction B were initially confirmed, conflicting with A and
        // A', we wouldn't want to the user to create a transaction D
        // intending to replace A', but potentially resulting in a scenario
        // where A, A', and D could all be accepted (instead of just B and
        // D, or just A and A' like the user would want).
        if (nDepth == 0 && pcoin->mapValue.count("replaced_by_txid")) {
            safeTx = false;
        }

        if (fOnlySafe && !safeTx) {
            continue;
        }

        if (nDepth < nMinDepth || nDepth > nMaxDepth)
            continue;

        for (unsigned int i = 0; i < pcoin->tx->vout.size(); i++) {
            if (pcoin->tx->vout[i].nValue < nMinimumAmount || pcoin->tx->vout[i].nValue > nMaximumAmount)
                continue;

            if (coinControl && coinControl->HasSelected() && !coinControl->fAllowOtherInputs && !coinControl->IsSelected(COutPoint(entry.first, i)))
                continue;

            if (IsLockedCoin(entry.first, i))
                continue;

            if (IsSpent(wtxid, i))
                continue;

            isminetype mine = IsMine(pcoin->tx->vout[i]);

            if (mine == ISMINE_NO) {
                continue;
            }

            bool fSpendableIn = ((mine & ISMINE_SPENDABLE) != ISMINE_NO) || (coinControl && coinControl->fAllowWatchOnly && (mine & ISMINE_WATCH_SOLVABLE) != ISMINE_NO);
            bool fSolvableIn = (mine & (ISMINE_SPENDABLE | ISMINE_WATCH_SOLVABLE)) != ISMINE_NO;

            vCoins.push_back(COutput(pcoin, i, nDepth, fSpendableIn, fSolvableIn, safeTx));

            // Checks the sum amount of all UTXO's.
            if (nMinimumSumAmount != MAX_MONEY) {
                nTotal += pcoin->tx->vout[i].nValue;

                if (nTotal >= nMinimumSumAmount) {
                    return;
                }
            }

            // Checks the maximum number of UTXO's.
            if (nMaximumCount > 0 && vCoins.size() >= nMaximumCount) {
                return;
            }
        }
    }
}

std::map<CTxDestination, std::vector<COutput>> CWallet::ListCoins() const
{
    // TODO: Add AssertLockHeld(cs_wallet) here.
    //
    // Because the return value from this function contains pointers to
    // CWalletTx objects, callers to this function really should acquire the
    // cs_wallet lock before calling it. However, the current caller doesn't
    // acquire this lock yet. There was an attempt to add the missing lock in
    // https://github.com/bitcoin/bitcoin/pull/10340, but that change has been
    // postponed until after https://github.com/bitcoin/bitcoin/pull/10244 to
    // avoid adding some extra complexity to the Qt code.

    std::map<CTxDestination, std::vector<COutput>> result;
    std::vector<COutput> availableCoins;

    LOCK2(cs_main, cs_wallet);
    AvailableCoins(availableCoins);

    for (auto& coin : availableCoins) {
        CTxDestination address;
        if (coin.fSpendable &&
            ExtractDestination(FindNonChangeParentOutput(*coin.tx->tx, coin.i).scriptPubKey, address)) {
            result[address].emplace_back(std::move(coin));
        }
    }

    std::vector<COutPoint> lockedCoins;
    ListLockedCoins(lockedCoins);
    for (const auto& output : lockedCoins) {
        auto it = mapWallet.find(output.hash);
        if (it != mapWallet.end()) {
            int depth = it->second.GetDepthInMainChain();
            if (depth >= 0 && output.n < it->second.tx->vout.size() &&
                IsMine(it->second.tx->vout[output.n]) == ISMINE_SPENDABLE) {
                CTxDestination address;
                if (ExtractDestination(FindNonChangeParentOutput(*it->second.tx, output.n).scriptPubKey, address)) {
                    result[address].emplace_back(
                        &it->second, output.n, depth, true /* spendable */, true /* solvable */, false /* safe */);
                }
            }
        }
    }

    return result;
}

const CTxOut& CWallet::FindNonChangeParentOutput(const CTransaction& tx, int output) const
{
    const CTransaction* ptx = &tx;
    int n = output;
    while (IsChange(ptx->vout[n]) && ptx->vin.size() > 0) {
        const COutPoint& prevout = ptx->vin[0].prevout;
        auto it = mapWallet.find(prevout.hash);
        if (it == mapWallet.end() || it->second.tx->vout.size() <= prevout.n ||
            !IsMine(it->second.tx->vout[prevout.n])) {
            break;
        }
        ptx = it->second.tx.get();
        n = prevout.n;
    }
    return ptx->vout[n];
}

bool CWallet::OutputEligibleForSpending(const COutput& output, const CoinEligibilityFilter& eligibility_filter) const
{
    if (!output.fSpendable)
        return false;

    if (output.nDepth < (output.tx->IsFromMe(ISMINE_ALL) ? eligibility_filter.conf_mine : eligibility_filter.conf_theirs))
        return false;

    if (!mempool.TransactionWithinChainLimit(output.tx->GetHash(), eligibility_filter.max_ancestors))
        return false;

    return true;
}

bool CWallet::SelectCoinsMinConf(const CAmount& nTargetValue, const CoinEligibilityFilter& eligibility_filter, std::vector<COutput> vCoins,
                                 std::set<CInputCoin>& setCoinsRet, CAmount& nValueRet, const CoinSelectionParams& coin_selection_params, bool& bnb_used) const
{
    setCoinsRet.clear();
    nValueRet = 0;

    std::vector<CInputCoin> utxo_pool;
    if (coin_selection_params.use_bnb) {

        // Get long term estimate
        FeeCalculation feeCalc;
        CCoinControl temp;
        temp.m_confirm_target = 1008;
        CFeeRate long_term_feerate = GetMinimumFeeRate(*this, temp, ::mempool, ::feeEstimator, &feeCalc);

        // Calculate cost of change
        CAmount cost_of_change = GetDiscardRate(*this, ::feeEstimator).GetFee(coin_selection_params.change_spend_size) + coin_selection_params.effective_fee.GetFee(coin_selection_params.change_output_size);

        // Filter by the min conf specs and add to utxo_pool and calculate effective value
        for (const COutput &output : vCoins)
        {
            if (!OutputEligibleForSpending(output, eligibility_filter))
                continue;

            CInputCoin coin(output.tx->tx, output.i);
            coin.effective_value = coin.txout.nValue - (output.nInputBytes < 0 ? 0 : coin_selection_params.effective_fee.GetFee(output.nInputBytes));
            // Only include outputs that are positive effective value (i.e. not dust)
            if (coin.effective_value > 0) {
                coin.fee = output.nInputBytes < 0 ? 0 : coin_selection_params.effective_fee.GetFee(output.nInputBytes);
                coin.long_term_fee = output.nInputBytes < 0 ? 0 : long_term_feerate.GetFee(output.nInputBytes);
                utxo_pool.push_back(coin);
            }
        }
        // Calculate the fees for things that aren't inputs
        CAmount not_input_fees = coin_selection_params.effective_fee.GetFee(coin_selection_params.tx_noinputs_size);
        bnb_used = true;
        return SelectCoinsBnB(utxo_pool, nTargetValue, cost_of_change, setCoinsRet, nValueRet, not_input_fees);
    } else {
        // Filter by the min conf specs and add to utxo_pool
        for (const COutput &output : vCoins)
        {
            if (!OutputEligibleForSpending(output, eligibility_filter))
                continue;

            CInputCoin coin = CInputCoin(output.tx->tx, output.i);
            utxo_pool.push_back(coin);
        }
        bnb_used = false;
        return KnapsackSolver(nTargetValue, utxo_pool, setCoinsRet, nValueRet);
    }
}

bool CWallet::SelectCoins(const std::vector<COutput>& vAvailableCoins, const CAmount& nTargetValue, std::set<CInputCoin>& setCoinsRet, CAmount& nValueRet, const CCoinControl& coin_control, CoinSelectionParams& coin_selection_params, bool& bnb_used) const
{
    std::vector<COutput> vCoins(vAvailableCoins);

    // coin control -> return all selected outputs (we want all selected to go into the transaction for sure)
    if (coin_control.HasSelected() && !coin_control.fAllowOtherInputs)
    {
        // We didn't use BnB here, so set it to false.
        bnb_used = false;

        for (const COutput& out : vCoins)
        {
            if (!out.fSpendable)
                 continue;
            nValueRet += out.tx->tx->vout[out.i].nValue;
            setCoinsRet.insert(CInputCoin(out.tx->tx, out.i));
        }
        return (nValueRet >= nTargetValue);
    }

    // calculate value from preset inputs and store them
    std::set<CInputCoin> setPresetCoins;
    CAmount nValueFromPresetInputs = 0;

    std::vector<COutPoint> vPresetInputs;
    coin_control.ListSelected(vPresetInputs);
    for (const COutPoint& outpoint : vPresetInputs)
    {
        // For now, don't use BnB if preset inputs are selected. TODO: Enable this later
        bnb_used = false;
        coin_selection_params.use_bnb = false;

        std::map<uint256, CWalletTx>::const_iterator it = mapWallet.find(outpoint.hash);
        if (it != mapWallet.end())
        {
            const CWalletTx* pcoin = &it->second;
            // Clearly invalid input, fail
            if (pcoin->tx->vout.size() <= outpoint.n)
                return false;
            // Just to calculate the marginal byte size
            nValueFromPresetInputs += pcoin->tx->vout[outpoint.n].nValue;
            setPresetCoins.insert(CInputCoin(pcoin->tx, outpoint.n));
        } else
            return false; // TODO: Allow non-wallet inputs
    }

    // remove preset inputs from vCoins
    for (std::vector<COutput>::iterator it = vCoins.begin(); it != vCoins.end() && coin_control.HasSelected();)
    {
        if (setPresetCoins.count(CInputCoin(it->tx->tx, it->i)))
            it = vCoins.erase(it);
        else
            ++it;
    }

    size_t nMaxChainLength = std::min(gArgs.GetArg("-limitancestorcount", DEFAULT_ANCESTOR_LIMIT), gArgs.GetArg("-limitdescendantcount", DEFAULT_DESCENDANT_LIMIT));
    bool fRejectLongChains = gArgs.GetBoolArg("-walletrejectlongchains", DEFAULT_WALLET_REJECT_LONG_CHAINS);

    bool res = nTargetValue <= nValueFromPresetInputs ||
        SelectCoinsMinConf(nTargetValue - nValueFromPresetInputs, CoinEligibilityFilter(1, 6, 0), vCoins, setCoinsRet, nValueRet, coin_selection_params, bnb_used) ||
        SelectCoinsMinConf(nTargetValue - nValueFromPresetInputs, CoinEligibilityFilter(1, 1, 0), vCoins, setCoinsRet, nValueRet, coin_selection_params, bnb_used) ||
        (m_spend_zero_conf_change && SelectCoinsMinConf(nTargetValue - nValueFromPresetInputs, CoinEligibilityFilter(0, 1, 2), vCoins, setCoinsRet, nValueRet, coin_selection_params, bnb_used)) ||
        (m_spend_zero_conf_change && SelectCoinsMinConf(nTargetValue - nValueFromPresetInputs, CoinEligibilityFilter(0, 1, std::min((size_t)4, nMaxChainLength/3)), vCoins, setCoinsRet, nValueRet, coin_selection_params, bnb_used)) ||
        (m_spend_zero_conf_change && SelectCoinsMinConf(nTargetValue - nValueFromPresetInputs, CoinEligibilityFilter(0, 1, nMaxChainLength/2), vCoins, setCoinsRet, nValueRet, coin_selection_params, bnb_used)) ||
        (m_spend_zero_conf_change && SelectCoinsMinConf(nTargetValue - nValueFromPresetInputs, CoinEligibilityFilter(0, 1, nMaxChainLength), vCoins, setCoinsRet, nValueRet, coin_selection_params, bnb_used)) ||
        (m_spend_zero_conf_change && !fRejectLongChains && SelectCoinsMinConf(nTargetValue - nValueFromPresetInputs, CoinEligibilityFilter(0, 1, std::numeric_limits<uint64_t>::max()), vCoins, setCoinsRet, nValueRet, coin_selection_params, bnb_used));

    // because SelectCoinsMinConf clears the setCoinsRet, we now add the possible inputs to the coinset
    setCoinsRet.insert(setPresetCoins.begin(), setPresetCoins.end());

    // add preset inputs to the total value selected
    nValueRet += nValueFromPresetInputs;

    return res;
}

bool CWallet::SignTransaction(CMutableTransaction &tx)
{
    AssertLockHeld(cs_wallet); // mapWallet

    // sign the new tx
    CTransaction txNewConst(tx);
    int nIn = 0;
    for (const auto& input : tx.vin) {
        std::map<uint256, CWalletTx>::const_iterator mi = mapWallet.find(input.prevout.hash);
        if(mi == mapWallet.end() || input.prevout.n >= mi->second.tx->vout.size()) {
            return false;
        }
        const CScript& scriptPubKey = mi->second.tx->vout[input.prevout.n].scriptPubKey;
        const CAmount& amount = mi->second.tx->vout[input.prevout.n].nValue;
        SignatureData sigdata;

        std::vector<uint8_t> vchAmount(8);
        memcpy(&vchAmount[0], &amount, 8);
        if (!ProduceSignature(*this, TransactionSignatureCreator(&txNewConst, nIn, vchAmount, SIGHASH_ALL), scriptPubKey, sigdata)) {
            return false;
        }
        UpdateTransaction(tx, nIn, sigdata);
        nIn++;
    }
    return true;
}

bool CWallet::FundTransaction(CMutableTransaction& tx, CAmount& nFeeRet, int& nChangePosInOut, std::string& strFailReason, bool lockUnspents, const std::set<int>& setSubtractFeeFromOutputs, CCoinControl coinControl)
{
    std::vector<CRecipient> vecSend;

    // Turn the txout set into a CRecipient vector.
    for (size_t idx = 0; idx < tx.vout.size(); idx++) {
        const CTxOut& txOut = tx.vout[idx];
        CRecipient recipient(txOut.scriptPubKey, txOut.nValue, setSubtractFeeFromOutputs.count(idx) == 1);
        vecSend.push_back(recipient);
    }

    coinControl.fAllowOtherInputs = true;

    for (const CTxIn& txin : tx.vin) {
        coinControl.Select(txin.prevout);
    }

    // Acquire the locks to prevent races to the new locked unspents between the
    // CreateTransaction call and LockCoin calls (when lockUnspents is true).
    LOCK2(cs_main, cs_wallet);

    CReserveKey reservekey(this);
    CTransactionRef tx_new;
    if (!CreateTransaction(vecSend, tx_new, reservekey, nFeeRet, nChangePosInOut, strFailReason, coinControl, false)) {
        return false;
    }

    if (nChangePosInOut != -1) {
        tx.vout.insert(tx.vout.begin() + nChangePosInOut, tx_new->vout[nChangePosInOut]);
        // We don't have the normal Create/Commit cycle, and don't want to risk
        // reusing change, so just remove the key from the keypool here.
        reservekey.KeepKey();
    }

    // Copy output sizes from new transaction; they may have had the fee
    // subtracted from them.
    for (unsigned int idx = 0; idx < tx.vout.size(); idx++) {
        tx.vout[idx].nValue = tx_new->vout[idx].nValue;
    }

    // Add new txins while keeping original txin scriptSig/order.
    for (const CTxIn& txin : tx_new->vin) {
        if (!coinControl.IsSelected(txin.prevout)) {
            tx.vin.push_back(txin);

            if (lockUnspents) {
                LockCoin(txin.prevout);
            }
        }
    }

    return true;
}

OutputType CWallet::TransactionChangeType(OutputType change_type, const std::vector<CRecipient>& vecSend)
{
    // If -changetype is specified, always use that change type.
    if (change_type != OutputType::CHANGE_AUTO) {
        return change_type;
    }

    // if m_default_address_type is legacy, use legacy address as change (even
    // if some of the outputs are P2WPKH or P2WSH).
    if (m_default_address_type == OutputType::LEGACY) {
        return OutputType::LEGACY;
    }

    // if any destination is P2WPKH or P2WSH, use P2WPKH for the change
    // output.
    for (const auto& recipient : vecSend) {
        // Check if any destination contains a witness program:
        int witnessversion = 0;
        std::vector<unsigned char> witnessprogram;
        if (recipient.scriptPubKey.IsWitnessProgram(witnessversion, witnessprogram)) {
            return OutputType::BECH32;
        }
    }

    // else use m_default_address_type for change
    return m_default_address_type;
}

bool CWallet::CreateTransaction(const std::vector<CRecipient>& vecSend, CTransactionRef& tx, CReserveKey& reservekey, CAmount& nFeeRet,
                                int& nChangePosInOut, std::string& strFailReason, const CCoinControl& coin_control, bool sign)
{
    CAmount nValue = 0;
    int nChangePosRequest = nChangePosInOut;
    unsigned int nSubtractFeeFromAmount = 0;
    for (const auto& recipient : vecSend)
    {
        if (nValue < 0 || recipient.nAmount < 0)
        {
            strFailReason = _("Transaction amounts must not be negative");
            return false;
        }
        nValue += recipient.nAmount;

        if (recipient.fSubtractFeeFromAmount)
            nSubtractFeeFromAmount++;
    }
    if (vecSend.empty())
    {
        strFailReason = _("Transaction must have at least one recipient");
        return false;
    }

    CMutableTransaction txNew;

    // Discourage fee sniping.
    //
    // For a large miner the value of the transactions in the best block and
    // the mempool can exceed the cost of deliberately attempting to mine two
    // blocks to orphan the current best block. By setting nLockTime such that
    // only the next block can include the transaction, we discourage this
    // practice as the height restricted and limited blocksize gives miners
    // considering fee sniping fewer options for pulling off this attack.
    //
    // A simple way to think about this is from the wallet's point of view we
    // always want the blockchain to move forward. By setting nLockTime this
    // way we're basically making the statement that we only want this
    // transaction to appear in the next block; we don't want to potentially
    // encourage reorgs by allowing transactions to appear at lower heights
    // than the next block in forks of the best chain.
    //
    // Of course, the subsidy is high enough, and transaction volume low
    // enough, that fee sniping isn't a problem yet, but by implementing a fix
    // now we ensure code won't be written that makes assumptions about
    // nLockTime that preclude a fix later.
    txNew.nLockTime = chainActive.Height();

    // Secondly occasionally randomly pick a nLockTime even further back, so
    // that transactions that are delayed after signing for whatever reason,
    // e.g. high-latency mix networks and some CoinJoin implementations, have
    // better privacy.
    if (GetRandInt(10) == 0)
        txNew.nLockTime = std::max(0, (int)txNew.nLockTime - GetRandInt(100));

    assert(txNew.nLockTime <= (unsigned int)chainActive.Height());
    assert(txNew.nLockTime < LOCKTIME_THRESHOLD);
    FeeCalculation feeCalc;
    CAmount nFeeNeeded;
    int nBytes;
    {
        std::set<CInputCoin> setCoins;
        LOCK2(cs_main, cs_wallet);
        {
            std::vector<COutput> vAvailableCoins;
            AvailableCoins(vAvailableCoins, true, &coin_control);
            CoinSelectionParams coin_selection_params; // Parameters for coin selection, init with dummy

            // Create change script that will be used if we need change
            // TODO: pass in scriptChange instead of reservekey so
            // change transaction isn't always pay-to-bitcoin-address
            CScript scriptChange;

            // coin control: send change to custom address
            if (!boost::get<CNoDestination>(&coin_control.destChange)) {
                scriptChange = GetScriptForDestination(coin_control.destChange);
            } else { // no coin control: send change to newly generated address
                // Note: We use a new key here to keep it from being obvious which side is the change.
                //  The drawback is that by not reusing a previous key, the change may be lost if a
                //  backup is restored, if the backup doesn't have the new private key for the change.
                //  If we reused the old key, it would be possible to add code to look for and
                //  rediscover unknown transactions that were written with keys of ours to recover
                //  post-backup change.

                // Reserve a new key pair from key pool
                CPubKey vchPubKey;
                bool ret;
                ret = reservekey.GetReservedKey(vchPubKey, true);
                if (!ret)
                {
                    strFailReason = _("Keypool ran out, please call keypoolrefill first");
                    return false;
                }

                const OutputType change_type = TransactionChangeType(coin_control.m_change_type ? *coin_control.m_change_type : m_default_change_type, vecSend);

                LearnRelatedScripts(vchPubKey, change_type);
                scriptChange = GetScriptForDestination(GetDestinationForKey(vchPubKey, change_type));
            }
            CTxOut change_prototype_txout(0, scriptChange);
            coin_selection_params.change_output_size = GetSerializeSize(change_prototype_txout, SER_DISK, 0);

            CFeeRate discard_rate = GetDiscardRate(*this, ::feeEstimator);

            // Get the fee rate to use effective values in coin selection
            CFeeRate nFeeRateNeeded = GetMinimumFeeRate(*this, coin_control, ::mempool, ::feeEstimator, &feeCalc);

            nFeeRet = 0;
            bool pick_new_inputs = true;
            CAmount nValueIn = 0;

            // BnB selector is the only selector used when this is true.
            // That should only happen on the first pass through the loop.
            coin_selection_params.use_bnb = nSubtractFeeFromAmount == 0; // If we are doing subtract fee from recipient, then don't use BnB
            // Start with no fee and loop until there is enough fee
            while (true)
            {
                nChangePosInOut = nChangePosRequest;
                txNew.vin.clear();
                txNew.vout.clear();
                bool fFirst = true;

                CAmount nValueToSelect = nValue;
                if (nSubtractFeeFromAmount == 0)
                    nValueToSelect += nFeeRet;

                // vouts to the payees
                coin_selection_params.tx_noinputs_size = 11; // Static vsize overhead + outputs vsize. 4 nVersion, 4 nLocktime, 1 input count, 1 output count, 1 witness overhead (dummy, flag, stack size)
                for (const auto& recipient : vecSend)
                {
                    CTxOut txout(recipient.nAmount, recipient.scriptPubKey);

                    if (recipient.fSubtractFeeFromAmount)
                    {
                        assert(nSubtractFeeFromAmount != 0);
                        txout.nValue -= nFeeRet / nSubtractFeeFromAmount; // Subtract fee equally from each selected recipient

                        if (fFirst) // first receiver pays the remainder not divisible by output count
                        {
                            fFirst = false;
                            txout.nValue -= nFeeRet % nSubtractFeeFromAmount;
                        }
                    }
                    // Include the fee cost for outputs. Note this is only used for BnB right now
                    coin_selection_params.tx_noinputs_size += ::GetSerializeSize(txout, SER_NETWORK, PROTOCOL_VERSION);

                    if (IsDust(txout, ::dustRelayFee))
                    {
                        if (recipient.fSubtractFeeFromAmount && nFeeRet > 0)
                        {
                            if (txout.nValue < 0)
                                strFailReason = _("The transaction amount is too small to pay the fee");
                            else
                                strFailReason = _("The transaction amount is too small to send after the fee has been deducted");
                        }
                        else
                            strFailReason = _("Transaction amount too small");
                        return false;
                    }
                    txNew.vout.push_back(txout);
                }

                // Choose coins to use
                bool bnb_used;
                if (pick_new_inputs) {
                    nValueIn = 0;
                    setCoins.clear();
                    coin_selection_params.change_spend_size = CalculateMaximumSignedInputSize(change_prototype_txout, this);
                    coin_selection_params.effective_fee = nFeeRateNeeded;
                    if (!SelectCoins(vAvailableCoins, nValueToSelect, setCoins, nValueIn, coin_control, coin_selection_params, bnb_used))
                    {
                        // If BnB was used, it was the first pass. No longer the first pass and continue loop with knapsack.
                        if (bnb_used) {
                            coin_selection_params.use_bnb = false;
                            continue;
                        }
                        else {
                            strFailReason = _("Insufficient funds");
                            return false;
                        }
                    }
                }

                const CAmount nChange = nValueIn - nValueToSelect;
                if (nChange > 0)
                {
                    // Fill a vout to ourself
                    CTxOut newTxOut(nChange, scriptChange);

                    // Never create dust outputs; if we would, just
                    // add the dust to the fee.
                    // The nChange when BnB is used is always going to go to fees.
                    if (IsDust(newTxOut, discard_rate) || bnb_used)
                    {
                        nChangePosInOut = -1;
                        nFeeRet += nChange;
                    }
                    else
                    {
                        if (nChangePosInOut == -1)
                        {
                            // Insert change txn at random position:
                            nChangePosInOut = GetRandInt(txNew.vout.size()+1);
                        }
                        else if ((unsigned int)nChangePosInOut > txNew.vout.size())
                        {
                            strFailReason = _("Change index out of range");
                            return false;
                        }

                        std::vector<CTxOut>::iterator position = txNew.vout.begin()+nChangePosInOut;
                        txNew.vout.insert(position, newTxOut);
                    }
                } else {
                    nChangePosInOut = -1;
                }

                // Dummy fill vin for maximum size estimation
                //
                for (const auto& coin : setCoins) {
                    txNew.vin.push_back(CTxIn(coin.outpoint,CScript()));
                }

                nBytes = CalculateMaximumSignedTxSize(txNew, this);
                if (nBytes < 0) {
                    strFailReason = _("Signing transaction failed");
                    return false;
                }

                nFeeNeeded = GetMinimumFee(*this, nBytes, coin_control, ::mempool, ::feeEstimator, &feeCalc);
                if (feeCalc.reason == FeeReason::FALLBACK && !m_allow_fallback_fee) {
                    // eventually allow a fallback fee
                    strFailReason = _("Fee estimation failed. Fallbackfee is disabled. Wait a few blocks or enable -fallbackfee.");
                    return false;
                }

                // If we made it here and we aren't even able to meet the relay fee on the next pass, give up
                // because we must be at the maximum allowed fee.
                if (nFeeNeeded < ::minRelayTxFee.GetFee(nBytes))
                {
                    strFailReason = _("Transaction too large for fee policy");
                    return false;
                }

                if (nFeeRet >= nFeeNeeded) {
                    // Reduce fee to only the needed amount if possible. This
                    // prevents potential overpayment in fees if the coins
                    // selected to meet nFeeNeeded result in a transaction that
                    // requires less fee than the prior iteration.

                    // If we have no change and a big enough excess fee, then
                    // try to construct transaction again only without picking
                    // new inputs. We now know we only need the smaller fee
                    // (because of reduced tx size) and so we should add a
                    // change output. Only try this once.
                    if (nChangePosInOut == -1 && nSubtractFeeFromAmount == 0 && pick_new_inputs) {
                        unsigned int tx_size_with_change = nBytes + coin_selection_params.change_output_size + 2; // Add 2 as a buffer in case increasing # of outputs changes compact size
                        CAmount fee_needed_with_change = GetMinimumFee(*this, tx_size_with_change, coin_control, ::mempool, ::feeEstimator, nullptr);
                        CAmount minimum_value_for_change = GetDustThreshold(change_prototype_txout, discard_rate);
                        if (nFeeRet >= fee_needed_with_change + minimum_value_for_change) {
                            pick_new_inputs = false;
                            nFeeRet = fee_needed_with_change;
                            continue;
                        }
                    }

                    // If we have change output already, just increase it
                    if (nFeeRet > nFeeNeeded && nChangePosInOut != -1 && nSubtractFeeFromAmount == 0) {
                        CAmount extraFeePaid = nFeeRet - nFeeNeeded;
                        std::vector<CTxOut>::iterator change_position = txNew.vout.begin()+nChangePosInOut;
                        change_position->nValue += extraFeePaid;
                        nFeeRet -= extraFeePaid;
                    }
                    break; // Done, enough fee included.
                }
                else if (!pick_new_inputs) {
                    // This shouldn't happen, we should have had enough excess
                    // fee to pay for the new output and still meet nFeeNeeded
                    // Or we should have just subtracted fee from recipients and
                    // nFeeNeeded should not have changed
                    strFailReason = _("Transaction fee and change calculation failed");
                    return false;
                }

                // Try to reduce change to include necessary fee
                if (nChangePosInOut != -1 && nSubtractFeeFromAmount == 0) {
                    CAmount additionalFeeNeeded = nFeeNeeded - nFeeRet;
                    std::vector<CTxOut>::iterator change_position = txNew.vout.begin()+nChangePosInOut;
                    // Only reduce change if remaining amount is still a large enough output.
                    if (change_position->nValue >= MIN_FINAL_CHANGE + additionalFeeNeeded) {
                        change_position->nValue -= additionalFeeNeeded;
                        nFeeRet += additionalFeeNeeded;
                        break; // Done, able to increase fee from change
                    }
                }

                // If subtracting fee from recipients, we now know what fee we
                // need to subtract, we have no reason to reselect inputs
                if (nSubtractFeeFromAmount > 0) {
                    pick_new_inputs = false;
                }

                // Include more fee and try again.
                nFeeRet = nFeeNeeded;
                coin_selection_params.use_bnb = false;
                continue;
            }
        }

        if (nChangePosInOut == -1) reservekey.ReturnKey(); // Return any reserved key if we don't have change

        // Shuffle selected coins and fill in final vin
        txNew.vin.clear();
        std::vector<CInputCoin> selected_coins(setCoins.begin(), setCoins.end());
        std::shuffle(selected_coins.begin(), selected_coins.end(), FastRandomContext());

        // Note how the sequence number is set to non-maxint so that
        // the nLockTime set above actually works.
        //
        // BIP125 defines opt-in RBF as any nSequence < maxint-1, so
        // we use the highest possible value in that range (maxint-2)
        // to avoid conflicting with other possible uses of nSequence,
        // and in the spirit of "smallest possible change from prior
        // behavior."
        const uint32_t nSequence = coin_control.m_signal_bip125_rbf.get_value_or(m_signal_rbf) ? MAX_BIP125_RBF_SEQUENCE : (CTxIn::SEQUENCE_FINAL - 1);
        for (const auto& coin : selected_coins) {
            txNew.vin.push_back(CTxIn(coin.outpoint, CScript(), nSequence));
        }

        if (sign)
        {
            CTransaction txNewConst(txNew);
            int nIn = 0;
            for (const auto& coin : selected_coins)
            {
                const CScript& scriptPubKey = coin.txout.scriptPubKey;
                SignatureData sigdata;

                CAmount nValue = coin.GetValue();
                std::vector<uint8_t> vchAmount(8);
                memcpy(&vchAmount[0], &nValue, 8);
                if (!ProduceSignature(*this, TransactionSignatureCreator(&txNewConst, nIn, vchAmount, SIGHASH_ALL), scriptPubKey, sigdata))
                {
                    strFailReason = _("Signing transaction failed");
                    return false;
                } else {
                    UpdateTransaction(txNew, nIn, sigdata);
                }

                nIn++;
            }
        }

        // Return the constructed transaction data.
        tx = MakeTransactionRef(std::move(txNew));

        // Limit size
        if (GetTransactionWeight(*tx) >= MAX_STANDARD_TX_WEIGHT)
        {
            strFailReason = _("Transaction too large");
            return false;
        }
    }

    if (gArgs.GetBoolArg("-walletrejectlongchains", DEFAULT_WALLET_REJECT_LONG_CHAINS)) {
        // Lastly, ensure this tx will pass the mempool's chain limits
        LockPoints lp;
        CTxMemPoolEntry entry(tx, 0, 0, 0, false, 0, lp);
        CTxMemPool::setEntries setAncestors;
        size_t nLimitAncestors = gArgs.GetArg("-limitancestorcount", DEFAULT_ANCESTOR_LIMIT);
        size_t nLimitAncestorSize = gArgs.GetArg("-limitancestorsize", DEFAULT_ANCESTOR_SIZE_LIMIT)*1000;
        size_t nLimitDescendants = gArgs.GetArg("-limitdescendantcount", DEFAULT_DESCENDANT_LIMIT);
        size_t nLimitDescendantSize = gArgs.GetArg("-limitdescendantsize", DEFAULT_DESCENDANT_SIZE_LIMIT)*1000;
        std::string errString;
        if (!mempool.CalculateMemPoolAncestors(entry, setAncestors, nLimitAncestors, nLimitAncestorSize, nLimitDescendants, nLimitDescendantSize, errString)) {
            strFailReason = _("Transaction has too long of a mempool chain");
            return false;
        }
    }

    LogPrintf("Fee Calculation: Fee:%d Bytes:%u Needed:%d Tgt:%d (requested %d) Reason:\"%s\" Decay %.5f: Estimation: (%g - %g) %.2f%% %.1f/(%.1f %d mem %.1f out) Fail: (%g - %g) %.2f%% %.1f/(%.1f %d mem %.1f out)\n",
              nFeeRet, nBytes, nFeeNeeded, feeCalc.returnedTarget, feeCalc.desiredTarget, StringForFeeReason(feeCalc.reason), feeCalc.est.decay,
              feeCalc.est.pass.start, feeCalc.est.pass.end,
              100 * feeCalc.est.pass.withinTarget / (feeCalc.est.pass.totalConfirmed + feeCalc.est.pass.inMempool + feeCalc.est.pass.leftMempool),
              feeCalc.est.pass.withinTarget, feeCalc.est.pass.totalConfirmed, feeCalc.est.pass.inMempool, feeCalc.est.pass.leftMempool,
              feeCalc.est.fail.start, feeCalc.est.fail.end,
              100 * feeCalc.est.fail.withinTarget / (feeCalc.est.fail.totalConfirmed + feeCalc.est.fail.inMempool + feeCalc.est.fail.leftMempool),
              feeCalc.est.fail.withinTarget, feeCalc.est.fail.totalConfirmed, feeCalc.est.fail.inMempool, feeCalc.est.fail.leftMempool);
    return true;
}

/**
 * Call after CreateTransaction unless you want to abort
 */
bool CWallet::CommitTransaction(CTransactionRef tx, mapValue_t mapValue, std::vector<std::pair<std::string, std::string>> orderForm, std::string fromAccount, CReserveKey& reservekey, CConnman* connman, CValidationState& state)
{
    {
        LOCK2(cs_main, cs_wallet);

        CWalletTx wtxNew(this, std::move(tx));
        wtxNew.mapValue = std::move(mapValue);
        wtxNew.vOrderForm = std::move(orderForm);
        wtxNew.strFromAccount = std::move(fromAccount);
        wtxNew.fTimeReceivedIsTxTime = true;
        wtxNew.fFromMe = true;

        LogPrintf("CommitTransaction:\n%s", wtxNew.tx->ToString()); /* Continued */
        {
            // Take key pair from key pool so it won't be used again
            reservekey.KeepKey();

            // Add tx to wallet, because if it has change it's also ours,
            // otherwise just for transaction history.
            AddToWallet(wtxNew);

            // Notify that old coins are spent
            for (const CTxIn& txin : wtxNew.tx->vin)
            {
                CWalletTx &coin = mapWallet.at(txin.prevout.hash);
                coin.BindWallet(this);
                NotifyTransactionChanged(this, coin.GetHash(), CT_UPDATED);
            }
        }

        // Track how many getdata requests our transaction gets
        mapRequestCount[wtxNew.GetHash()] = 0;

        // Get the inserted-CWalletTx from mapWallet so that the
        // fInMempool flag is cached properly
        CWalletTx& wtx = mapWallet.at(wtxNew.GetHash());

        if (fBroadcastTransactions)
        {
            CValidationState state;
            // Broadcast
            if (!wtx.AcceptToMemoryPool(maxTxFee, state)) {
                LogPrintf("CommitTransaction(): Transaction cannot be broadcast immediately, %s\n", FormatStateMessage(state));
                // TODO: if we expect the failure to be long term or permanent, instead delete wtx from the wallet and return failure.
            } else {
                wtx.RelayWalletTransaction(connman);
            }
        }
    }
    return true;
}

void CWallet::ListAccountCreditDebit(const std::string& strAccount, std::list<CAccountingEntry>& entries) {
    WalletBatch batch(*database);
    return batch.ListAccountCreditDebit(strAccount, entries);
}

bool CWallet::AddAccountingEntry(const CAccountingEntry& acentry)
{
    WalletBatch batch(*database);

    return AddAccountingEntry(acentry, &batch);
}

bool CWallet::AddAccountingEntry(const CAccountingEntry& acentry, WalletBatch *batch)
{
    if (!batch->WriteAccountingEntry(++nAccountingEntryNumber, acentry)) {
        return false;
    }

    laccentries.push_back(acentry);
    CAccountingEntry & entry = laccentries.back();
    wtxOrdered.insert(std::make_pair(entry.nOrderPos, TxPair(nullptr, &entry)));

    return true;
}


DBErrors CWallet::LoadWallet(bool& fFirstRunRet)
{
    LOCK2(cs_main, cs_wallet);

    fFirstRunRet = false;
    DBErrors nLoadWalletRet = WalletBatch(*database,"cr+").LoadWallet(this);
    if (nLoadWalletRet == DBErrors::NEED_REWRITE)
    {
        if (database->Rewrite("\x04pool"))
        {
            setInternalKeyPool.clear();
            setExternalKeyPool.clear();
            m_pool_key_to_index.clear();
            // Note: can't top-up keypool here, because wallet is locked.
            // User will be prompted to unlock wallet the next operation
            // that requires a new key.
        }
    }

    // This wallet is in its first run if all of these are empty
    fFirstRunRet = mapKeys.empty() && mapCryptedKeys.empty() && mapWatchKeys.empty() && setWatchOnly.empty() && mapScripts.empty();

    if (nLoadWalletRet != DBErrors::LOAD_OK)
        return nLoadWalletRet;

    uiInterface.LoadWallet(this);

    return DBErrors::LOAD_OK;
}

DBErrors CWallet::ZapSelectTx(std::vector<uint256>& vHashIn, std::vector<uint256>& vHashOut)
{
    AssertLockHeld(cs_wallet); // mapWallet
    DBErrors nZapSelectTxRet = WalletBatch(*database,"cr+").ZapSelectTx(vHashIn, vHashOut);
    for (uint256 hash : vHashOut)
        mapWallet.erase(hash);

    if (nZapSelectTxRet == DBErrors::NEED_REWRITE)
    {
        if (database->Rewrite("\x04pool"))
        {
            setInternalKeyPool.clear();
            setExternalKeyPool.clear();
            m_pool_key_to_index.clear();
            // Note: can't top-up keypool here, because wallet is locked.
            // User will be prompted to unlock wallet the next operation
            // that requires a new key.
        }
    }

    if (nZapSelectTxRet != DBErrors::LOAD_OK)
        return nZapSelectTxRet;

    MarkDirty();

    return DBErrors::LOAD_OK;

}

DBErrors CWallet::ZapWalletTx(std::vector<CWalletTx>& vWtx)
{
    DBErrors nZapWalletTxRet = WalletBatch(*database,"cr+").ZapWalletTx(vWtx);
    if (nZapWalletTxRet == DBErrors::NEED_REWRITE)
    {
        if (database->Rewrite("\x04pool"))
        {
            LOCK(cs_wallet);
            setInternalKeyPool.clear();
            setExternalKeyPool.clear();
            m_pool_key_to_index.clear();
            // Note: can't top-up keypool here, because wallet is locked.
            // User will be prompted to unlock wallet the next operation
            // that requires a new key.
        }
    }

    if (nZapWalletTxRet != DBErrors::LOAD_OK)
        return nZapWalletTxRet;

    return DBErrors::LOAD_OK;
}


bool CWallet::SetAddressBook(const CTxDestination& address, const std::string& strName, const std::string& strPurpose, bool fBech32)
{
    bool fUpdated = false;
    {
        LOCK(cs_wallet); // mapAddressBook
        std::map<CTxDestination, CAddressBookData>::iterator mi = mapAddressBook.find(address);
        fUpdated = mi != mapAddressBook.end();
        mapAddressBook[address].name = strName;
        if (!strPurpose.empty()) /* update purpose only if requested */
            mapAddressBook[address].purpose = strPurpose;
    }
    NotifyAddressBookChanged(this, address, strName, ::IsMine(*this, address) != ISMINE_NO,
                             strPurpose, (fUpdated ? CT_UPDATED : CT_NEW) );
    if (!strPurpose.empty() && !WalletBatch(*database).WritePurpose(EncodeDestination(address), strPurpose))
        return false;
    return WalletBatch(*database).WriteName(EncodeDestination(address), strName);
}

bool CWallet::DelAddressBook(const CTxDestination& address)
{
    {
        LOCK(cs_wallet); // mapAddressBook

        // Delete destdata tuples associated with address
        std::string strAddress = EncodeDestination(address);
        for (const std::pair<std::string, std::string> &item : mapAddressBook[address].destdata)
        {
            WalletBatch(*database).EraseDestData(strAddress, item.first);
        }
        mapAddressBook.erase(address);
    }

    NotifyAddressBookChanged(this, address, "", ::IsMine(*this, address) != ISMINE_NO, "", CT_DELETED);

    WalletBatch(*database).ErasePurpose(EncodeDestination(address));
    return WalletBatch(*database).EraseName(EncodeDestination(address));
}

const std::string& CWallet::GetLabelName(const CScript& scriptPubKey) const
{
    CTxDestination address;
    if (ExtractDestination(scriptPubKey, address) && !scriptPubKey.IsUnspendable()) {
        auto mi = mapAddressBook.find(address);
        if (mi != mapAddressBook.end()) {
            return mi->second.name;
        }
    }
    // A scriptPubKey that doesn't have an entry in the address book is
    // associated with the default label ("").
    const static std::string DEFAULT_LABEL_NAME;
    return DEFAULT_LABEL_NAME;
}

/**
 * Mark old keypool keys as used,
 * and generate all new keys
 */
bool CWallet::NewKeyPool()
{
    if (!gArgs.GetBoolArg("-legacymode", false))
        return false;

    {
        LOCK(cs_wallet);
        WalletBatch batch(*database);

        for (int64_t nIndex : setInternalKeyPool) {
            batch.ErasePool(nIndex);
        }
        setInternalKeyPool.clear();

        for (int64_t nIndex : setExternalKeyPool) {
            batch.ErasePool(nIndex);
        }
        setExternalKeyPool.clear();

        for (int64_t nIndex : set_pre_split_keypool) {
            batch.ErasePool(nIndex);
        }
        set_pre_split_keypool.clear();

        m_pool_key_to_index.clear();

        if (!TopUpKeyPool()) {
            return false;
        }
        LogPrintf("CWallet::NewKeyPool rewrote keypool\n");
    }
    return true;
}

size_t CWallet::KeypoolCountExternalKeys()
{
    AssertLockHeld(cs_wallet); // setExternalKeyPool
    return setExternalKeyPool.size() + set_pre_split_keypool.size();
}

void CWallet::LoadKeyPool(int64_t nIndex, const CKeyPool &keypool)
{
    AssertLockHeld(cs_wallet);
    if (keypool.m_pre_split) {
        set_pre_split_keypool.insert(nIndex);
    } else if (keypool.fInternal) {
        setInternalKeyPool.insert(nIndex);
    } else {
        setExternalKeyPool.insert(nIndex);
    }
    m_max_keypool_index = std::max(m_max_keypool_index, nIndex);
    m_pool_key_to_index[keypool.vchPubKey.GetID()] = nIndex;

    // If no metadata exists yet, create a default with the pool key's
    // creation time. Note that this may be overwritten by actually
    // stored metadata for that key later, which is fine.
    CKeyID keyid = keypool.vchPubKey.GetID();
    if (mapKeyMetadata.count(keyid) == 0)
        mapKeyMetadata[keyid] = CKeyMetadata(keypool.nTime);
}

bool CWallet::TopUpKeyPool(unsigned int kpSize)
{
    if (!gArgs.GetBoolArg("-legacymode", false))
        return false;

    {
        LOCK(cs_wallet);

        if (IsLocked())
            return false;

        // Top up key pool
        unsigned int nTargetSize;
        if (kpSize > 0)
            nTargetSize = kpSize;
        else
            nTargetSize = std::max(gArgs.GetArg("-keypool", DEFAULT_KEYPOOL_SIZE), (int64_t) 0);

        // count amount of available keys (internal, external)
        // make sure the keypool of external and internal keys fits the user selected target (-keypool)
        int64_t missingExternal = std::max(std::max((int64_t) nTargetSize, (int64_t) 1) - (int64_t)setExternalKeyPool.size(), (int64_t) 0);
        int64_t missingInternal = std::max(std::max((int64_t) nTargetSize, (int64_t) 1) - (int64_t)setInternalKeyPool.size(), (int64_t) 0);

        if (!IsHDEnabled() || !CanSupportFeature(FEATURE_HD_SPLIT))
        {
            // don't create extra internal keys
            missingInternal = 0;
        }
        bool internal = false;
        WalletBatch batch(*database);
        for (int64_t i = missingInternal + missingExternal; i--;)
        {
            if (i < missingInternal) {
                internal = true;
            }

            assert(m_max_keypool_index < std::numeric_limits<int64_t>::max()); // How in the hell did you use so many keys?
            int64_t index = ++m_max_keypool_index;

            CPubKey pubkey(GenerateNewKey(batch, internal));
            if (!batch.WritePool(index, CKeyPool(pubkey, internal))) {
                throw std::runtime_error(std::string(__func__) + ": writing generated key failed");
            }

            if (internal) {
                setInternalKeyPool.insert(index);
            } else {
                setExternalKeyPool.insert(index);
            }
            m_pool_key_to_index[pubkey.GetID()] = index;
        }
        if (missingInternal + missingExternal > 0) {
            LogPrintf("keypool added %d keys (%d internal), size=%u (%u internal)\n", missingInternal + missingExternal, missingInternal, setInternalKeyPool.size() + setExternalKeyPool.size() + set_pre_split_keypool.size(), setInternalKeyPool.size());
        }
    }
    return true;
}

void CWallet::ReserveKeyFromKeyPool(int64_t& nIndex, CKeyPool& keypool, bool fRequestedInternal)
{
    nIndex = -1;
    keypool.vchPubKey = CPubKey();
    {
        LOCK(cs_wallet);

        if (!IsLocked())
            TopUpKeyPool();

        bool fReturningInternal = IsHDEnabled() && CanSupportFeature(FEATURE_HD_SPLIT) && fRequestedInternal;
        std::set<int64_t>& setKeyPool = set_pre_split_keypool.empty() ? (fReturningInternal ? setInternalKeyPool : setExternalKeyPool) : set_pre_split_keypool;

        // Get the oldest key
        if(setKeyPool.empty())
            return;

        WalletBatch batch(*database);

        auto it = setKeyPool.begin();
        nIndex = *it;
        setKeyPool.erase(it);
        if (!batch.ReadPool(nIndex, keypool)) {
            throw std::runtime_error(std::string(__func__) + ": read failed");
        }
        if (!HaveKey(keypool.vchPubKey.GetID())) {
            throw std::runtime_error(std::string(__func__) + ": unknown key in key pool");
        }
        // If the key was pre-split keypool, we don't care about what type it is
        if (set_pre_split_keypool.size() == 0 && keypool.fInternal != fReturningInternal) {
            throw std::runtime_error(std::string(__func__) + ": keypool entry misclassified");
        }

        assert(keypool.vchPubKey.IsValid());
        m_pool_key_to_index.erase(keypool.vchPubKey.GetID());
        LogPrintf("keypool reserve %d\n", nIndex);
    }
}

void CWallet::KeepKey(int64_t nIndex)
{
    // Remove from key pool
    WalletBatch batch(*database);
    batch.ErasePool(nIndex);
    LogPrintf("keypool keep %d\n", nIndex);
}

void CWallet::ReturnKey(int64_t nIndex, bool fInternal, const CPubKey& pubkey)
{
    // Return to key pool
    {
        LOCK(cs_wallet);
        if (fInternal) {
            setInternalKeyPool.insert(nIndex);
        } else if (!set_pre_split_keypool.empty()) {
            set_pre_split_keypool.insert(nIndex);
        } else {
            setExternalKeyPool.insert(nIndex);
        }
        m_pool_key_to_index[pubkey.GetID()] = nIndex;
    }
    LogPrintf("keypool return %d\n", nIndex);
}

bool CWallet::GetKeyFromPool(CPubKey& result, bool internal)
{
    CKeyPool keypool;
    {
        LOCK(cs_wallet);
        int64_t nIndex = 0;
        ReserveKeyFromKeyPool(nIndex, keypool, internal);
        if (nIndex == -1)
        {
            if (IsLocked()) return false;
            WalletBatch batch(*database);
            result = GenerateNewKey(batch, internal);
            return true;
        }
        KeepKey(nIndex);
        result = keypool.vchPubKey;
    }
    return true;
}

static int64_t GetOldestKeyTimeInPool(const std::set<int64_t>& setKeyPool, WalletBatch& batch) {
    if (setKeyPool.empty()) {
        return GetTime();
    }

    CKeyPool keypool;
    int64_t nIndex = *(setKeyPool.begin());
    if (!batch.ReadPool(nIndex, keypool)) {
        throw std::runtime_error(std::string(__func__) + ": read oldest key in keypool failed");
    }
    assert(keypool.vchPubKey.IsValid());
    return keypool.nTime;
}

int64_t CWallet::GetOldestKeyPoolTime()
{
    LOCK(cs_wallet);

    WalletBatch batch(*database);

    // load oldest key from keypool, get time and return
    int64_t oldestKey = GetOldestKeyTimeInPool(setExternalKeyPool, batch);
    if (IsHDEnabled() && CanSupportFeature(FEATURE_HD_SPLIT)) {
        oldestKey = std::max(GetOldestKeyTimeInPool(setInternalKeyPool, batch), oldestKey);
        if (!set_pre_split_keypool.empty()) {
            oldestKey = std::max(GetOldestKeyTimeInPool(set_pre_split_keypool, batch), oldestKey);
        }
    }

    return oldestKey;
}

std::map<CTxDestination, CAmount> CWallet::GetAddressBalances()
{
    std::map<CTxDestination, CAmount> balances;

    {
        LOCK(cs_wallet);
        for (const auto& walletEntry : mapWallet)
        {
            const CWalletTx *pcoin = &walletEntry.second;

            if (!pcoin->IsTrusted())
                continue;

            if (pcoin->GetBlocksToMaturity() > 0)
                continue;

            int nDepth = pcoin->GetDepthInMainChain();
            if (nDepth < (pcoin->IsFromMe(ISMINE_ALL) ? 0 : 1))
                continue;

            for (unsigned int i = 0; i < pcoin->tx->vout.size(); i++)
            {
                CTxDestination addr;
                if (!IsMine(pcoin->tx->vout[i]))
                    continue;
                if(!ExtractDestination(pcoin->tx->vout[i].scriptPubKey, addr))
                    continue;

                CAmount n = IsSpent(walletEntry.first, i) ? 0 : pcoin->tx->vout[i].nValue;

                if (!balances.count(addr))
                    balances[addr] = 0;
                balances[addr] += n;
            }
        }
    }

    return balances;
}

std::set< std::set<CTxDestination> > CWallet::GetAddressGroupings()
{
    AssertLockHeld(cs_wallet); // mapWallet
    std::set< std::set<CTxDestination> > groupings;
    std::set<CTxDestination> grouping;

    for (const auto& walletEntry : mapWallet)
    {
        const CWalletTx *pcoin = &walletEntry.second;

        if (pcoin->tx->vin.size() > 0)
        {
            bool any_mine = false;
            // group all input addresses with each other
            for (CTxIn txin : pcoin->tx->vin)
            {
                CTxDestination address;
                if(!IsMine(txin)) /* If this input isn't mine, ignore it */
                    continue;
                if(!ExtractDestination(mapWallet.at(txin.prevout.hash).tx->vout[txin.prevout.n].scriptPubKey, address))
                    continue;
                grouping.insert(address);
                any_mine = true;
            }

            // group change with input addresses
            if (any_mine)
            {
               for (CTxOut txout : pcoin->tx->vout)
                   if (IsChange(txout))
                   {
                       CTxDestination txoutAddr;
                       if(!ExtractDestination(txout.scriptPubKey, txoutAddr))
                           continue;
                       grouping.insert(txoutAddr);
                   }
            }
            if (grouping.size() > 0)
            {
                groupings.insert(grouping);
                grouping.clear();
            }
        }

        // group lone addrs by themselves
        for (const auto& txout : pcoin->tx->vout)
            if (IsMine(txout))
            {
                CTxDestination address;
                if(!ExtractDestination(txout.scriptPubKey, address))
                    continue;
                grouping.insert(address);
                groupings.insert(grouping);
                grouping.clear();
            }
    }

    std::set< std::set<CTxDestination>* > uniqueGroupings; // a set of pointers to groups of addresses
    std::map< CTxDestination, std::set<CTxDestination>* > setmap;  // map addresses to the unique group containing it
    for (std::set<CTxDestination> _grouping : groupings)
    {
        // make a set of all the groups hit by this new group
        std::set< std::set<CTxDestination>* > hits;
        std::map< CTxDestination, std::set<CTxDestination>* >::iterator it;
        for (CTxDestination address : _grouping)
            if ((it = setmap.find(address)) != setmap.end())
                hits.insert((*it).second);

        // merge all hit groups into a new single group and delete old groups
        std::set<CTxDestination>* merged = new std::set<CTxDestination>(_grouping);
        for (std::set<CTxDestination>* hit : hits)
        {
            merged->insert(hit->begin(), hit->end());
            uniqueGroupings.erase(hit);
            delete hit;
        }
        uniqueGroupings.insert(merged);

        // update setmap
        for (CTxDestination element : *merged)
            setmap[element] = merged;
    }

    std::set< std::set<CTxDestination> > ret;
    for (std::set<CTxDestination>* uniqueGrouping : uniqueGroupings)
    {
        ret.insert(*uniqueGrouping);
        delete uniqueGrouping;
    }

    return ret;
}

std::set<CTxDestination> CWallet::GetLabelAddresses(const std::string& label) const
{
    LOCK(cs_wallet);
    std::set<CTxDestination> result;
    for (const std::pair<CTxDestination, CAddressBookData>& item : mapAddressBook)
    {
        const CTxDestination& address = item.first;
        const std::string& strName = item.second.name;
        if (strName == label)
            result.insert(address);
    }
    return result;
}

void CWallet::DeleteLabel(const std::string& label)
{
    WalletBatch batch(*database);
    batch.EraseAccount(label);
}

bool CReserveKey::GetReservedKey(CPubKey& pubkey, bool internal)
{
    if (nIndex == -1)
    {
        CKeyPool keypool;
        pwallet->ReserveKeyFromKeyPool(nIndex, keypool, internal);
        if (nIndex != -1)
            vchPubKey = keypool.vchPubKey;
        else {
            return false;
        }
        fInternal = keypool.fInternal;
    }
    assert(vchPubKey.IsValid());
    pubkey = vchPubKey;
    return true;
}

void CReserveKey::KeepKey()
{
    if (nIndex != -1)
        pwallet->KeepKey(nIndex);
    nIndex = -1;
    vchPubKey = CPubKey();
}

void CReserveKey::ReturnKey()
{
    if (nIndex != -1) {
        pwallet->ReturnKey(nIndex, fInternal, vchPubKey);
    }
    nIndex = -1;
    vchPubKey = CPubKey();
}

void CWallet::MarkReserveKeysAsUsed(int64_t keypool_id)
{
    AssertLockHeld(cs_wallet);
    bool internal = setInternalKeyPool.count(keypool_id);
    if (!internal) assert(setExternalKeyPool.count(keypool_id) || set_pre_split_keypool.count(keypool_id));
    std::set<int64_t> *setKeyPool = internal ? &setInternalKeyPool : (set_pre_split_keypool.empty() ? &setExternalKeyPool : &set_pre_split_keypool);
    auto it = setKeyPool->begin();

    WalletBatch batch(*database);
    while (it != std::end(*setKeyPool)) {
        const int64_t& index = *(it);
        if (index > keypool_id) break; // set*KeyPool is ordered

        CKeyPool keypool;
        if (batch.ReadPool(index, keypool)) { //TODO: This should be unnecessary
            m_pool_key_to_index.erase(keypool.vchPubKey.GetID());
        }
        LearnAllRelatedScripts(keypool.vchPubKey);
        batch.ErasePool(index);
        LogPrintf("keypool index %d removed\n", index);
        it = setKeyPool->erase(it);
    }
}

void CWallet::GetScriptForMining(std::shared_ptr<CReserveScript> &script)
{
    std::shared_ptr<CReserveKey> rKey = std::make_shared<CReserveKey>(this);
    CPubKey pubkey;
    if (!rKey->GetReservedKey(pubkey))
        return;


    script = rKey;
    script->reserveScript = CScript() << ToByteVector(pubkey) << OP_CHECKSIG;
}

void CWallet::LockCoin(const COutPoint& output)
{
    AssertLockHeld(cs_wallet); // setLockedCoins
    setLockedCoins.insert(output);
}

void CWallet::UnlockCoin(const COutPoint& output)
{
    AssertLockHeld(cs_wallet); // setLockedCoins
    setLockedCoins.erase(output);
}

void CWallet::UnlockAllCoins()
{
    AssertLockHeld(cs_wallet); // setLockedCoins
    setLockedCoins.clear();
}

bool CWallet::IsLockedCoin(uint256 hash, unsigned int n) const
{
    AssertLockHeld(cs_wallet); // setLockedCoins
    COutPoint outpt(hash, n);

    return (setLockedCoins.count(outpt) > 0);
}

void CWallet::ListLockedCoins(std::vector<COutPoint>& vOutpts) const
{
    AssertLockHeld(cs_wallet); // setLockedCoins
    for (std::set<COutPoint>::iterator it = setLockedCoins.begin();
         it != setLockedCoins.end(); it++) {
        COutPoint outpt = (*it);
        vOutpts.push_back(outpt);
    }
}

/** @} */ // end of Actions


void CWallet::GetKeyBirthTimes(std::map<CTxDestination, int64_t> &mapKeyBirth) const {
    AssertLockHeld(cs_wallet); // mapKeyMetadata
    mapKeyBirth.clear();

    // get birth times for keys with metadata
    for (const auto& entry : mapKeyMetadata) {
        if (entry.second.nCreateTime) {
            mapKeyBirth[entry.first] = entry.second.nCreateTime;
        }
    }

    // map in which we'll infer heights of other keys
    CBlockIndex *pindexMax = chainActive[std::max(0, chainActive.Height() - 144)]; // the tip can be reorganized; use a 144-block safety margin
    std::map<CKeyID, CBlockIndex*> mapKeyFirstBlock;
    for (const CKeyID &keyid : GetKeys()) {
        if (mapKeyBirth.count(keyid) == 0)
            mapKeyFirstBlock[keyid] = pindexMax;
    }

    // if there are no such keys, we're done
    if (mapKeyFirstBlock.empty())
        return;

    // find first block that affects those keys, if there are any left
    std::vector<CKeyID> vAffected;
    for (const auto& entry : mapWallet) {
        // iterate over all wallet transactions...
        const CWalletTx &wtx = entry.second;
        CBlockIndex* pindex = LookupBlockIndex(wtx.hashBlock);
        if (pindex && chainActive.Contains(pindex)) {
            // ... which are already in a block
            int nHeight = pindex->nHeight;
            for (const CTxOut &txout : wtx.tx->vout) {
                // iterate over all their outputs
                CAffectedKeysVisitor(*this, vAffected).Process(txout.scriptPubKey);
                for (const CKeyID &keyid : vAffected) {
                    // ... and all their affected keys
                    std::map<CKeyID, CBlockIndex*>::iterator rit = mapKeyFirstBlock.find(keyid);
                    if (rit != mapKeyFirstBlock.end() && nHeight < rit->second->nHeight)
                        rit->second = pindex;
                }
                vAffected.clear();
            }
        }
    }

    // Extract block timestamps for those keys
    for (const auto& entry : mapKeyFirstBlock)
        mapKeyBirth[entry.first] = entry.second->GetBlockTime() - TIMESTAMP_WINDOW; // block times can be 2h off
}

/**
 * Compute smart timestamp for a transaction being added to the wallet.
 *
 * Logic:
 * - If sending a transaction, assign its timestamp to the current time.
 * - If receiving a transaction outside a block, assign its timestamp to the
 *   current time.
 * - If receiving a block with a future timestamp, assign all its (not already
 *   known) transactions' timestamps to the current time.
 * - If receiving a block with a past timestamp, before the most recent known
 *   transaction (that we care about), assign all its (not already known)
 *   transactions' timestamps to the same timestamp as that most-recent-known
 *   transaction.
 * - If receiving a block with a past timestamp, but after the most recent known
 *   transaction, assign all its (not already known) transactions' timestamps to
 *   the block time.
 *
 * For more information see CWalletTx::nTimeSmart,
 * https://bitcointalk.org/?topic=54527, or
 * https://github.com/bitcoin/bitcoin/pull/1393.
 */
unsigned int CWallet::ComputeTimeSmart(const CWalletTx& wtx) const
{
    unsigned int nTimeSmart = wtx.nTimeReceived;
    if (!wtx.hashUnset()) {
        if (const CBlockIndex* pindex = LookupBlockIndex(wtx.hashBlock)) {
            int64_t latestNow = wtx.nTimeReceived;
            int64_t latestEntry = 0;

            // Tolerate times up to the last timestamp in the wallet not more than 5 minutes into the future
            int64_t latestTolerated = latestNow + 300;
            const TxItems& txOrdered = wtxOrdered;
            for (auto it = txOrdered.rbegin(); it != txOrdered.rend(); ++it) {
                CWalletTx* const pwtx = it->second.first;
                if (pwtx == &wtx) {
                    continue;
                }
                CAccountingEntry* const pacentry = it->second.second;
                int64_t nSmartTime;
                if (pwtx) {
                    nSmartTime = pwtx->nTimeSmart;
                    if (!nSmartTime) {
                        nSmartTime = pwtx->nTimeReceived;
                    }
                } else {
                    nSmartTime = pacentry->nTime;
                }
                if (nSmartTime <= latestTolerated) {
                    latestEntry = nSmartTime;
                    if (nSmartTime > latestNow) {
                        latestNow = nSmartTime;
                    }
                    break;
                }
            }

            int64_t blocktime = pindex->GetBlockTime();
            nTimeSmart = std::max(latestEntry, std::min(blocktime, latestNow));
        } else {
            LogPrintf("%s: found %s in block %s not in index\n", __func__, wtx.GetHash().ToString(), wtx.hashBlock.ToString());
        }
    }
    return nTimeSmart;
}

bool CWallet::AddDestData(const CTxDestination &dest, const std::string &key, const std::string &value)
{
    if (boost::get<CNoDestination>(&dest))
        return false;

    mapAddressBook[dest].destdata.insert(std::make_pair(key, value));
    return WalletBatch(*database).WriteDestData(EncodeDestination(dest), key, value);
}

bool CWallet::EraseDestData(const CTxDestination &dest, const std::string &key)
{
    if (!mapAddressBook[dest].destdata.erase(key))
        return false;
    return WalletBatch(*database).EraseDestData(EncodeDestination(dest), key);
}

bool CWallet::LoadDestData(const CTxDestination &dest, const std::string &key, const std::string &value)
{
    mapAddressBook[dest].destdata.insert(std::make_pair(key, value));
    return true;
}

bool CWallet::GetDestData(const CTxDestination &dest, const std::string &key, std::string *value) const
{
    std::map<CTxDestination, CAddressBookData>::const_iterator i = mapAddressBook.find(dest);
    if(i != mapAddressBook.end())
    {
        CAddressBookData::StringMap::const_iterator j = i->second.destdata.find(key);
        if(j != i->second.destdata.end())
        {
            if(value)
                *value = j->second;
            return true;
        }
    }
    return false;
}

std::vector<std::string> CWallet::GetDestValues(const std::string& prefix) const
{
    LOCK(cs_wallet);
    std::vector<std::string> values;
    for (const auto& address : mapAddressBook) {
        for (const auto& data : address.second.destdata) {
            if (!data.first.compare(0, prefix.size(), prefix)) {
                values.emplace_back(data.second);
            }
        }
    }
    return values;
}

<<<<<<< HEAD
CWallet* CWallet::CreateWalletFromFile(const std::string& name, const fs::path& path, CWallet *walletInstanceIn)
=======
void CWallet::MarkPreSplitKeys()
{
    WalletBatch batch(*database);
    for (auto it = setExternalKeyPool.begin(); it != setExternalKeyPool.end();) {
        int64_t index = *it;
        CKeyPool keypool;
        if (!batch.ReadPool(index, keypool)) {
            throw std::runtime_error(std::string(__func__) + ": read keypool entry failed");
        }
        keypool.m_pre_split = true;
        if (!batch.WritePool(index, keypool)) {
            throw std::runtime_error(std::string(__func__) + ": writing modified keypool entry failed");
        }
        set_pre_split_keypool.insert(index);
        it = setExternalKeyPool.erase(it);
    }
}

CWallet* CWallet::CreateWalletFromFile(const std::string& name, const fs::path& path)
>>>>>>> c5870ab6
{
    const std::string& walletFile = name;

    // needed to restore wallet transaction meta data after -zapwallettxes
    std::vector<CWalletTx> vWtx;
    if (gArgs.GetBoolArg("-zapwallettxes", false)) {
        uiInterface.InitMessage(_("Zapping all transactions from wallet..."));

        std::unique_ptr<CWallet> tempWallet = MakeUnique<CWallet>(name, WalletDatabase::Create(path));
        DBErrors nZapWalletRet = tempWallet->ZapWalletTx(vWtx);
        if (nZapWalletRet != DBErrors::LOAD_OK) {
            InitError(strprintf(_("Error loading %s: Wallet corrupted"), walletFile));
            return nullptr;
        }
    }

    uiInterface.InitMessage(_("Loading wallet..."));

    int64_t nStart = GetTimeMillis();
    bool fFirstRun = true;
    CWallet *walletInstance = walletInstanceIn;
    if (!walletInstance)
       walletInstance = new CWallet(name, WalletDatabase::Create(path));

    DBErrors nLoadWalletRet = walletInstance->LoadWallet(fFirstRun);
    if (nLoadWalletRet != DBErrors::LOAD_OK)
    {
        if (nLoadWalletRet == DBErrors::CORRUPT) {
            InitError(strprintf(_("Error loading %s: Wallet corrupted"), walletFile));
            return nullptr;
        }
        else if (nLoadWalletRet == DBErrors::NONCRITICAL_ERROR)
        {
            InitWarning(strprintf(_("Error reading %s! All keys read correctly, but transaction data"
                                         " or address book entries might be missing or incorrect."),
                walletFile));
        }
        else if (nLoadWalletRet == DBErrors::TOO_NEW) {
            InitError(strprintf(_("Error loading %s: Wallet requires newer version of %s"), walletFile, _(PACKAGE_NAME)));
            return nullptr;
        }
        else if (nLoadWalletRet == DBErrors::NEED_REWRITE)
        {
            InitError(strprintf(_("Wallet needed to be rewritten: restart %s to complete"), _(PACKAGE_NAME)));
            return nullptr;
        }
        else {
            InitError(strprintf(_("Error loading %s"), walletFile));
            return nullptr;
        }
    }

    int prev_version = walletInstance->nWalletVersion;
    if (gArgs.GetBoolArg("-upgradewallet", fFirstRun))
    {
        int nMaxVersion = gArgs.GetArg("-upgradewallet", 0);
        if (nMaxVersion == 0) // the -upgradewallet without argument case
        {
            LogPrintf("Performing wallet upgrade to %i\n", FEATURE_LATEST);
            nMaxVersion = CLIENT_VERSION;
            walletInstance->SetMinVersion(FEATURE_LATEST); // permanently upgrade the wallet immediately
        }
        else
            LogPrintf("Allowing wallet upgrade up to %i\n", nMaxVersion);
        if (nMaxVersion < walletInstance->GetVersion())
        {
            InitError(_("Cannot downgrade wallet"));
            return nullptr;
        }
        walletInstance->SetMaxVersion(nMaxVersion);
    }

<<<<<<< HEAD
    if (fFirstRun && !walletInstanceIn)
=======
    // Upgrade to HD if explicit upgrade
    if (gArgs.GetBoolArg("-upgradewallet", false)) {
        LOCK(walletInstance->cs_wallet);

        // Do not upgrade versions to any version between HD_SPLIT and FEATURE_PRE_SPLIT_KEYPOOL unless already supporting HD_SPLIT
        int max_version = walletInstance->nWalletVersion;
        if (!walletInstance->CanSupportFeature(FEATURE_HD_SPLIT) && max_version >=FEATURE_HD_SPLIT && max_version < FEATURE_PRE_SPLIT_KEYPOOL) {
            InitError(_("Cannot upgrade a non HD split wallet without upgrading to support pre split keypool. Please use -upgradewallet=169900 or -upgradewallet with no version specified."));
            return nullptr;
        }

        bool hd_upgrade = false;
        bool split_upgrade = false;
        if (walletInstance->CanSupportFeature(FEATURE_HD) && !walletInstance->IsHDEnabled()) {
            LogPrintf("Upgrading wallet to HD\n");
            walletInstance->SetMinVersion(FEATURE_HD);

            // generate a new master key
            CPubKey masterPubKey = walletInstance->GenerateNewHDMasterKey();
            if (!walletInstance->SetHDMasterKey(masterPubKey)) {
                throw std::runtime_error(std::string(__func__) + ": Storing master key failed");
            }
            hd_upgrade = true;
        }
        // Upgrade to HD chain split if necessary
        if (walletInstance->CanSupportFeature(FEATURE_HD_SPLIT)) {
            LogPrintf("Upgrading wallet to use HD chain split\n");
            walletInstance->SetMinVersion(FEATURE_PRE_SPLIT_KEYPOOL);
            split_upgrade = FEATURE_HD_SPLIT > prev_version;
        }
        // Mark all keys currently in the keypool as pre-split
        if (split_upgrade) {
            walletInstance->MarkPreSplitKeys();
        }
        // Regenerate the keypool if upgraded to HD
        if (hd_upgrade) {
            if (!walletInstance->TopUpKeyPool()) {
                InitError(_("Unable to generate keys") += "\n");
                return nullptr;
            }
        }
    }

    if (fFirstRun)
>>>>>>> c5870ab6
    {
        // ensure this wallet.dat can only be opened by clients supporting HD with chain split and expects no default key
        if (!gArgs.GetBoolArg("-usehd", true)) {
            InitError(strprintf(_("Error creating %s: You can't create non-HD wallets with this version."), walletFile));
            return nullptr;
        }
        walletInstance->SetMinVersion(FEATURE_LATEST);

        // generate a new master key
        CPubKey masterPubKey = walletInstance->GenerateNewHDMasterKey();
        if (!walletInstance->SetHDMasterKey(masterPubKey))
            throw std::runtime_error(std::string(__func__) + ": Storing master key failed");

        // Top up the keypool
        if (!walletInstance->TopUpKeyPool()) {
            InitError(_("Unable to generate initial keys") += "\n");
            return nullptr;
        }

        walletInstance->ChainStateFlushed(chainActive.GetLocator());
    } else if (gArgs.IsArgSet("-usehd")) {
        bool useHD = gArgs.GetBoolArg("-usehd", true);
        if (walletInstance->IsHDEnabled() && !useHD) {
            InitError(strprintf(_("Error loading %s: You can't disable HD on an already existing HD wallet"), walletFile));
            return nullptr;
        }
        if (!walletInstance->IsHDEnabled() && useHD) {
            InitError(strprintf(_("Error loading %s: You can't enable HD on an already existing non-HD wallet"), walletFile));
            return nullptr;
        }
    }

    if (!gArgs.GetArg("-addresstype", "").empty() && !ParseOutputType(gArgs.GetArg("-addresstype", ""), walletInstance->m_default_address_type)) {
        InitError(strprintf("Unknown address type '%s'", gArgs.GetArg("-addresstype", "")));
        return nullptr;
    }

    if (!gArgs.GetArg("-changetype", "").empty() && !ParseOutputType(gArgs.GetArg("-changetype", ""), walletInstance->m_default_change_type)) {
        InitError(strprintf("Unknown change type '%s'", gArgs.GetArg("-changetype", "")));
        return nullptr;
    }

    if (gArgs.IsArgSet("-mintxfee")) {
        CAmount n = 0;
        if (!ParseMoney(gArgs.GetArg("-mintxfee", ""), n) || 0 == n) {
            InitError(AmountErrMsg("mintxfee", gArgs.GetArg("-mintxfee", "")));
            return nullptr;
        }
        if (n > HIGH_TX_FEE_PER_KB) {
            InitWarning(AmountHighWarn("-mintxfee") + " " +
                        _("This is the minimum transaction fee you pay on every transaction."));
        }
        walletInstance->m_min_fee = CFeeRate(n);
    }

    walletInstance->m_allow_fallback_fee = Params().IsFallbackFeeEnabled();
    if (gArgs.IsArgSet("-fallbackfee")) {
        CAmount nFeePerK = 0;
        if (!ParseMoney(gArgs.GetArg("-fallbackfee", ""), nFeePerK)) {
            InitError(strprintf(_("Invalid amount for -fallbackfee=<amount>: '%s'"), gArgs.GetArg("-fallbackfee", "")));
            return nullptr;
        }
        if (nFeePerK > HIGH_TX_FEE_PER_KB) {
            InitWarning(AmountHighWarn("-fallbackfee") + " " +
                        _("This is the transaction fee you may pay when fee estimates are not available."));
        }
        walletInstance->m_fallback_fee = CFeeRate(nFeePerK);
        walletInstance->m_allow_fallback_fee = nFeePerK != 0; //disable fallback fee in case value was set to 0, enable if non-null value
    }
    if (gArgs.IsArgSet("-discardfee")) {
        CAmount nFeePerK = 0;
        if (!ParseMoney(gArgs.GetArg("-discardfee", ""), nFeePerK)) {
            InitError(strprintf(_("Invalid amount for -discardfee=<amount>: '%s'"), gArgs.GetArg("-discardfee", "")));
            return nullptr;
        }
        if (nFeePerK > HIGH_TX_FEE_PER_KB) {
            InitWarning(AmountHighWarn("-discardfee") + " " +
                        _("This is the transaction fee you may discard if change is smaller than dust at this level"));
        }
        walletInstance->m_discard_rate = CFeeRate(nFeePerK);
    }
    if (gArgs.IsArgSet("-paytxfee")) {
        CAmount nFeePerK = 0;
        if (!ParseMoney(gArgs.GetArg("-paytxfee", ""), nFeePerK)) {
            InitError(AmountErrMsg("paytxfee", gArgs.GetArg("-paytxfee", "")));
            return nullptr;
        }
        if (nFeePerK > HIGH_TX_FEE_PER_KB) {
            InitWarning(AmountHighWarn("-paytxfee") + " " +
                        _("This is the transaction fee you will pay if you send a transaction."));
        }
        walletInstance->m_pay_tx_fee = CFeeRate(nFeePerK, 1000);
        if (walletInstance->m_pay_tx_fee < ::minRelayTxFee) {
            InitError(strprintf(_("Invalid amount for -paytxfee=<amount>: '%s' (must be at least %s)"),
                gArgs.GetArg("-paytxfee", ""), ::minRelayTxFee.ToString()));
            return nullptr;
        }
    }
    walletInstance->m_confirm_target = gArgs.GetArg("-txconfirmtarget", DEFAULT_TX_CONFIRM_TARGET);
    walletInstance->m_spend_zero_conf_change = gArgs.GetBoolArg("-spendzeroconfchange", DEFAULT_SPEND_ZEROCONF_CHANGE);
    walletInstance->m_signal_rbf = gArgs.GetBoolArg("-walletrbf", DEFAULT_WALLET_RBF);

    LogPrintf(" wallet      %15dms\n", GetTimeMillis() - nStart);

    // Try to top up keypool. No-op if the wallet is locked.
    walletInstance->TopUpKeyPool();

    LOCK(cs_main);

    CBlockIndex *pindexRescan = chainActive.Genesis();
    if (!gArgs.GetBoolArg("-rescan", false))
    {
        WalletBatch batch(*walletInstance->database);
        CBlockLocator locator;
        if (batch.ReadBestBlock(locator))
            pindexRescan = FindForkInGlobalIndex(chainActive, locator);
    }

    walletInstance->m_last_block_processed = chainActive.Tip();
    RegisterValidationInterface(walletInstance);

    if (!fParticlMode) // Must rescan after hdwallet is loaded
    if (chainActive.Tip() && chainActive.Tip() != pindexRescan)
    {
        //We can't rescan beyond non-pruned blocks, stop and throw an error
        //this might happen if a user uses an old wallet within a pruned node
        // or if he ran -disablewallet for a longer time, then decided to re-enable
        if (fPruneMode)
        {
            CBlockIndex *block = chainActive.Tip();
            while (block && block->pprev && (block->pprev->nStatus & BLOCK_HAVE_DATA) && block->pprev->nTx > 0 && pindexRescan != block)
                block = block->pprev;

            if (pindexRescan != block) {
                InitError(_("Prune: last wallet synchronisation goes beyond pruned data. You need to -reindex (download the whole blockchain again in case of pruned node)"));
                return nullptr;
            }
        }

        uiInterface.InitMessage(_("Rescanning..."));
        LogPrintf("Rescanning last %i blocks (from block %i)...\n", chainActive.Height() - pindexRescan->nHeight, pindexRescan->nHeight);

        // No need to read and scan block if block was created before
        // our wallet birthday (as adjusted for block time variability)
        while (pindexRescan && walletInstance->nTimeFirstKey && (pindexRescan->GetBlockTime() < (walletInstance->nTimeFirstKey - TIMESTAMP_WINDOW))) {
            pindexRescan = chainActive.Next(pindexRescan);
        }

        nStart = GetTimeMillis();
        {
            WalletRescanReserver reserver(walletInstance);
            if (!reserver.reserve()) {
                InitError(_("Failed to rescan the wallet during initialization"));
                return nullptr;
            }
            walletInstance->ScanForWalletTransactions(pindexRescan, nullptr, reserver, true);
        }
        LogPrintf(" rescan      %15dms\n", GetTimeMillis() - nStart);
        walletInstance->ChainStateFlushed(chainActive.GetLocator());
        walletInstance->database->IncrementUpdateCounter();

        // Restore wallet transaction metadata after -zapwallettxes=1
        if (gArgs.GetBoolArg("-zapwallettxes", false) && gArgs.GetArg("-zapwallettxes", "1") != "2")
        {
            WalletBatch batch(*walletInstance->database);

            for (const CWalletTx& wtxOld : vWtx)
            {
                uint256 hash = wtxOld.GetHash();
                std::map<uint256, CWalletTx>::iterator mi = walletInstance->mapWallet.find(hash);
                if (mi != walletInstance->mapWallet.end())
                {
                    const CWalletTx* copyFrom = &wtxOld;
                    CWalletTx* copyTo = &mi->second;
                    copyTo->mapValue = copyFrom->mapValue;
                    copyTo->vOrderForm = copyFrom->vOrderForm;
                    copyTo->nTimeReceived = copyFrom->nTimeReceived;
                    copyTo->nTimeSmart = copyFrom->nTimeSmart;
                    copyTo->fFromMe = copyFrom->fFromMe;
                    copyTo->strFromAccount = copyFrom->strFromAccount;
                    copyTo->nOrderPos = copyFrom->nOrderPos;
                    batch.WriteTx(*copyTo);
                }
            }
        }
    }
    walletInstance->SetBroadcastTransactions(gArgs.GetBoolArg("-walletbroadcast", DEFAULT_WALLETBROADCAST));

    {
        LOCK(walletInstance->cs_wallet);
        LogPrintf("setKeyPool.size() = %u\n",      walletInstance->GetKeyPoolSize());
        LogPrintf("mapWallet.size() = %u\n",       walletInstance->mapWallet.size());
        LogPrintf("mapAddressBook.size() = %u\n",  walletInstance->mapAddressBook.size());
    }

    return walletInstance;
}

std::atomic<bool> CWallet::fFlushScheduled(false);

void CWallet::postInitProcess(CScheduler& scheduler)
{
    // Add wallet transactions that aren't already in a block to mempool
    // Do this here as mempool requires genesis block to be loaded
    ReacceptWalletTransactions();

    // Run a thread to flush wallet periodically
    if (!CWallet::fFlushScheduled.exchange(true)) {
        scheduler.scheduleEvery(MaybeCompactWalletDB, 500);
    }
}

bool CWallet::BackupWallet(const std::string& strDest)
{
    return database->Backup(strDest);
}

CKeyPool::CKeyPool()
{
    nTime = GetTime();
    fInternal = false;
    m_pre_split = false;
}

CKeyPool::CKeyPool(const CPubKey& vchPubKeyIn, bool internalIn)
{
    nTime = GetTime();
    vchPubKey = vchPubKeyIn;
    fInternal = internalIn;
    m_pre_split = false;
}

CWalletKey::CWalletKey(int64_t nExpires)
{
    nTimeCreated = (nExpires ? GetTime() : 0);
    nTimeExpires = nExpires;
}

void CMerkleTx::SetMerkleBranch(const CBlockIndex* pindex, int posInBlock)
{
    // Update the tx's hashBlock
    hashBlock = pindex->GetBlockHash();

    // set the position of the transaction in the block
    nIndex = posInBlock;
}

int CMerkleTx::GetDepthInMainChainCached() const
{
    // NOTE: Don't use where accuracy is critical
    if (hashUnset())
        return 0;

    AssertLockHeld(cs_main);

    int nChainHeight = chainActive.Height();

    if (fHeightCached)
        return nChainHeight - nCachedHeight;

    const CBlockIndex *pindexRet;
    int nDepth = GetDepthInMainChain(pindexRet);

    if (nDepth > 0)
    {
        fHeightCached = true;
        nCachedHeight = nChainHeight - nDepth;
    };

    return nDepth;

};

int CMerkleTx::GetDepthInMainChain(const CBlockIndex* &pindexRet) const
{
    if (hashUnset())
        return 0;

    AssertLockHeld(cs_main);

    // Find the block it claims to be in
    CBlockIndex* pindex = LookupBlockIndex(hashBlock);
    if (!pindex || !chainActive.Contains(pindex))
        return 0;

    pindexRet = pindex;
    return ((nIndex == -1) ? (-1) : 1) * (chainActive.Height() - pindex->nHeight + 1);
}

int CMerkleTx::GetBlocksToMaturity() const
{
    if (!(IsCoinBase() || IsCoinStake()))
        return 0;

    if (fParticlMode && (chainActive.Height() < COINBASE_MATURITY * 2))
    {
        BlockMap::iterator mi = mapBlockIndex.find(hashBlock);
        if (mi == mapBlockIndex.end())
            return COINBASE_MATURITY;
        CBlockIndex *pindex = (*mi).second;
        int nRequiredDepth = (int)(pindex->nHeight / 2);
        return std::max(0, (nRequiredDepth+1) - GetDepthInMainChain());
    };

    return std::max(0, (COINBASE_MATURITY+1) - GetDepthInMainChain());
}


bool CWalletTx::AcceptToMemoryPool(const CAmount& nAbsurdFee, CValidationState& state)
{
    // We must set fInMempool here - while it will be re-set to true by the
    // entered-mempool callback, if we did not there would be a race where a
    // user could call sendmoney in a loop and hit spurious out of funds errors
    // because we think that this newly generated transaction's change is
    // unavailable as we're not yet aware that it is in the mempool.
    bool ret = ::AcceptToMemoryPool(mempool, state, tx, nullptr /* pfMissingInputs */,
                                nullptr /* plTxnReplaced */, false /* bypass_limits */, nAbsurdFee);
    fInMempool |= ret;
    return ret;
}

static const std::string OUTPUT_TYPE_STRING_LEGACY = "legacy";
static const std::string OUTPUT_TYPE_STRING_P2SH_SEGWIT = "p2sh-segwit";
static const std::string OUTPUT_TYPE_STRING_BECH32 = "bech32";

bool ParseOutputType(const std::string& type, OutputType& output_type)
{
    if (type == OUTPUT_TYPE_STRING_LEGACY) {
        output_type = OutputType::LEGACY;
        return true;
    } else if (type == OUTPUT_TYPE_STRING_P2SH_SEGWIT) {
        output_type = OutputType::P2SH_SEGWIT;
        return true;
    } else if (type == OUTPUT_TYPE_STRING_BECH32) {
        output_type = OutputType::BECH32;
        return true;
    }
    return false;
}

const std::string& FormatOutputType(OutputType type)
{
    switch (type) {
    case OutputType::LEGACY: return OUTPUT_TYPE_STRING_LEGACY;
    case OutputType::P2SH_SEGWIT: return OUTPUT_TYPE_STRING_P2SH_SEGWIT;
    case OutputType::BECH32: return OUTPUT_TYPE_STRING_BECH32;
    default: assert(false);
    }
}

void CWallet::LearnRelatedScripts(const CPubKey& key, OutputType type)
{
    if (fParticlMode)
        return;
    if (key.IsCompressed() && (type == OutputType::P2SH_SEGWIT || type == OutputType::BECH32)) {
        CTxDestination witdest = WitnessV0KeyHash(key.GetID());
        CScript witprog = GetScriptForDestination(witdest);
        // Make sure the resulting program is solvable.
        assert(IsSolvable(*this, witprog));
        AddCScript(witprog);
    }
}

void CWallet::LearnAllRelatedScripts(const CPubKey& key)
{
    // OutputType::P2SH_SEGWIT always adds all necessary scripts for all types.
    LearnRelatedScripts(key, OutputType::P2SH_SEGWIT);
}

CTxDestination GetDestinationForKey(const CPubKey& key, OutputType type)
{
    if (fParticlMode)
        return key.GetID();

    switch (type) {
    case OutputType::LEGACY: return key.GetID();
    case OutputType::P2SH_SEGWIT:
    case OutputType::BECH32: {
        if (!key.IsCompressed()) return key.GetID();
        CTxDestination witdest = WitnessV0KeyHash(key.GetID());
        CScript witprog = GetScriptForDestination(witdest);
        if (type == OutputType::P2SH_SEGWIT) {
            return CScriptID(witprog);
        } else {
            return witdest;
        }
    }
    default: assert(false);
    }
}

std::vector<CTxDestination> GetAllDestinationsForKey(const CPubKey& key)
{
    CKeyID keyid = key.GetID();
    if (key.IsCompressed()) {
        if (fParticlMode)
            return std::vector<CTxDestination>{std::move(keyid)};
        CTxDestination segwit = WitnessV0KeyHash(keyid);
        CTxDestination p2sh = CScriptID(GetScriptForDestination(segwit));
        return std::vector<CTxDestination>{std::move(keyid), std::move(p2sh), std::move(segwit)};
    } else {
        return std::vector<CTxDestination>{std::move(keyid)};
    }
}

CTxDestination CWallet::AddAndGetDestinationForScript(const CScript& script, OutputType type)
{
    // Note that scripts over 520 bytes are not yet supported.
    switch (type) {
    case OutputType::LEGACY:
        return CScriptID(script);
    case OutputType::P2SH_SEGWIT:
    case OutputType::BECH32: {
        WitnessV0ScriptHash hash;
        CSHA256().Write(script.data(), script.size()).Finalize(hash.begin());
        CTxDestination witdest = hash;
        CScript witprog = GetScriptForDestination(witdest);
        // Check if the resulting program is solvable (i.e. doesn't use an uncompressed key)
        if (!IsSolvable(*this, witprog)) return CScriptID(script);
        // Add the redeemscript, so that P2WSH and P2SH-P2WSH outputs are recognized as ours.
        AddCScript(witprog);
        if (type == OutputType::BECH32) {
            return witdest;
        } else {
            return CScriptID(witprog);
        }
    }
    default: assert(false);
    }
}<|MERGE_RESOLUTION|>--- conflicted
+++ resolved
@@ -4173,9 +4173,6 @@
     return values;
 }
 
-<<<<<<< HEAD
-CWallet* CWallet::CreateWalletFromFile(const std::string& name, const fs::path& path, CWallet *walletInstanceIn)
-=======
 void CWallet::MarkPreSplitKeys()
 {
     WalletBatch batch(*database);
@@ -4194,8 +4191,7 @@
     }
 }
 
-CWallet* CWallet::CreateWalletFromFile(const std::string& name, const fs::path& path)
->>>>>>> c5870ab6
+CWallet* CWallet::CreateWalletFromFile(const std::string& name, const fs::path& path, CWallet *walletInstanceIn)
 {
     const std::string& walletFile = name;
 
@@ -4268,54 +4264,7 @@
         walletInstance->SetMaxVersion(nMaxVersion);
     }
 
-<<<<<<< HEAD
     if (fFirstRun && !walletInstanceIn)
-=======
-    // Upgrade to HD if explicit upgrade
-    if (gArgs.GetBoolArg("-upgradewallet", false)) {
-        LOCK(walletInstance->cs_wallet);
-
-        // Do not upgrade versions to any version between HD_SPLIT and FEATURE_PRE_SPLIT_KEYPOOL unless already supporting HD_SPLIT
-        int max_version = walletInstance->nWalletVersion;
-        if (!walletInstance->CanSupportFeature(FEATURE_HD_SPLIT) && max_version >=FEATURE_HD_SPLIT && max_version < FEATURE_PRE_SPLIT_KEYPOOL) {
-            InitError(_("Cannot upgrade a non HD split wallet without upgrading to support pre split keypool. Please use -upgradewallet=169900 or -upgradewallet with no version specified."));
-            return nullptr;
-        }
-
-        bool hd_upgrade = false;
-        bool split_upgrade = false;
-        if (walletInstance->CanSupportFeature(FEATURE_HD) && !walletInstance->IsHDEnabled()) {
-            LogPrintf("Upgrading wallet to HD\n");
-            walletInstance->SetMinVersion(FEATURE_HD);
-
-            // generate a new master key
-            CPubKey masterPubKey = walletInstance->GenerateNewHDMasterKey();
-            if (!walletInstance->SetHDMasterKey(masterPubKey)) {
-                throw std::runtime_error(std::string(__func__) + ": Storing master key failed");
-            }
-            hd_upgrade = true;
-        }
-        // Upgrade to HD chain split if necessary
-        if (walletInstance->CanSupportFeature(FEATURE_HD_SPLIT)) {
-            LogPrintf("Upgrading wallet to use HD chain split\n");
-            walletInstance->SetMinVersion(FEATURE_PRE_SPLIT_KEYPOOL);
-            split_upgrade = FEATURE_HD_SPLIT > prev_version;
-        }
-        // Mark all keys currently in the keypool as pre-split
-        if (split_upgrade) {
-            walletInstance->MarkPreSplitKeys();
-        }
-        // Regenerate the keypool if upgraded to HD
-        if (hd_upgrade) {
-            if (!walletInstance->TopUpKeyPool()) {
-                InitError(_("Unable to generate keys") += "\n");
-                return nullptr;
-            }
-        }
-    }
-
-    if (fFirstRun)
->>>>>>> c5870ab6
     {
         // ensure this wallet.dat can only be opened by clients supporting HD with chain split and expects no default key
         if (!gArgs.GetBoolArg("-usehd", true)) {
