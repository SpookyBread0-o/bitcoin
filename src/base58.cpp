// Copyright (c) 2014-2017 The Bitcoin Core developers
// Distributed under the MIT software license, see the accompanying
// file COPYING or http://www.opensource.org/licenses/mit-license.php.

#include <base58.h>

<<<<<<< HEAD
#include "hash.h"
#include "uint256.h"
#include "utilstrencodings.h"
#include "addressindex.h"
=======
#include <bech32.h>
#include <hash.h>
#include <script/script.h>
#include <uint256.h>
#include <utilstrencodings.h>
>>>>>>> f17942a3

#include <boost/variant/apply_visitor.hpp>
#include <boost/variant/static_visitor.hpp>

#include <algorithm>
#include <assert.h>
#include <string.h>


/** All alphanumeric characters except for "0", "I", "O", and "l" */
static const char* pszBase58 = "123456789ABCDEFGHJKLMNPQRSTUVWXYZabcdefghijkmnopqrstuvwxyz";

bool DecodeBase58(const char* psz, std::vector<unsigned char>& vch)
{
    // Skip leading spaces.
    while (*psz && isspace(*psz))
        psz++;
    // Skip and count leading '1's.
    int zeroes = 0;
    int length = 0;
    while (*psz == '1') {
        zeroes++;
        psz++;
    }
    // Allocate enough space in big-endian base256 representation.
    int size = strlen(psz) * 733 /1000 + 1; // log(58) / log(256), rounded up.
    std::vector<unsigned char> b256(size);
    // Process the characters.
    while (*psz && !isspace(*psz)) {
        // Decode base58 character
        const char* ch = strchr(pszBase58, *psz);
        if (ch == nullptr)
            return false;
        // Apply "b256 = b256 * 58 + ch".
        int carry = ch - pszBase58;
        int i = 0;
        for (std::vector<unsigned char>::reverse_iterator it = b256.rbegin(); (carry != 0 || i < length) && (it != b256.rend()); ++it, ++i) {
            carry += 58 * (*it);
            *it = carry % 256;
            carry /= 256;
        }
        assert(carry == 0);
        length = i;
        psz++;
    }
    // Skip trailing spaces.
    while (isspace(*psz))
        psz++;
    if (*psz != 0)
        return false;
    // Skip leading zeroes in b256.
    std::vector<unsigned char>::iterator it = b256.begin() + (size - length);
    while (it != b256.end() && *it == 0)
        it++;
    // Copy result into output vector.
    vch.reserve(zeroes + (b256.end() - it));
    vch.assign(zeroes, 0x00);
    while (it != b256.end())
        vch.push_back(*(it++));
    return true;
}

std::string EncodeBase58(const unsigned char* pbegin, const unsigned char* pend)
{
    // Skip & count leading zeroes.
    int zeroes = 0;
    int length = 0;
    while (pbegin != pend && *pbegin == 0) {
        pbegin++;
        zeroes++;
    }
    // Allocate enough space in big-endian base58 representation.
    int size = (pend - pbegin) * 138 / 100 + 1; // log(256) / log(58), rounded up.
    std::vector<unsigned char> b58(size);
    // Process the bytes.
    while (pbegin != pend) {
        int carry = *pbegin;
        int i = 0;
        // Apply "b58 = b58 * 256 + ch".
        for (std::vector<unsigned char>::reverse_iterator it = b58.rbegin(); (carry != 0 || i < length) && (it != b58.rend()); it++, i++) {
            carry += 256 * (*it);
            *it = carry % 58;
            carry /= 58;
        }

        assert(carry == 0);
        length = i;
        pbegin++;
    }
    // Skip leading zeroes in base58 result.
    std::vector<unsigned char>::iterator it = b58.begin() + (size - length);
    while (it != b58.end() && *it == 0)
        it++;
    // Translate the result into a string.
    std::string str;
    str.reserve(zeroes + (b58.end() - it));
    str.assign(zeroes, '1');
    while (it != b58.end())
        str += pszBase58[*(it++)];
    return str;
}

std::string EncodeBase58(const std::vector<unsigned char>& vch)
{
    return EncodeBase58(vch.data(), vch.data() + vch.size());
}

bool DecodeBase58(const std::string& str, std::vector<unsigned char>& vchRet)
{
    return DecodeBase58(str.c_str(), vchRet);
}

std::string EncodeBase58Check(const std::vector<unsigned char>& vchIn)
{
    // add 4-byte hash check to the end
    std::vector<unsigned char> vch(vchIn);
    uint256 hash = Hash(vch.begin(), vch.end());
    vch.insert(vch.end(), (unsigned char*)&hash, (unsigned char*)&hash + 4);
    return EncodeBase58(vch);
}

bool DecodeBase58Check(const char* psz, std::vector<unsigned char>& vchRet)
{
    if (!DecodeBase58(psz, vchRet) ||
        (vchRet.size() < 4)) {
        vchRet.clear();
        return false;
    }
    // re-calculate the checksum, ensure it matches the included 4-byte checksum
    uint256 hash = Hash(vchRet.begin(), vchRet.end() - 4);
    if (memcmp(&hash, &vchRet[vchRet.size() - 4], 4) != 0) {
        vchRet.clear();
        return false;
    }
    vchRet.resize(vchRet.size() - 4);
    return true;
}

bool DecodeBase58Check(const std::string& str, std::vector<unsigned char>& vchRet)
{
    return DecodeBase58Check(str.c_str(), vchRet);
}

CBase58Data::CBase58Data()
{
    vchVersion.clear();
    vchData.clear();
    fBech32 = false;
}

void CBase58Data::SetData(const std::vector<unsigned char>& vchVersionIn, const void* pdata, size_t nSize)
{
    vchVersion = vchVersionIn;

    fBech32 = pParams() && pParams()->IsBech32Prefix(vchVersionIn);

    vchData.resize(nSize);
    if (!vchData.empty())
        memcpy(vchData.data(), pdata, nSize);
}

void CBase58Data::SetData(const std::vector<unsigned char>& vchVersionIn, const unsigned char* pbegin, const unsigned char* pend)
{
    SetData(vchVersionIn, (void*)pbegin, pend - pbegin);
}

bool CBase58Data::SetString(const char* psz, unsigned int nVersionBytes)
{
    CChainParams::Base58Type prefixType;
    fBech32 = pParams() && pParams()->IsBech32Prefix(psz, strlen(psz), prefixType);
    if (fBech32)
    {
        vchVersion = Params().Bech32Prefix(prefixType);
        std::string s(psz);
        auto ret = bech32::Decode(s);
        if (ret.second.size() == 0)
            return false;
        std::vector<uint8_t> data;
        if (!ConvertBits<5, 8, false>(data, ret.second.begin(), ret.second.end()))
          return false;
        vchData.assign(data.begin(), data.end());
        return true;
    };

    std::vector<unsigned char> vchTemp;
    bool rc58 = DecodeBase58Check(psz, vchTemp);

    if (rc58
        && nVersionBytes != 4
        && vchTemp.size() == BIP32_KEY_N_BYTES + 4) // no point checking smaller keys
    {
        if (0 == memcmp(&vchTemp[0], &Params().Base58Prefix(CChainParams::EXT_PUBLIC_KEY)[0], 4))
            nVersionBytes = 4;
        else
        if (0 == memcmp(&vchTemp[0], &Params().Base58Prefix(CChainParams::EXT_SECRET_KEY)[0], 4))
        {
            nVersionBytes = 4;

            // Never display secret in a CBitcoinAddress

            // Length already checked
            vchVersion = Params().Base58Prefix(CChainParams::EXT_PUBLIC_KEY);
            CExtKeyPair ekp;
            ekp.DecodeV(&vchTemp[4]);
            vchData.resize(74);
            ekp.EncodeP(&vchData[0]);
            memory_cleanse(&vchTemp[0], vchData.size());
            return true;
        };
    };

    if ((!rc58) || (vchTemp.size() < nVersionBytes)) {
        vchData.clear();
        vchVersion.clear();
        return false;
    }
    vchVersion.assign(vchTemp.begin(), vchTemp.begin() + nVersionBytes);
    vchData.resize(vchTemp.size() - nVersionBytes);
    if (!vchData.empty())
        memcpy(vchData.data(), vchTemp.data() + nVersionBytes, vchData.size());
    memory_cleanse(vchTemp.data(), vchTemp.size());
    return true;
}

bool CBase58Data::SetString(const std::string& str)
{
    return SetString(str.c_str());
}

std::string CBase58Data::ToString() const
{
    if (fBech32)
    {
        std::string sHrp(vchVersion.begin(), vchVersion.end());
        std::vector<uint8_t> data;
        ConvertBits<8, 5, true>(data, vchData.begin(), vchData.end());
        std::string rv = bech32::Encode(sHrp, data);
        if (rv.empty())
          return _("bech32 encode failed.");
        return rv;
    };

    std::vector<unsigned char> vch = vchVersion;
    vch.insert(vch.end(), vchData.begin(), vchData.end());
    return EncodeBase58Check(vch);
}

int CBase58Data::CompareTo(const CBase58Data& b58) const
{
    if (vchVersion < b58.vchVersion)
        return -1;
    if (vchVersion > b58.vchVersion)
        return 1;
    if (vchData < b58.vchData)
        return -1;
    if (vchData > b58.vchData)
        return 1;
    return 0;
}

namespace
{
class DestinationEncoder : public boost::static_visitor<std::string>
{
private:
<<<<<<< HEAD
    CBitcoinAddress* addr;
    bool fBech32;

public:
    CBitcoinAddressVisitor(CBitcoinAddress* addrIn, bool fBech32_ = false) : addr(addrIn), fBech32(fBech32_) {}

    bool operator()(const CKeyID& id) const { return addr->Set(id, fBech32); }
    bool operator()(const CScriptID& id) const { return addr->Set(id, fBech32); }
    bool operator()(const CExtKeyPair &ek) const { return addr->Set(ek, fBech32); }
    bool operator()(const CStealthAddress &sxAddr) const { return addr->Set(sxAddr, fBech32); }
    bool operator()(const CKeyID256& id) const { return addr->Set(id, fBech32); }
    bool operator()(const CScriptID256& id) const { return addr->Set(id, fBech32); }
    bool operator()(const CNoDestination& no) const { return false; }
};

} // namespace

bool CBitcoinAddress::Set(const CKeyID& id, bool fBech32)
{
    SetData(fBech32 ? Params().Bech32Prefix(CChainParams::PUBKEY_ADDRESS)
        : Params().Base58Prefix(CChainParams::PUBKEY_ADDRESS), &id, 20);
    return true;
}

bool CBitcoinAddress::Set(const CScriptID& id, bool fBech32)
{
    SetData(fBech32 ? Params().Bech32Prefix(CChainParams::SCRIPT_ADDRESS)
        : Params().Base58Prefix(CChainParams::SCRIPT_ADDRESS), &id, 20);
    return true;
}

bool CBitcoinAddress::Set(const CKeyID256 &id, bool fBech32)
{
    SetData(fBech32 ? Params().Bech32Prefix(CChainParams::PUBKEY_ADDRESS_256)
        : Params().Base58Prefix(CChainParams::PUBKEY_ADDRESS_256), &id, 32);
    return true;
};

bool CBitcoinAddress::Set(const CScriptID256 &id, bool fBech32)
{
    SetData(fBech32 ? Params().Bech32Prefix(CChainParams::SCRIPT_ADDRESS_256)
        : Params().Base58Prefix(CChainParams::SCRIPT_ADDRESS_256), &id, 32);
    return true;
};

bool CBitcoinAddress::Set(const CKeyID &id, CChainParams::Base58Type prefix, bool fBech32)
{
    SetData(fBech32 ? Params().Bech32Prefix(prefix) : Params().Base58Prefix(prefix), &id, 20);
    return true;
}

bool CBitcoinAddress::Set(const CStealthAddress &sx, bool fBech32)
{
    std::vector<uint8_t> raw;
    if (0 != sx.ToRaw(raw))
        return false;

    SetData(fBech32 ? Params().Bech32Prefix(CChainParams::STEALTH_ADDRESS)
        : Params().Base58Prefix(CChainParams::STEALTH_ADDRESS), &raw[0], raw.size());
    return true;
};

bool CBitcoinAddress::Set(const CExtKeyPair &ek, bool fBech32)
{
    std::vector<unsigned char> vchVersion;
    uint8_t data[74];

    // Use public key only, should never need to reveal the secret key in an address

    /*
    if (ek.IsValidV())
    {
        vchVersion = Params().Base58Prefix(CChainParams::EXT_SECRET_KEY);
        ek.EncodeV(data);
    } else
    */

    vchVersion = fBech32 ? Params().Bech32Prefix(CChainParams::EXT_PUBLIC_KEY)
        : Params().Base58Prefix(CChainParams::EXT_PUBLIC_KEY);
    ek.EncodeP(data);

    SetData(vchVersion, data, 74);
    return true;
};

bool CBitcoinAddress::Set(const CTxDestination& dest, bool fBech32)
{
    return boost::apply_visitor(CBitcoinAddressVisitor(this, fBech32), dest);
}

bool CBitcoinAddress::IsValidStealthAddress() const
{
    return IsValidStealthAddress(Params());
};

bool CBitcoinAddress::IsValidStealthAddress(const CChainParams &params) const
{
    if (vchVersion != params.Base58Prefix(CChainParams::STEALTH_ADDRESS)
        && vchVersion != params.Bech32Prefix(CChainParams::STEALTH_ADDRESS))
        return false;

    if (vchData.size() < MIN_STEALTH_RAW_SIZE)
        return false;

    size_t nPkSpend = vchData[34];

    if (nPkSpend != 1) // TODO: allow multi
        return false;

    size_t nBits = vchData[35 + EC_COMPRESSED_SIZE * nPkSpend + 1];
    if (nBits > 32)
        return false;

    size_t nPrefixBytes = std::ceil((float)nBits / 8.0);

    if (vchData.size() != MIN_STEALTH_RAW_SIZE + EC_COMPRESSED_SIZE * (nPkSpend-1) + nPrefixBytes)
        return false;
    return true;
};

bool CBitcoinAddress::IsValid() const
{
    return IsValid(Params());
}

bool CBitcoinAddress::IsValid(const CChainParams& params) const
{
    if (fBech32)
    {
        CChainParams::Base58Type prefix;
        if (!params.IsBech32Prefix(vchVersion, prefix))
            return false;

        switch (prefix)
        {
            case CChainParams::PUBKEY_ADDRESS:
            case CChainParams::SCRIPT_ADDRESS:
            case CChainParams::EXT_KEY_HASH:
            case CChainParams::EXT_ACC_HASH:
                return vchData.size() == 20;
            case CChainParams::PUBKEY_ADDRESS_256:
            case CChainParams::SCRIPT_ADDRESS_256:
                return vchData.size() == 32;
            case CChainParams::EXT_PUBLIC_KEY:
            case CChainParams::EXT_SECRET_KEY:
                return vchData.size() == BIP32_KEY_N_BYTES;
            case CChainParams::STEALTH_ADDRESS:
                return IsValidStealthAddress(params);
            default:
                return false;
        };

        return false;
    };

    bool fCorrectSize = vchData.size() == 20;
    bool fKnownVersion = vchVersion == params.Base58Prefix(CChainParams::PUBKEY_ADDRESS) ||
                         vchVersion == params.Base58Prefix(CChainParams::SCRIPT_ADDRESS);
    if (fCorrectSize && fKnownVersion)
        return true;

    if (IsValidStealthAddress(params))
        return true;

    if (vchVersion.size() == 4
        && (vchVersion == params.Base58Prefix(CChainParams::EXT_PUBLIC_KEY)
            || vchVersion == params.Base58Prefix(CChainParams::EXT_SECRET_KEY)))
        return vchData.size() == BIP32_KEY_N_BYTES;

    bool fKnownVersion256 = vchVersion == params.Base58Prefix(CChainParams::PUBKEY_ADDRESS_256) ||
                            vchVersion == params.Base58Prefix(CChainParams::SCRIPT_ADDRESS_256);
    if (fKnownVersion256 && vchData.size() == 32)
        return true;
    return false;
}

bool CBitcoinAddress::IsValid(CChainParams::Base58Type prefix) const
{
    if (fBech32)
    {
        CChainParams::Base58Type prefixOut;
        if (!Params().IsBech32Prefix(vchVersion, prefixOut)
            || prefix != prefixOut)
            return false;

        switch (prefix)
        {
            case CChainParams::PUBKEY_ADDRESS:
            case CChainParams::SCRIPT_ADDRESS:
            case CChainParams::EXT_KEY_HASH:
            case CChainParams::EXT_ACC_HASH:
                return vchData.size() == 20;
            case CChainParams::PUBKEY_ADDRESS_256:
            case CChainParams::SCRIPT_ADDRESS_256:
                return vchData.size() == 32;
            case CChainParams::EXT_PUBLIC_KEY:
            case CChainParams::EXT_SECRET_KEY:
                return vchData.size() == BIP32_KEY_N_BYTES;
            case CChainParams::STEALTH_ADDRESS:
                return IsValidStealthAddress(Params());
            default:
                return false;
        };

        return false;
        return false;
    };

    bool fKnownVersion = vchVersion == Params().Base58Prefix(prefix);
    if (prefix == CChainParams::EXT_PUBLIC_KEY
        || prefix == CChainParams::EXT_SECRET_KEY)
        return fKnownVersion && vchData.size() == BIP32_KEY_N_BYTES;

    if (prefix == CChainParams::PUBKEY_ADDRESS_256
        || prefix == CChainParams::SCRIPT_ADDRESS_256)
        return fKnownVersion && vchData.size() == 32;

    bool fCorrectSize = vchData.size() == 20;
    return fCorrectSize && fKnownVersion;
}

CTxDestination CBitcoinAddress::Get() const
{
    if (!IsValid())
        return CNoDestination();
    uint160 id;

    if (vchVersion == Params().Base58Prefix(CChainParams::PUBKEY_ADDRESS)
        || vchVersion == Params().Bech32Prefix(CChainParams::PUBKEY_ADDRESS))
    {
        memcpy(&id, vchData.data(), 20);
        return CKeyID(id);
    } else
    if (vchVersion == Params().Base58Prefix(CChainParams::SCRIPT_ADDRESS)
        || vchVersion == Params().Bech32Prefix(CChainParams::SCRIPT_ADDRESS))
    {
        memcpy(&id, vchData.data(), 20);
        return CScriptID(id);
    } else
    if (vchVersion == Params().Base58Prefix(CChainParams::EXT_SECRET_KEY)
        || vchVersion == Params().Bech32Prefix(CChainParams::EXT_SECRET_KEY))
    {
        CExtKeyPair kp;
        kp.DecodeV(vchData.data());
        return kp;
    } else
    if (vchVersion == Params().Base58Prefix(CChainParams::STEALTH_ADDRESS)
        || vchVersion == Params().Bech32Prefix(CChainParams::STEALTH_ADDRESS))
    {
        CStealthAddress sx;
        if (0 == sx.FromRaw(vchData.data(), vchData.size()))
            return sx;
        return CNoDestination();
    } else
    if (vchVersion == Params().Base58Prefix(CChainParams::EXT_PUBLIC_KEY)
        || vchVersion == Params().Bech32Prefix(CChainParams::EXT_PUBLIC_KEY))
    {
        CExtKeyPair kp;
        kp.DecodeP(vchData.data());
        return kp;
    }
    else
    if (vchVersion == Params().Base58Prefix(CChainParams::PUBKEY_ADDRESS_256)
        || vchVersion == Params().Bech32Prefix(CChainParams::PUBKEY_ADDRESS_256))
    {
        return CKeyID256(*((uint256*)vchData.data()));
    } else
    if (vchVersion == Params().Base58Prefix(CChainParams::SCRIPT_ADDRESS_256)
        || vchVersion == Params().Bech32Prefix(CChainParams::SCRIPT_ADDRESS_256))
    {
        //uint256 id;
        //memcpy(&id, vchData.data(), 32);
        return CScriptID256(*((uint256*)vchData.data()));
    };

    return CNoDestination();
}
=======
    const CChainParams& m_params;

public:
    DestinationEncoder(const CChainParams& params) : m_params(params) {}

    std::string operator()(const CKeyID& id) const
    {
        std::vector<unsigned char> data = m_params.Base58Prefix(CChainParams::PUBKEY_ADDRESS);
        data.insert(data.end(), id.begin(), id.end());
        return EncodeBase58Check(data);
    }

    std::string operator()(const CScriptID& id) const
    {
        std::vector<unsigned char> data = m_params.Base58Prefix(CChainParams::SCRIPT_ADDRESS);
        data.insert(data.end(), id.begin(), id.end());
        return EncodeBase58Check(data);
    }

    std::string operator()(const WitnessV0KeyHash& id) const
    {
        std::vector<unsigned char> data = {0};
        ConvertBits<8, 5, true>(data, id.begin(), id.end());
        return bech32::Encode(m_params.Bech32HRP(), data);
    }

    std::string operator()(const WitnessV0ScriptHash& id) const
    {
        std::vector<unsigned char> data = {0};
        ConvertBits<8, 5, true>(data, id.begin(), id.end());
        return bech32::Encode(m_params.Bech32HRP(), data);
    }

    std::string operator()(const WitnessUnknown& id) const
    {
        if (id.version < 1 || id.version > 16 || id.length < 2 || id.length > 40) {
            return {};
        }
        std::vector<unsigned char> data = {(unsigned char)id.version};
        ConvertBits<8, 5, true>(data, id.program, id.program + id.length);
        return bech32::Encode(m_params.Bech32HRP(), data);
    }
>>>>>>> f17942a3

    std::string operator()(const CNoDestination& no) const { return {}; }
};

<<<<<<< HEAD
bool CBitcoinAddress::GetKeyID(CKeyID256& keyID) const
{
    if (!IsValid() || vchVersion != Params().Base58Prefix(CChainParams::PUBKEY_ADDRESS_256))
        return false;
    uint256 id;
    memcpy(&id, vchData.data(), 32);
    keyID = CKeyID256(id);
    return true;
}

bool CBitcoinAddress::GetKeyID(CKeyID &keyID, CChainParams::Base58Type prefix) const
{
    if (!IsValid(prefix))
        return false;
    uint160 id;
    memcpy(&id, &vchData[0], 20);
    keyID = CKeyID(id);
    return true;
}

bool CBitcoinAddress::GetIndexKey(uint256 &hashBytes, int &type) const
{
    if (!IsValid())
        return false;

    memset(&hashBytes, 0, 32);
    if (vchVersion == Params().Base58Prefix(CChainParams::PUBKEY_ADDRESS))
    {
        memcpy(&hashBytes, &vchData[0], 20);
        type = ADDR_INDT_PUBKEY_ADDRESS;
        return true;
    };

    if (vchVersion == Params().Base58Prefix(CChainParams::SCRIPT_ADDRESS))
    {
        memcpy(&hashBytes, &vchData[0], 20);
        type = ADDR_INDT_SCRIPT_ADDRESS;
        return true;
    };

    if (vchVersion == Params().Base58Prefix(CChainParams::PUBKEY_ADDRESS_256))
    {
        memcpy(&hashBytes, &vchData[0], 32);
        type = ADDR_INDT_PUBKEY_ADDRESS_256;
        return true;
    };

    if (vchVersion == Params().Base58Prefix(CChainParams::SCRIPT_ADDRESS_256))
    {
        memcpy(&hashBytes, &vchData[0], 32);
        type = ADDR_INDT_SCRIPT_ADDRESS_256;
        return true;
    };

    return false;
};

bool CBitcoinAddress::IsScript() const
=======
CTxDestination DecodeDestination(const std::string& str, const CChainParams& params)
>>>>>>> f17942a3
{
    std::vector<unsigned char> data;
    uint160 hash;
    if (DecodeBase58Check(str, data)) {
        // base58-encoded Bitcoin addresses.
        // Public-key-hash-addresses have version 0 (or 111 testnet).
        // The data vector contains RIPEMD160(SHA256(pubkey)), where pubkey is the serialized public key.
        const std::vector<unsigned char>& pubkey_prefix = params.Base58Prefix(CChainParams::PUBKEY_ADDRESS);
        if (data.size() == hash.size() + pubkey_prefix.size() && std::equal(pubkey_prefix.begin(), pubkey_prefix.end(), data.begin())) {
            std::copy(data.begin() + pubkey_prefix.size(), data.end(), hash.begin());
            return CKeyID(hash);
        }
        // Script-hash-addresses have version 5 (or 196 testnet).
        // The data vector contains RIPEMD160(SHA256(cscript)), where cscript is the serialized redemption script.
        const std::vector<unsigned char>& script_prefix = params.Base58Prefix(CChainParams::SCRIPT_ADDRESS);
        if (data.size() == hash.size() + script_prefix.size() && std::equal(script_prefix.begin(), script_prefix.end(), data.begin())) {
            std::copy(data.begin() + script_prefix.size(), data.end(), hash.begin());
            return CScriptID(hash);
        }
    }
    data.clear();
    auto bech = bech32::Decode(str);
    if (bech.second.size() > 0 && bech.first == params.Bech32HRP()) {
        // Bech32 decoding
        int version = bech.second[0]; // The first 5 bit symbol is the witness version (0-16)
        // The rest of the symbols are converted witness program bytes.
        if (ConvertBits<5, 8, false>(data, bech.second.begin() + 1, bech.second.end())) {
            if (version == 0) {
                {
                    WitnessV0KeyHash keyid;
                    if (data.size() == keyid.size()) {
                        std::copy(data.begin(), data.end(), keyid.begin());
                        return keyid;
                    }
                }
                {
                    WitnessV0ScriptHash scriptid;
                    if (data.size() == scriptid.size()) {
                        std::copy(data.begin(), data.end(), scriptid.begin());
                        return scriptid;
                    }
                }
                return CNoDestination();
            }
            if (version > 16 || data.size() < 2 || data.size() > 40) {
                return CNoDestination();
            }
            WitnessUnknown unk;
            unk.version = version;
            std::copy(data.begin(), data.end(), unk.program);
            unk.length = data.size();
            return unk;
        }
    }
    return CNoDestination();
}
} // namespace

void CBitcoinSecret::SetKey(const CKey& vchSecret)
{
    assert(vchSecret.IsValid());
    SetData(Params().Base58Prefix(CChainParams::SECRET_KEY), vchSecret.begin(), vchSecret.size());
    if (vchSecret.IsCompressed())
        vchData.push_back(1);
}

CKey CBitcoinSecret::GetKey()
{
    CKey ret;
    assert(vchData.size() >= 32);
    ret.Set(vchData.begin(), vchData.begin() + 32, vchData.size() > 32 && vchData[32] == 1);
    return ret;
}

bool CBitcoinSecret::IsValid() const
{
    bool fExpectedFormat = vchData.size() == 32 || (vchData.size() == 33 && vchData[32] == 1);
    bool fCorrectVersion = vchVersion == Params().Base58Prefix(CChainParams::SECRET_KEY);
    return fExpectedFormat && fCorrectVersion;
}

bool CBitcoinSecret::SetString(const char* pszSecret)
{
    return CBase58Data::SetString(pszSecret) && IsValid();
}

bool CBitcoinSecret::SetString(const std::string& strSecret)
{
    return SetString(strSecret.c_str());
}

<<<<<<< HEAD

int CExtKey58::Set58(const char *base58)
{
    std::vector<uint8_t> vchBytes;
    if (!DecodeBase58(base58, vchBytes))
        return 1;

    if (vchBytes.size() != BIP32_KEY_LEN)
        return 2;

    if (!VerifyChecksum(vchBytes))
        return 3;

    const CChainParams *pparams = &Params();
    CChainParams::Base58Type type;
    if (0 == memcmp(&vchBytes[0], &pparams->Base58Prefix(CChainParams::EXT_SECRET_KEY)[0], 4))
        type = CChainParams::EXT_SECRET_KEY;
    else
    if (0 == memcmp(&vchBytes[0], &pparams->Base58Prefix(CChainParams::EXT_PUBLIC_KEY)[0], 4))
        type = CChainParams::EXT_PUBLIC_KEY;
    else
    if (0 == memcmp(&vchBytes[0], &pparams->Base58Prefix(CChainParams::EXT_SECRET_KEY_BTC)[0], 4))
        type = CChainParams::EXT_SECRET_KEY_BTC;
    else
    if (0 == memcmp(&vchBytes[0], &pparams->Base58Prefix(CChainParams::EXT_PUBLIC_KEY_BTC)[0], 4))
        type = CChainParams::EXT_PUBLIC_KEY_BTC;
    else
        return 4;

    SetData(pparams->Base58Prefix(type), &vchBytes[4], &vchBytes[4]+74);
    return 0;
};

int CExtKey58::Set58(const char *base58, CChainParams::Base58Type type, const CChainParams *pparams)
{
    if (!pparams)
        return 16;

    std::vector<uint8_t> vchBytes;
    if (!DecodeBase58(base58, vchBytes))
        return 1;

    if (vchBytes.size() != BIP32_KEY_LEN)
        return 2;

    if (!VerifyChecksum(vchBytes))
        return 3;

    if (0 != memcmp(&vchBytes[0], &pparams->Base58Prefix(type)[0], 4))
        return 4;

    SetData(pparams->Base58Prefix(type), &vchBytes[4], &vchBytes[4]+74);
    return 0;
};

bool CExtKey58::IsValid(CChainParams::Base58Type prefix) const
{
    return vchVersion == Params().Base58Prefix(prefix)
        && vchData.size() == BIP32_KEY_N_BYTES;
};

std::string CExtKey58::ToStringVersion(CChainParams::Base58Type prefix)
{
    vchVersion = Params().Base58Prefix(prefix);
    return ToString();
};
=======
std::string EncodeDestination(const CTxDestination& dest)
{
    return boost::apply_visitor(DestinationEncoder(Params()), dest);
}

CTxDestination DecodeDestination(const std::string& str)
{
    return DecodeDestination(str, Params());
}

bool IsValidDestinationString(const std::string& str, const CChainParams& params)
{
    return IsValidDestination(DecodeDestination(str, params));
}

bool IsValidDestinationString(const std::string& str)
{
    return IsValidDestinationString(str, Params());
}
>>>>>>> f17942a3
<|MERGE_RESOLUTION|>--- conflicted
+++ resolved
@@ -4,18 +4,12 @@
 
 #include <base58.h>
 
-<<<<<<< HEAD
-#include "hash.h"
-#include "uint256.h"
-#include "utilstrencodings.h"
-#include "addressindex.h"
-=======
 #include <bech32.h>
 #include <hash.h>
 #include <script/script.h>
 #include <uint256.h>
 #include <utilstrencodings.h>
->>>>>>> f17942a3
+#include <addressindex.h>
 
 #include <boost/variant/apply_visitor.hpp>
 #include <boost/variant/static_visitor.hpp>
@@ -278,10 +272,9 @@
 
 namespace
 {
-class DestinationEncoder : public boost::static_visitor<std::string>
+class CBitcoinAddressVisitor : public boost::static_visitor<bool>
 {
 private:
-<<<<<<< HEAD
     CBitcoinAddress* addr;
     bool fBech32;
 
@@ -294,9 +287,24 @@
     bool operator()(const CStealthAddress &sxAddr) const { return addr->Set(sxAddr, fBech32); }
     bool operator()(const CKeyID256& id) const { return addr->Set(id, fBech32); }
     bool operator()(const CScriptID256& id) const { return addr->Set(id, fBech32); }
+
+    bool operator()(const WitnessV0KeyHash& id) const
+    {
+        return false;
+    }
+
+    bool operator()(const WitnessV0ScriptHash& id) const
+    {
+        return false;
+    }
+
+    bool operator()(const WitnessUnknown& id) const
+    {
+        return false;
+    }
+
     bool operator()(const CNoDestination& no) const { return false; }
 };
-
 } // namespace
 
 bool CBitcoinAddress::Set(const CKeyID& id, bool fBech32)
@@ -559,14 +567,100 @@
 
     return CNoDestination();
 }
-=======
+
+bool CBitcoinAddress::GetKeyID(CKeyID& keyID) const
+{
+    if (!IsValid() || vchVersion != Params().Base58Prefix(CChainParams::PUBKEY_ADDRESS))
+        return false;
+    uint160 id;
+    memcpy(&id, vchData.data(), 20);
+    keyID = CKeyID(id);
+    return true;
+}
+
+bool CBitcoinAddress::GetKeyID(CKeyID256& keyID) const
+{
+    if (!IsValid() || vchVersion != Params().Base58Prefix(CChainParams::PUBKEY_ADDRESS_256))
+        return false;
+    uint256 id;
+    memcpy(&id, vchData.data(), 32);
+    keyID = CKeyID256(id);
+    return true;
+}
+
+bool CBitcoinAddress::GetKeyID(CKeyID &keyID, CChainParams::Base58Type prefix) const
+{
+    if (!IsValid(prefix))
+        return false;
+    uint160 id;
+    memcpy(&id, &vchData[0], 20);
+    keyID = CKeyID(id);
+    return true;
+}
+
+bool CBitcoinAddress::GetIndexKey(uint256 &hashBytes, int &type) const
+{
+    if (!IsValid())
+        return false;
+
+    memset(&hashBytes, 0, 32);
+    if (vchVersion == Params().Base58Prefix(CChainParams::PUBKEY_ADDRESS))
+    {
+        memcpy(&hashBytes, &vchData[0], 20);
+        type = ADDR_INDT_PUBKEY_ADDRESS;
+        return true;
+    };
+
+    if (vchVersion == Params().Base58Prefix(CChainParams::SCRIPT_ADDRESS))
+    {
+        memcpy(&hashBytes, &vchData[0], 20);
+        type = ADDR_INDT_SCRIPT_ADDRESS;
+        return true;
+    };
+
+    if (vchVersion == Params().Base58Prefix(CChainParams::PUBKEY_ADDRESS_256))
+    {
+        memcpy(&hashBytes, &vchData[0], 32);
+        type = ADDR_INDT_PUBKEY_ADDRESS_256;
+        return true;
+    };
+
+    if (vchVersion == Params().Base58Prefix(CChainParams::SCRIPT_ADDRESS_256))
+    {
+        memcpy(&hashBytes, &vchData[0], 32);
+        type = ADDR_INDT_SCRIPT_ADDRESS_256;
+        return true;
+    };
+
+    return false;
+};
+
+bool CBitcoinAddress::IsScript() const
+{
+    return IsValid() && vchVersion == Params().Base58Prefix(CChainParams::SCRIPT_ADDRESS);
+}
+
+namespace
+{
+class DestinationEncoder : public boost::static_visitor<std::string>
+{
+private:
     const CChainParams& m_params;
+    bool fBech32;
 
 public:
-    DestinationEncoder(const CChainParams& params) : m_params(params) {}
+    DestinationEncoder(const CChainParams& params, bool fBech32_ = false) : m_params(params), fBech32(fBech32_) {}
 
     std::string operator()(const CKeyID& id) const
     {
+        if (fBech32)
+        {
+            const auto &vchVersion = m_params.Bech32Prefix(CChainParams::PUBKEY_ADDRESS);
+            std::string sHrp(vchVersion.begin(), vchVersion.end());
+            std::vector<unsigned char> data = {0};
+            ConvertBits<8, 5, true>(data, id.begin(), id.end());
+            return bech32::Encode(sHrp, data);
+        };
         std::vector<unsigned char> data = m_params.Base58Prefix(CChainParams::PUBKEY_ADDRESS);
         data.insert(data.end(), id.begin(), id.end());
         return EncodeBase58Check(data);
@@ -602,74 +696,22 @@
         ConvertBits<8, 5, true>(data, id.program, id.program + id.length);
         return bech32::Encode(m_params.Bech32HRP(), data);
     }
->>>>>>> f17942a3
+
+    std::string operator()(const CExtKeyPair &ek) const { return CBitcoinAddress(ek, fBech32).ToString(); }
+    std::string operator()(const CStealthAddress &sxAddr) const { return CBitcoinAddress(sxAddr, fBech32).ToString(); }
+    std::string operator()(const CKeyID256& id) const { return CBitcoinAddress(id, fBech32).ToString(); }
+    std::string operator()(const CScriptID256& id) const { return CBitcoinAddress(id, fBech32).ToString(); }
 
     std::string operator()(const CNoDestination& no) const { return {}; }
 };
 
-<<<<<<< HEAD
-bool CBitcoinAddress::GetKeyID(CKeyID256& keyID) const
-{
-    if (!IsValid() || vchVersion != Params().Base58Prefix(CChainParams::PUBKEY_ADDRESS_256))
-        return false;
-    uint256 id;
-    memcpy(&id, vchData.data(), 32);
-    keyID = CKeyID256(id);
-    return true;
-}
-
-bool CBitcoinAddress::GetKeyID(CKeyID &keyID, CChainParams::Base58Type prefix) const
-{
-    if (!IsValid(prefix))
-        return false;
-    uint160 id;
-    memcpy(&id, &vchData[0], 20);
-    keyID = CKeyID(id);
-    return true;
-}
-
-bool CBitcoinAddress::GetIndexKey(uint256 &hashBytes, int &type) const
-{
-    if (!IsValid())
-        return false;
-
-    memset(&hashBytes, 0, 32);
-    if (vchVersion == Params().Base58Prefix(CChainParams::PUBKEY_ADDRESS))
-    {
-        memcpy(&hashBytes, &vchData[0], 20);
-        type = ADDR_INDT_PUBKEY_ADDRESS;
-        return true;
-    };
-
-    if (vchVersion == Params().Base58Prefix(CChainParams::SCRIPT_ADDRESS))
-    {
-        memcpy(&hashBytes, &vchData[0], 20);
-        type = ADDR_INDT_SCRIPT_ADDRESS;
-        return true;
-    };
-
-    if (vchVersion == Params().Base58Prefix(CChainParams::PUBKEY_ADDRESS_256))
-    {
-        memcpy(&hashBytes, &vchData[0], 32);
-        type = ADDR_INDT_PUBKEY_ADDRESS_256;
-        return true;
-    };
-
-    if (vchVersion == Params().Base58Prefix(CChainParams::SCRIPT_ADDRESS_256))
-    {
-        memcpy(&hashBytes, &vchData[0], 32);
-        type = ADDR_INDT_SCRIPT_ADDRESS_256;
-        return true;
-    };
-
-    return false;
-};
-
-bool CBitcoinAddress::IsScript() const
-=======
 CTxDestination DecodeDestination(const std::string& str, const CChainParams& params)
->>>>>>> f17942a3
-{
+{
+    CBitcoinAddress addr(str);
+    if (addr.IsValid())
+        return addr.Get();
+
+
     std::vector<unsigned char> data;
     uint160 hash;
     if (DecodeBase58Check(str, data)) {
@@ -688,6 +730,15 @@
             std::copy(data.begin() + script_prefix.size(), data.end(), hash.begin());
             return CScriptID(hash);
         }
+
+        const std::vector<unsigned char>& stealth_prefix = params.Base58Prefix(CChainParams::STEALTH_ADDRESS);
+        if (data.size() > stealth_prefix.size() && std::equal(stealth_prefix.begin(), stealth_prefix.end(), data.begin())) {
+            CStealthAddress sx;
+            if (0 == sx.FromRaw(data.data()+stealth_prefix.size(), data.size()))
+                return sx;
+            return CNoDestination();
+        }
+
     }
     data.clear();
     auto bech = bech32::Decode(str);
@@ -760,8 +811,6 @@
     return SetString(strSecret.c_str());
 }
 
-<<<<<<< HEAD
-
 int CExtKey58::Set58(const char *base58)
 {
     std::vector<uint8_t> vchBytes;
@@ -827,10 +876,10 @@
     vchVersion = Params().Base58Prefix(prefix);
     return ToString();
 };
-=======
-std::string EncodeDestination(const CTxDestination& dest)
-{
-    return boost::apply_visitor(DestinationEncoder(Params()), dest);
+
+std::string EncodeDestination(const CTxDestination& dest, bool fBech32)
+{
+    return boost::apply_visitor(DestinationEncoder(Params(), fBech32), dest);
 }
 
 CTxDestination DecodeDestination(const std::string& str)
@@ -846,5 +895,4 @@
 bool IsValidDestinationString(const std::string& str)
 {
     return IsValidDestinationString(str, Params());
-}
->>>>>>> f17942a3
+}