--- conflicted
+++ resolved
@@ -99,30 +99,18 @@
     return str;
 }
 
-<<<<<<< HEAD
-std::string EncodeBase58(const std::vector<unsigned char>& vch) {
+std::string EncodeBase58(const std::vector<unsigned char>& vch)
+{
     return EncodeBase58(&vch[0], &vch[0] + vch.size());
 }
 
-bool DecodeBase58(const std::string& str, std::vector<unsigned char>& vchRet) {
+bool DecodeBase58(const std::string& str, std::vector<unsigned char>& vchRet)
+{
     return DecodeBase58(str.c_str(), vchRet);
 }
 
-std::string EncodeBase58Check(const std::vector<unsigned char>& vchIn) {
-=======
-std::string EncodeBase58(const std::vector<unsigned char>& vch)
-{
-    return EncodeBase58(&vch[0], &vch[0] + vch.size());
-}
-
-bool DecodeBase58(const std::string& str, std::vector<unsigned char>& vchRet)
-{
-    return DecodeBase58(str.c_str(), vchRet);
-}
-
 std::string EncodeBase58Check(const std::vector<unsigned char>& vchIn)
 {
->>>>>>> 4635a4c4
     // add 4-byte hash check to the end
     std::vector<unsigned char> vch(vchIn);
     uint256 hash = Hash(vch.begin(), vch.end());
@@ -130,38 +118,14 @@
     return EncodeBase58(vch);
 }
 
-<<<<<<< HEAD
-bool DecodeBase58Check(const char* psz, std::vector<unsigned char>& vchRet) {
-    if (!DecodeBase58(psz, vchRet) ||
-        (vchRet.size() < 4))
-    {
-=======
 bool DecodeBase58Check(const char* psz, std::vector<unsigned char>& vchRet)
 {
     if (!DecodeBase58(psz, vchRet) ||
         (vchRet.size() < 4)) {
->>>>>>> 4635a4c4
         vchRet.clear();
         return false;
     }
     // re-calculate the checksum, insure it matches the included 4-byte checksum
-<<<<<<< HEAD
-    uint256 hash = Hash(vchRet.begin(), vchRet.end()-4);
-    if (memcmp(&hash, &vchRet.end()[-4], 4) != 0)
-    {
-        vchRet.clear();
-        return false;
-    }
-    vchRet.resize(vchRet.size()-4);
-    return true;
-}
-
-bool DecodeBase58Check(const std::string& str, std::vector<unsigned char>& vchRet) {
-    return DecodeBase58Check(str.c_str(), vchRet);
-}
-
-CBase58Data::CBase58Data() {
-=======
     uint256 hash = Hash(vchRet.begin(), vchRet.end() - 4);
     if (memcmp(&hash, &vchRet.end()[-4], 4) != 0) {
         vchRet.clear();
@@ -178,38 +142,25 @@
 
 CBase58Data::CBase58Data()
 {
->>>>>>> 4635a4c4
     vchVersion.clear();
     vchData.clear();
 }
 
-<<<<<<< HEAD
-void CBase58Data::SetData(const std::vector<unsigned char> &vchVersionIn, const void* pdata, size_t nSize) {
-=======
 void CBase58Data::SetData(const std::vector<unsigned char>& vchVersionIn, const void* pdata, size_t nSize)
 {
->>>>>>> 4635a4c4
     vchVersion = vchVersionIn;
     vchData.resize(nSize);
     if (!vchData.empty())
         memcpy(&vchData[0], pdata, nSize);
 }
 
-<<<<<<< HEAD
-void CBase58Data::SetData(const std::vector<unsigned char> &vchVersionIn, const unsigned char *pbegin, const unsigned char *pend) {
+void CBase58Data::SetData(const std::vector<unsigned char>& vchVersionIn, const unsigned char* pbegin, const unsigned char* pend)
+{
     SetData(vchVersionIn, (void*)pbegin, pend - pbegin);
 }
 
-bool CBase58Data::SetString(const char* psz, unsigned int nVersionBytes) {
-=======
-void CBase58Data::SetData(const std::vector<unsigned char>& vchVersionIn, const unsigned char* pbegin, const unsigned char* pend)
-{
-    SetData(vchVersionIn, (void*)pbegin, pend - pbegin);
-}
-
 bool CBase58Data::SetString(const char* psz, unsigned int nVersionBytes)
 {
->>>>>>> 4635a4c4
     std::vector<unsigned char> vchTemp;
     bool rc58 = DecodeBase58Check(psz, vchTemp);
     if ((!rc58) || (vchTemp.size() < nVersionBytes)) {
@@ -225,50 +176,18 @@
     return true;
 }
 
-<<<<<<< HEAD
-bool CBase58Data::SetString(const std::string& str) {
+bool CBase58Data::SetString(const std::string& str)
+{
     return SetString(str.c_str());
 }
 
-std::string CBase58Data::ToString() const {
-=======
-bool CBase58Data::SetString(const std::string& str)
-{
-    return SetString(str.c_str());
-}
-
 std::string CBase58Data::ToString() const
 {
->>>>>>> 4635a4c4
     std::vector<unsigned char> vch = vchVersion;
     vch.insert(vch.end(), vchData.begin(), vchData.end());
     return EncodeBase58Check(vch);
 }
 
-<<<<<<< HEAD
-int CBase58Data::CompareTo(const CBase58Data& b58) const {
-    if (vchVersion < b58.vchVersion) return -1;
-    if (vchVersion > b58.vchVersion) return  1;
-    if (vchData < b58.vchData)   return -1;
-    if (vchData > b58.vchData)   return  1;
-    return 0;
-}
-
-namespace {
-    class CBitcoinAddressVisitor : public boost::static_visitor<bool> {
-    private:
-        CBitcoinAddress *addr;
-    public:
-        CBitcoinAddressVisitor(CBitcoinAddress *addrIn) : addr(addrIn) { }
-
-        bool operator()(const CKeyID &id) const { return addr->Set(id); }
-        bool operator()(const CScriptID &id) const { return addr->Set(id); }
-        bool operator()(const CNoDestination &no) const { return false; }
-    };
-};
-
-bool CBitcoinAddress::Set(const CKeyID &id) {
-=======
 int CBase58Data::CompareTo(const CBase58Data& b58) const
 {
     if (vchVersion < b58.vchVersion)
@@ -301,35 +220,16 @@
 
 bool CBitcoinAddress::Set(const CKeyID& id)
 {
->>>>>>> 4635a4c4
     SetData(Params().Base58Prefix(CChainParams::PUBKEY_ADDRESS), &id, 20);
     return true;
 }
 
-<<<<<<< HEAD
-bool CBitcoinAddress::Set(const CScriptID &id) {
-=======
 bool CBitcoinAddress::Set(const CScriptID& id)
 {
->>>>>>> 4635a4c4
     SetData(Params().Base58Prefix(CChainParams::SCRIPT_ADDRESS), &id, 20);
     return true;
 }
 
-<<<<<<< HEAD
-bool CBitcoinAddress::Set(const CTxDestination &dest) {
-    return boost::apply_visitor(CBitcoinAddressVisitor(this), dest);
-}
-
-bool CBitcoinAddress::IsValid() const {
-    bool fCorrectSize = vchData.size() == 20;
-    bool fKnownVersion = vchVersion == Params().Base58Prefix(CChainParams::PUBKEY_ADDRESS) ||
-                         vchVersion == Params().Base58Prefix(CChainParams::SCRIPT_ADDRESS);
-    return fCorrectSize && fKnownVersion;
-}
-
-CTxDestination CBitcoinAddress::Get() const {
-=======
 bool CBitcoinAddress::Set(const CTxDestination& dest)
 {
     return boost::apply_visitor(CBitcoinAddressVisitor(this), dest);
@@ -350,7 +250,6 @@
 
 CTxDestination CBitcoinAddress::Get() const
 {
->>>>>>> 4635a4c4
     if (!IsValid())
         return CNoDestination();
     uint160 id;
@@ -363,12 +262,8 @@
         return CNoDestination();
 }
 
-<<<<<<< HEAD
-bool CBitcoinAddress::GetKeyID(CKeyID &keyID) const {
-=======
 bool CBitcoinAddress::GetKeyID(CKeyID& keyID) const
 {
->>>>>>> 4635a4c4
     if (!IsValid() || vchVersion != Params().Base58Prefix(CChainParams::PUBKEY_ADDRESS))
         return false;
     uint160 id;
@@ -377,36 +272,19 @@
     return true;
 }
 
-<<<<<<< HEAD
-bool CBitcoinAddress::IsScript() const {
+bool CBitcoinAddress::IsScript() const
+{
     return IsValid() && vchVersion == Params().Base58Prefix(CChainParams::SCRIPT_ADDRESS);
 }
 
-void CBitcoinSecret::SetKey(const CKey& vchSecret) {
-=======
-bool CBitcoinAddress::IsScript() const
-{
-    return IsValid() && vchVersion == Params().Base58Prefix(CChainParams::SCRIPT_ADDRESS);
-}
-
 void CBitcoinSecret::SetKey(const CKey& vchSecret)
 {
->>>>>>> 4635a4c4
     assert(vchSecret.IsValid());
     SetData(Params().Base58Prefix(CChainParams::SECRET_KEY), vchSecret.begin(), vchSecret.size());
     if (vchSecret.IsCompressed())
         vchData.push_back(1);
 }
 
-<<<<<<< HEAD
-CKey CBitcoinSecret::GetKey() {
-    CKey ret;
-    ret.Set(&vchData[0], &vchData[32], vchData.size() > 32 && vchData[32] == 1);
-    return ret;
-}
-
-bool CBitcoinSecret::IsValid() const {
-=======
 CKey CBitcoinSecret::GetKey()
 {
     CKey ret;
@@ -417,26 +295,17 @@
 
 bool CBitcoinSecret::IsValid() const
 {
->>>>>>> 4635a4c4
     bool fExpectedFormat = vchData.size() == 32 || (vchData.size() == 33 && vchData[32] == 1);
     bool fCorrectVersion = vchVersion == Params().Base58Prefix(CChainParams::SECRET_KEY);
     return fExpectedFormat && fCorrectVersion;
 }
 
-<<<<<<< HEAD
-bool CBitcoinSecret::SetString(const char* pszSecret) {
+bool CBitcoinSecret::SetString(const char* pszSecret)
+{
     return CBase58Data::SetString(pszSecret) && IsValid();
 }
 
-bool CBitcoinSecret::SetString(const std::string& strSecret) {
-=======
-bool CBitcoinSecret::SetString(const char* pszSecret)
-{
-    return CBase58Data::SetString(pszSecret) && IsValid();
-}
-
 bool CBitcoinSecret::SetString(const std::string& strSecret)
 {
->>>>>>> 4635a4c4
     return SetString(strSecret.c_str());
 }