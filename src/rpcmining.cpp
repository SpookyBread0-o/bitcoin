// Copyright (c) 2010 Satoshi Nakamoto
// Copyright (c) 2009-2015 The Bitcoin Core developers
// Distributed under the MIT software license, see the accompanying
// file COPYING or http://www.opensource.org/licenses/mit-license.php.

#include "amount.h"
#include "chain.h"
#include "chainparams.h"
#include "consensus/consensus.h"
#include "consensus/validation.h"
#include "core_io.h"
#include "init.h"
#include "main.h"
#include "miner.h"
#include "net.h"
#include "pow.h"
#include "rpcserver.h"
#include "txmempool.h"
#include "util.h"
<<<<<<< HEAD
#include "validationinterface.h"
#ifdef ENABLE_WALLET
#include "wallet/wallet.h"
#endif
=======
#include "utilstrencodings.h"
#include "validationinterface.h"
>>>>>>> 188ca9c3

#include <stdint.h>

#include <boost/assign/list_of.hpp>
#include <boost/shared_ptr.hpp>

#include <univalue.h>

using namespace std;

/**
 * Return average network hashes per second based on the last 'lookup' blocks,
 * or from the last difficulty change if 'lookup' is nonpositive.
 * If 'height' is nonnegative, compute the estimate at the time when a given block was found.
 */
UniValue GetNetworkHashPS(int lookup, int height) {
    CBlockIndex *pb = chainActive.Tip();

    if (height >= 0 && height < chainActive.Height())
        pb = chainActive[height];

    if (pb == NULL || !pb->nHeight)
        return 0;

    // If lookup is -1, then use blocks since last difficulty change.
    if (lookup <= 0)
        lookup = pb->nHeight % Params().GetConsensus().DifficultyAdjustmentInterval() + 1;

    // If lookup is larger than chain, then set it to chain length.
    if (lookup > pb->nHeight)
        lookup = pb->nHeight;

    CBlockIndex *pb0 = pb;
    int64_t minTime = pb0->GetBlockTime();
    int64_t maxTime = minTime;
    for (int i = 0; i < lookup; i++) {
        pb0 = pb0->pprev;
        int64_t time = pb0->GetBlockTime();
        minTime = std::min(time, minTime);
        maxTime = std::max(time, maxTime);
    }

    // In case there's a situation where minTime == maxTime, we don't want a divide by zero exception.
    if (minTime == maxTime)
        return 0;

    arith_uint256 workDiff = pb->nChainWork - pb0->nChainWork;
    int64_t timeDiff = maxTime - minTime;

    return workDiff.getdouble() / timeDiff;
}

UniValue getnetworkhashps(const UniValue& params, bool fHelp)
{
    if (fHelp || params.size() > 2)
        throw runtime_error(
            "getnetworkhashps ( blocks height )\n"
            "\nReturns the estimated network hashes per second based on the last n blocks.\n"
            "Pass in [blocks] to override # of blocks, -1 specifies since last difficulty change.\n"
            "Pass in [height] to estimate the network speed at the time when a certain block was found.\n"
            "\nArguments:\n"
            "1. blocks     (numeric, optional, default=120) The number of blocks, or -1 for blocks since last difficulty change.\n"
            "2. height     (numeric, optional, default=-1) To estimate at the time of the given height.\n"
            "\nResult:\n"
            "x             (numeric) Hashes per second estimated\n"
            "\nExamples:\n"
            + HelpExampleCli("getnetworkhashps", "")
            + HelpExampleRpc("getnetworkhashps", "")
       );

    LOCK(cs_main);
    return GetNetworkHashPS(params.size() > 0 ? params[0].get_int() : 120, params.size() > 1 ? params[1].get_int() : -1);
}

UniValue getgenerate(const UniValue& params, bool fHelp)
{
    if (fHelp || params.size() != 0)
        throw runtime_error(
            "getgenerate\n"
            "\nReturn if the server is set to generate coins or not. The default is false.\n"
<<<<<<< HEAD
            "It is set with the command line argument -gen (or zetacoin.conf setting gen)\n"
=======
            "It is set with the command line argument -gen (or " + std::string(BITCOIN_CONF_FILENAME) + " setting gen)\n"
>>>>>>> 188ca9c3
            "It can also be set with the setgenerate call.\n"
            "\nResult\n"
            "true|false      (boolean) If the server is set to generate coins or not\n"
            "\nExamples:\n"
            + HelpExampleCli("getgenerate", "")
            + HelpExampleRpc("getgenerate", "")
        );

    LOCK(cs_main);
<<<<<<< HEAD
    return GetBoolArg("-gen", false);
}

Value generate(const Array& params, bool fHelp)
=======
    return GetBoolArg("-gen", DEFAULT_GENERATE);
}

UniValue generate(const UniValue& params, bool fHelp)
>>>>>>> 188ca9c3
{
    if (fHelp || params.size() < 1 || params.size() > 1)
        throw runtime_error(
            "generate numblocks\n"
            "\nMine blocks immediately (before the RPC call returns)\n"
            "\nNote: this function can only be used on the regtest network\n"
            "\nArguments:\n"
<<<<<<< HEAD
            "1. numblocks    (numeric) How many blocks are generated immediately.\n"
=======
            "1. numblocks    (numeric, required) How many blocks are generated immediately.\n"
>>>>>>> 188ca9c3
            "\nResult\n"
            "[ blockhashes ]     (array) hashes of blocks generated\n"
            "\nExamples:\n"
            "\nGenerate 11 blocks\n"
            + HelpExampleCli("generate", "11")
        );

<<<<<<< HEAD
    if (pwalletMain == NULL)
        throw JSONRPCError(RPC_METHOD_NOT_FOUND, "Method not found (disabled)");
=======
>>>>>>> 188ca9c3
    if (!Params().MineBlocksOnDemand())
        throw JSONRPCError(RPC_METHOD_NOT_FOUND, "This method can only be used on regtest");

    int nHeightStart = 0;
    int nHeightEnd = 0;
    int nHeight = 0;
    int nGenerate = params[0].get_int();
<<<<<<< HEAD
    CReserveKey reservekey(pwalletMain);

    {   // Don't keep cs_main locked
        LOCK(cs_main);
        nHeightStart = chainActive.Height();
        nHeight = nHeightStart;
        nHeightEnd = nHeightStart+nGenerate;
    }
    unsigned int nExtraNonce = 0;
    Array blockHashes;
    while (nHeight < nHeightEnd)
    {
        auto_ptr<CBlockTemplate> pblocktemplate(CreateNewBlockWithKey(reservekey));
        if (!pblocktemplate.get())
            throw JSONRPCError(RPC_INTERNAL_ERROR, "Wallet keypool empty");
        CBlock *pblock = &pblocktemplate->block;
        {
            LOCK(cs_main);
            IncrementExtraNonce(pblock, chainActive.Tip(), nExtraNonce);
        }
        while (!CheckProofOfWork(pblock->GetHash(), pblock->nBits, Params().GetConsensus())) {
            // Yes, there is a chance every nonce could fail to satisfy the -regtest
            // target -- 1 in 2^(2^32). That ain't gonna happen.
            ++pblock->nNonce;
        }
        CValidationState state;
        if (!ProcessNewBlock(state, NULL, pblock, true, NULL))
            throw JSONRPCError(RPC_INTERNAL_ERROR, "ProcessNewBlock, block not accepted");
        ++nHeight;
        blockHashes.push_back(pblock->GetHash().GetHex());
    }
    return blockHashes;
}

=======

    boost::shared_ptr<CReserveScript> coinbaseScript;
    GetMainSignals().ScriptForMining(coinbaseScript);

    // If the keypool is exhausted, no script is returned at all.  Catch this.
    if (!coinbaseScript)
        throw JSONRPCError(RPC_WALLET_KEYPOOL_RAN_OUT, "Error: Keypool ran out, please call keypoolrefill first");
>>>>>>> 188ca9c3

    //throw an error if no script was provided
    if (coinbaseScript->reserveScript.empty())
        throw JSONRPCError(RPC_INTERNAL_ERROR, "No coinbase script available (mining requires a wallet)");

    {   // Don't keep cs_main locked
        LOCK(cs_main);
        nHeightStart = chainActive.Height();
        nHeight = nHeightStart;
        nHeightEnd = nHeightStart+nGenerate;
    }
    unsigned int nExtraNonce = 0;
    UniValue blockHashes(UniValue::VARR);
    while (nHeight < nHeightEnd)
    {
        auto_ptr<CBlockTemplate> pblocktemplate(CreateNewBlock(Params(), coinbaseScript->reserveScript));
        if (!pblocktemplate.get())
            throw JSONRPCError(RPC_INTERNAL_ERROR, "Couldn't create new block");
        CBlock *pblock = &pblocktemplate->block;
        {
            LOCK(cs_main);
            IncrementExtraNonce(pblock, chainActive.Tip(), nExtraNonce);
        }
        while (!CheckProofOfWork(pblock->GetHash(), pblock->nBits, Params().GetConsensus())) {
            // Yes, there is a chance every nonce could fail to satisfy the -regtest
            // target -- 1 in 2^(2^32). That ain't gonna happen.
            ++pblock->nNonce;
        }
        CValidationState state;
        if (!ProcessNewBlock(state, Params(), NULL, pblock, true, NULL))
            throw JSONRPCError(RPC_INTERNAL_ERROR, "ProcessNewBlock, block not accepted");
        ++nHeight;
        blockHashes.push_back(pblock->GetHash().GetHex());

        //mark script as important because it was used at least for one coinbase output
        coinbaseScript->KeepScript();
    }
    return blockHashes;
}

UniValue setgenerate(const UniValue& params, bool fHelp)
{
    if (fHelp || params.size() < 1 || params.size() > 2)
        throw runtime_error(
            "setgenerate generate ( genproclimit )\n"
            "\nSet 'generate' true or false to turn generation on or off.\n"
            "Generation is limited to 'genproclimit' processors, -1 is unlimited.\n"
            "See the getgenerate call for the current setting.\n"
            "\nArguments:\n"
            "1. generate         (boolean, required) Set to true to turn on generation, off to turn off.\n"
            "2. genproclimit     (numeric, optional) Set the processor limit for when generation is on. Can be -1 for unlimited.\n"
            "\nExamples:\n"
            "\nSet the generation on with a limit of one processor\n"
            + HelpExampleCli("setgenerate", "true 1") +
            "\nCheck the setting\n"
            + HelpExampleCli("getgenerate", "") +
            "\nTurn off generation\n"
            + HelpExampleCli("setgenerate", "false") +
            "\nUsing json rpc\n"
            + HelpExampleRpc("setgenerate", "true, 1")
        );

<<<<<<< HEAD
    if (pwalletMain == NULL)
        throw JSONRPCError(RPC_METHOD_NOT_FOUND, "Method not found (disabled)");
=======
>>>>>>> 188ca9c3
    if (Params().MineBlocksOnDemand())
        throw JSONRPCError(RPC_METHOD_NOT_FOUND, "Use the generate method instead of setgenerate on this network");

    bool fGenerate = true;
    if (params.size() > 0)
        fGenerate = params[0].get_bool();

    int nGenProcLimit = GetArg("-genproclimit", DEFAULT_GENERATE_THREADS);
    if (params.size() > 1)
    {
        nGenProcLimit = params[1].get_int();
        if (nGenProcLimit == 0)
            fGenerate = false;
    }

    mapArgs["-gen"] = (fGenerate ? "1" : "0");
    mapArgs ["-genproclimit"] = itostr(nGenProcLimit);
<<<<<<< HEAD
    GenerateBitcoins(fGenerate, pwalletMain, nGenProcLimit);
=======
    GenerateBitcoins(fGenerate, nGenProcLimit, Params());
>>>>>>> 188ca9c3

    return NullUniValue;
}
<<<<<<< HEAD
#endif


Value getmininginfo(const Array& params, bool fHelp)
=======

UniValue getmininginfo(const UniValue& params, bool fHelp)
>>>>>>> 188ca9c3
{
    if (fHelp || params.size() != 0)
        throw runtime_error(
            "getmininginfo\n"
            "\nReturns a json object containing mining-related information."
            "\nResult:\n"
            "{\n"
            "  \"blocks\": nnn,             (numeric) The current block\n"
            "  \"currentblocksize\": nnn,   (numeric) The last block size\n"
            "  \"currentblocktx\": nnn,     (numeric) The last block transaction\n"
            "  \"difficulty\": xxx.xxxxx    (numeric) The current difficulty\n"
            "  \"errors\": \"...\"          (string) Current errors\n"
            "  \"generate\": true|false     (boolean) If the generation is on or off (see getgenerate or setgenerate calls)\n"
            "  \"genproclimit\": n          (numeric) The processor limit for generation. -1 if no generation. (see getgenerate or setgenerate calls)\n"
            "  \"pooledtx\": n              (numeric) The size of the mem pool\n"
            "  \"testnet\": true|false      (boolean) If using testnet or not\n"
            "  \"chain\": \"xxxx\",         (string) current network name as defined in BIP70 (main, test, regtest)\n"
            "}\n"
            "\nExamples:\n"
            + HelpExampleCli("getmininginfo", "")
            + HelpExampleRpc("getmininginfo", "")
        );


    LOCK(cs_main);

<<<<<<< HEAD
    Object obj;
=======
    UniValue obj(UniValue::VOBJ);
>>>>>>> 188ca9c3
    obj.push_back(Pair("blocks",           (int)chainActive.Height()));
    obj.push_back(Pair("currentblocksize", (uint64_t)nLastBlockSize));
    obj.push_back(Pair("currentblocktx",   (uint64_t)nLastBlockTx));
    obj.push_back(Pair("difficulty",       (double)GetDifficulty()));
    obj.push_back(Pair("errors",           GetWarnings("statusbar")));
    obj.push_back(Pair("genproclimit",     (int)GetArg("-genproclimit", DEFAULT_GENERATE_THREADS)));
    obj.push_back(Pair("networkhashps",    getnetworkhashps(params, false)));
    obj.push_back(Pair("pooledtx",         (uint64_t)mempool.size()));
    obj.push_back(Pair("testnet",          Params().TestnetToBeDeprecatedFieldRPC()));
    obj.push_back(Pair("chain",            Params().NetworkIDString()));
    obj.push_back(Pair("generate",         getgenerate(params, false)));
<<<<<<< HEAD
#endif
=======
>>>>>>> 188ca9c3
    return obj;
}


// NOTE: Unlike wallet RPC (which use BTC values), mining RPCs follow GBT (BIP 22) in using satoshi amounts
UniValue prioritisetransaction(const UniValue& params, bool fHelp)
{
    if (fHelp || params.size() != 3)
        throw runtime_error(
            "prioritisetransaction <txid> <priority delta> <fee delta>\n"
            "Accepts the transaction into mined blocks at a higher (or lower) priority\n"
            "\nArguments:\n"
            "1. \"txid\"       (string, required) The transaction id.\n"
            "2. priority delta (numeric, required) The priority to add or subtract.\n"
            "                  The transaction selection algorithm considers the tx as it would have a higher priority.\n"
            "                  (priority of a transaction is calculated: coinage * value_in_satoshis / txsize) \n"
            "3. fee delta      (numeric, required) The fee value (in satoshis) to add (or subtract, if negative).\n"
            "                  The fee is not actually paid, only the algorithm for selecting transactions into a block\n"
            "                  considers the transaction as it would have paid a higher (or lower) fee.\n"
            "\nResult\n"
            "true              (boolean) Returns true\n"
            "\nExamples:\n"
            + HelpExampleCli("prioritisetransaction", "\"txid\" 0.0 10000")
            + HelpExampleRpc("prioritisetransaction", "\"txid\", 0.0, 10000")
        );

    LOCK(cs_main);

    uint256 hash = ParseHashStr(params[0].get_str(), "txid");
    CAmount nAmount = params[2].get_int64();

    mempool.PrioritiseTransaction(hash, params[0].get_str(), params[1].get_real(), nAmount);
    return true;
}


// NOTE: Assumes a conclusive result; if result is inconclusive, it must be handled by caller
static UniValue BIP22ValidationResult(const CValidationState& state)
{
    if (state.IsValid())
        return NullUniValue;

    std::string strRejectReason = state.GetRejectReason();
    if (state.IsError())
        throw JSONRPCError(RPC_VERIFY_ERROR, strRejectReason);
    if (state.IsInvalid())
    {
        if (strRejectReason.empty())
            return "rejected";
        return strRejectReason;
    }
    // Should be impossible
    return "valid?";
}

UniValue getblocktemplate(const UniValue& params, bool fHelp)
{
    if (fHelp || params.size() > 1)
        throw runtime_error(
            "getblocktemplate ( \"jsonrequestobject\" )\n"
            "\nIf the request parameters include a 'mode' key, that is used to explicitly select between the default 'template' request or a 'proposal'.\n"
            "It returns data needed to construct a block to work on.\n"
            "See https://en.bitcoin.it/wiki/BIP_0022 for full specification.\n"

            "\nArguments:\n"
            "1. \"jsonrequestobject\"       (string, optional) A json object in the following spec\n"
            "     {\n"
            "       \"mode\":\"template\"    (string, optional) This must be set to \"template\" or omitted\n"
            "       \"capabilities\":[       (array, optional) A list of strings\n"
            "           \"support\"           (string) client side supported feature, 'longpoll', 'coinbasetxn', 'coinbasevalue', 'proposal', 'serverlist', 'workid'\n"
            "           ,...\n"
            "         ]\n"
            "     }\n"
            "\n"

            "\nResult:\n"
            "{\n"
            "  \"version\" : n,                    (numeric) The block version\n"
            "  \"previousblockhash\" : \"xxxx\",    (string) The hash of current highest block\n"
            "  \"transactions\" : [                (array) contents of non-coinbase transactions that should be included in the next block\n"
            "      {\n"
            "         \"data\" : \"xxxx\",          (string) transaction data encoded in hexadecimal (byte-for-byte)\n"
            "         \"hash\" : \"xxxx\",          (string) hash/id encoded in little-endian hexadecimal\n"
            "         \"depends\" : [              (array) array of numbers \n"
            "             n                        (numeric) transactions before this one (by 1-based index in 'transactions' list) that must be present in the final block if this one is\n"
            "             ,...\n"
            "         ],\n"
            "         \"fee\": n,                   (numeric) difference in value between transaction inputs and outputs (in Satoshis); for coinbase transactions, this is a negative Number of the total collected block fees (ie, not including the block subsidy); if key is not present, fee is unknown and clients MUST NOT assume there isn't one\n"
            "         \"sigops\" : n,               (numeric) total number of SigOps, as counted for purposes of block limits; if key is not present, sigop count is unknown and clients MUST NOT assume there aren't any\n"
            "         \"required\" : true|false     (boolean) if provided and true, this transaction must be in the final block\n"
            "      }\n"
            "      ,...\n"
            "  ],\n"
            "  \"coinbaseaux\" : {                  (json object) data that should be included in the coinbase's scriptSig content\n"
            "      \"flags\" : \"flags\"            (string) \n"
            "  },\n"
            "  \"coinbasevalue\" : n,               (numeric) maximum allowable input to coinbase transaction, including the generation award and transaction fees (in Satoshis)\n"
            "  \"coinbasetxn\" : { ... },           (json object) information for coinbase transaction\n"
            "  \"target\" : \"xxxx\",               (string) The hash target\n"
            "  \"mintime\" : xxx,                   (numeric) The minimum timestamp appropriate for next block time in seconds since epoch (Jan 1 1970 GMT)\n"
            "  \"mutable\" : [                      (array of string) list of ways the block template may be changed \n"
            "     \"value\"                         (string) A way the block template may be changed, e.g. 'time', 'transactions', 'prevblock'\n"
            "     ,...\n"
            "  ],\n"
            "  \"noncerange\" : \"00000000ffffffff\",   (string) A range of valid nonces\n"
            "  \"sigoplimit\" : n,                 (numeric) limit of sigops in blocks\n"
            "  \"sizelimit\" : n,                  (numeric) limit of block size\n"
            "  \"curtime\" : ttt,                  (numeric) current timestamp in seconds since epoch (Jan 1 1970 GMT)\n"
            "  \"bits\" : \"xxx\",                 (string) compressed target of next block\n"
            "  \"height\" : n                      (numeric) The height of the next block\n"
            "}\n"

            "\nExamples:\n"
            + HelpExampleCli("getblocktemplate", "")
            + HelpExampleRpc("getblocktemplate", "")
         );

    LOCK(cs_main);

    std::string strMode = "template";
    UniValue lpval = NullUniValue;
    if (params.size() > 0)
    {
        const UniValue& oparam = params[0].get_obj();
        const UniValue& modeval = find_value(oparam, "mode");
        if (modeval.isStr())
            strMode = modeval.get_str();
        else if (modeval.isNull())
        {
            /* Do nothing */
        }
        else
            throw JSONRPCError(RPC_INVALID_PARAMETER, "Invalid mode");
        lpval = find_value(oparam, "longpollid");

        if (strMode == "proposal")
        {
            const UniValue& dataval = find_value(oparam, "data");
            if (!dataval.isStr())
                throw JSONRPCError(RPC_TYPE_ERROR, "Missing data String key for proposal");

            CBlock block;
            if (!DecodeHexBlk(block, dataval.get_str()))
                throw JSONRPCError(RPC_DESERIALIZATION_ERROR, "Block decode failed");

            uint256 hash = block.GetHash();
            BlockMap::iterator mi = mapBlockIndex.find(hash);
            if (mi != mapBlockIndex.end()) {
                CBlockIndex *pindex = mi->second;
                if (pindex->IsValid(BLOCK_VALID_SCRIPTS))
                    return "duplicate";
                if (pindex->nStatus & BLOCK_FAILED_MASK)
                    return "duplicate-invalid";
                return "duplicate-inconclusive";
            }

            CBlockIndex* const pindexPrev = chainActive.Tip();
            // TestBlockValidity only supports blocks built on the current Tip
            if (block.hashPrevBlock != pindexPrev->GetBlockHash())
                return "inconclusive-not-best-prevblk";
            CValidationState state;
            TestBlockValidity(state, Params(), block, pindexPrev, false, true);
            return BIP22ValidationResult(state);
        }
    }

    if (strMode != "template")
        throw JSONRPCError(RPC_INVALID_PARAMETER, "Invalid mode");

    if (vNodes.empty())
        throw JSONRPCError(RPC_CLIENT_NOT_CONNECTED, "Zetacoin is not connected!");

    if (IsInitialBlockDownload())
        throw JSONRPCError(RPC_CLIENT_IN_INITIAL_DOWNLOAD, "Zetacoin is downloading blocks...");

    static unsigned int nTransactionsUpdatedLast;

    if (!lpval.isNull())
    {
        // Wait to respond until either the best block changes, OR a minute has passed and there are more transactions
        uint256 hashWatchedChain;
        boost::system_time checktxtime;
        unsigned int nTransactionsUpdatedLastLP;

        if (lpval.isStr())
        {
            // Format: <hashBestChain><nTransactionsUpdatedLast>
            std::string lpstr = lpval.get_str();

            hashWatchedChain.SetHex(lpstr.substr(0, 64));
            nTransactionsUpdatedLastLP = atoi64(lpstr.substr(64));
        }
        else
        {
            // NOTE: Spec does not specify behaviour for non-string longpollid, but this makes testing easier
            hashWatchedChain = chainActive.Tip()->GetBlockHash();
            nTransactionsUpdatedLastLP = nTransactionsUpdatedLast;
        }

        // Release the wallet and main lock while waiting
        LEAVE_CRITICAL_SECTION(cs_main);
        {
            checktxtime = boost::get_system_time() + boost::posix_time::minutes(1);

            boost::unique_lock<boost::mutex> lock(csBestBlock);
            while (chainActive.Tip()->GetBlockHash() == hashWatchedChain && IsRPCRunning())
            {
                if (!cvBlockChange.timed_wait(lock, checktxtime))
                {
                    // Timeout: Check transactions for update
                    if (mempool.GetTransactionsUpdated() != nTransactionsUpdatedLastLP)
                        break;
                    checktxtime += boost::posix_time::seconds(10);
                }
            }
        }
        ENTER_CRITICAL_SECTION(cs_main);

        if (!IsRPCRunning())
            throw JSONRPCError(RPC_CLIENT_NOT_CONNECTED, "Shutting down");
        // TODO: Maybe recheck connections/IBD and (if something wrong) send an expires-immediately template to stop miners?
    }

    // Update block
    static CBlockIndex* pindexPrev;
    static int64_t nStart;
    static CBlockTemplate* pblocktemplate;
    if (pindexPrev != chainActive.Tip() ||
        (mempool.GetTransactionsUpdated() != nTransactionsUpdatedLast && GetTime() - nStart > 5))
    {
        // Clear pindexPrev so future calls make a new block, despite any failures from here on
        pindexPrev = NULL;

        // Store the pindexBest used before CreateNewBlock, to avoid races
        nTransactionsUpdatedLast = mempool.GetTransactionsUpdated();
        CBlockIndex* pindexPrevNew = chainActive.Tip();
        nStart = GetTime();

        // Create new block
        if(pblocktemplate)
        {
            delete pblocktemplate;
            pblocktemplate = NULL;
        }
        CScript scriptDummy = CScript() << OP_TRUE;
        pblocktemplate = CreateNewBlock(Params(), scriptDummy);
        if (!pblocktemplate)
            throw JSONRPCError(RPC_OUT_OF_MEMORY, "Out of memory");

        // Need to update only after we know CreateNewBlock succeeded
        pindexPrev = pindexPrevNew;
    }
    CBlock* pblock = &pblocktemplate->block; // pointer for convenience

    // Update nTime
    UpdateTime(pblock, Params().GetConsensus(), pindexPrev);
    pblock->nNonce = 0;

    UniValue aCaps(UniValue::VARR); aCaps.push_back("proposal");

    UniValue transactions(UniValue::VARR);
    map<uint256, int64_t> setTxIndex;
    int i = 0;
    BOOST_FOREACH (const CTransaction& tx, pblock->vtx) {
        uint256 txHash = tx.GetHash();
        setTxIndex[txHash] = i++;

        if (tx.IsCoinBase())
            continue;

        UniValue entry(UniValue::VOBJ);

        entry.push_back(Pair("data", EncodeHexTx(tx)));

        entry.push_back(Pair("hash", txHash.GetHex()));

        UniValue deps(UniValue::VARR);
        BOOST_FOREACH (const CTxIn &in, tx.vin)
        {
            if (setTxIndex.count(in.prevout.hash))
                deps.push_back(setTxIndex[in.prevout.hash]);
        }
        entry.push_back(Pair("depends", deps));

        int index_in_template = i - 1;
        entry.push_back(Pair("fee", pblocktemplate->vTxFees[index_in_template]));
        entry.push_back(Pair("sigops", pblocktemplate->vTxSigOps[index_in_template]));

        transactions.push_back(entry);
    }

    UniValue aux(UniValue::VOBJ);
    aux.push_back(Pair("flags", HexStr(COINBASE_FLAGS.begin(), COINBASE_FLAGS.end())));

    arith_uint256 hashTarget = arith_uint256().SetCompact(pblock->nBits);

    static UniValue aMutable(UniValue::VARR);
    if (aMutable.empty())
    {
        aMutable.push_back("time");
        aMutable.push_back("transactions");
        aMutable.push_back("prevblock");
    }

    UniValue result(UniValue::VOBJ);
    result.push_back(Pair("capabilities", aCaps));
    result.push_back(Pair("version", pblock->nVersion));
    result.push_back(Pair("previousblockhash", pblock->hashPrevBlock.GetHex()));
    result.push_back(Pair("transactions", transactions));
    result.push_back(Pair("coinbaseaux", aux));
    result.push_back(Pair("coinbasevalue", (int64_t)pblock->vtx[0].vout[0].nValue));
    result.push_back(Pair("longpollid", chainActive.Tip()->GetBlockHash().GetHex() + i64tostr(nTransactionsUpdatedLast)));
    result.push_back(Pair("target", hashTarget.GetHex()));
    result.push_back(Pair("mintime", (int64_t)pindexPrev->GetMedianTimePast()+1));
    result.push_back(Pair("mutable", aMutable));
    result.push_back(Pair("noncerange", "00000000ffffffff"));
    result.push_back(Pair("sigoplimit", (int64_t)MAX_BLOCK_SIGOPS));
    result.push_back(Pair("sizelimit", (int64_t)MAX_BLOCK_SIZE));
    result.push_back(Pair("curtime", pblock->GetBlockTime()));
    result.push_back(Pair("bits", strprintf("%08x", pblock->nBits)));
    result.push_back(Pair("height", (int64_t)(pindexPrev->nHeight+1)));

    return result;
}

class submitblock_StateCatcher : public CValidationInterface
{
public:
    uint256 hash;
    bool found;
    CValidationState state;

    submitblock_StateCatcher(const uint256 &hashIn) : hash(hashIn), found(false), state() {};

protected:
    virtual void BlockChecked(const CBlock& block, const CValidationState& stateIn) {
        if (block.GetHash() != hash)
            return;
        found = true;
        state = stateIn;
    };
};

UniValue submitblock(const UniValue& params, bool fHelp)
{
    if (fHelp || params.size() < 1 || params.size() > 2)
        throw runtime_error(
            "submitblock \"hexdata\" ( \"jsonparametersobject\" )\n"
            "\nAttempts to submit new block to network.\n"
            "The 'jsonparametersobject' parameter is currently ignored.\n"
            "See https://en.bitcoin.it/wiki/BIP_0022 for full specification.\n"

            "\nArguments\n"
            "1. \"hexdata\"    (string, required) the hex-encoded block data to submit\n"
            "2. \"jsonparametersobject\"     (string, optional) object of optional parameters\n"
            "    {\n"
            "      \"workid\" : \"id\"    (string, optional) if the server provided a workid, it MUST be included with submissions\n"
            "    }\n"
            "\nResult:\n"
            "\nExamples:\n"
            + HelpExampleCli("submitblock", "\"mydata\"")
            + HelpExampleRpc("submitblock", "\"mydata\"")
        );

    CBlock block;
    if (!DecodeHexBlk(block, params[0].get_str()))
        throw JSONRPCError(RPC_DESERIALIZATION_ERROR, "Block decode failed");

    uint256 hash = block.GetHash();
    bool fBlockPresent = false;
    {
        LOCK(cs_main);
        BlockMap::iterator mi = mapBlockIndex.find(hash);
        if (mi != mapBlockIndex.end()) {
            CBlockIndex *pindex = mi->second;
            if (pindex->IsValid(BLOCK_VALID_SCRIPTS))
                return "duplicate";
            if (pindex->nStatus & BLOCK_FAILED_MASK)
                return "duplicate-invalid";
            // Otherwise, we might only have the header - process the block before returning
            fBlockPresent = true;
        }
    }

    CValidationState state;
    submitblock_StateCatcher sc(block.GetHash());
    RegisterValidationInterface(&sc);
<<<<<<< HEAD
    bool fAccepted = ProcessNewBlock(state, NULL, &block, true, NULL);
=======
    bool fAccepted = ProcessNewBlock(state, Params(), NULL, &block, true, NULL);
>>>>>>> 188ca9c3
    UnregisterValidationInterface(&sc);
    if (fBlockPresent)
    {
        if (fAccepted && !sc.found)
            return "duplicate-inconclusive";
        return "duplicate";
    }
    if (fAccepted)
    {
        if (!sc.found)
            return "inconclusive";
        state = sc.state;
    }
    return BIP22ValidationResult(state);
}

UniValue estimatefee(const UniValue& params, bool fHelp)
{
    if (fHelp || params.size() != 1)
        throw runtime_error(
            "estimatefee nblocks\n"
            "\nEstimates the approximate fee per kilobyte needed for a transaction to begin\n"
            "confirmation within nblocks blocks.\n"
            "\nArguments:\n"
            "1. nblocks     (numeric)\n"
            "\nResult:\n"
            "n              (numeric) estimated fee-per-kilobyte\n"
            "\n"
            "A negative value is returned if not enough transactions and blocks\n"
            "have been observed to make an estimate.\n"
            "\nExample:\n"
            + HelpExampleCli("estimatefee", "6")
            );

    RPCTypeCheck(params, boost::assign::list_of(UniValue::VNUM));

    int nBlocks = params[0].get_int();
    if (nBlocks < 1)
        nBlocks = 1;

    CFeeRate feeRate = mempool.estimateFee(nBlocks);
    if (feeRate == CFeeRate(0))
        return -1.0;

    return ValueFromAmount(feeRate.GetFeePerK());
}

UniValue estimatepriority(const UniValue& params, bool fHelp)
{
    if (fHelp || params.size() != 1)
        throw runtime_error(
            "estimatepriority nblocks\n"
            "\nEstimates the approximate priority a zero-fee transaction needs to begin\n"
            "confirmation within nblocks blocks.\n"
            "\nArguments:\n"
            "1. nblocks     (numeric)\n"
            "\nResult:\n"
            "n              (numeric) estimated priority\n"
            "\n"
            "A negative value is returned if not enough transactions and blocks\n"
            "have been observed to make an estimate.\n"
            "\nExample:\n"
            + HelpExampleCli("estimatepriority", "6")
            );

    RPCTypeCheck(params, boost::assign::list_of(UniValue::VNUM));

    int nBlocks = params[0].get_int();
    if (nBlocks < 1)
        nBlocks = 1;

    return mempool.estimatePriority(nBlocks);
}

UniValue estimatesmartfee(const UniValue& params, bool fHelp)
{
    if (fHelp || params.size() != 1)
        throw runtime_error(
            "estimatesmartfee nblocks\n"
            "\nWARNING: This interface is unstable and may disappear or change!\n"
            "\nEstimates the approximate fee per kilobyte needed for a transaction to begin\n"
            "confirmation within nblocks blocks if possible and return the number of blocks\n"
            "for which the estimate is valid.\n"
            "\nArguments:\n"
            "1. nblocks     (numeric)\n"
            "\nResult:\n"
            "{\n"
            "  \"feerate\" : x.x,     (numeric) estimate fee-per-kilobyte (in BTC)\n"
            "  \"blocks\" : n         (numeric) block number where estimate was found\n"
            "}\n"
            "\n"
            "A negative value is returned if not enough transactions and blocks\n"
            "have been observed to make an estimate for any number of blocks.\n"
            "However it will not return a value below the mempool reject fee.\n"
            "\nExample:\n"
            + HelpExampleCli("estimatesmartfee", "6")
            );

    RPCTypeCheck(params, boost::assign::list_of(UniValue::VNUM));

    int nBlocks = params[0].get_int();

    UniValue result(UniValue::VOBJ);
    int answerFound;
    CFeeRate feeRate = mempool.estimateSmartFee(nBlocks, &answerFound);
    result.push_back(Pair("feerate", feeRate == CFeeRate(0) ? -1.0 : ValueFromAmount(feeRate.GetFeePerK())));
    result.push_back(Pair("blocks", answerFound));
    return result;
}

UniValue estimatesmartpriority(const UniValue& params, bool fHelp)
{
    if (fHelp || params.size() != 1)
        throw runtime_error(
            "estimatesmartpriority nblocks\n"
            "\nWARNING: This interface is unstable and may disappear or change!\n"
            "\nEstimates the approximate priority a zero-fee transaction needs to begin\n"
            "confirmation within nblocks blocks if possible and return the number of blocks\n"
            "for which the estimate is valid.\n"
            "\nArguments:\n"
            "1. nblocks     (numeric)\n"
            "\nResult:\n"
            "{\n"
            "  \"priority\" : x.x,    (numeric) estimated priority\n"
            "  \"blocks\" : n         (numeric) block number where estimate was found\n"
            "}\n"
            "\n"
            "A negative value is returned if not enough transactions and blocks\n"
            "have been observed to make an estimate for any number of blocks.\n"
            "However if the mempool reject fee is set it will return 1e9 * MAX_MONEY.\n"
            "\nExample:\n"
            + HelpExampleCli("estimatesmartpriority", "6")
            );

    RPCTypeCheck(params, boost::assign::list_of(UniValue::VNUM));

    int nBlocks = params[0].get_int();

    UniValue result(UniValue::VOBJ);
    int answerFound;
    double priority = mempool.estimateSmartPriority(nBlocks, &answerFound);
    result.push_back(Pair("priority", priority));
    result.push_back(Pair("blocks", answerFound));
    return result;
}<|MERGE_RESOLUTION|>--- conflicted
+++ resolved
@@ -17,15 +17,8 @@
 #include "rpcserver.h"
 #include "txmempool.h"
 #include "util.h"
-<<<<<<< HEAD
-#include "validationinterface.h"
-#ifdef ENABLE_WALLET
-#include "wallet/wallet.h"
-#endif
-=======
 #include "utilstrencodings.h"
 #include "validationinterface.h"
->>>>>>> 188ca9c3
 
 #include <stdint.h>
 
@@ -106,11 +99,7 @@
         throw runtime_error(
             "getgenerate\n"
             "\nReturn if the server is set to generate coins or not. The default is false.\n"
-<<<<<<< HEAD
-            "It is set with the command line argument -gen (or zetacoin.conf setting gen)\n"
-=======
             "It is set with the command line argument -gen (or " + std::string(BITCOIN_CONF_FILENAME) + " setting gen)\n"
->>>>>>> 188ca9c3
             "It can also be set with the setgenerate call.\n"
             "\nResult\n"
             "true|false      (boolean) If the server is set to generate coins or not\n"
@@ -120,17 +109,10 @@
         );
 
     LOCK(cs_main);
-<<<<<<< HEAD
-    return GetBoolArg("-gen", false);
-}
-
-Value generate(const Array& params, bool fHelp)
-=======
     return GetBoolArg("-gen", DEFAULT_GENERATE);
 }
 
 UniValue generate(const UniValue& params, bool fHelp)
->>>>>>> 188ca9c3
 {
     if (fHelp || params.size() < 1 || params.size() > 1)
         throw runtime_error(
@@ -138,11 +120,7 @@
             "\nMine blocks immediately (before the RPC call returns)\n"
             "\nNote: this function can only be used on the regtest network\n"
             "\nArguments:\n"
-<<<<<<< HEAD
-            "1. numblocks    (numeric) How many blocks are generated immediately.\n"
-=======
             "1. numblocks    (numeric, required) How many blocks are generated immediately.\n"
->>>>>>> 188ca9c3
             "\nResult\n"
             "[ blockhashes ]     (array) hashes of blocks generated\n"
             "\nExamples:\n"
@@ -150,11 +128,6 @@
             + HelpExampleCli("generate", "11")
         );
 
-<<<<<<< HEAD
-    if (pwalletMain == NULL)
-        throw JSONRPCError(RPC_METHOD_NOT_FOUND, "Method not found (disabled)");
-=======
->>>>>>> 188ca9c3
     if (!Params().MineBlocksOnDemand())
         throw JSONRPCError(RPC_METHOD_NOT_FOUND, "This method can only be used on regtest");
 
@@ -162,42 +135,6 @@
     int nHeightEnd = 0;
     int nHeight = 0;
     int nGenerate = params[0].get_int();
-<<<<<<< HEAD
-    CReserveKey reservekey(pwalletMain);
-
-    {   // Don't keep cs_main locked
-        LOCK(cs_main);
-        nHeightStart = chainActive.Height();
-        nHeight = nHeightStart;
-        nHeightEnd = nHeightStart+nGenerate;
-    }
-    unsigned int nExtraNonce = 0;
-    Array blockHashes;
-    while (nHeight < nHeightEnd)
-    {
-        auto_ptr<CBlockTemplate> pblocktemplate(CreateNewBlockWithKey(reservekey));
-        if (!pblocktemplate.get())
-            throw JSONRPCError(RPC_INTERNAL_ERROR, "Wallet keypool empty");
-        CBlock *pblock = &pblocktemplate->block;
-        {
-            LOCK(cs_main);
-            IncrementExtraNonce(pblock, chainActive.Tip(), nExtraNonce);
-        }
-        while (!CheckProofOfWork(pblock->GetHash(), pblock->nBits, Params().GetConsensus())) {
-            // Yes, there is a chance every nonce could fail to satisfy the -regtest
-            // target -- 1 in 2^(2^32). That ain't gonna happen.
-            ++pblock->nNonce;
-        }
-        CValidationState state;
-        if (!ProcessNewBlock(state, NULL, pblock, true, NULL))
-            throw JSONRPCError(RPC_INTERNAL_ERROR, "ProcessNewBlock, block not accepted");
-        ++nHeight;
-        blockHashes.push_back(pblock->GetHash().GetHex());
-    }
-    return blockHashes;
-}
-
-=======
 
     boost::shared_ptr<CReserveScript> coinbaseScript;
     GetMainSignals().ScriptForMining(coinbaseScript);
@@ -205,7 +142,6 @@
     // If the keypool is exhausted, no script is returned at all.  Catch this.
     if (!coinbaseScript)
         throw JSONRPCError(RPC_WALLET_KEYPOOL_RAN_OUT, "Error: Keypool ran out, please call keypoolrefill first");
->>>>>>> 188ca9c3
 
     //throw an error if no script was provided
     if (coinbaseScript->reserveScript.empty())
@@ -268,11 +204,6 @@
             + HelpExampleRpc("setgenerate", "true, 1")
         );
 
-<<<<<<< HEAD
-    if (pwalletMain == NULL)
-        throw JSONRPCError(RPC_METHOD_NOT_FOUND, "Method not found (disabled)");
-=======
->>>>>>> 188ca9c3
     if (Params().MineBlocksOnDemand())
         throw JSONRPCError(RPC_METHOD_NOT_FOUND, "Use the generate method instead of setgenerate on this network");
 
@@ -290,23 +221,12 @@
 
     mapArgs["-gen"] = (fGenerate ? "1" : "0");
     mapArgs ["-genproclimit"] = itostr(nGenProcLimit);
-<<<<<<< HEAD
-    GenerateBitcoins(fGenerate, pwalletMain, nGenProcLimit);
-=======
     GenerateBitcoins(fGenerate, nGenProcLimit, Params());
->>>>>>> 188ca9c3
 
     return NullUniValue;
 }
-<<<<<<< HEAD
-#endif
-
-
-Value getmininginfo(const Array& params, bool fHelp)
-=======
 
 UniValue getmininginfo(const UniValue& params, bool fHelp)
->>>>>>> 188ca9c3
 {
     if (fHelp || params.size() != 0)
         throw runtime_error(
@@ -333,11 +253,7 @@
 
     LOCK(cs_main);
 
-<<<<<<< HEAD
-    Object obj;
-=======
     UniValue obj(UniValue::VOBJ);
->>>>>>> 188ca9c3
     obj.push_back(Pair("blocks",           (int)chainActive.Height()));
     obj.push_back(Pair("currentblocksize", (uint64_t)nLastBlockSize));
     obj.push_back(Pair("currentblocktx",   (uint64_t)nLastBlockTx));
@@ -349,10 +265,6 @@
     obj.push_back(Pair("testnet",          Params().TestnetToBeDeprecatedFieldRPC()));
     obj.push_back(Pair("chain",            Params().NetworkIDString()));
     obj.push_back(Pair("generate",         getgenerate(params, false)));
-<<<<<<< HEAD
-#endif
-=======
->>>>>>> 188ca9c3
     return obj;
 }
 
@@ -740,11 +652,7 @@
     CValidationState state;
     submitblock_StateCatcher sc(block.GetHash());
     RegisterValidationInterface(&sc);
-<<<<<<< HEAD
-    bool fAccepted = ProcessNewBlock(state, NULL, &block, true, NULL);
-=======
     bool fAccepted = ProcessNewBlock(state, Params(), NULL, &block, true, NULL);
->>>>>>> 188ca9c3
     UnregisterValidationInterface(&sc);
     if (fBlockPresent)
     {
