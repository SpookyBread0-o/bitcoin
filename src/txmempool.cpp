// Copyright (c) 2009-2010 Satoshi Nakamoto
// Copyright (c) 2009-2019 The Bitcoin Core developers
// Distributed under the MIT software license, see the accompanying
// file COPYING or http://www.opensource.org/licenses/mit-license.php.

#include <txmempool.h>

#include <consensus/consensus.h>
#include <consensus/tx_verify.h>
#include <consensus/validation.h>
#include <optional.h>
#include <validation.h>
#include <policy/policy.h>
#include <policy/fees.h>
#include <policy/settings.h>
#include <reverse_iterator.h>
#include <util/system.h>
#include <util/moneystr.h>
#include <util/time.h>
#include <validationinterface.h>
// SYSCOIN
#include <services/assetconsensus.h>
extern ArrivalTimesSet setToRemoveFromMempool;
CTxMemPoolEntry::CTxMemPoolEntry(const CTransactionRef& _tx, const CAmount& _nFee,
                                 int64_t _nTime, unsigned int _entryHeight,
                                 bool _spendsCoinbase, int64_t _sigOpsCost, LockPoints lp)
    : tx(_tx), nFee(_nFee), nTxWeight(GetTransactionWeight(*tx)), nUsageSize(RecursiveDynamicUsage(tx)), nTime(_nTime), entryHeight(_entryHeight),
    spendsCoinbase(_spendsCoinbase), sigOpCost(_sigOpsCost), lockPoints(lp), m_epoch(0)
{
    nCountWithDescendants = 1;
    nSizeWithDescendants = GetTxSize();
    nModFeesWithDescendants = nFee;

    feeDelta = 0;

    nCountWithAncestors = 1;
    nSizeWithAncestors = GetTxSize();
    nModFeesWithAncestors = nFee;
    nSigOpCostWithAncestors = sigOpCost;
}

void CTxMemPoolEntry::UpdateFeeDelta(int64_t newFeeDelta)
{
    nModFeesWithDescendants += newFeeDelta - feeDelta;
    nModFeesWithAncestors += newFeeDelta - feeDelta;
    feeDelta = newFeeDelta;
}

void CTxMemPoolEntry::UpdateLockPoints(const LockPoints& lp)
{
    lockPoints = lp;
}

size_t CTxMemPoolEntry::GetTxSize() const
{
    return GetVirtualTransactionSize(nTxWeight, sigOpCost);
}

// Update the given tx for any in-mempool descendants.
// Assumes that setMemPoolChildren is correct for the given tx and all
// descendants.
void CTxMemPool::UpdateForDescendants(txiter updateIt, cacheMap &cachedDescendants, const std::set<uint256> &setExclude)
{
    setEntries stageEntries, setAllDescendants;
    stageEntries = GetMemPoolChildren(updateIt);

    while (!stageEntries.empty()) {
        const txiter cit = *stageEntries.begin();
        setAllDescendants.insert(cit);
        stageEntries.erase(cit);
        const setEntries &setChildren = GetMemPoolChildren(cit);
        for (txiter childEntry : setChildren) {
            cacheMap::iterator cacheIt = cachedDescendants.find(childEntry);
            if (cacheIt != cachedDescendants.end()) {
                // We've already calculated this one, just add the entries for this set
                // but don't traverse again.
                for (txiter cacheEntry : cacheIt->second) {
                    setAllDescendants.insert(cacheEntry);
                }
            } else if (!setAllDescendants.count(childEntry)) {
                // Schedule for later processing
                stageEntries.insert(childEntry);
            }
        }
    }
    // setAllDescendants now contains all in-mempool descendants of updateIt.
    // Update and add to cached descendant map
    int64_t modifySize = 0;
    CAmount modifyFee = 0;
    int64_t modifyCount = 0;
    for (txiter cit : setAllDescendants) {
        if (!setExclude.count(cit->GetTx().GetHash())) {
            modifySize += cit->GetTxSize();
            modifyFee += cit->GetModifiedFee();
            modifyCount++;
            cachedDescendants[updateIt].insert(cit);
            // Update ancestor state for each descendant
            mapTx.modify(cit, update_ancestor_state(updateIt->GetTxSize(), updateIt->GetModifiedFee(), 1, updateIt->GetSigOpCost()));
        }
    }
    mapTx.modify(updateIt, update_descendant_state(modifySize, modifyFee, modifyCount));
}

// vHashesToUpdate is the set of transaction hashes from a disconnected block
// which has been re-added to the mempool.
// for each entry, look for descendants that are outside vHashesToUpdate, and
// add fee/size information for such descendants to the parent.
// for each such descendant, also update the ancestor state to include the parent.
void CTxMemPool::UpdateTransactionsFromBlock(const std::vector<uint256> &vHashesToUpdate)
{
    AssertLockHeld(cs);
    // For each entry in vHashesToUpdate, store the set of in-mempool, but not
    // in-vHashesToUpdate transactions, so that we don't have to recalculate
    // descendants when we come across a previously seen entry.
    cacheMap mapMemPoolDescendantsToUpdate;

    // Use a set for lookups into vHashesToUpdate (these entries are already
    // accounted for in the state of their ancestors)
    std::set<uint256> setAlreadyIncluded(vHashesToUpdate.begin(), vHashesToUpdate.end());

    // Iterate in reverse, so that whenever we are looking at a transaction
    // we are sure that all in-mempool descendants have already been processed.
    // This maximizes the benefit of the descendant cache and guarantees that
    // setMemPoolChildren will be updated, an assumption made in
    // UpdateForDescendants.
    for (const uint256 &hash : reverse_iterate(vHashesToUpdate)) {
        // calculate children from mapNextTx
        txiter it = mapTx.find(hash);
        if (it == mapTx.end()) {
            continue;
        }
        auto iter = mapNextTx.lower_bound(COutPoint(hash, 0));
        // First calculate the children, and update setMemPoolChildren to
        // include them, and update their setMemPoolParents to include this tx.
        // we cache the in-mempool children to avoid duplicate updates
        {
            const auto epoch = GetFreshEpoch();
            for (; iter != mapNextTx.end() && iter->first->hash == hash; ++iter) {
                const uint256 &childHash = iter->second->GetHash();
                txiter childIter = mapTx.find(childHash);
                assert(childIter != mapTx.end());
                // We can skip updating entries we've encountered before or that
                // are in the block (which are already accounted for).
                if (!visited(childIter) && !setAlreadyIncluded.count(childHash)) {
                    UpdateChild(it, childIter, true);
                    UpdateParent(childIter, it, true);
                }
            }
        } // release epoch guard for UpdateForDescendants
        UpdateForDescendants(it, mapMemPoolDescendantsToUpdate, setAlreadyIncluded);
    }
}

bool CTxMemPool::CalculateMemPoolAncestors(const CTxMemPoolEntry &entry, setEntries &setAncestors, uint64_t limitAncestorCount, uint64_t limitAncestorSize, uint64_t limitDescendantCount, uint64_t limitDescendantSize, std::string &errString, bool fSearchForParents /* = true */) const
{
    setEntries parentHashes;
    const CTransaction &tx = entry.GetTx();
    if (fSearchForParents) {
        // Get parents of this transaction that are in the mempool
        // GetMemPoolParents() is only valid for entries in the mempool, so we
        // iterate mapTx to find parents.
        for (unsigned int i = 0; i < tx.vin.size(); i++) {
            Optional<txiter> piter = GetIter(tx.vin[i].prevout.hash);
            if (piter) {
                parentHashes.insert(*piter);
                if (parentHashes.size() + 1 > limitAncestorCount) {
                    errString = strprintf("too many unconfirmed parents [limit: %u]", limitAncestorCount);
                    return false;
                }
            }
        }
    } else {
        // If we're not searching for parents, we require this to be an
        // entry in the mempool already.
        txiter it = mapTx.iterator_to(entry);
        parentHashes = GetMemPoolParents(it);
    }

    size_t totalSizeWithAncestors = entry.GetTxSize();

    while (!parentHashes.empty()) {
        txiter stageit = *parentHashes.begin();

        setAncestors.insert(stageit);
        parentHashes.erase(stageit);
        totalSizeWithAncestors += stageit->GetTxSize();

        if (stageit->GetSizeWithDescendants() + entry.GetTxSize() > limitDescendantSize) {
            errString = strprintf("exceeds descendant size limit for tx %s [limit: %u]", stageit->GetTx().GetHash().ToString(), limitDescendantSize);
            return false;
        } else if (stageit->GetCountWithDescendants() + 1 > limitDescendantCount) {
            errString = strprintf("too many descendants for tx %s [limit: %u]", stageit->GetTx().GetHash().ToString(), limitDescendantCount);
            return false;
        } else if (totalSizeWithAncestors > limitAncestorSize) {
            errString = strprintf("exceeds ancestor size limit [limit: %u]", limitAncestorSize);
            return false;
        }

        const setEntries & setMemPoolParents = GetMemPoolParents(stageit);
        for (txiter phash : setMemPoolParents) {
            // If this is a new ancestor, add it.
            if (setAncestors.count(phash) == 0) {
                parentHashes.insert(phash);
            }
            if (parentHashes.size() + setAncestors.size() + 1 > limitAncestorCount) {
                errString = strprintf("too many unconfirmed ancestors [limit: %u]", limitAncestorCount);
                return false;
            }
        }
    }

    return true;
}

void CTxMemPool::UpdateAncestorsOf(bool add, txiter it, setEntries &setAncestors)
{
    setEntries parentIters = GetMemPoolParents(it);
    // add or remove this tx as a child of each parent
    for (txiter piter : parentIters) {
        UpdateChild(piter, it, add);
    }
    const int64_t updateCount = (add ? 1 : -1);
    const int64_t updateSize = updateCount * it->GetTxSize();
    const CAmount updateFee = updateCount * it->GetModifiedFee();
    for (txiter ancestorIt : setAncestors) {
        mapTx.modify(ancestorIt, update_descendant_state(updateSize, updateFee, updateCount));
    }
}

void CTxMemPool::UpdateEntryForAncestors(txiter it, const setEntries &setAncestors)
{
    int64_t updateCount = setAncestors.size();
    int64_t updateSize = 0;
    CAmount updateFee = 0;
    int64_t updateSigOpsCost = 0;
    for (txiter ancestorIt : setAncestors) {
        updateSize += ancestorIt->GetTxSize();
        updateFee += ancestorIt->GetModifiedFee();
        updateSigOpsCost += ancestorIt->GetSigOpCost();
    }
    mapTx.modify(it, update_ancestor_state(updateSize, updateFee, updateCount, updateSigOpsCost));
}

void CTxMemPool::UpdateChildrenForRemoval(txiter it)
{
    const setEntries &setMemPoolChildren = GetMemPoolChildren(it);
    for (txiter updateIt : setMemPoolChildren) {
        UpdateParent(updateIt, it, false);
    }
}

void CTxMemPool::UpdateForRemoveFromMempool(const setEntries &entriesToRemove, bool updateDescendants)
{
    // For each entry, walk back all ancestors and decrement size associated with this
    // transaction
    const uint64_t nNoLimit = std::numeric_limits<uint64_t>::max();
    if (updateDescendants) {
        // updateDescendants should be true whenever we're not recursively
        // removing a tx and all its descendants, eg when a transaction is
        // confirmed in a block.
        // Here we only update statistics and not data in mapLinks (which
        // we need to preserve until we're finished with all operations that
        // need to traverse the mempool).
        for (txiter removeIt : entriesToRemove) {
            setEntries setDescendants;
            CalculateDescendants(removeIt, setDescendants);
            setDescendants.erase(removeIt); // don't update state for self
            int64_t modifySize = -((int64_t)removeIt->GetTxSize());
            CAmount modifyFee = -removeIt->GetModifiedFee();
            int modifySigOps = -removeIt->GetSigOpCost();
            for (txiter dit : setDescendants) {
                mapTx.modify(dit, update_ancestor_state(modifySize, modifyFee, -1, modifySigOps));
            }
        }
    }
    for (txiter removeIt : entriesToRemove) {
        setEntries setAncestors;
        const CTxMemPoolEntry &entry = *removeIt;
        std::string dummy;
        // Since this is a tx that is already in the mempool, we can call CMPA
        // with fSearchForParents = false.  If the mempool is in a consistent
        // state, then using true or false should both be correct, though false
        // should be a bit faster.
        // However, if we happen to be in the middle of processing a reorg, then
        // the mempool can be in an inconsistent state.  In this case, the set
        // of ancestors reachable via mapLinks will be the same as the set of
        // ancestors whose packages include this transaction, because when we
        // add a new transaction to the mempool in addUnchecked(), we assume it
        // has no children, and in the case of a reorg where that assumption is
        // false, the in-mempool children aren't linked to the in-block tx's
        // until UpdateTransactionsFromBlock() is called.
        // So if we're being called during a reorg, ie before
        // UpdateTransactionsFromBlock() has been called, then mapLinks[] will
        // differ from the set of mempool parents we'd calculate by searching,
        // and it's important that we use the mapLinks[] notion of ancestor
        // transactions as the set of things to update for removal.
        CalculateMemPoolAncestors(entry, setAncestors, nNoLimit, nNoLimit, nNoLimit, nNoLimit, dummy, false);
        // Note that UpdateAncestorsOf severs the child links that point to
        // removeIt in the entries for the parents of removeIt.
        UpdateAncestorsOf(false, removeIt, setAncestors);
    }
    // After updating all the ancestor sizes, we can now sever the link between each
    // transaction being removed and any mempool children (ie, update setMemPoolParents
    // for each direct child of a transaction being removed).
    for (txiter removeIt : entriesToRemove) {
        UpdateChildrenForRemoval(removeIt);
    }
}

void CTxMemPoolEntry::UpdateDescendantState(int64_t modifySize, CAmount modifyFee, int64_t modifyCount)
{
    nSizeWithDescendants += modifySize;
    assert(int64_t(nSizeWithDescendants) > 0);
    nModFeesWithDescendants += modifyFee;
    nCountWithDescendants += modifyCount;
    assert(int64_t(nCountWithDescendants) > 0);
}

void CTxMemPoolEntry::UpdateAncestorState(int64_t modifySize, CAmount modifyFee, int64_t modifyCount, int64_t modifySigOps)
{
    nSizeWithAncestors += modifySize;
    assert(int64_t(nSizeWithAncestors) > 0);
    nModFeesWithAncestors += modifyFee;
    nCountWithAncestors += modifyCount;
    assert(int64_t(nCountWithAncestors) > 0);
    nSigOpCostWithAncestors += modifySigOps;
    assert(int(nSigOpCostWithAncestors) >= 0);
}

CTxMemPool::CTxMemPool(CBlockPolicyEstimator* estimator)
    : nTransactionsUpdated(0), minerPolicyEstimator(estimator), m_epoch(0), m_has_epoch_guard(false)
{
    _clear(); //lock free clear

    // Sanity checks off by default for performance, because otherwise
    // accepting transactions becomes O(N^2) where N is the number
    // of transactions in the pool
    nCheckFrequency = 0;
}

bool CTxMemPool::isSpent(const COutPoint& outpoint) const
{
    LOCK(cs);
    return mapNextTx.count(outpoint);
}

unsigned int CTxMemPool::GetTransactionsUpdated() const
{
    return nTransactionsUpdated;
}

void CTxMemPool::AddTransactionsUpdated(unsigned int n)
{
    nTransactionsUpdated += n;
}
// SYSCOIN
void CTxMemPool::addUnchecked(const CTxMemPoolEntry &entry, setEntries &setAncestors, bool validFeeEstimate)
{
    AssetBalanceMap mapAssetAllocationBalances;
    addUnchecked(entry, setAncestors, validFeeEstimate, false, "", mapAssetAllocationBalances);
}
// SYSCOIN
void CTxMemPool::addUnchecked(const CTxMemPoolEntry &entry, setEntries &setAncestors, bool validFeeEstimate, const bool &fSyscoinDuplicate, const std::string& fSyscoinSender, const AssetBalanceMap &mapAssetAllocationBalances)
{
    NotifyEntryAdded(entry.GetSharedTx());
    // Add to memory pool without checking anything.
    // Used by AcceptToMemoryPool(), which DOES do
    // all the appropriate checks.
    indexed_transaction_set::iterator newit = mapTx.insert(entry).first;
    mapLinks.insert(make_pair(newit, TxLinks()));

    // Update transaction for any feeDelta created by PrioritiseTransaction
    // TODO: refactor so that the fee delta is calculated before inserting
    // into mapTx.
    CAmount delta{0};
    ApplyDelta(entry.GetTx().GetHash(), delta);
    if (delta) {
            mapTx.modify(newit, update_fee_delta(delta));
    }

    // Update cachedInnerUsage to include contained transaction's usage.
    // (When we update the entry for in-mempool parents, memory usage will be
    // further updated.)
    cachedInnerUsage += entry.DynamicMemoryUsage();

    const CTransaction& tx = newit->GetTx();
    std::set<uint256> setParentTransactions;
    for (unsigned int i = 0; i < tx.vin.size(); i++) {
        mapNextTx.insert(std::make_pair(&tx.vin[i].prevout, &tx));
        setParentTransactions.insert(tx.vin[i].prevout.hash);
    }
    // SYSCOIN
    if(!fSyscoinDuplicate){
        AddZDAGTx(MakeTransactionRef(tx), mapAssetAllocationBalances);
    } else {
        SetZDAGConflict(tx.GetHash(), fSyscoinSender);
    }
    // Don't bother worrying about child transactions of this one.
    // Normal case of a new transaction arriving is that there can't be any
    // children, because such children would be orphans.
    // An exception to that is if a transaction enters that used to be in a block.
    // In that case, our disconnect block logic will call UpdateTransactionsFromBlock
    // to clean up the mess we're leaving here.

    // Update ancestors with information about this tx
    for (const auto& pit : GetIterSet(setParentTransactions)) {
            UpdateParent(newit, pit, true);
    }
    UpdateAncestorsOf(true, newit, setAncestors);
    UpdateEntryForAncestors(newit, setAncestors);

    nTransactionsUpdated++;
    totalTxSize += entry.GetTxSize();
    if (minerPolicyEstimator) {minerPolicyEstimator->processTransaction(entry, validFeeEstimate);}

    vTxHashes.emplace_back(tx.GetWitnessHash(), newit);
    newit->vTxHashesIdx = vTxHashes.size() - 1;
}

void CTxMemPool::removeUnchecked(txiter it, MemPoolRemovalReason reason)
{
    CTransactionRef ptx = it->GetSharedTx();
    NotifyEntryRemoved(ptx, reason);
    if (reason != MemPoolRemovalReason::BLOCK && reason != MemPoolRemovalReason::CONFLICT) {
        GetMainSignals().TransactionRemovedFromMempool(ptx);
    }

    const uint256 hash = it->GetTx().GetHash();
    for (const CTxIn& txin : it->GetTx().vin)
        mapNextTx.erase(txin.prevout);
        

    if (vTxHashes.size() > 1) {
        vTxHashes[it->vTxHashesIdx] = std::move(vTxHashes.back());
        vTxHashes[it->vTxHashesIdx].second->vTxHashesIdx = it->vTxHashesIdx;
        vTxHashes.pop_back();
        if (vTxHashes.size() * 2 < vTxHashes.capacity())
            vTxHashes.shrink_to_fit();
    } else
        vTxHashes.clear();

    totalTxSize -= it->GetTxSize();
    cachedInnerUsage -= it->DynamicMemoryUsage();
    cachedInnerUsage -= memusage::DynamicUsage(mapLinks[it].parents) + memusage::DynamicUsage(mapLinks[it].children);
    mapLinks.erase(it);
    mapTx.erase(it);
    nTransactionsUpdated++;
    if (minerPolicyEstimator) {minerPolicyEstimator->removeTx(hash, false);}
    // SYSCOIN
    RemoveZDAGTx(ptx);
}

// Calculates descendants of entry that are not already in setDescendants, and adds to
// setDescendants. Assumes entryit is already a tx in the mempool and setMemPoolChildren
// is correct for tx and all descendants.
// Also assumes that if an entry is in setDescendants already, then all
// in-mempool descendants of it are already in setDescendants as well, so that we
// can save time by not iterating over those entries.
void CTxMemPool::CalculateDescendants(txiter entryit, setEntries& setDescendants) const
{
    setEntries stage;
    if (setDescendants.count(entryit) == 0) {
        stage.insert(entryit);
    }
    // Traverse down the children of entry, only adding children that are not
    // accounted for in setDescendants already (because those children have either
    // already been walked, or will be walked in this iteration).
    while (!stage.empty()) {
        txiter it = *stage.begin();
        setDescendants.insert(it);
        stage.erase(it);

        const setEntries &setChildren = GetMemPoolChildren(it);
        for (txiter childiter : setChildren) {
            if (!setDescendants.count(childiter)) {
                stage.insert(childiter);
            }
        }
    }
}

void CTxMemPool::removeRecursive(const CTransaction &origTx, MemPoolRemovalReason reason)
{
    // Remove transaction from memory pool
    AssertLockHeld(cs);
        setEntries txToRemove;
        txiter origit = mapTx.find(origTx.GetHash());
        if (origit != mapTx.end()) {
            txToRemove.insert(origit);
        } else {
            // When recursively removing but origTx isn't in the mempool
            // be sure to remove any children that are in the pool. This can
            // happen during chain re-orgs if origTx isn't re-accepted into
            // the mempool for any reason.
            for (unsigned int i = 0; i < origTx.vout.size(); i++) {
                auto it = mapNextTx.find(COutPoint(origTx.GetHash(), i));
                if (it == mapNextTx.end())
                    continue;
                txiter nextit = mapTx.find(it->second->GetHash());
                assert(nextit != mapTx.end());
                txToRemove.insert(nextit);
            }
        }
        setEntries setAllRemoves;
        for (txiter it : txToRemove) {
            CalculateDescendants(it, setAllRemoves);
        }

        RemoveStaged(setAllRemoves, false, reason);
}

void CTxMemPool::removeForReorg(const CCoinsViewCache *pcoins, unsigned int nMemPoolHeight, int flags)
{
    // Remove transactions spending a coinbase which are now immature and no-longer-final transactions
    AssertLockHeld(cs);
    setEntries txToRemove;
    for (indexed_transaction_set::const_iterator it = mapTx.begin(); it != mapTx.end(); it++) {
        const CTransaction& tx = it->GetTx();
        LockPoints lp = it->GetLockPoints();
        bool validLP =  TestLockPointValidity(&lp);
        if (!CheckFinalTx(tx, flags) || !CheckSequenceLocks(*this, tx, flags, &lp, validLP)) {
            // Note if CheckSequenceLocks fails the LockPoints may still be invalid
            // So it's critical that we remove the tx and not depend on the LockPoints.
            txToRemove.insert(it);
        } else if (it->GetSpendsCoinbase()) {
            for (const CTxIn& txin : tx.vin) {
                indexed_transaction_set::const_iterator it2 = mapTx.find(txin.prevout.hash);
                if (it2 != mapTx.end())
                    continue;
                const Coin &coin = pcoins->AccessCoin(txin.prevout);
                if (nCheckFrequency != 0) assert(!coin.IsSpent());
                if (coin.IsSpent() || (coin.IsCoinBase() && ((signed long)nMemPoolHeight) - coin.nHeight < COINBASE_MATURITY)) {
                    txToRemove.insert(it);
                    break;
                }
            }
        }
        if (!validLP) {
            mapTx.modify(it, update_lock_points(lp));
        }
    }
    setEntries setAllRemoves;
    for (txiter it : txToRemove) {
        CalculateDescendants(it, setAllRemoves);
    }
    RemoveStaged(setAllRemoves, false, MemPoolRemovalReason::REORG);
}
// SYSCOIN
bool CTxMemPool::existsConflicts(const CTransaction &tx)
{
    // check for and turn true on transactions which depend on inputs of tx, recursively
    AssertLockHeld(cs);
    for (const CTxIn &txin : tx.vin) {
        auto it = mapNextTx.find(txin.prevout);
        if (it != mapNextTx.end()) {
            const CTransaction &txConflict = *it->second;
            if (txConflict != tx)
            {
                return true;
            }
        }
    }
    return false;
}
<<<<<<< HEAD
void CTxMemPool::removeConflicts(const CTransaction &tx)
=======
bool CTxMemPool::removeConflicts(const CTransaction &tx)
>>>>>>> d38769fd
{
    // Remove transactions which depend on inputs of tx, recursively
    AssertLockHeld(cs);
    bool bRemoved = false;
    for (const CTxIn &txin : tx.vin) {
        auto it = mapNextTx.find(txin.prevout);
        if (it != mapNextTx.end()) {
            const CTransaction &txConflict = *it->second;
            if (txConflict != tx)
            {
                ClearPrioritisation(txConflict.GetHash());
                removeRecursive(txConflict, MemPoolRemovalReason::CONFLICT);
                bRemoved = true;
            }
        }
    }
    return bRemoved;
}
bool CTxMemPool::removeSyscoinConflicts(const CTransaction &tx)
{
    // Remove transactions which depend on inputs of tx, recursively
    AssertLockHeld(cs);
    bool bRemoved = false;
    txiter thisit = mapTx.find(tx.GetHash());
    assert(thisit != mapTx.end());
    for (const CTxIn &txin : tx.vin) {
        auto itConflict = mapNextTx.find(txin.prevout);
        if (itConflict != mapNextTx.end()) {
            const CTransaction &txConflict = *itConflict->second;
            if (txConflict != tx)
            {
                txiter conflictit = mapTx.find(txConflict.GetHash());
                assert(conflictit != mapTx.end());
                // if conflicting transaction was received after the transaction in question then remove conflicting tx
                // otherwise the transaction is question is removed
                // idea is to keep the oldest transaction in event of conflict
                if(conflictit->GetTime() >= thisit->GetTime()){
                    ClearPrioritisation(txConflict.GetHash());
                    removeRecursive(txConflict, MemPoolRemovalReason::CONFLICT);
                }
                else {
                    ClearPrioritisation(tx.GetHash());
                    removeRecursive(tx, MemPoolRemovalReason::CONFLICT);
                }
                bRemoved = true;
            }
        }
    }
    return bRemoved;
}

/**
 * Called when a block is connected. Removes from mempool and updates the miner fee estimator.
 */
void CTxMemPool::removeForBlock(const std::vector<CTransactionRef>& vtx, unsigned int nBlockHeight)
{
    AssertLockHeld(cs);
    std::vector<const CTxMemPoolEntry*> entries;
    for (const auto& tx : vtx)
    {
        uint256 hash = tx->GetHash();

        indexed_transaction_set::iterator i = mapTx.find(hash);
        if (i != mapTx.end())
            entries.push_back(&*i);
    }
    // Before the txs in the new block have been removed from the mempool, update policy estimates
    if (minerPolicyEstimator) {minerPolicyEstimator->processBlock(nBlockHeight, entries);}
    for (const auto& tx : vtx)
    {
        txiter it = mapTx.find(tx->GetHash());
        if (it != mapTx.end()) {
            setEntries stage;
            stage.insert(it);
            RemoveStaged(stage, true, MemPoolRemovalReason::BLOCK);
        }
        removeConflicts(*tx);
        ClearPrioritisation(tx->GetHash());
    }
    lastRollingFeeUpdate = GetTime();
    blockSinceLastRollingFeeBump = true;
}

void CTxMemPool::_clear()
{
    mapLinks.clear();
    mapTx.clear();
    mapNextTx.clear();
    totalTxSize = 0;
    cachedInnerUsage = 0;
    lastRollingFeeUpdate = GetTime();
    blockSinceLastRollingFeeBump = false;
    rollingMinimumFeeRate = 0;
    ++nTransactionsUpdated;
}

void CTxMemPool::clear()
{
    LOCK(cs);
    _clear();
}

static void CheckInputsAndUpdateCoins(const CTransaction& tx, CCoinsViewCache& mempoolDuplicate, const int64_t spendheight)
{
    TxValidationState dummy_state; // Not used. CheckTxInputs() should always pass
    CAmount txfee = 0;
    bool fCheckResult = tx.IsCoinBase() || Consensus::CheckTxInputs(tx, dummy_state, mempoolDuplicate, spendheight, txfee);
    assert(fCheckResult);
    UpdateCoins(tx, mempoolDuplicate, std::numeric_limits<int>::max());
}

void CTxMemPool::check(const CCoinsViewCache *pcoins) const
{
    LOCK(cs);
    if (nCheckFrequency == 0)
        return;

    if (GetRand(std::numeric_limits<uint32_t>::max()) >= nCheckFrequency)
        return;

    LogPrint(BCLog::MEMPOOL, "Checking mempool with %u transactions and %u inputs\n", (unsigned int)mapTx.size(), (unsigned int)mapNextTx.size());

    uint64_t checkTotal = 0;
    uint64_t innerUsage = 0;

    CCoinsViewCache mempoolDuplicate(const_cast<CCoinsViewCache*>(pcoins));
    const int64_t spendheight = GetSpendHeight(mempoolDuplicate);

    std::list<const CTxMemPoolEntry*> waitingOnDependants;
    for (indexed_transaction_set::const_iterator it = mapTx.begin(); it != mapTx.end(); it++) {
        unsigned int i = 0;
        checkTotal += it->GetTxSize();
        innerUsage += it->DynamicMemoryUsage();
        const CTransaction& tx = it->GetTx();
        txlinksMap::const_iterator linksiter = mapLinks.find(it);
        assert(linksiter != mapLinks.end());
        const TxLinks &links = linksiter->second;
        innerUsage += memusage::DynamicUsage(links.parents) + memusage::DynamicUsage(links.children);
        bool fDependsWait = false;
        setEntries setParentCheck;
        for (const CTxIn &txin : tx.vin) {
            // Check that every mempool transaction's inputs refer to available coins, or other mempool tx's.
            indexed_transaction_set::const_iterator it2 = mapTx.find(txin.prevout.hash);
            if (it2 != mapTx.end()) {
                const CTransaction& tx2 = it2->GetTx();
                assert(tx2.vout.size() > txin.prevout.n && !tx2.vout[txin.prevout.n].IsNull());
                fDependsWait = true;
                setParentCheck.insert(it2);
            } else {
                assert(pcoins->HaveCoin(txin.prevout));
            }
            // Check whether its inputs are marked in mapNextTx.
            auto it3 = mapNextTx.find(txin.prevout);
            assert(it3 != mapNextTx.end());
            assert(it3->first == &txin.prevout);
            assert(it3->second == &tx);
            i++;
        }
        assert(setParentCheck == GetMemPoolParents(it));
        // Verify ancestor state is correct.
        setEntries setAncestors;
        uint64_t nNoLimit = std::numeric_limits<uint64_t>::max();
        std::string dummy;
        CalculateMemPoolAncestors(*it, setAncestors, nNoLimit, nNoLimit, nNoLimit, nNoLimit, dummy);
        uint64_t nCountCheck = setAncestors.size() + 1;
        uint64_t nSizeCheck = it->GetTxSize();
        CAmount nFeesCheck = it->GetModifiedFee();
        int64_t nSigOpCheck = it->GetSigOpCost();

        for (txiter ancestorIt : setAncestors) {
            nSizeCheck += ancestorIt->GetTxSize();
            nFeesCheck += ancestorIt->GetModifiedFee();
            nSigOpCheck += ancestorIt->GetSigOpCost();
        }

        assert(it->GetCountWithAncestors() == nCountCheck);
        assert(it->GetSizeWithAncestors() == nSizeCheck);
        assert(it->GetSigOpCostWithAncestors() == nSigOpCheck);
        assert(it->GetModFeesWithAncestors() == nFeesCheck);

        // Check children against mapNextTx
        CTxMemPool::setEntries setChildrenCheck;
        auto iter = mapNextTx.lower_bound(COutPoint(it->GetTx().GetHash(), 0));
        uint64_t child_sizes = 0;
        for (; iter != mapNextTx.end() && iter->first->hash == it->GetTx().GetHash(); ++iter) {
            txiter childit = mapTx.find(iter->second->GetHash());
            assert(childit != mapTx.end()); // mapNextTx points to in-mempool transactions
            if (setChildrenCheck.insert(childit).second) {
                child_sizes += childit->GetTxSize();
            }
        }
        assert(setChildrenCheck == GetMemPoolChildren(it));
        // Also check to make sure size is greater than sum with immediate children.
        // just a sanity check, not definitive that this calc is correct...
        assert(it->GetSizeWithDescendants() >= child_sizes + it->GetTxSize());

        if (fDependsWait)
            waitingOnDependants.push_back(&(*it));
        else {
            CheckInputsAndUpdateCoins(tx, mempoolDuplicate, spendheight);
        }
    }
    unsigned int stepsSinceLastRemove = 0;
    while (!waitingOnDependants.empty()) {
        const CTxMemPoolEntry* entry = waitingOnDependants.front();
        waitingOnDependants.pop_front();
        if (!mempoolDuplicate.HaveInputs(entry->GetTx())) {
            waitingOnDependants.push_back(entry);
            stepsSinceLastRemove++;
            assert(stepsSinceLastRemove < waitingOnDependants.size());
        } else {
            CheckInputsAndUpdateCoins(entry->GetTx(), mempoolDuplicate, spendheight);
            stepsSinceLastRemove = 0;
        }
    }
    for (auto it = mapNextTx.cbegin(); it != mapNextTx.cend(); it++) {
        uint256 hash = it->second->GetHash();
        indexed_transaction_set::const_iterator it2 = mapTx.find(hash);
        const CTransaction& tx = it2->GetTx();
        assert(it2 != mapTx.end());
        assert(&tx == it->second);
    }

    assert(totalTxSize == checkTotal);
    assert(innerUsage == cachedInnerUsage);
}

bool CTxMemPool::CompareDepthAndScore(const uint256& hasha, const uint256& hashb)
{
    LOCK(cs);
    indexed_transaction_set::const_iterator i = mapTx.find(hasha);
    if (i == mapTx.end()) return false;
    indexed_transaction_set::const_iterator j = mapTx.find(hashb);
    if (j == mapTx.end()) return true;
    uint64_t counta = i->GetCountWithAncestors();
    uint64_t countb = j->GetCountWithAncestors();
    if (counta == countb) {
        return CompareTxMemPoolEntryByScore()(*i, *j);
    }
    return counta < countb;
}

namespace {
class DepthAndScoreComparator
{
public:
    bool operator()(const CTxMemPool::indexed_transaction_set::const_iterator& a, const CTxMemPool::indexed_transaction_set::const_iterator& b)
    {
        uint64_t counta = a->GetCountWithAncestors();
        uint64_t countb = b->GetCountWithAncestors();
        if (counta == countb) {
            return CompareTxMemPoolEntryByScore()(*a, *b);
        }
        return counta < countb;
    }
};
} // namespace

std::vector<CTxMemPool::indexed_transaction_set::const_iterator> CTxMemPool::GetSortedDepthAndScore() const
{
    std::vector<indexed_transaction_set::const_iterator> iters;
    AssertLockHeld(cs);

    iters.reserve(mapTx.size());

    for (indexed_transaction_set::iterator mi = mapTx.begin(); mi != mapTx.end(); ++mi) {
        iters.push_back(mi);
    }
    std::sort(iters.begin(), iters.end(), DepthAndScoreComparator());
    return iters;
}

void CTxMemPool::queryHashes(std::vector<uint256>& vtxid) const
{
    LOCK(cs);
    auto iters = GetSortedDepthAndScore();

    vtxid.clear();
    vtxid.reserve(mapTx.size());

    for (auto it : iters) {
        vtxid.push_back(it->GetTx().GetHash());
    }
}

static TxMempoolInfo GetInfo(CTxMemPool::indexed_transaction_set::const_iterator it) {
    return TxMempoolInfo{it->GetSharedTx(), it->GetTime(), it->GetFee(), it->GetTxSize(), it->GetModifiedFee() - it->GetFee()};
}

std::vector<TxMempoolInfo> CTxMemPool::infoAll() const
{
    LOCK(cs);
    auto iters = GetSortedDepthAndScore();

    std::vector<TxMempoolInfo> ret;
    ret.reserve(mapTx.size());
    for (auto it : iters) {
        ret.push_back(GetInfo(it));
    }

    return ret;
}

CTransactionRef CTxMemPool::get(const uint256& hash) const
{
    LOCK(cs);
    indexed_transaction_set::const_iterator i = mapTx.find(hash);
    if (i == mapTx.end())
        return nullptr;
    return i->GetSharedTx();
}

TxMempoolInfo CTxMemPool::info(const uint256& hash) const
{
    LOCK(cs);
    indexed_transaction_set::const_iterator i = mapTx.find(hash);
    if (i == mapTx.end())
        return TxMempoolInfo();
    return GetInfo(i);
}

void CTxMemPool::PrioritiseTransaction(const uint256& hash, const CAmount& nFeeDelta)
{
    {
        LOCK(cs);
        CAmount &delta = mapDeltas[hash];
        delta += nFeeDelta;
        txiter it = mapTx.find(hash);
        if (it != mapTx.end()) {
            mapTx.modify(it, update_fee_delta(delta));
            // Now update all ancestors' modified fees with descendants
            setEntries setAncestors;
            uint64_t nNoLimit = std::numeric_limits<uint64_t>::max();
            std::string dummy;
            CalculateMemPoolAncestors(*it, setAncestors, nNoLimit, nNoLimit, nNoLimit, nNoLimit, dummy, false);
            for (txiter ancestorIt : setAncestors) {
                mapTx.modify(ancestorIt, update_descendant_state(0, nFeeDelta, 0));
            }
            // Now update all descendants' modified fees with ancestors
            setEntries setDescendants;
            CalculateDescendants(it, setDescendants);
            setDescendants.erase(it);
            for (txiter descendantIt : setDescendants) {
                mapTx.modify(descendantIt, update_ancestor_state(0, nFeeDelta, 0, 0));
            }
            ++nTransactionsUpdated;
        }
    }
    LogPrintf("PrioritiseTransaction: %s feerate += %s\n", hash.ToString(), FormatMoney(nFeeDelta));
}

void CTxMemPool::ApplyDelta(const uint256 hash, CAmount &nFeeDelta) const
{
    LOCK(cs);
    std::map<uint256, CAmount>::const_iterator pos = mapDeltas.find(hash);
    if (pos == mapDeltas.end())
        return;
    const CAmount &delta = pos->second;
    nFeeDelta += delta;
}

void CTxMemPool::ClearPrioritisation(const uint256 hash)
{
    LOCK(cs);
    mapDeltas.erase(hash);
}

const CTransaction* CTxMemPool::GetConflictTx(const COutPoint& prevout) const
{
    const auto it = mapNextTx.find(prevout);
    return it == mapNextTx.end() ? nullptr : it->second;
}

Optional<CTxMemPool::txiter> CTxMemPool::GetIter(const uint256& txid) const
{
    auto it = mapTx.find(txid);
    if (it != mapTx.end()) return it;
    return Optional<txiter>{};
}

CTxMemPool::setEntries CTxMemPool::GetIterSet(const std::set<uint256>& hashes) const
{
    CTxMemPool::setEntries ret;
    for (const auto& h : hashes) {
        const auto mi = GetIter(h);
        if (mi) ret.insert(*mi);
    }
    return ret;
}

bool CTxMemPool::HasNoInputsOf(const CTransaction &tx) const
{
    for (unsigned int i = 0; i < tx.vin.size(); i++)
        if (exists(tx.vin[i].prevout.hash))
            return false;
    return true;
}

CCoinsViewMemPool::CCoinsViewMemPool(CCoinsView* baseIn, const CTxMemPool& mempoolIn) : CCoinsViewBacked(baseIn), mempool(mempoolIn) { }

bool CCoinsViewMemPool::GetCoin(const COutPoint &outpoint, Coin &coin) const {
    // If an entry in the mempool exists, always return that one, as it's guaranteed to never
    // conflict with the underlying cache, and it cannot have pruned entries (as it contains full)
    // transactions. First checking the underlying cache risks returning a pruned entry instead.
    CTransactionRef ptx = mempool.get(outpoint.hash);
    if (ptx) {
        if (outpoint.n < ptx->vout.size()) {
            coin = Coin(ptx->vout[outpoint.n], MEMPOOL_HEIGHT, false);
            return true;
        } else {
            return false;
        }
    }
    return base->GetCoin(outpoint, coin);
}

size_t CTxMemPool::DynamicMemoryUsage() const {
    LOCK(cs);
    // Estimate the overhead of mapTx to be 12 pointers + an allocation, as no exact formula for boost::multi_index_contained is implemented.
    return memusage::MallocUsage(sizeof(CTxMemPoolEntry) + 12 * sizeof(void*)) * mapTx.size() + memusage::DynamicUsage(mapNextTx) + memusage::DynamicUsage(mapDeltas) + memusage::DynamicUsage(mapLinks) + memusage::DynamicUsage(vTxHashes) + cachedInnerUsage;
}

void CTxMemPool::RemoveStaged(setEntries &stage, bool updateDescendants, MemPoolRemovalReason reason) {
    AssertLockHeld(cs);
    UpdateForRemoveFromMempool(stage, updateDescendants);
    for (txiter it : stage) {
        removeUnchecked(it, reason);
    }
}

int CTxMemPool::Expire(std::chrono::seconds time)
{
    AssertLockHeld(cs);
    indexed_transaction_set::index<entry_time>::type::iterator it = mapTx.get<entry_time>().begin();
    setEntries toremove;
    while (it != mapTx.get<entry_time>().end() && it->GetTime() < time) {
        toremove.insert(mapTx.project<0>(it));
        it++;
    }
    // SYSCOIN expire zdag conflicts after 300 seconds
    const std::chrono::seconds timeZdagConflicts = std::chrono::seconds(GetTime()) - std::chrono::seconds(300);
    for(const auto& toRemove: setToRemoveFromMempool){
        txiter mempoolTxToRemove = mapTx.find(toRemove);
        if (mempoolTxToRemove != mapTx.end()) {
            if(mempoolTxToRemove->GetTime() <= timeZdagConflicts){
                toremove.insert(mapTx.project<0>(mempoolTxToRemove));
            }
        }
    }
    setEntries stage;
    for (txiter removeit : toremove) {
        CalculateDescendants(removeit, stage);
    }
    RemoveStaged(stage, false, MemPoolRemovalReason::EXPIRY);
    return stage.size();
}

void CTxMemPool::addUnchecked(const CTxMemPoolEntry &entry, bool validFeeEstimate)
{
    setEntries setAncestors;
    uint64_t nNoLimit = std::numeric_limits<uint64_t>::max();
    std::string dummy;
    CalculateMemPoolAncestors(entry, setAncestors, nNoLimit, nNoLimit, nNoLimit, nNoLimit, dummy);
    return addUnchecked(entry, setAncestors, validFeeEstimate);
}

void CTxMemPool::UpdateChild(txiter entry, txiter child, bool add)
{
    setEntries s;
    if (add && mapLinks[entry].children.insert(child).second) {
        cachedInnerUsage += memusage::IncrementalDynamicUsage(s);
    } else if (!add && mapLinks[entry].children.erase(child)) {
        cachedInnerUsage -= memusage::IncrementalDynamicUsage(s);
    }
}

void CTxMemPool::UpdateParent(txiter entry, txiter parent, bool add)
{
    setEntries s;
    if (add && mapLinks[entry].parents.insert(parent).second) {
        cachedInnerUsage += memusage::IncrementalDynamicUsage(s);
    } else if (!add && mapLinks[entry].parents.erase(parent)) {
        cachedInnerUsage -= memusage::IncrementalDynamicUsage(s);
    }
}

const CTxMemPool::setEntries & CTxMemPool::GetMemPoolParents(txiter entry) const
{
    assert (entry != mapTx.end());
    txlinksMap::const_iterator it = mapLinks.find(entry);
    assert(it != mapLinks.end());
    return it->second.parents;
}

const CTxMemPool::setEntries & CTxMemPool::GetMemPoolChildren(txiter entry) const
{
    assert (entry != mapTx.end());
    txlinksMap::const_iterator it = mapLinks.find(entry);
    assert(it != mapLinks.end());
    return it->second.children;
}

CFeeRate CTxMemPool::GetMinFee(size_t sizelimit) const {
    LOCK(cs);
    if (!blockSinceLastRollingFeeBump || rollingMinimumFeeRate == 0)
        return CFeeRate(llround(rollingMinimumFeeRate));

    int64_t time = GetTime();
    if (time > lastRollingFeeUpdate + 10) {
        double halflife = ROLLING_FEE_HALFLIFE;
        if (DynamicMemoryUsage() < sizelimit / 4)
            halflife /= 4;
        else if (DynamicMemoryUsage() < sizelimit / 2)
            halflife /= 2;

        rollingMinimumFeeRate = rollingMinimumFeeRate / pow(2.0, (time - lastRollingFeeUpdate) / halflife);
        lastRollingFeeUpdate = time;

        if (rollingMinimumFeeRate < (double)incrementalRelayFee.GetFeePerK() / 2) {
            rollingMinimumFeeRate = 0;
            return CFeeRate(0);
        }
    }
    return std::max(CFeeRate(llround(rollingMinimumFeeRate)), incrementalRelayFee);
}

void CTxMemPool::trackPackageRemoved(const CFeeRate& rate) {
    AssertLockHeld(cs);
    if (rate.GetFeePerK() > rollingMinimumFeeRate) {
        rollingMinimumFeeRate = rate.GetFeePerK();
        blockSinceLastRollingFeeBump = false;
    }
}

void CTxMemPool::TrimToSize(size_t sizelimit, std::vector<COutPoint>* pvNoSpendsRemaining) {
    AssertLockHeld(cs);

    unsigned nTxnRemoved = 0;
    CFeeRate maxFeeRateRemoved(0);
    while (!mapTx.empty() && DynamicMemoryUsage() > sizelimit) {
        indexed_transaction_set::index<descendant_score>::type::iterator it = mapTx.get<descendant_score>().begin();

        // We set the new mempool min fee to the feerate of the removed set, plus the
        // "minimum reasonable fee rate" (ie some value under which we consider txn
        // to have 0 fee). This way, we don't allow txn to enter mempool with feerate
        // equal to txn which were removed with no block in between.
        CFeeRate removed(it->GetModFeesWithDescendants(), it->GetSizeWithDescendants());
        removed += incrementalRelayFee;
        trackPackageRemoved(removed);
        maxFeeRateRemoved = std::max(maxFeeRateRemoved, removed);

        setEntries stage;
        CalculateDescendants(mapTx.project<0>(it), stage);
        nTxnRemoved += stage.size();

        std::vector<CTransaction> txn;
        if (pvNoSpendsRemaining) {
            txn.reserve(stage.size());
            for (txiter iter : stage)
                txn.push_back(iter->GetTx());
        }
        RemoveStaged(stage, false, MemPoolRemovalReason::SIZELIMIT);
        if (pvNoSpendsRemaining) {
            for (const CTransaction& tx : txn) {
                for (const CTxIn& txin : tx.vin) {
                    if (exists(txin.prevout.hash)) continue;
                    pvNoSpendsRemaining->push_back(txin.prevout);
                }
            }
        }
    }

    if (maxFeeRateRemoved > CFeeRate(0)) {
        LogPrint(BCLog::MEMPOOL, "Removed %u txn, rolling minimum fee bumped to %s\n", nTxnRemoved, maxFeeRateRemoved.ToString());
    }
}

uint64_t CTxMemPool::CalculateDescendantMaximum(txiter entry) const {
    // find parent with highest descendant count
    std::vector<txiter> candidates;
    setEntries counted;
    candidates.push_back(entry);
    uint64_t maximum = 0;
    while (candidates.size()) {
        txiter candidate = candidates.back();
        candidates.pop_back();
        if (!counted.insert(candidate).second) continue;
        const setEntries& parents = GetMemPoolParents(candidate);
        if (parents.size() == 0) {
            maximum = std::max(maximum, candidate->GetCountWithDescendants());
        } else {
            for (txiter i : parents) {
                candidates.push_back(i);
            }
        }
    }
    return maximum;
}

void CTxMemPool::GetTransactionAncestry(const uint256& txid, size_t& ancestors, size_t& descendants) const {
    LOCK(cs);
    auto it = mapTx.find(txid);
    ancestors = descendants = 0;
    if (it != mapTx.end()) {
        ancestors = it->GetCountWithAncestors();
        descendants = CalculateDescendantMaximum(it);
    }
}

bool CTxMemPool::IsLoaded() const
{
    LOCK(cs);
    return m_is_loaded;
}

void CTxMemPool::SetIsLoaded(bool loaded)
{
    LOCK(cs);
    m_is_loaded = loaded;
}


CTxMemPool::EpochGuard CTxMemPool::GetFreshEpoch() const
{
    return EpochGuard(*this);
}
CTxMemPool::EpochGuard::EpochGuard(const CTxMemPool& in) : pool(in)
{
    assert(!pool.m_has_epoch_guard);
    ++pool.m_epoch;
    pool.m_has_epoch_guard = true;
}

CTxMemPool::EpochGuard::~EpochGuard()
{
    // prevents stale results being used
    ++pool.m_epoch;
    pool.m_has_epoch_guard = false;
}

SaltedTxidHasher::SaltedTxidHasher() : k0(GetRand(std::numeric_limits<uint64_t>::max())), k1(GetRand(std::numeric_limits<uint64_t>::max())) {}<|MERGE_RESOLUTION|>--- conflicted
+++ resolved
@@ -562,11 +562,7 @@
     }
     return false;
 }
-<<<<<<< HEAD
 void CTxMemPool::removeConflicts(const CTransaction &tx)
-=======
-bool CTxMemPool::removeConflicts(const CTransaction &tx)
->>>>>>> d38769fd
 {
     // Remove transactions which depend on inputs of tx, recursively
     AssertLockHeld(cs);
