//
// first & so far only Master protocol source file
// WARNING: Work In Progress -- major refactoring will be occurring often
//
// I am adding comments to aid with navigation and overall understanding of the design.
// this is the 'core' portion of the node+wallet: mastercored
// see 'qt' subdirectory for UI files
//
// remaining work, search for: TODO, FIXME
//

//
// global TODO: need locks on the maps in this file & balances (moneys[],reserved[] & raccept[]) !!!
//

#include "mastercore.h"

#include "mastercore_convert.h"
#include "mastercore_dex.h"
#include "mastercore_errors.h"
#include "mastercore_log.h"
#include "mastercore_mdex.h"
#include "mastercore_persistence.h"
#include "mastercore_script.h"
#include "mastercore_sp.h"
#include "mastercore_tx.h"
#include "mastercore_version.h"
#include "omnicore_encoding.h"
#include "omnicore_utils.h"

#include "base58.h"
#include "chainparams.h"
#include "coincontrol.h"
#include "init.h"
#include "primitives/block.h"
#include "primitives/transaction.h"
#include "script/script.h"
#include "script/standard.h"
#include "sync.h"
#include "tinyformat.h"
#include "uint256.h"
#include "util.h"
#include "utilstrencodings.h"
#include "utiltime.h"
#include "ui_interface.h"
#include "wallet.h"

#include <boost/algorithm/string.hpp>
#include <boost/exception/to_string.hpp>
#include <boost/filesystem.hpp>
#include <boost/foreach.hpp>
#include <boost/lexical_cast.hpp>
#include <boost/multiprecision/cpp_int.hpp>

#include <openssl/sha.h>

#include "json/json_spirit_value.h"
#include "json/json_spirit_writer_template.h"

#include "leveldb/db.h"

#include <assert.h>
#include <stdint.h>
#include <stdio.h>

#include <fstream>
#include <map>
#include <set>
#include <string>
#include <vector>

using boost::algorithm::token_compress_on;
using boost::multiprecision::cpp_int;
using boost::multiprecision::int128_t;
using boost::to_string;

using json_spirit::Array;
using json_spirit::Pair;
using json_spirit::Object;
using json_spirit::write_string;

using leveldb::Iterator;
using leveldb::Slice;
using leveldb::Status;

using std::make_pair;
using std::map;
using std::ofstream;
using std::string;
using std::vector;

using namespace mastercore;


// comment out MY_HACK & others here - used for Unit Testing only !
// #define MY_HACK

static string exodus_address = "1EXoDusjGwvnjZUyKkxZ4UHEf77z6A5S4P";
static const string exodus_testnet = "mpexoDuSkGGqvqrkrjiFng38QPkJQVFyqv";
static const string getmoney_testnet = "moneyqMan7uh8FqdCA2BV5yZ8qVrc9ikLP";

// part of 'breakout' feature
static const int nBlockTop = 0;
// static const int nBlockTop = 271000;

static int nWaterlineBlock = 0;  //

uint64_t global_metadex_market;
uint64_t global_balance_money_maineco[100000];
uint64_t global_balance_reserved_maineco[100000];
uint64_t global_balance_money_testeco[100000];
uint64_t global_balance_reserved_testeco[100000];

/**
 * Used to indicate, whether to automatically commit created transactions.
 *
 * Can be set with configuration "-autocommit" or RPC "setautocommit_OMNI".
 */
bool autoCommit = true;

string global_alert_message;

static uint64_t exodus_prev = 0;
static uint64_t exodus_balance;

static boost::filesystem::path MPPersistencePath;

const static int disable_Divs = 0;
const static int disableLevelDB = 0;

static int mastercoreInitialized = 0;

static int reorgRecoveryMode = 0;
static int reorgRecoveryMaxHeight = 0;

// TODO: there would be a block height for each TX version -- rework together with BLOCKHEIGHTRESTRICTIONS above
static const int txRestrictionsRules[][3] = {
  {MSC_TYPE_SIMPLE_SEND,              GENESIS_BLOCK,      MP_TX_PKT_V0},
  {MSC_TYPE_TRADE_OFFER,              MSC_DEX_BLOCK,      MP_TX_PKT_V1},
  {MSC_TYPE_ACCEPT_OFFER_BTC,         MSC_DEX_BLOCK,      MP_TX_PKT_V0},
  {MSC_TYPE_CREATE_PROPERTY_FIXED,    MSC_SP_BLOCK,       MP_TX_PKT_V0},
  {MSC_TYPE_CREATE_PROPERTY_VARIABLE, MSC_SP_BLOCK,       MP_TX_PKT_V1},
  {MSC_TYPE_CLOSE_CROWDSALE,          MSC_SP_BLOCK,       MP_TX_PKT_V0},
  {MSC_TYPE_SEND_TO_OWNERS,           MSC_STO_BLOCK,      MP_TX_PKT_V0},
  {MSC_TYPE_METADEX,                  MSC_METADEX_BLOCK,  MP_TX_PKT_V0},
  {MSC_TYPE_OFFER_ACCEPT_A_BET,       MSC_BET_BLOCK,      MP_TX_PKT_V0},
  {MSC_TYPE_CREATE_PROPERTY_MANUAL,   MSC_MANUALSP_BLOCK,      MP_TX_PKT_V0},
  {MSC_TYPE_GRANT_PROPERTY_TOKENS,    MSC_MANUALSP_BLOCK,      MP_TX_PKT_V0},
  {MSC_TYPE_REVOKE_PROPERTY_TOKENS,   MSC_MANUALSP_BLOCK,      MP_TX_PKT_V0},
  {MSC_TYPE_CHANGE_ISSUER_ADDRESS,    MSC_MANUALSP_BLOCK,      MP_TX_PKT_V0},

// end of array marker, in addition to sizeof/sizeof
  {-1,-1},
};

CMPTxList *mastercore::p_txlistdb;
CMPTradeList *mastercore::t_tradelistdb;
CMPSTOList *mastercore::s_stolistdb;

// a copy from main.cpp -- unfortunately that one is in a private namespace
int mastercore::GetHeight()
{
  if (0 < nBlockTop) return nBlockTop;

  LOCK(cs_main);
  return chainActive.Height();
}

uint32_t mastercore::GetLatestBlockTime()
{
    LOCK(cs_main);
    if (chainActive.Tip())
        return (int)(chainActive.Tip()->GetBlockTime());
    else
        return (int)(Params().GenesisBlock().nTime); // Genesis block's time of current network
}

CBlockIndex* mastercore::GetBlockIndex(const uint256& hash)
{
    CBlockIndex* pBlockIndex = NULL;
    LOCK(cs_main);
    BlockMap::const_iterator it = mapBlockIndex.find(hash);
    if (it != mapBlockIndex.end()) {
        pBlockIndex = it->second;
    }

    return pBlockIndex;
}

// indicate whether persistence is enabled at this point, or not
// used to write/read files, for breakout mode, debugging, etc.
static bool readPersistence()
{
#ifdef  MY_HACK
  return false;
#else
  return true;
#endif
}

// indicate whether persistence is enabled at this point, or not
// used to write/read files, for breakout mode, debugging, etc.
static bool writePersistence(int block_now)
{
  // if too far away from the top -- do not write
  if (GetHeight() > (block_now + MAX_STATE_HISTORY)) return false;

  return true;
}

string mastercore::strMPProperty(unsigned int i)
{
string str = "*unknown*";

  // test user-token
  if (0x80000000 & i)
  {
    str = strprintf("Test token: %d : 0x%08X", 0x7FFFFFFF & i, i);
  }
  else
  switch (i)
  {
    case OMNI_PROPERTY_BTC: str = "BTC"; break;
    case OMNI_PROPERTY_MSC: str = "MSC"; break;
    case OMNI_PROPERTY_TMSC: str = "TMSC"; break;
    default: str = strprintf("SP token: %d", i);
  }

  return str;
}

inline bool isNonMainNet()
{
    return Params().NetworkIDString() != "main";
}

inline bool TestNet()
{
    return Params().NetworkIDString() == "test";
}

inline bool RegTest()
{
    return Params().NetworkIDString() == "regtest";
}

string FormatPriceMP(double n)
{
  string str = strprintf("%lf", n);
  // clean up trailing zeros - good for RPC not so much for UI
  str.erase ( str.find_last_not_of('0') + 1, std::string::npos );
  if (str.length() > 0) { std::string::iterator it = str.end() - 1; if (*it == '.') { str.erase(it); } } //get rid of trailing dot if non decimal
return str;
}

string FormatDivisibleShortMP(int64_t n)
{
int64_t n_abs = (n > 0 ? n : -n);
int64_t quotient = n_abs/COIN;
int64_t remainder = n_abs%COIN;
string str = strprintf("%d.%08d", quotient, remainder);
// clean up trailing zeros - good for RPC not so much for UI
str.erase ( str.find_last_not_of('0') + 1, std::string::npos );
if (str.length() > 0) { std::string::iterator it = str.end() - 1; if (*it == '.') { str.erase(it); } } //get rid of trailing dot if non decimal
return str;
}

// mostly taken from Bitcoin's FormatMoney()
string FormatDivisibleMP(int64_t n, bool fSign)
{
// Note: not using straight sprintf here because we do NOT want
// localized number formatting.
int64_t n_abs = (n > 0 ? n : -n);
int64_t quotient = n_abs/COIN;
int64_t remainder = n_abs%COIN;
string str = strprintf("%d.%08d", quotient, remainder);

  if (!fSign) return str;

  if (n < 0)
      str.insert((unsigned int)0, 1, '-');
  else
      str.insert((unsigned int)0, 1, '+');
  return str;
}

std::string mastercore::FormatIndivisibleMP(int64_t n)
{
  string str = strprintf("%ld", n);
  return str;
}

std::string FormatMP(unsigned int property, int64_t n, bool fSign)
{
  if (isPropertyDivisible(property)) return FormatDivisibleMP(n, fSign);
  else return FormatIndivisibleMP(n);
}

string const CMPSPInfo::watermarkKey("watermark");

CCriticalSection cs_tally;

OfferMap mastercore::my_offers;
AcceptMap mastercore::my_accepts;

CMPSPInfo *mastercore::_my_sps;
CrowdMap mastercore::my_crowds;

PendingMap mastercore::my_pending;

static CMPPending *pendingDelete(const uint256 txid, bool bErase = false)
{
  if (msc_debug_verbose3) file_log("%s(%s)\n", __FUNCTION__, txid.GetHex().c_str());

  PendingMap::iterator it = my_pending.find(txid);

  if (it != my_pending.end())
  {
    // display
    CMPPending *p_pending = &(it->second);

    int64_t src_amount = getMPbalance(p_pending->src, p_pending->prop, PENDING);

    if (msc_debug_verbose3) file_log("%s()src= %ld, line %d, file: %s\n", __FUNCTION__, src_amount, __LINE__, __FILE__);

    if (src_amount)
    {
      update_tally_map(p_pending->src, p_pending->prop, p_pending->amount, PENDING);
    }

    if (bErase)
    {
      my_pending.erase(it);
    }
    else
    {
      return &(it->second);
    }
  }

  return (CMPPending *) NULL;
}

int pendingAdd(const uint256 &txid, const string &FromAddress, unsigned int propId, int64_t Amount, int64_t type, const string &txDesc)
{
CMPPending pending;

  if (msc_debug_verbose3) file_log("%s(%s,%s,%u,%ld,%d, %s), line %d, file: %s\n", __FUNCTION__, txid.GetHex().c_str(), FromAddress.c_str(), propId, Amount, type, txDesc,__LINE__, __FILE__);

  // support for pending, 0-confirm
  if (update_tally_map(FromAddress, propId, -Amount, PENDING))
  {
    pending.src = FromAddress;
    pending.amount = Amount;
    pending.prop = propId;
    pending.desc = txDesc;
    pending.type = type;
    my_pending.insert(std::make_pair(txid, pending));
  }

  return 0;
}

// this is the master list of all amounts for all addresses for all properties, map is sorted by Bitcoin address
std::map<std::string, CMPTally> mastercore::mp_tally_map;

CMPTally *mastercore::getTally(const string & address)
{
  LOCK (cs_tally);

  map<string, CMPTally>::iterator it = mp_tally_map.find(address);

  if (it != mp_tally_map.end()) return &(it->second);

  return (CMPTally *) NULL;
}

// look at balance for an address
int64_t getMPbalance(const string &Address, unsigned int property, TallyType ttype)
{
uint64_t balance = 0;

  if (TALLY_TYPE_COUNT <= ttype) return 0;

  LOCK(cs_tally);

const map<string, CMPTally>::iterator my_it = mp_tally_map.find(Address);

  if (my_it != mp_tally_map.end())
  {
    balance = (my_it->second).getMoney(property, ttype);
  }

  return balance;
}

int64_t getUserAvailableMPbalance(const string &Address, unsigned int property)
{
int64_t money = getMPbalance(Address, property, BALANCE);
int64_t pending = getMPbalance(Address, property, PENDING);

  if (0 > pending)
  {
    return (money + pending); // show the decrease in money available
  }

  return money;
}

bool isRangeOK(const uint64_t input)
{
  if (MAX_INT_8_BYTES < input) return false;

  return true;
}

// returns false if we are out of range and/or overflow
// call just before multiplying large numbers
bool isMultiplicationOK(const uint64_t a, const uint64_t b)
{
  if (!a || !b) return true;

  if (MAX_INT_8_BYTES < a) return false;
  if (MAX_INT_8_BYTES < b) return false;

  const uint64_t result = a*b;

  if (MAX_INT_8_BYTES < result) return false;

  if ((0 != a) && (result / a != b)) return false;

  return true;
}

bool mastercore::isTestEcosystemProperty(unsigned int property)
{
  if ((OMNI_PROPERTY_TMSC == property) || (TEST_ECO_PROPERTY_1 <= property)) return true;

  return false;
}

bool mastercore::isMainEcosystemProperty(unsigned int property)
{
  if ((OMNI_PROPERTY_BTC != property) && !isTestEcosystemProperty(property)) return true;

  return false;
}

bool mastercore::isMetaDExOfferActive(const uint256 txid, unsigned int propertyId)
{
  for (md_PropertiesMap::iterator my_it = metadex.begin(); my_it != metadex.end(); ++my_it)
  {
      if (my_it->first == propertyId) //at bear minimum only go deeper if it's the right property id
      {
           md_PricesMap & prices = my_it->second;
           for (md_PricesMap::iterator it = prices.begin(); it != prices.end(); ++it)
           {
                md_Set & indexes = (it->second);
                for (md_Set::iterator it = indexes.begin(); it != indexes.end(); ++it)
                {
                     CMPMetaDEx obj = *it;
                     if( obj.getHash().GetHex() == txid.GetHex() ) return true;
                }
           }
      }
  }
  return false;
}

std::string mastercore::getMasterCoreAlertString()
{
    return global_alert_message;
}

std::string mastercore::getTokenLabel(unsigned int propertyId)
{
    std::string tokenStr;
    if (propertyId < 3) {
        if(propertyId == 1) { tokenStr = " MSC"; } else { tokenStr = " TMSC"; }
    } else {
        tokenStr = " SPT#" + to_string(propertyId);
    }
    return tokenStr;
}

bool mastercore::parseAlertMessage(std::string rawAlertStr, int32_t *alertType, uint64_t *expiryValue, uint32_t *typeCheck, uint32_t *verCheck, std::string *alertMessage)
{
    std::vector<std::string> vstr;
    boost::split(vstr, rawAlertStr, boost::is_any_of(":"), token_compress_on);
    if (5 == vstr.size())
    {
        try {
            *alertType = boost::lexical_cast<int32_t>(vstr[0]);
            *expiryValue = boost::lexical_cast<uint64_t>(vstr[1]);
            *typeCheck = boost::lexical_cast<uint32_t>(vstr[2]);
            *verCheck = boost::lexical_cast<uint32_t>(vstr[3]);
        } catch (const boost::bad_lexical_cast &e) {
            file_log("DEBUG ALERT - error in converting values from global alert string\n");
            return false; //(something went wrong)
        }
        *alertMessage = vstr[4];
        if ((*alertType < 1) || (*alertType > 4) || (*expiryValue == 0)) {
            file_log("DEBUG ALERT ERROR - Something went wrong decoding the global alert string, values are not as expected.\n");
            return false;
        }
        return true;
    }
    return false;
}

std::string mastercore::getMasterCoreAlertTextOnly()
{
    std::vector<std::string> vstr;
    if(!global_alert_message.empty())
    {
        boost::split(vstr, global_alert_message, boost::is_any_of(":"), token_compress_on);
        // make sure there are 5 tokens, 5th is text message
        if (5 == vstr.size())
        {
            return vstr[4];
        }
        else
        {
            file_log("DEBUG ALERT ERROR - Something went wrong decoding the global alert string, there are not 5 tokens\n");
            return "";
        }
    }
    return "";
}

bool mastercore::checkExpiredAlerts(unsigned int curBlock, uint64_t curTime)
{
    //expire any alerts that need expiring
    int32_t alertType = 0;
    uint64_t expiryValue = 0;
    uint32_t typeCheck = 0;
    uint32_t verCheck = 0;
    string alertMessage;
    if(!global_alert_message.empty())
    {
        bool parseSuccess = parseAlertMessage(global_alert_message, &alertType, &expiryValue, &typeCheck, &verCheck, &alertMessage);
        if (parseSuccess)
        {
            switch (alertType)
            {
                 case 1: //Text based alert only expiring by block number, show alert in UI and getalert_MP call, ignores type check value (eg use 0)
                     if (curBlock > expiryValue)
                     {
                         //the alert has expired, clear the global alert string
                         file_log("DEBUG ALERT - Expiring alert string %s\n",global_alert_message.c_str());
                         global_alert_message = "";
                         return true;
                     }
                 break;
                 case 2: //Text based alert only expiring by block time, show alert in UI and getalert_MP call, ignores type check value (eg use 0)
                     if (curTime > expiryValue)
                     {
                         //the alert has expired, clear the global alert string
                         file_log("DEBUG ALERT - Expiring alert string %s\n",global_alert_message.c_str());
                         global_alert_message = "";
                         return true;
                     }
                 break;
                 case 3: //Text based alert only expiring by client version, show alert in UI and getalert_MP call, ignores type check value (eg use 0)
                     if (OMNICORE_VERSION > expiryValue)
                     {
                         //the alert has expired, clear the global alert string
                         file_log("DEBUG ALERT - Expiring alert string %s\n",global_alert_message.c_str());
                         global_alert_message = "";
                         return true;
                     }
                 break;
                 case 4: //Update alert, show upgrade alert in UI and getalert_MP call + use isTransactionTypeAllowed to verify client support and shutdown if not present
                     //check of the new tx type is supported at live block
                     bool txSupported = isTransactionTypeAllowed(expiryValue+1, OMNI_PROPERTY_MSC, typeCheck, verCheck);

                     //check if we are at/past the live blockheight
                     bool txLive = (chainActive.Height()>(int64_t)expiryValue);

                     //testnet allows all types of transactions, so override this here for testing
                     //txSupported = false; //testing
                     //txLive = true; //testing

                     if ((!txSupported) && (txLive))
                     {
                         // we know we have transactions live we don't understand
                         // can't be trusted to provide valid data, shutdown
                         file_log("DEBUG ALERT - Shutting down due to unsupported live TX - alert string %s\n", global_alert_message);
                         PrintToConsole("DEBUG ALERT - Shutting down due to unsupported live TX - alert string %s\n", global_alert_message); // echo to screen
                         if (!GetBoolArg("-overrideforcedshutdown", false)) {
                             std::string msgText = "Shutting down due to alert: " + getMasterCoreAlertTextOnly();
                             AbortNode(msgText, msgText); // show same message to user as that which is logged
                         }
                         return false;
                     }

                     if ((!txSupported) && (!txLive))
                     {
                         // warn the user this version does not support the new coming TX and they will need to update
                         // we don't actually need to take any action here, we leave the alert string in place and simply don't expire it
                     }

                     if (txSupported)
                     {
                         // we can simply expire this update as this version supports the new coming TX
                         file_log("DEBUG ALERT - Expiring alert string %s\n",global_alert_message.c_str());
                         global_alert_message = "";
                         return true;
                     }
                 break;
            }
            return false;
        }
        return false;
    }
    else { return false; }
    return false;
}

// get total tokens for a property
// optionally counts the number of addresses who own that property: n_owners_total
int64_t mastercore::getTotalTokens(unsigned int propertyId, int64_t *n_owners_total)
{
int64_t prev = 0, owners = 0;

  LOCK(cs_tally);

  CMPSPInfo::Entry property;
  if (false == _my_sps->getSP(propertyId, property)) return 0; // property ID does not exist

  int64_t totalTokens = 0;
  bool fixedIssuance = property.fixed;

  if (!fixedIssuance || n_owners_total)
  {
      for(map<string, CMPTally>::iterator my_it = mp_tally_map.begin(); my_it != mp_tally_map.end(); ++my_it)
      {
          string address = (my_it->first).c_str();
          totalTokens += getMPbalance(address, propertyId, BALANCE);
          totalTokens += getMPbalance(address, propertyId, SELLOFFER_RESERVE);
          totalTokens += getMPbalance(address, propertyId, METADEX_RESERVE);
          if (propertyId<3) totalTokens += getMPbalance(address, propertyId, ACCEPT_RESERVE);

          if (prev != totalTokens)
          {
            prev = totalTokens;
            owners++;
          }
      }
  }

  if (fixedIssuance)
  {
      totalTokens = property.num_tokens; //only valid for TX50
  }

  if (n_owners_total) *n_owners_total = owners;

  return totalTokens;
}

// return true if everything is ok
bool mastercore::update_tally_map(string who, unsigned int which_property, int64_t amount, TallyType ttype)
{
bool bRet = false;
uint64_t before, after;

  if (0 == amount)
  {
    file_log("%s(%s, %u=0x%X, %+ld, ttype= %d) 0 FUNDS !\n", __FUNCTION__, who.c_str(), which_property, which_property, amount, ttype);
    return false;
  }

  LOCK(cs_tally);

  before = getMPbalance(who, which_property, ttype);

  map<string, CMPTally>::iterator my_it = mp_tally_map.find(who);
  if (my_it == mp_tally_map.end())
  {
    // insert an empty element
    my_it = (mp_tally_map.insert(std::make_pair(who,CMPTally()))).first;
  }

  CMPTally &tally = my_it->second;

  bRet = tally.updateMoney(which_property, amount, ttype);

  after = getMPbalance(who, which_property, ttype);
  if (!bRet) file_log("%s(%s, %u=0x%X, %+ld, ttype=%d) INSUFFICIENT FUNDS\n", __FUNCTION__, who.c_str(), which_property, which_property, amount, ttype);

  if (msc_debug_tally)
  {
    if ((exodus_address != who) || (exodus_address == who && msc_debug_exo))
    {
      file_log("%s(%s, %u=0x%X, %+ld, ttype=%d); before=%lu, after=%lu\n",
       __FUNCTION__, who.c_str(), which_property, which_property, amount, ttype, before, after);
    }
  }

  return bRet;
}

//calculateFundraiser does token calculations per transaction
//calcluateFractional does calculations for missed tokens
void calculateFundraiser(unsigned short int propType, uint64_t amtTransfer, unsigned char bonusPerc, 
  uint64_t fundraiserSecs, uint64_t currentSecs, uint64_t numProps, unsigned char issuerPerc, uint64_t totalTokens, 
  std::pair<uint64_t, uint64_t>& tokens, bool &close_crowdsale )
{
  int128_t weeks_sec_ = 604800L;
  //define weeks in seconds
  int128_t precision_ = 1000000000000L;
  //define precision for all non-bitcoin values (bonus percentages, for example)
  int128_t percentage_precision = 100L;
  //define precision for all percentages (10/100 = 10%)

  //calcluate the bonusseconds
  int128_t bonusSeconds_ = fundraiserSecs - currentSecs;

  int128_t weeks_ = (bonusSeconds_ / weeks_sec_) * precision_ + ( (bonusSeconds_ % weeks_sec_ ) * precision_) / weeks_sec_;
  //calculate the whole number of weeks to apply bonus

  int128_t ebPercentage_ = weeks_ * bonusPerc;
  //calculate the earlybird percentage to be applied

  int128_t bonusPercentage_ = (ebPercentage_ + (precision_ * percentage_precision) ) / percentage_precision; 
  //calcluate the bonus percentage to apply up to 'percentage_precision' number of digits

  int128_t issuerPercentage_ = (int128_t)issuerPerc * precision_ / percentage_precision;

  int128_t satoshi_precision_ = 100000000;
  //define the precision for bitcoin amounts (satoshi)
  //declare used variables for total created tokens

  //declare used variables for total issuer tokens

  cpp_int createdTokens = boost::lexical_cast<cpp_int>((int128_t)amtTransfer*(int128_t)numProps)* boost::lexical_cast<cpp_int>(bonusPercentage_);

  cpp_int issuerTokens = (createdTokens / (satoshi_precision_ * precision_ )) * (issuerPercentage_ / 100) * precision_;

  //total tokens including remainders

  cpp_int createdTokens_int = createdTokens / (precision_ * satoshi_precision_);
  cpp_int issuerTokens_int = issuerTokens / (precision_ * satoshi_precision_ * 100 );
  cpp_int newTotalCreated = totalTokens + createdTokens_int  + issuerTokens_int;

  if ( newTotalCreated > MAX_INT_8_BYTES) {
    cpp_int maxCreatable = MAX_INT_8_BYTES - totalTokens;

    cpp_int created = createdTokens_int + issuerTokens_int;
    cpp_int ratio = (created * precision_ * satoshi_precision_) / maxCreatable;
  
    issuerTokens_int = (issuerTokens_int * precision_ * satoshi_precision_)/ratio;
    //calcluate the ratio of tokens for what we can create and apply it
    createdTokens_int = MAX_INT_8_BYTES - issuerTokens_int ;
    //give the rest to the user

    close_crowdsale = true; //close up the crowdsale after assigning all tokens
  }
  tokens = std::make_pair(boost::lexical_cast<uint64_t>(createdTokens_int) , boost::lexical_cast<uint64_t>(issuerTokens_int));
  //give tokens
}

// certain transaction types are not live on the network until some specific block height
// certain transactions will be unknown to the client, i.e. "black holes" based on their version
// the Restrictions array is as such: type, block-allowed-in, top-version-allowed
bool mastercore::isTransactionTypeAllowed(int txBlock, unsigned int txProperty, unsigned int txType, unsigned short version, bool bAllowNullProperty)
{
bool bAllowed = false;
bool bBlackHole = false;
unsigned int type;
int block_FirstAllowed;
unsigned short version_TopAllowed;

  // bitcoin as property is never allowed, unless explicitly stated otherwise
  if ((OMNI_PROPERTY_BTC == txProperty) && !bAllowNullProperty) return false;

  // everything is always allowed on Bitcoin's TestNet or with TMSC/TestEcosystem on MainNet
  if ((isNonMainNet()) || isTestEcosystemProperty(txProperty))
  {
    bAllowed = true;
  }

  for (unsigned int i = 0; i < sizeof(txRestrictionsRules)/sizeof(txRestrictionsRules[0]); i++)
  {
    type = txRestrictionsRules[i][0];
    block_FirstAllowed = txRestrictionsRules[i][1];
    version_TopAllowed = txRestrictionsRules[i][2];

    if (txType != type) continue;

    if (version_TopAllowed < version)
    {
      file_log("Black Hole identified !!! %d, %u, %u, %u\n", txBlock, txProperty, txType, version);

      bBlackHole = true;

      // TODO: what else?
      // ...
    }

    if (0 > block_FirstAllowed) break;  // array contains a negative -- nothing's allowed or done parsing

    if (block_FirstAllowed <= txBlock) bAllowed = true;
  }

  return bAllowed && !bBlackHole;
}

////////////////////////////////////////////////////////////////////////////////////////////////////////
//
// some old TODOs
//  6) verify large-number calculations (especially divisions & multiplications)
//  9) build in consesus checks with the masterchain.info & masterchest.info -- possibly run them automatically, daily (?)
// 10) need a locking mechanism between Core & Qt -- to retrieve the tally, for instance, this and similar to this: LOCK(wallet->cs_wallet);
//

int64_t calculate_and_update_devmsc(unsigned int nTime)
{
//do nothing if before end of fundraiser
if (nTime < 1377993874) return -9919;

// taken mainly from msc_validate.py: def get_available_reward(height, c)
int64_t devmsc = 0;
int64_t exodus_delta;
// spec constants:
const int64_t all_reward = 5631623576222;
const double seconds_in_one_year = 31556926;
const double seconds_passed = nTime - 1377993874; // exodus bootstrap deadline
const double years = seconds_passed/seconds_in_one_year;
const double part_available = 1 - pow(0.5, years);
const double available_reward=all_reward * part_available;

  devmsc = rounduint64(available_reward);
  exodus_delta = devmsc - exodus_prev;

  if (msc_debug_exo) file_log("devmsc=%lu, exodus_prev=%lu, exodus_delta=%ld\n", devmsc, exodus_prev, exodus_delta);

  // skip if a block's timestamp is older than that of a previous one!
  if (0>exodus_delta) return 0;

  // sanity check that devmsc isn't an impossible value
  if (devmsc > all_reward || 0 > devmsc) return -9918;

  update_tally_map(exodus_address, OMNI_PROPERTY_MSC, exodus_delta, BALANCE);
  exodus_prev = devmsc;

  return devmsc;
}

uint32_t mastercore::GetNextPropertyId(bool maineco)
{
  if(maineco) {
      return _my_sps->peekNextSPID(1);
  } else {
      return _my_sps->peekNextSPID(2);
  }
}

// TODO: optimize efficiency -- iterate only over wallet's addresses in the future
// NOTE: if we loop over wallet addresses we miss tokens that may be in change addresses (since mapAddressBook does not
//       include change addresses).  with current transaction load, about 0.02 - 0.06 seconds is spent on this function
int mastercore::set_wallet_totals()
{
  //concerned about efficiency here, time how long this takes, averaging 0.02-0.04s on my system
  //timer t;
  int my_addresses_count = 0;
  int64_t propertyId;
  unsigned int nextSPID = _my_sps->peekNextSPID(1); // real eco
  unsigned int nextTestSPID = _my_sps->peekNextSPID(2); // test eco

  //zero bals
  for (propertyId = 1; propertyId<nextSPID; propertyId++) //main eco
  {
    global_balance_money_maineco[propertyId] = 0;
    global_balance_reserved_maineco[propertyId] = 0;
  }
  for (propertyId = TEST_ECO_PROPERTY_1; propertyId<nextTestSPID; propertyId++) //test eco
  {
    global_balance_money_testeco[propertyId-2147483647] = 0;
    global_balance_reserved_testeco[propertyId-2147483647] = 0;
  }

  for(map<string, CMPTally>::iterator my_it = mp_tally_map.begin(); my_it != mp_tally_map.end(); ++my_it)
  {
    if (IsMyAddress(my_it->first))
    {
       for (propertyId = 1; propertyId<nextSPID; propertyId++) //main eco
       {
              //global_balance_money_maineco[propertyId] += getMPbalance(my_it->first, propertyId, BALANCE);
              global_balance_money_maineco[propertyId] += getUserAvailableMPbalance(my_it->first, propertyId);
              global_balance_reserved_maineco[propertyId] += getMPbalance(my_it->first, propertyId, SELLOFFER_RESERVE);
              global_balance_reserved_maineco[propertyId] += getMPbalance(my_it->first, propertyId, METADEX_RESERVE);
              if (propertyId < 3) global_balance_reserved_maineco[propertyId] += getMPbalance(my_it->first, propertyId, ACCEPT_RESERVE);
       }
       for (propertyId = TEST_ECO_PROPERTY_1; propertyId<nextTestSPID; propertyId++) //test eco
       {
              //global_balance_money_testeco[propertyId-2147483647] += getMPbalance(my_it->first, propertyId, BALANCE);
              global_balance_money_testeco[propertyId-2147483647] += getUserAvailableMPbalance(my_it->first, propertyId);
              global_balance_reserved_testeco[propertyId-2147483647] += getMPbalance(my_it->first, propertyId, SELLOFFER_RESERVE);
              global_balance_reserved_testeco[propertyId-2147483647] += getMPbalance(my_it->first, propertyId, METADEX_RESERVE);
       }
    }
  }
  return (my_addresses_count);
}

int TXExodusFundraiser(const CTransaction &wtx, const string &sender, int64_t ExodusHighestValue, int nBlock, unsigned int nTime)
{
  if ((nBlock >= GENESIS_BLOCK && nBlock <= LAST_EXODUS_BLOCK) || (isNonMainNet()))
  { //Exodus Fundraiser start/end blocks
    int deadline_timeleft=1377993600-nTime;
    double bonus= 1 + std::max( 0.10 * deadline_timeleft / (60 * 60 * 24 * 7), 0.0 );

    if (isNonMainNet())
    {
      bonus = 1;

      if (sender == exodus_address) return 1; // sending from Exodus should not be fundraising anything
    }

    uint64_t msc_tot= round( 100 * ExodusHighestValue * bonus ); 
    if (msc_debug_exo) file_log("Exodus Fundraiser tx detected, tx %s generated %lu.%08lu\n",wtx.GetHash().ToString().c_str(), msc_tot / COIN, msc_tot % COIN);
 
    update_tally_map(sender, OMNI_PROPERTY_MSC, msc_tot, BALANCE);
    update_tally_map(sender, OMNI_PROPERTY_TMSC, msc_tot, BALANCE);

    return 0;
  }
  return -1;
}

static bool isAllowedOutputType(int whichType, int nBlock)
{
  int p2shAllowed = 0;
  int opReturnAllowed = 0;

  if (OP_RETURN_BLOCK <= nBlock || isNonMainNet()) {
    opReturnAllowed = 1;
  }

  if (P2SH_BLOCK <= nBlock || isNonMainNet()) {
    p2shAllowed = 1;
  }
  // validTypes:
  // 1) Pay to pubkey hash
  // 2) Pay to Script Hash (IFF p2sh is allowed)
  if ((TX_PUBKEYHASH == whichType) || (p2shAllowed && (TX_SCRIPTHASH == whichType)) || (opReturnAllowed && (TX_NULL_DATA == whichType))) {
    return true;
  } else {
    return false;
  }
}

// idx is position within the block, 0-based
// int msc_tx_push(const CTransaction &wtx, int nBlock, unsigned int idx)
// INPUT: bRPConly -- set to true to avoid moving funds; to be called from various RPC calls like this
// RETURNS: 0 if parsed a MP TX
// RETURNS: < 0 if a non-MP-TX or invalid
// RETURNS: >0 if 1 or more payments have been made
int parseTransaction(bool bRPConly, const CTransaction &wtx, int nBlock, unsigned int idx, CMPTransaction *mp_tx, unsigned int nTime)
{
  string strSender;
  vector<string>script_data;
  vector<string>address_data;
  vector<int64_t>value_data;
  vector<string>multisig_script_data;
  vector<string>op_return_script_data;
  CScript op_return_script;
  int64_t ExodusValues[MAX_BTC_OUTPUTS] = { 0 };
  int64_t TestNetMoneyValues[MAX_BTC_OUTPUTS] = { 0 };  // new way to get funded on TestNet, send TBTC to moneyman address
  string strReference;
  unsigned char single_pkt[MAX_PACKETS * PACKET_SIZE];
  unsigned int packet_size = 0;
  int fMultisig = 0;
  bool fOPReturn = false;
  int marker_count = 0, getmoney_count = 0;
  bool hasOmniBytes = false;
  uint64_t inAll = 0;
  uint64_t outAll = 0;
  uint64_t txFee = 0;
  int omniClass = 0;
  mp_tx->Set(wtx.GetHash(), nBlock, idx, nTime);


  // ### EXODUS MARKER IDENTIFICATION ### - quickly go through the outputs & ensure there is a marker (exodus and/or omni bytes)
  for (unsigned int i = 0; i < wtx.vout.size(); i++) {
      outAll += wtx.vout[i].nValue;
      txnouttype outType;
      if (!GetOutputType(wtx.vout[i].scriptPubKey, outType)) continue; //unable to get an output type, ignore
      if (outType == TX_PUBKEYHASH) { // look for exodus marker
          CTxDestination dest;
          string strAddress;
          if (ExtractDestination(wtx.vout[i].scriptPubKey, dest)) {
              strAddress = CBitcoinAddress(dest).ToString();
              if (exodus_address == strAddress) {
                  ExodusValues[marker_count++] = wtx.vout[i].nValue;
              } else if (isNonMainNet() && (getmoney_testnet == strAddress)) {
                  TestNetMoneyValues[getmoney_count++] = wtx.vout[i].nValue;
              }
          }
      }
      if (outType == TX_NULL_DATA) { // look for 'omni' bytes
          vector<string>temp_op_return_script_data;
          GetScriptPushes(wtx.vout[i].scriptPubKey, temp_op_return_script_data);
          if (temp_op_return_script_data.size() > 0) {
              if (temp_op_return_script_data[0].size() > 8) {
                  if(("6f6d0000" == temp_op_return_script_data[0].substr(0,8)) ||
                     ("6f6d0001" == temp_op_return_script_data[0].substr(0,8))) { // only v0/v1 txs are live, add 6f6d0002 to parse a v2 tx when one goes live
                      hasOmniBytes = true;
                  }
              }
          }
      }
  }
  if ((isNonMainNet() && getmoney_count)) {} else if ((!marker_count) && (!hasOmniBytes)) { return -1; } // no Exodus/omni marker, not a valid Omni transaction
  file_log("____________________________________________________________________________________________________________________________________\n");
  file_log("%s(block=%d, %s idx= %d); txid: %s\n", __FUNCTION__, nBlock, DateTimeStrFormat("%Y-%m-%d %H:%M:%S", nTime).c_str(), idx, wtx.GetHash().GetHex().c_str());


  // ### DATA POPULATION ### - save output addresses, scripts, multsig and op_return data and determine tx class
  for (unsigned int i = 0; i < wtx.vout.size(); i++) {
      CTxDestination dest;
      string strAddress;
      txnouttype whichType;
      bool validType = false;
      if (!GetOutputType(wtx.vout[i].scriptPubKey, whichType)) validType=false;
      if (isAllowedOutputType(whichType, nBlock)) validType=true;
      if (ExtractDestination(wtx.vout[i].scriptPubKey, dest)) {
          strAddress = CBitcoinAddress(dest).ToString();
          if ((exodus_address != strAddress) && (validType)) {
              if (msc_debug_parser_data) file_log("saving address_data #%d: %s:%s\n", i, strAddress.c_str(), wtx.vout[i].scriptPubKey.ToString().c_str());
              // saving for Class A processing or reference
              GetScriptPushes(wtx.vout[i].scriptPubKey, script_data);
              address_data.push_back(strAddress);
              value_data.push_back(wtx.vout[i].nValue);
          }
      } else {
          if ((whichType == TX_NULL_DATA) && (validType)) {
              fOPReturn = true;
              GetScriptPushes(wtx.vout[i].scriptPubKey, op_return_script_data); // only one OP_RETURN output permitted per tx
              string debug_op_string;
              if (op_return_script_data.size() > 0) debug_op_string=op_return_script_data[0];
              if (msc_debug_parser_data) file_log("Class C transaction detected: %s parsed to %s at vout %d\n", wtx.GetHash().GetHex().c_str(), debug_op_string.c_str(), i);
          } else { // likeky a multisig
              txnouttype type;
              std::vector<CTxDestination> vDest;
              int nRequired;
              if (ExtractDestinations(wtx.vout[i].scriptPubKey, type, vDest, nRequired)) ++fMultisig;
          }
      }
  }
  if (msc_debug_parser_data) file_log(" address_data.size=%lu\n script_data.size=%lu\n value_data.size=%lu\n", address_data.size(), script_data.size(), value_data.size());


  // ### CLASS IDENTIFICATION ###
  if (fOPReturn) omniClass = OMNI_CLASS_C; // the presence of an OP_RETURN output will enfore parsing as class C
  if ((!fOPReturn) && (fMultisig)) omniClass = OMNI_CLASS_B; // no OP_RETURN output and the presence of multsig outputs will enforce parsing as class B
  if (omniClass == 0) omniClass = OMNI_CLASS_A; // no class set, default to Class A


  // ### SENDER IDENTIFICATION ### - collect input amounts and identify sender via "largest input by sum"
  int inputs_errors = 0;  // several types of erroroneous MP TX inputs
  map <string, uint64_t> inputs_sum_of_values;
  for (unsigned int i = 0; i < wtx.vin.size(); i++) {
      if (msc_debug_vin) file_log("vin=%d:%s\n", i, wtx.vin[i].scriptSig.ToString().c_str());
      CTransaction txPrev;
      uint256 hashBlock;
      if (!GetTransaction(wtx.vin[i].prevout.hash, txPrev, hashBlock, true)) { return -101; } // get the vin's previous transaction
      unsigned int n = wtx.vin[i].prevout.n;
      CTxDestination source;
      txnouttype whichType;
      inAll += txPrev.vout[n].nValue;
      if (ExtractDestination(txPrev.vout[n].scriptPubKey, source)) { // extract the destination of the previous transaction's vout[n] and check it's allowed type
          if (!GetOutputType(txPrev.vout[n].scriptPubKey, whichType)) { ++inputs_errors; break; }
          if (!isAllowedOutputType(whichType, nBlock)) { ++inputs_errors; break; }
          CBitcoinAddress addressSource(source);
          inputs_sum_of_values[addressSource.ToString()] += txPrev.vout[n].nValue;
      }
      else ++inputs_errors;
      if (msc_debug_vin) file_log("vin=%d:%s\n", i, wtx.vin[i].ToString().c_str());
  }
  if (inputs_errors) { return -101; } // not a valid Omni TX, disallowed inputs invalidate the transaction
  txFee = inAll - outAll; // miner fee
  uint64_t nMax = 0;
  for(map<string, uint64_t>::iterator my_it = inputs_sum_of_values.begin(); my_it != inputs_sum_of_values.end(); ++my_it) { // find largest by sum
      uint64_t nTemp = my_it->second;
      if (nTemp > nMax) {
          strSender = my_it->first;
          if (msc_debug_exo) file_log("looking for The Sender: %s , nMax=%lu, nTemp=%lu\n", strSender.c_str(), nMax, nTemp);
          nMax = nTemp;
      }
  }
  if (!strSender.empty()) {
      if (msc_debug_verbose) file_log("The Sender: %s : His Input Sum of Values= %lu.%08lu ; fee= %lu.%08lu\n", strSender.c_str(), nMax / COIN, nMax % COIN, txFee/COIN, txFee%COIN);
  } else {
      file_log("The sender is still EMPTY !!! txid: %s\n", wtx.GetHash().GetHex().c_str());
      return -5;
  }


  // ### CHECK FOR ANY REQUIRED EXODUS CROWDSALE PAYMENTS ###
  int64_t BTC_amount = ExodusValues[0];
  if (isNonMainNet()) { if (MONEYMAN_TESTNET_BLOCK <= nBlock) BTC_amount = TestNetMoneyValues[0]; }
  if (RegTest()) { if (MONEYMAN_REGTEST_BLOCK <= nBlock) BTC_amount = TestNetMoneyValues[0]; }
  if (0 < BTC_amount && !bRPConly) (void) TXExodusFundraiser(wtx, strSender, BTC_amount, nBlock, nTime);


  // ### POPULATE MULTISIG SCRIPT DATA ###
  for (unsigned int i = 0; i < wtx.vout.size(); i++) {
      CTxDestination address;
      if (ExtractDestination(wtx.vout[i].scriptPubKey, address)) {} else { // if true it's a plain pay-to-pubkeyhash output
          txnouttype type;
          std::vector<CTxDestination> vDest;
          int nRequired;
          if (msc_debug_script) file_log("scriptPubKey: %s\n", HexStr(wtx.vout[i].scriptPubKey));
          if (ExtractDestinations(wtx.vout[i].scriptPubKey, type, vDest, nRequired)) {
              if (msc_debug_script) file_log(" >> multisig: ");
              BOOST_FOREACH(const CTxDestination &dest, vDest) {
                  CBitcoinAddress address = CBitcoinAddress(dest);
                  CKeyID keyID;
                  if (!address.GetKeyID(keyID)) { } // TODO: add an error handler
                  if (msc_debug_script) file_log("%s ; ", address.ToString().c_str());
              }
              if (msc_debug_script) file_log("\n");
              // ignore first public key, as it should belong to the sender
              // and it be used to avoid the creation of unspendable dust
              GetScriptPushes(wtx.vout[i].scriptPubKey, multisig_script_data, true);
          }
      }
  }


  // ### PREPARE A FEW VARS ###
  string strObfuscatedHashes[1+MAX_SHA256_OBFUSCATION_TIMES];
  PrepareObfuscatedHashes(strSender, strObfuscatedHashes);
  unsigned char packets[MAX_PACKETS][32];
  int mdata_count = 0;  // multisig data count


  // ### CLASS A PARSING ###
  if (omniClass == OMNI_CLASS_A) {
      string strScriptData;
      string strDataAddress;
      string strRefAddress;
      unsigned char dataAddressSeq = 0xFF;
      unsigned char seq = 0xFF;
      int64_t dataAddressValue = 0;
      for (unsigned k = 0; k<script_data.size();k++) { // Step 1, locate the data packet
          txnouttype whichType;
          if (!GetOutputType(wtx.vout[k].scriptPubKey, whichType)) break; // unable to determine type, ignore output
          if (!isAllowedOutputType(whichType, nBlock)) break;
          string strSub = script_data[k].substr(2,16); // retrieve bytes 1-9 of packet for peek & decode comparison
          seq = (ParseHex(script_data[k].substr(0,2)))[0]; // retrieve sequence number
          if (("0000000000000001" == strSub) || ("0000000000000002" == strSub)) { // peek & decode comparison
              if (strScriptData.empty()) { // confirm we have not already located a data address
                  strScriptData = script_data[k].substr(2*1,2*PACKET_SIZE_CLASS_A); // populate data packet
                  strDataAddress = address_data[k]; // record data address
                  dataAddressSeq = seq; // record data address seq num for reference matching
                  dataAddressValue = value_data[k]; // record data address amount for reference matching
                  if (msc_debug_parser_data) file_log("Data Address located - data[%d]:%s: %s (%lu.%08lu)\n", k, script_data[k].c_str(), address_data[k].c_str(), value_data[k] / COIN, value_data[k] % COIN);
              } else { // invalidate - Class A cannot be more than one data packet - possible collision, treat as default (BTC payment)
                  strDataAddress = ""; //empty strScriptData to block further parsing
                  if (msc_debug_parser_data) file_log("Multiple Data Addresses found (collision?) Class A invalidated, defaulting to BTC payment\n");
                  break;
              }
          }
      }
      if (!strDataAddress.empty()) { // Step 2, try to locate address with seqnum = DataAddressSeq+1 (also verify Step 1, we should now have a valid data packet)
          unsigned char expectedRefAddressSeq = dataAddressSeq + 1;
          for (unsigned k = 0; k<script_data.size();k++) { // loop through outputs
              txnouttype whichType;
              if (!GetOutputType(wtx.vout[k].scriptPubKey, whichType)) break; // unable to determine type, ignore output
              if (!isAllowedOutputType(whichType, nBlock)) break;
              seq = (ParseHex(script_data[k].substr(0,2)))[0]; // retrieve sequence number
              if ((address_data[k] != strDataAddress) && (address_data[k] != exodus_address) && (expectedRefAddressSeq == seq)) { // found reference address with matching sequence number
                  if (strRefAddress.empty()) { // confirm we have not already located a reference address
                      strRefAddress = address_data[k]; // set ref address
                      if (msc_debug_parser_data) file_log("Reference Address located via seqnum - data[%d]:%s: %s (%lu.%08lu)\n", k, script_data[k].c_str(), address_data[k].c_str(), value_data[k] / COIN, value_data[k] % COIN);
                  } else { // can't trust sequence numbers to provide reference address, there is a collision with >1 address with expected seqnum
                      strRefAddress = ""; // blank ref address
                      if (msc_debug_parser_data) file_log("Reference Address sequence number collision, will fall back to evaluating matching output amounts\n");
                      break;
                  }
              }
          }
          if (strRefAddress.empty()) { // Step 3, if we still don't have a reference address, see if we can locate an address with matching output amounts
              for (unsigned k = 0; k<script_data.size();k++) { // loop through outputs
                  txnouttype whichType;
                  if (!GetOutputType(wtx.vout[k].scriptPubKey, whichType)) break; // unable to determine type, ignore output
                  if (!isAllowedOutputType(whichType, nBlock)) break;
                  if ((address_data[k] != strDataAddress) && (address_data[k] != exodus_address) && (dataAddressValue == value_data[k])) { // this output matches data output, check if matches exodus output
                      for (int exodus_idx=0;exodus_idx<marker_count;exodus_idx++) {
                          if (value_data[k] == ExodusValues[exodus_idx]) { //this output matches data address value and exodus address value, choose as ref
                              if (strRefAddress.empty()) {
                                  strRefAddress = address_data[k];
                                  if (msc_debug_parser_data) file_log("Reference Address located via matching amounts - data[%d]:%s: %s (%lu.%08lu)\n", k, script_data[k].c_str(), address_data[k].c_str(), value_data[k] / COIN, value_data[k] % COIN);
                              } else {
                                  strRefAddress = "";
                                  if (msc_debug_parser_data) file_log("Reference Address collision, multiple potential candidates. Class A invalidated, defaulting to BTC payment\n");
                                  break;
                              }
                          }
                      }
                  }
              }
          }
      } // end if (!strDataAddress.empty())
      if (!strRefAddress.empty()) strReference=strRefAddress; // populate expected var strReference with chosen address (if not empty)
      if (strRefAddress.empty()) strDataAddress=""; // last validation step, if strRefAddress is empty, blank strDataAddress so we default to BTC payment
      if (!strDataAddress.empty()) { // valid Class A packet almost ready
          if (msc_debug_parser_data) file_log("valid Class A:from=%s:to=%s:data=%s\n", strSender.c_str(), strReference.c_str(), strScriptData.c_str());
          packet_size = PACKET_SIZE_CLASS_A;
          memcpy(single_pkt, &ParseHex(strScriptData)[0], packet_size);
      } else {
          // ### BTC PAYMENT FOR DEX HANDLING ###
          file_log("!! sender: %s , receiver: %s\n", strSender.c_str(), strReference.c_str());
          file_log("!! this may be the BTC payment for an offer !!\n");
          // TODO collect all payments made to non-itself & non-exodus and their amounts -- these may be purchases!!!
          int count = 0;
          for (unsigned int i = 0; i < wtx.vout.size(); i++) {
              CTxDestination dest;
              if (ExtractDestination(wtx.vout[i].scriptPubKey, dest)) {
                  const string strAddress = CBitcoinAddress(dest).ToString();
                  if (exodus_address == strAddress) continue;
                  file_log("payment #%d %s %11.8lf\n", count, strAddress.c_str(), (double)wtx.vout[i].nValue/(double)COIN);
                  // check everything & pay BTC for the property we are buying here...
                  if (bRPConly) count = 55555;  // no real way to validate a payment during simple RPC call
                  else if (0 == DEx_payment(wtx.GetHash(), i, strAddress, strSender, wtx.vout[i].nValue, nBlock)) ++count;
              }
          }
          return count ? count : -5678; // return count -- the actual number of payments within this TX or error if none were made
      }
  }


  // ### CLASS B / CLASS C PARSING ###
  if ((omniClass == OMNI_CLASS_B) || (omniClass == OMNI_CLASS_C)) {
      unsigned int k = 0;
      if (msc_debug_parser_data) file_log("Beginning reference identification\n");
      bool referenceFound = false; // bool to hold whether we've found the reference yet
      bool changeRemoved = false; // bool to hold whether we've ignored the first output to sender as change
      unsigned int potentialReferenceOutputs = 0; // int to hold number of potential reference outputs
      BOOST_FOREACH(const string &addr, address_data) { // how many potential reference outputs do we have, if just one select it right here
          if (msc_debug_parser_data) file_log("ref? data[%d]:%s: %s (%lu.%08lu)\n", k, script_data[k].c_str(), addr.c_str(), value_data[k] / COIN, value_data[k] % COIN);
          ++k;
          if (addr != exodus_address) {
              ++potentialReferenceOutputs;
              if (1 == potentialReferenceOutputs) {
                  strReference = addr;
                  referenceFound = true;
                  if (msc_debug_parser_data) file_log("Single reference potentially id'd as follows: %s \n", strReference.c_str());
              } else { //as soon as potentialReferenceOutputs > 1 we need to go fishing
                  strReference = ""; // avoid leaving strReference populated for sanity
                  referenceFound = false;
                  if (msc_debug_parser_data) file_log("More than one potential reference candidate, blanking strReference, need to go fishing\n");
              }
          }
      }
      if (!referenceFound) { // do we have a reference now? or do we need to dig deeper
          if (msc_debug_parser_data) file_log("Reference has not been found yet, going fishing\n");
          BOOST_FOREACH(const string &addr, address_data) {
              if (addr != exodus_address) { // removed strSender restriction, not to spec
                  if ((addr == strSender) && (!changeRemoved)) {
                      changeRemoved = true; // per spec ignore first output to sender as change if multiple possible ref addresses
                      if (msc_debug_parser_data) file_log("Removed change\n");
                  } else {
                      strReference = addr; // this may be set several times, but last time will be highest vout
                      if (msc_debug_parser_data) file_log("Resetting strReference as follows: %s \n ", strReference.c_str());
                  }
              }
          }
      }
      if (msc_debug_parser_data) file_log("Ending reference identification\nFinal decision on reference identification is: %s\n", strReference.c_str());
      if (msc_debug_parser) file_log("%s(), line %d, file: %s\n", __FUNCTION__, __LINE__, __FILE__);
      // ### CLASS B SPECIFC PARSING ###
      if (omniClass == OMNI_CLASS_B) {
          for (unsigned int k = 0; k<multisig_script_data.size();k++) {
              if (msc_debug_parser) file_log("%s(), line %d, file: %s\n", __FUNCTION__, __LINE__, __FILE__);
              CPubKey key(ParseHex(multisig_script_data[k]));
              CKeyID keyID = key.GetID();
              string strAddress = CBitcoinAddress(keyID).ToString();
              char *c_addr_type = (char *)"";
              string strPacket;
              if (msc_debug_parser) file_log("%s(), line %d, file: %s\n", __FUNCTION__, __LINE__, __FILE__);
              vector<unsigned char>hash = ParseHex(strObfuscatedHashes[mdata_count+1]);
              vector<unsigned char>packet = ParseHex(multisig_script_data[k].substr(2*1,2*PACKET_SIZE));
              for (unsigned int i=0;i<packet.size();i++) { // this is a data packet, must deobfuscate now
                  packet[i] ^= hash[i];
              }
              memcpy(&packets[mdata_count], &packet[0], PACKET_SIZE);
              strPacket = HexStr(packet.begin(),packet.end(), false);
              ++mdata_count;
              if (MAX_PACKETS <= mdata_count) {
                  file_log("increase MAX_PACKETS ! mdata_count= %d\n", mdata_count);
                  return -222;
              }
              if (msc_debug_parser_data) file_log("multisig_data[%d]:%s: %s%s\n", k, multisig_script_data[k].c_str(), strAddress.c_str(), c_addr_type);
              if (!strPacket.empty()) { if (msc_debug_parser) file_log("packet #%d: %s\n", mdata_count, strPacket.c_str()); }
              if (msc_debug_parser) file_log("%s(), line %d, file: %s\n", __FUNCTION__, __LINE__, __FILE__);
          }
          packet_size = mdata_count * (PACKET_SIZE - 1);
          if (sizeof(single_pkt)<packet_size) return -111;
          if (msc_debug_parser) file_log("%s(), line %d, file: %s\n", __FUNCTION__, __LINE__, __FILE__);
      }
      // ### CLASS C SPECIFIC PARSING ###
      if (omniClass == OMNI_CLASS_C) {
          if (op_return_script_data.size() > 0) {
              if (op_return_script_data[0].size() > 4) {
                  std::string payload = op_return_script_data[0].substr(4,op_return_script_data[0].size()-4); // strip out marker
                  packet_size=(payload.size())/2; // get packet byte size - hex so always a multiple of 2
                  if(packet_size < MIN_PAYLOAD_SIZE) return -111;
                  memcpy(single_pkt, &ParseHex(payload)[0], packet_size); // load the packet ready to set mp tx info
              }
          }
      }
  }


  // ### FINALIZE CLASS B ###
  for (int m=0;m<mdata_count;m++) { // now decode mastercoin packets
      if (msc_debug_parser) file_log("m=%d: %s\n", m, HexStr(packets[m], PACKET_SIZE + packets[m], false).c_str());
      // check to ensure the sequence numbers are sequential and begin with 01 !
      if (1+m != packets[m][0]) {
          if (msc_debug_spec) file_log("Error: non-sequential seqnum ! expected=%d, got=%d\n", 1+m, packets[m][0]);
      }
      memcpy(m*(PACKET_SIZE-1)+single_pkt, 1+packets[m], PACKET_SIZE-1); // now ignoring sequence numbers for Class B packets
  }


  // ### SET MP TX INFO ###
  if (msc_debug_verbose) file_log("single_pkt: %s\n", HexStr(single_pkt, packet_size + single_pkt, false).c_str());
  mp_tx->Set(strSender, strReference, 0, wtx.GetHash(), nBlock, idx, (unsigned char *)&single_pkt, packet_size, omniClass-1, (inAll-outAll));
  return 0;
}

/**
 * Reports the progress of the initial transaction scanning.
 *
 * The progress is printed to the console, written to the debug log file, and
 * the RPC status, as well as the splash screen progress label, are updated.
 *
 * @see msc_initial_scan()
 *
 * @param nFirst[in]    The first block
 * @param nCurrent[in]  The current block
 * @param nLast[in]     The last block
 */
static void ReportScanProgress(int nFirst, int nCurrent, int nLast)
{
    double dProgress = 100.0 * (nCurrent - nFirst) / (nLast - nFirst);
    std::string strProgress = strprintf(
            "Still scanning.. at block %d of %d. Progress: %.2f %%", nCurrent, nLast, dProgress);

    PrintToConsole(strProgress + "\n");
    uiInterface.InitMessage(strProgress);
}

/**
 * Scans the blockchain for meta transactions.
 *
 * It scans the blockchain, starting at the given block index, to the current
 * tip, much like as if new block were arriving and being processed on the fly.
 *
 * Every 30 seconds the progress of the scan is reported.
 *
 * In case the current block being processed is not part of the active chain, or
 * if a block could not be retrieved from the disk, then the scan stops early.
 * Likewise, global shutdown requests are honored, and stop the scan progress.
 *
 * @see mastercore_handler_block_begin()
 * @see mastercore_handler_tx()
 * @see mastercore_handler_block_end()
 *
 * @param nFirstBlock[in]  The index of the first block to scan
 * @return An exit code, indicating success or failure
 */
static int msc_initial_scan(int nFirstBlock)
{
    int64_t nNow = GetTime();
    unsigned int nTotal = 0;
    unsigned int nFound = 0;
    int nBlock = 999999;
    const int nLastBlock = GetHeight();

    // this function is useless if there are not enough blocks in the blockchain yet!
    if (nFirstBlock < 0 || nLastBlock < nFirstBlock) return -1;
    PrintToConsole("Scanning for transactions in block %d to block %d..\n", nFirstBlock, nLastBlock);

    for (nBlock = nFirstBlock; nBlock <= nLastBlock; ++nBlock)
    {
        if (ShutdownRequested()) {
            file_log("Shutdown requested, stop scan at block %d of %d\n", nBlock, nLastBlock);
            break;
        }

        if (GetTime() >= nNow + 30) { // seconds
            ReportScanProgress(nFirstBlock, nBlock, nLastBlock);
            nNow = GetTime();
        }

        CBlockIndex* pblockindex = chainActive[nBlock];
        if (NULL == pblockindex) break;
        std::string strBlockHash = pblockindex->GetBlockHash().GetHex();

        if (msc_debug_exo) file_log("%s(%d; max=%d):%s, line %d, file: %s\n",
            __FUNCTION__, nBlock, nLastBlock, strBlockHash, __LINE__, __FILE__);

        CBlock block;
        if (!ReadBlockFromDisk(block, pblockindex)) break;

        unsigned int nTxNum = 0;
        mastercore_handler_block_begin(nBlock, pblockindex);

        BOOST_FOREACH(const CTransaction&tx, block.vtx) {
            if (0 == mastercore_handler_tx(tx, nBlock, nTxNum, pblockindex)) nFound++;
            ++nTxNum;
        }

        nTotal += nTxNum;
        mastercore_handler_block_end(nBlock, pblockindex, nFound);
    }

    if (nBlock < nLastBlock) {
        PrintToConsole("Scan stopped early at block %d of block %d\n", nBlock, nLastBlock);
    }

    PrintToConsole("%d transactions processed, %d meta transactions found\n", nTotal, nFound);

    return 0;
}

int input_msc_balances_string(const std::string& s)
{
    // "address=propertybalancedata"
    std::vector<std::string> addrData;
    boost::split(addrData, s, boost::is_any_of("="), boost::token_compress_on);
    if (addrData.size() != 2) return -1;

    std::string strAddress = addrData[0];

    // split the tuples of properties
    std::vector<std::string> vProperties;
    boost::split(vProperties, addrData[1], boost::is_any_of(";"), boost::token_compress_on);

    std::vector<std::string>::const_iterator iter;
    for (iter = vProperties.begin(); iter != vProperties.end(); ++iter) {
        if ((*iter).empty()) {
            continue;
        }

        // "propertyid:balancedata"
        std::vector<std::string> curProperty;
        boost::split(curProperty, *iter, boost::is_any_of(":"), boost::token_compress_on);
        if (curProperty.size() != 2) return -1;

        // "balance,sellreserved,acceptreserved,metadexreserved"
        std::vector<std::string> curBalance;
        boost::split(curBalance, curProperty[1], boost::is_any_of(","), boost::token_compress_on);
        if (curBalance.size() != 4) return -1;

        uint32_t propertyId = boost::lexical_cast<uint32_t>(curProperty[0]);

        int64_t balance = boost::lexical_cast<int64_t>(curBalance[0]);
        int64_t sellReserved = boost::lexical_cast<int64_t>(curBalance[1]);
        int64_t acceptReserved = boost::lexical_cast<int64_t>(curBalance[2]);
        int64_t metadexReserved = boost::lexical_cast<int64_t>(curBalance[3]);

        update_tally_map(strAddress, propertyId, balance, BALANCE);
        update_tally_map(strAddress, propertyId, sellReserved, SELLOFFER_RESERVE);
        update_tally_map(strAddress, propertyId, acceptReserved, ACCEPT_RESERVE);
        update_tally_map(strAddress, propertyId, metadexReserved, METADEX_RESERVE);
    }

    return 0;
}

// seller-address, offer_block, amount, property, desired BTC , property_desired, fee, blocktimelimit
// 13z1JFtDMGTYQvtMq5gs4LmCztK3rmEZga,299076,76375000,1,6415500,0,10000,6
int input_mp_offers_string(const std::string& s)
{
    std::vector<std::string> vstr;
    boost::split(vstr, s, boost::is_any_of(" ,="), boost::token_compress_on);

    if (9 != vstr.size()) return -1;

    int i = 0;

    std::string sellerAddr = vstr[i++];
    int offerBlock = boost::lexical_cast<int>(vstr[i++]);
    int64_t amountOriginal = boost::lexical_cast<int64_t>(vstr[i++]);
    uint32_t prop = boost::lexical_cast<uint32_t>(vstr[i++]);
    int64_t btcDesired = boost::lexical_cast<int64_t>(vstr[i++]);
    uint32_t prop_desired = boost::lexical_cast<uint32_t>(vstr[i++]);
    int64_t minFee = boost::lexical_cast<int64_t>(vstr[i++]);
    uint8_t blocktimelimit = boost::lexical_cast<unsigned int>(vstr[i++]); // lexical_cast can't handle char!
    uint256 txid = uint256(vstr[i++]);

    // TODO: should this be here? There are usually no sanity checks..
    if (OMNI_PROPERTY_BTC != prop_desired) return -1;

    const std::string combo = STR_SELLOFFER_ADDR_PROP_COMBO(sellerAddr);
    CMPOffer newOffer(offerBlock, amountOriginal, prop, btcDesired, minFee, blocktimelimit, txid);

    if (!my_offers.insert(std::make_pair(combo, newOffer)).second) return -1;

    return 0;
}

// seller-address, property, buyer-address, amount, fee, block
// 13z1JFtDMGTYQvtMq5gs4LmCztK3rmEZga,1, 148EFCFXbk2LrUhEHDfs9y3A5dJ4tttKVd,100000,11000,299126
// 13z1JFtDMGTYQvtMq5gs4LmCztK3rmEZga,1,1Md8GwMtWpiobRnjRabMT98EW6Jh4rEUNy,50000000,11000,299132
int input_mp_accepts_string(const string &s)
{
  int nBlock;
  unsigned char blocktimelimit;
  std::vector<std::string> vstr;
  boost::split(vstr, s, boost::is_any_of(" ,="), token_compress_on);
  uint64_t amountRemaining, amountOriginal, offerOriginal, btcDesired;
  unsigned int prop;
  string sellerAddr, buyerAddr, txidStr;
  int i = 0;

  if (10 != vstr.size()) return -1;

  sellerAddr = vstr[i++];
  prop = boost::lexical_cast<unsigned int>(vstr[i++]);
  buyerAddr = vstr[i++];
  nBlock = atoi(vstr[i++]);
  amountRemaining = boost::lexical_cast<uint64_t>(vstr[i++]);
  amountOriginal = boost::lexical_cast<uint64_t>(vstr[i++]);
  blocktimelimit = atoi(vstr[i++]);
  offerOriginal = boost::lexical_cast<uint64_t>(vstr[i++]);
  btcDesired = boost::lexical_cast<uint64_t>(vstr[i++]);
  txidStr = vstr[i++];

  const string combo = STR_ACCEPT_ADDR_PROP_ADDR_COMBO(sellerAddr, buyerAddr);
  CMPAccept newAccept(amountOriginal, amountRemaining, nBlock, blocktimelimit, prop, offerOriginal, btcDesired, uint256(txidStr));
  if (my_accepts.insert(std::make_pair(combo, newAccept)).second) {
    return 0;
  } else {
    return -1;
  }
}

// exodus_prev
int input_globals_state_string(const string &s)
{
  uint64_t exodusPrev;
  unsigned int nextSPID, nextTestSPID;
  std::vector<std::string> vstr;
  boost::split(vstr, s, boost::is_any_of(" ,="), token_compress_on);
  if (3 != vstr.size()) return -1;

  int i = 0;
  exodusPrev = boost::lexical_cast<uint64_t>(vstr[i++]);
  nextSPID = boost::lexical_cast<unsigned int>(vstr[i++]);
  nextTestSPID = boost::lexical_cast<unsigned int>(vstr[i++]);

  exodus_prev = exodusPrev;
  _my_sps->init(nextSPID, nextTestSPID);
  return 0;
}

// addr,propertyId,nValue,property_desired,deadline,early_bird,percentage,txid
int input_mp_crowdsale_string(const string &s)
{
  string sellerAddr;
  unsigned int propertyId;
  uint64_t nValue;
  unsigned int property_desired;
  uint64_t deadline;
  unsigned char early_bird;
  unsigned char percentage;
  uint64_t u_created;
  uint64_t i_created;

  std::vector<std::string> vstr;
  boost::split(vstr, s, boost::is_any_of(" ,"), token_compress_on);
  unsigned int i = 0;

  if (9 > vstr.size()) return -1;

  sellerAddr = vstr[i++];
  propertyId = atoi(vstr[i++]);
  nValue = boost::lexical_cast<uint64_t>(vstr[i++]);
  property_desired = atoi(vstr[i++]);
  deadline = boost::lexical_cast<uint64_t>(vstr[i++]);
  early_bird = (unsigned char)atoi(vstr[i++]);
  percentage = (unsigned char)atoi(vstr[i++]);
  u_created = boost::lexical_cast<uint64_t>(vstr[i++]);
  i_created = boost::lexical_cast<uint64_t>(vstr[i++]);

  CMPCrowd newCrowdsale(propertyId,nValue,property_desired,deadline,early_bird,percentage,u_created,i_created);

  // load the remaining as database pairs
  while (i < vstr.size()) {
    std::vector<std::string> entryData;
    boost::split(entryData, vstr[i++], boost::is_any_of("="), token_compress_on);
    if ( 2 != entryData.size()) return -1;

    std::vector<std::string> valueData;
    boost::split(valueData, entryData[1], boost::is_any_of(";"), token_compress_on);

    std::vector<uint64_t> vals;
    std::vector<std::string>::const_iterator iter;
    for (iter = valueData.begin(); iter != valueData.end(); ++iter) {
      vals.push_back(boost::lexical_cast<uint64_t>(*iter));
    }

    newCrowdsale.insertDatabase(entryData[0], vals);
  }


  if (my_crowds.insert(std::make_pair(sellerAddr, newCrowdsale)).second) {
    return 0;
  } else {
    return -1;
  }

  return 0;
}

// address, block, amount for sale, property, amount desired, property desired, subaction, idx, txid, amount remaining
int input_mp_mdexorder_string(const std::string& s)
{
    std::vector<std::string> vstr;
    boost::split(vstr, s, boost::is_any_of(" ,="), boost::token_compress_on);

    if (10 != vstr.size()) return -1;

    int i = 0;

    std::string addr = vstr[i++];
    int block = boost::lexical_cast<int>(vstr[i++]);
    int64_t amount_forsale = boost::lexical_cast<int64_t>(vstr[i++]);
    uint32_t property = boost::lexical_cast<uint32_t>(vstr[i++]);
    int64_t amount_desired = boost::lexical_cast<int64_t>(vstr[i++]);
    uint32_t desired_property = boost::lexical_cast<uint32_t>(vstr[i++]);
    uint8_t subaction = boost::lexical_cast<unsigned int>(vstr[i++]); // lexical_cast can't handle char!
    unsigned int idx = boost::lexical_cast<unsigned int>(vstr[i++]);
    uint256 txid = uint256(vstr[i++]);
    int64_t amount_remaining = boost::lexical_cast<int64_t>(vstr[i++]);

    CMPMetaDEx mdexObj(addr, block, property, amount_forsale, desired_property,
            amount_desired, txid, idx, subaction, amount_remaining);

    if (!MetaDEx_INSERT(mdexObj)) return -1;

    return 0;
}

static int msc_file_load(const string &filename, int what, bool verifyHash = false)
{
  int lines = 0;
  int (*inputLineFunc)(const string &) = NULL;

  SHA256_CTX shaCtx;
  SHA256_Init(&shaCtx);

  switch (what)
  {
    case FILETYPE_BALANCES:
      mp_tally_map.clear();
      inputLineFunc = input_msc_balances_string;
      break;

    case FILETYPE_OFFERS:
      my_offers.clear();
      inputLineFunc = input_mp_offers_string;
      break;

    case FILETYPE_ACCEPTS:
      my_accepts.clear();
      inputLineFunc = input_mp_accepts_string;
      break;

    case FILETYPE_GLOBALS:
      inputLineFunc = input_globals_state_string;
      break;

    case FILETYPE_CROWDSALES:
      my_crowds.clear();
      inputLineFunc = input_mp_crowdsale_string;
      break;

    case FILETYPE_MDEXORDERS:
      // FIXME
      // memory leak ... gotta unallocate inner layers first....
      // TODO
      // ...
      metadex.clear();
      inputLineFunc = input_mp_mdexorder_string;
      break;

    default:
      return -1;
  }

  if (msc_debug_persistence)
  {
    LogPrintf("Loading %s ... \n", filename);
    file_log("%s(%s), line %d, file: %s\n", __FUNCTION__, filename.c_str(), __LINE__, __FILE__);
  }

  std::ifstream file;
  file.open(filename.c_str());
  if (!file.is_open())
  {
    if (msc_debug_persistence) LogPrintf("%s(%s): file not found, line %d, file: %s\n", __FUNCTION__, filename.c_str(), __LINE__, __FILE__);
    return -1;
  }

  int res = 0;

  std::string fileHash;
  while (file.good())
  {
    std::string line;
    std::getline(file, line);
    if (line.empty() || line[0] == '#') continue;

    // remove \r if the file came from Windows
    line.erase( std::remove( line.begin(), line.end(), '\r' ), line.end() ) ;

    // record and skip hashes in the file
    if (line[0] == '!') {
      fileHash = line.substr(1);
      continue;
    }

    // update hash?
    if (verifyHash) {
      SHA256_Update(&shaCtx, line.c_str(), line.length());
    }

    if (inputLineFunc) {
      if (inputLineFunc(line) < 0) {
        res = -1;
        break;
      }
    }

    ++lines;
  }

  file.close();

  if (verifyHash && res == 0) {
    // generate and wite the double hash of all the contents written
    uint256 hash1;
    SHA256_Final((unsigned char*)&hash1, &shaCtx);
    uint256 hash2;
    SHA256((unsigned char*)&hash1, sizeof(hash1), (unsigned char*)&hash2);

    if (false == boost::iequals(hash2.ToString(), fileHash)) {
      file_log("File %s loaded, but failed hash validation!\n", filename.c_str());
      res = -1;
    }
  }

  file_log("%s(%s), loaded lines= %d, res= %d\n", __FUNCTION__, filename.c_str(), lines, res);
  LogPrintf("%s(): file: %s , loaded lines= %d, res= %d\n", __FUNCTION__, filename, lines, res);

  return res;
}

static char const * const statePrefix[NUM_FILETYPES] = {
    "balances",
    "offers",
    "accepts",
    "globals",
    "crowdsales",
    "mdexorders",
};

// returns the height of the state loaded
static int load_most_relevant_state()
{
  int res = -1;
  // check the SP database and roll it back to its latest valid state
  // according to the active chain
  uint256 spWatermark;
  if (0 > _my_sps->getWatermark(spWatermark)) {
    //trigger a full reparse, if the SP database has no watermark
    return -1;
  }

  CBlockIndex const *spBlockIndex = GetBlockIndex(spWatermark);
  if (NULL == spBlockIndex) {
    //trigger a full reparse, if the watermark isn't a real block
    return -1;
  }

  while (NULL != spBlockIndex && false == chainActive.Contains(spBlockIndex)) {
    int remainingSPs = _my_sps->popBlock(spBlockIndex->GetBlockHash());
    if (remainingSPs < 0) {
      // trigger a full reparse, if the levelDB cannot roll back
      return -1;
    } /*else if (remainingSPs == 0) {
      // potential optimization here?
    }*/
    spBlockIndex = spBlockIndex->pprev;
    if (spBlockIndex != NULL) {
        _my_sps->setWatermark(spBlockIndex->GetBlockHash());
    }
  }

  // prepare a set of available files by block hash pruning any that are
  // not in the active chain
  std::set<uint256> persistedBlocks;
  boost::filesystem::directory_iterator dIter(MPPersistencePath);
  boost::filesystem::directory_iterator endIter;
  for (; dIter != endIter; ++dIter) {
    if (false == boost::filesystem::is_regular_file(dIter->status()) || dIter->path().empty()) {
      // skip funny business
      continue;
    }

    std::string fName = (*--dIter->path().end()).string();
    std::vector<std::string> vstr;
    boost::split(vstr, fName, boost::is_any_of("-."), token_compress_on);
    if (  vstr.size() == 3 &&
          boost::equals(vstr[2], "dat")) {
      uint256 blockHash;
      blockHash.SetHex(vstr[1]);
      CBlockIndex *pBlockIndex = GetBlockIndex(blockHash);
      if (pBlockIndex == NULL || false == chainActive.Contains(pBlockIndex)) {
        continue;
      }

      // this is a valid block in the active chain, store it
      persistedBlocks.insert(blockHash);
    }
  }

  // using the SP's watermark after its fixed-up as the tip
  // walk backwards until we find a valid and full set of persisted state files
  // for each block we discard, roll back the SP database
  // Note: to avoid rolling back all the way to the genesis block (which appears as if client is hung) abort after MAX_STATE_HISTORY attempts
  CBlockIndex const *curTip = spBlockIndex;
  int abortRollBackBlock;
<<<<<<< HEAD
  if (curTip != NULL) abortRollBackBlock = curTip->nHeight - MAX_STATE_HISTORY+1;
=======
  if (curTip != NULL) abortRollBackBlock = curTip->nHeight - (MAX_STATE_HISTORY+1);
>>>>>>> 095fd7e1
  while (NULL != curTip && persistedBlocks.size() > 0 && curTip->nHeight > abortRollBackBlock) {
    if (persistedBlocks.find(spBlockIndex->GetBlockHash()) != persistedBlocks.end()) {
      int success = -1;
      for (int i = 0; i < NUM_FILETYPES; ++i) {
        boost::filesystem::path path = MPPersistencePath / strprintf("%s-%s.dat", statePrefix[i], curTip->GetBlockHash().ToString());
        const std::string strFile = path.string();
        success = msc_file_load(strFile, i, true);
        if (success < 0) {
          break;
        }
      }

      if (success >= 0) {
        res = curTip->nHeight;
        break;
      }

      // remove this from the persistedBlock Set
      persistedBlocks.erase(spBlockIndex->GetBlockHash());
    }

    // go to the previous block
    if (0 > _my_sps->popBlock(curTip->GetBlockHash())) {
      // trigger a full reparse, if the levelDB cannot roll back
      return -1;
    }
    curTip = curTip->pprev;
    if (curTip != NULL) {
        _my_sps->setWatermark(curTip->GetBlockHash());
    }
  }

  if (persistedBlocks.size() == 0) {
    // trigger a reparse if we exhausted the persistence files without success
    return -1;
  }

  // return the height of the block we settled at
  return res;
}

static int write_msc_balances(std::ofstream& file, SHA256_CTX* shaCtx)
{
    LOCK(cs_tally);

    std::map<std::string, CMPTally>::iterator iter;
    for (iter = mp_tally_map.begin(); iter != mp_tally_map.end(); ++iter) {
        bool emptyWallet = true;

        std::string lineOut = (*iter).first;
        lineOut.append("=");
        CMPTally& curAddr = (*iter).second;
        curAddr.init();
        uint32_t propertyId = 0;
        while (0 != (propertyId = curAddr.next())) {
            int64_t balance = (*iter).second.getMoney(propertyId, BALANCE);
            int64_t sellReserved = (*iter).second.getMoney(propertyId, SELLOFFER_RESERVE);
            int64_t acceptReserved = (*iter).second.getMoney(propertyId, ACCEPT_RESERVE);
            int64_t metadexReserved = (*iter).second.getMoney(propertyId, METADEX_RESERVE);

            // we don't allow 0 balances to read in, so if we don't write them
            // it makes things match up better between persisted state and processed state
            if (0 == balance && 0 == sellReserved && 0 == acceptReserved && 0 == metadexReserved) {
                continue;
            }

            emptyWallet = false;

            lineOut.append(strprintf("%d:%d,%d,%d,%d;",
                    propertyId,
                    balance,
                    sellReserved,
                    acceptReserved,
                    metadexReserved));
        }

        if (false == emptyWallet) {
            // add the line to the hash
            SHA256_Update(shaCtx, lineOut.c_str(), lineOut.length());

            // write the line
            file << lineOut << endl;
        }
    }

    return 0;
}

static int write_mp_offers(ofstream &file, SHA256_CTX *shaCtx)
{
  OfferMap::const_iterator iter;
  for (iter = my_offers.begin(); iter != my_offers.end(); ++iter) {
    // decompose the key for address
    std::vector<std::string> vstr;
    boost::split(vstr, (*iter).first, boost::is_any_of("-"), token_compress_on);
    CMPOffer const &offer = (*iter).second;
    offer.saveOffer(file, shaCtx, vstr[0]);
  }


  return 0;
}

static int write_mp_metadex(ofstream &file, SHA256_CTX *shaCtx)
{
  for (md_PropertiesMap::iterator my_it = metadex.begin(); my_it != metadex.end(); ++my_it)
  {
    md_PricesMap & prices = my_it->second;
    for (md_PricesMap::iterator it = prices.begin(); it != prices.end(); ++it)
    {
      md_Set & indexes = (it->second);
      for (md_Set::iterator it = indexes.begin(); it != indexes.end(); ++it)
      {
        CMPMetaDEx meta = *it;
        meta.saveOffer(file, shaCtx);
      }
    }
  }

  return 0;
}

static int write_mp_accepts(ofstream &file, SHA256_CTX *shaCtx)
{
  AcceptMap::const_iterator iter;
  for (iter = my_accepts.begin(); iter != my_accepts.end(); ++iter) {
    // decompose the key for address
    std::vector<std::string> vstr;
    boost::split(vstr, (*iter).first, boost::is_any_of("-+"), token_compress_on);
    CMPAccept const &accept = (*iter).second;
    accept.saveAccept(file, shaCtx, vstr[0], vstr[1]);
  }

  return 0;
}

static int write_globals_state(ofstream &file, SHA256_CTX *shaCtx)
{
  unsigned int nextSPID = _my_sps->peekNextSPID(OMNI_PROPERTY_MSC);
  unsigned int nextTestSPID = _my_sps->peekNextSPID(OMNI_PROPERTY_TMSC);
  std::string lineOut = strprintf("%d,%d,%d",
    exodus_prev,
    nextSPID,
    nextTestSPID);

  // add the line to the hash
  SHA256_Update(shaCtx, lineOut.c_str(), lineOut.length());

  // write the line
  file << lineOut << endl;

  return 0;
}

static int write_mp_crowdsales(ofstream &file, SHA256_CTX *shaCtx)
{
  CrowdMap::const_iterator iter;
  for (iter = my_crowds.begin(); iter != my_crowds.end(); ++iter) {
    // decompose the key for address
    CMPCrowd const &crowd = (*iter).second;
    crowd.saveCrowdSale(file, shaCtx, (*iter).first);
  }

  return 0;
}

static int write_state_file( CBlockIndex const *pBlockIndex, int what )
{
  boost::filesystem::path path = MPPersistencePath / strprintf("%s-%s.dat", statePrefix[what], pBlockIndex->GetBlockHash().ToString());
  const std::string strFile = path.string();

  std::ofstream file;
  file.open(strFile.c_str());

  SHA256_CTX shaCtx;
  SHA256_Init(&shaCtx);

  int result = 0;

  switch(what) {
  case FILETYPE_BALANCES:
    result = write_msc_balances(file, &shaCtx);
    break;

  case FILETYPE_OFFERS:
    result = write_mp_offers(file, &shaCtx);
    break;

  case FILETYPE_ACCEPTS:
    result = write_mp_accepts(file, &shaCtx);
    break;

  case FILETYPE_GLOBALS:
    result = write_globals_state(file, &shaCtx);
    break;

  case FILETYPE_CROWDSALES:
      result = write_mp_crowdsales(file, &shaCtx);
      break;

  case FILETYPE_MDEXORDERS:
      result = write_mp_metadex(file, &shaCtx);
      break;
  }

  // generate and wite the double hash of all the contents written
  uint256 hash1;
  SHA256_Final((unsigned char*)&hash1, &shaCtx);
  uint256 hash2;
  SHA256((unsigned char*)&hash1, sizeof(hash1), (unsigned char*)&hash2);
  file << "!" << hash2.ToString() << endl;

  file.flush();
  file.close();
  return result;
}

static bool is_state_prefix( std::string const &str )
{
  for (int i = 0; i < NUM_FILETYPES; ++i) {
    if (boost::equals(str,  statePrefix[i])) {
      return true;
    }
  }

  return false;
}

static void prune_state_files( CBlockIndex const *topIndex )
{
  // build a set of blockHashes for which we have any state files
  std::set<uint256> statefulBlockHashes;

  boost::filesystem::directory_iterator dIter(MPPersistencePath);
  boost::filesystem::directory_iterator endIter;
  for (; dIter != endIter; ++dIter) {
    std::string fName = dIter->path().empty() ? "<invalid>" : (*--dIter->path().end()).string();
    if (false == boost::filesystem::is_regular_file(dIter->status())) {
      // skip funny business
      file_log("Non-regular file found in persistence directory : %s\n", fName.c_str());
      continue;
    }

    std::vector<std::string> vstr;
    boost::split(vstr, fName, boost::is_any_of("-."), token_compress_on);
    if (  vstr.size() == 3 &&
          is_state_prefix(vstr[0]) &&
          boost::equals(vstr[2], "dat")) {
      uint256 blockHash;
      blockHash.SetHex(vstr[1]);
      statefulBlockHashes.insert(blockHash);
    } else {
      file_log("None state file found in persistence directory : %s\n", fName.c_str());
    }
  }

  // for each blockHash in the set, determine the distance from the given block
  std::set<uint256>::const_iterator iter;
  for (iter = statefulBlockHashes.begin(); iter != statefulBlockHashes.end(); ++iter) {
    // look up the CBlockIndex for height info
    CBlockIndex const *curIndex = GetBlockIndex(*iter);

    // if we have nothing int the index, or this block is too old..
    if (NULL == curIndex || (topIndex->nHeight - curIndex->nHeight) > MAX_STATE_HISTORY ) {
     if (msc_debug_persistence)
     {
      if (curIndex) {
        file_log("State from Block:%s is no longer need, removing files (age-from-tip: %d)\n", (*iter).ToString().c_str(), topIndex->nHeight - curIndex->nHeight);
      } else {
        file_log("State from Block:%s is no longer need, removing files (not in index)\n", (*iter).ToString().c_str());
      }
     }

      // destroy the associated files!
      std::string strBlockHash = iter->ToString();
      for (int i = 0; i < NUM_FILETYPES; ++i) {
        boost::filesystem::path path = MPPersistencePath / strprintf("%s-%s.dat", statePrefix[i], strBlockHash);
        boost::filesystem::remove(path);
      }
    }
  }
}

int mastercore_save_state( CBlockIndex const *pBlockIndex )
{
  // write the new state as of the given block
  write_state_file(pBlockIndex, FILETYPE_BALANCES);
  write_state_file(pBlockIndex, FILETYPE_OFFERS);
  write_state_file(pBlockIndex, FILETYPE_ACCEPTS);
  write_state_file(pBlockIndex, FILETYPE_GLOBALS);
  write_state_file(pBlockIndex, FILETYPE_CROWDSALES);
  write_state_file(pBlockIndex, FILETYPE_MDEXORDERS);

  // clean-up the directory
  prune_state_files(pBlockIndex);

  _my_sps->setWatermark(pBlockIndex->GetBlockHash());

  return 0;
}

/**
 * Clears the state of the system.
 */
static void clear_all_state()
{
    // Memory based storage
    mp_tally_map.clear();
    my_offers.clear();
    my_accepts.clear();
    my_crowds.clear();
    metadex.clear();

    // LevelDB based storage
    _my_sps->Clear();
    p_txlistdb->Clear();
    s_stolistdb->Clear();
    t_tradelistdb->Clear();

    exodus_prev = 0;
}

/**
 * Global handler to initialize Omni Core.
 *
 * @return An exit code, indicating success or failure
 */
int mastercore_init()
{
  if (mastercoreInitialized) {
    // nothing to do
    return 0;
  }

  PrintToConsole("Initializing Omni Core v%s [%s]\n", OmniCoreVersion(), Params().NetworkIDString());

  ShrinkDebugLog();

  file_log("\n%s OMNICORE INIT, build date: " __DATE__ " " __TIME__ "\n\n", DateTimeStrFormat("%Y-%m-%d %H:%M:%S", GetTime()).c_str());

  if (isNonMainNet())
  {
    exodus_address = exodus_testnet;
  }
  //If interested in changing regtest address do so here and uncomment
  /*if (RegTest())
  {
    exodus_address = exodus_testnet;
  }*/

  // check for --autocommit option and set transaction commit flag accordingly
  if (!GetBoolArg("-autocommit", true)) {
      file_log("Process was started with --autocommit set to false.  Created omni transactions will not be committed to wallet or broadcast.");
      autoCommit = false;
  }
  // check for --startclean option and delete MP_ folders if present
  if (GetBoolArg("-startclean", false)) {
      file_log("Process was started with --startclean option, attempting to clear persistence files...");
      try
      {
          boost::filesystem::path persistPath = GetDataDir() / "MP_persist";
          boost::filesystem::path txlistPath = GetDataDir() / "MP_txlist";
          boost::filesystem::path tradePath = GetDataDir() / "MP_tradelist";
          boost::filesystem::path spPath = GetDataDir() / "MP_spinfo";
          boost::filesystem::path stoPath = GetDataDir() / "MP_stolist";
          if (boost::filesystem::exists(persistPath)) boost::filesystem::remove_all(persistPath);
          if (boost::filesystem::exists(txlistPath)) boost::filesystem::remove_all(txlistPath);
          if (boost::filesystem::exists(tradePath)) boost::filesystem::remove_all(tradePath);
          if (boost::filesystem::exists(spPath)) boost::filesystem::remove_all(spPath);
          if (boost::filesystem::exists(stoPath)) boost::filesystem::remove_all(stoPath);
          file_log("Success clearing persistence files (did not raise any exceptions).");
      }
      catch(boost::filesystem::filesystem_error const & e)
      {
          file_log("Exception deleting folders for --startclean option.\n");
          PrintToConsole("Exception deleting folders for --startclean option.\n");
      }
  }
  
  // TODO: the databases should be wiped, when reindexing, but currently,
  // due to the block disconnect handlers, this results in different state,
  // which is not correct. Util this is resolved, the original behavior is
  // mirrored.
  //
  // See discussion: https://github.com/OmniLayer/omnicore/pull/25

  t_tradelistdb = new CMPTradeList(GetDataDir() / "MP_tradelist", false);
  s_stolistdb = new CMPSTOList(GetDataDir() / "MP_stolist", false);
  p_txlistdb = new CMPTxList(GetDataDir() / "MP_txlist", false);
  _my_sps = new CMPSPInfo(GetDataDir() / "MP_spinfo", false);

  MPPersistencePath = GetDataDir() / "MP_persist";
  TryCreateDirectory(MPPersistencePath);

  // legacy code, setting to pre-genesis-block
  static int snapshotHeight = (GENESIS_BLOCK - 1);
  static const uint64_t snapshotDevMSC = 0;

  if (isNonMainNet()) snapshotHeight = START_TESTNET_BLOCK - 1;

  if (RegTest()) snapshotHeight = START_REGTEST_BLOCK - 1;

  ++mastercoreInitialized;

  if (readPersistence())
  {
    nWaterlineBlock = load_most_relevant_state();
    PrintToConsole("Loading persistent state: %s\n", nWaterlineBlock>0 ?
        "OK" : "FAILED (this is normal if this is the first time OmniCore is being run)");
    if (nWaterlineBlock < 0) {
      // persistence says we reparse!, nuke some stuff in case the partial loads left stale bits
      clear_all_state();
    }

    if (nWaterlineBlock < snapshotHeight)
    {
      nWaterlineBlock = snapshotHeight;
      exodus_prev=snapshotDevMSC;
    }

    // advance the waterline so that we start on the next unaccounted for block
    nWaterlineBlock += 1;
  }
  else
  {
  // my old way
    nWaterlineBlock = GENESIS_BLOCK - 1;  // the DEX block

    if (TestNet()) nWaterlineBlock = START_TESTNET_BLOCK; //testnet3

    if (RegTest()) nWaterlineBlock = START_REGTEST_BLOCK; //testnet3

#ifdef  MY_HACK
//    nWaterlineBlock = MSC_DEX_BLOCK-3;
//    if (isNonMainNet()) nWaterlineBlock = 272700;

#if 0
    if (isNonMainNet()) nWaterlineBlock = 272790;

    update_tally_map("mfaiZGBkY4mBqt3PHPD2qWgbaafGa7vR64" , 1 , 500000, BALANCE);
    update_tally_map("mxaYwMv2Brbs7CW9r5aYuEr1jKTSDXg1TH" , 1 , 100000, BALANCE);

    update_tally_map("mfaiZGBkY4mBqt3PHPD2qWgbaafGa7vR64" , 2 , 500000, BALANCE);
    update_tally_map("mxaYwMv2Brbs7CW9r5aYuEr1jKTSDXg1TH" , 2 , 100000, BALANCE);

    update_tally_map("mfaiZGBkY4mBqt3PHPD2qWgbaafGa7vR64" , 3 , 500000, BALANCE);
    update_tally_map("mxaYwMv2Brbs7CW9r5aYuEr1jKTSDXg1TH" , 3 , 100000, BALANCE);

    update_tally_map("mfaiZGBkY4mBqt3PHPD2qWgbaafGa7vR64" , 2147483652 , 500000, BALANCE);
    update_tally_map("mxaYwMv2Brbs7CW9r5aYuEr1jKTSDXg1TH" , 2147483652 , 100000, BALANCE);

    update_tally_map("mfaiZGBkY4mBqt3PHPD2qWgbaafGa7vR64" , 2147483660 , 500000, BALANCE);
    update_tally_map("mxaYwMv2Brbs7CW9r5aYuEr1jKTSDXg1TH" , 2147483660 , 100000, BALANCE);

    update_tally_map("mfaiZGBkY4mBqt3PHPD2qWgbaafGa7vR64" , 2147483661 , 500000, BALANCE);
    update_tally_map("mxaYwMv2Brbs7CW9r5aYuEr1jKTSDXg1TH" , 2147483661 , 100000, BALANCE);
#endif
#endif
  }

  // collect the real Exodus balances available at the snapshot time
  // redundant? do we need to show it both pre-parse and post-parse?  if so let's label the printfs accordingly
  exodus_balance = getMPbalance(exodus_address, OMNI_PROPERTY_MSC, BALANCE);
  file_log("[Snapshot] Exodus balance: %s\n", FormatDivisibleMP(exodus_balance));

  // check out levelDB for the most recently stored alert and load it into global_alert_message then check if expired
  (void) p_txlistdb->setLastAlert(nWaterlineBlock);
  // initial scan
  (void) msc_initial_scan(nWaterlineBlock);

  // display Exodus balance
  exodus_balance = getMPbalance(exodus_address, OMNI_PROPERTY_MSC, BALANCE);
  file_log("[Initialized] Exodus balance: %s\n", FormatDivisibleMP(exodus_balance));

  PrintToConsole("Exodus balance: %s MSC\n", FormatDivisibleMP(exodus_balance));
  PrintToConsole("Omni Core initialization completed\n");

  return 0;
}

/**
 * Global handler to shut down Omni Core.
 *
 * In particular, the LevelDB databases of the global state objects are closed
 * properly.
 *
 * @return An exit code, indicating success or failure
 */
int mastercore_shutdown()
{
    if (p_txlistdb) {
        delete p_txlistdb;
        p_txlistdb = NULL;
    }
    if (t_tradelistdb) {
        delete t_tradelistdb;
        t_tradelistdb = NULL;
    }
    if (s_stolistdb) {
        delete s_stolistdb;
        s_stolistdb = NULL;
    }
    if (_my_sps) {
        delete _my_sps;
        _my_sps = NULL;
    }

    file_log("\n%s OMNICORE SHUTDOWN, build date: " __DATE__ " " __TIME__ "\n\n", DateTimeStrFormat("%Y-%m-%d %H:%M:%S", GetTime()));
    PrintToConsole("Omni Core shutdown completed\n");

    return 0;
}

// this is called for every new transaction that comes in (actually in block parsing loop)
int mastercore_handler_tx(const CTransaction &tx, int nBlock, unsigned int idx, CBlockIndex const * pBlockIndex)
{
  if (!mastercoreInitialized) {
    mastercore_init();
  }

  // clear pending, if any
  // NOTE1: Every incoming TX is checked, not just MP-ones because:
  //  if for some reason the incoming TX doesn't pass our parser validation steps successfuly, I'd still want to clear pending amounts for that TX.
  // NOTE2: Plus I wanna clear the amount before that TX is parsed by our protocol, in case we ever consider pending amounts in internal calculations.
  (void) pendingDelete(tx.GetHash(), true);

CMPTransaction mp_obj;
// save the augmented offer or accept amount into the database as well (expecting them to be numerically lower than that in the blockchain)
int interp_ret = -555555, pop_ret;

  if (nBlock < nWaterlineBlock) return -1;  // we do not care about parsing blocks prior to our waterline (empty blockchain defense)

  pop_ret = parseTransaction(false, tx, nBlock, idx, &mp_obj, pBlockIndex->GetBlockTime() );
  if (0 == pop_ret)
  {
  // true MP transaction, validity (such as insufficient funds, or offer not found) is determined elsewhere

    interp_ret = mp_obj.interpretPacket();
    if (interp_ret) file_log("!!! interpretPacket() returned %d !!!\n", interp_ret);

    // of course only MP-related TXs get recorded
    if (!disableLevelDB)
    {
    bool bValid = (0 <= interp_ret);

      p_txlistdb->recordTX(tx.GetHash(), bValid, nBlock, mp_obj.getType(), mp_obj.getNewAmount());
    }
  }

  return interp_ret;
}

// IsMine wrapper to determine whether the address is in our local wallet
bool IsMyAddress(const std::string &address) 
{
  if (!pwalletMain) return false;

  const CBitcoinAddress& mscaddress = address;

  CTxDestination lookupaddress = mscaddress.Get(); 

  return (IsMine(*pwalletMain, lookupaddress));
}

// gets a label for a Bitcoin address from the wallet, mainly to the UI (used in demo)
string getLabel(const string &address)
{
CWallet *wallet = pwalletMain;

  if (wallet)
   {
        LOCK(wallet->cs_wallet);
        CBitcoinAddress address_parsed(address);
        std::map<CTxDestination, CAddressBookData>::iterator mi = wallet->mapAddressBook.find(address_parsed.Get());
        if (mi != wallet->mapAddressBook.end())
        {
            return (mi->second.name);
        }
    }

  return string();
}

static int64_t selectCoins(const string &FromAddress, CCoinControl &coinControl, int64_t additional)
{
  CWallet *wallet = pwalletMain;
  if (NULL == wallet) { return 0; }

  int64_t n_max = (COIN * (20 * (0.0001))); // assume 20KBytes max TX size at 0.0001 per kilobyte
  // FUTURE: remove n_max and try 1st smallest input, then 2 smallest inputs etc. -- i.e. move Coin Control selection closer to CreateTransaction
  int64_t n_total = 0;  // total output funds collected

  // if referenceamount is set it is needed to be accounted for here too
  if (0 < additional) n_max += additional;

  int nHeight = GetHeight();
  LOCK2(cs_main, wallet->cs_wallet);

    string sAddress = "";

    // iterate over the wallet
    for (map<uint256, CWalletTx>::iterator it = wallet->mapWallet.begin();
        it != wallet->mapWallet.end(); ++it) {
      const uint256& wtxid = it->first;
      const CWalletTx* pcoin = &(*it).second;
      bool bIsMine;
      bool bIsSpent;

      if (pcoin->IsTrusted()) {
        const int64_t nAvailable = pcoin->GetAvailableCredit();

        if (!nAvailable)
          continue;

        for (unsigned int i = 0; i < pcoin->vout.size(); i++) {
          txnouttype whichType;
          if (!GetOutputType(pcoin->vout[i].scriptPubKey, whichType))
            continue;

          if (!isAllowedOutputType(whichType, nHeight))
            continue;

          CTxDestination dest;
          if (!ExtractDestination(pcoin->vout[i].scriptPubKey, dest))
            continue;

          bIsMine = IsMine(*wallet, dest);
          bIsSpent = wallet->IsSpent(wtxid, i);

          if (!bIsMine || bIsSpent)
            continue;

          int64_t n = bIsSpent ? 0 : pcoin->vout[i].nValue;

          sAddress = CBitcoinAddress(dest).ToString();
          if (msc_debug_tokens)
            file_log("%s:IsMine()=%s:IsSpent()=%s:%s: i=%d, nValue= %lu\n",
                sAddress.c_str(), bIsMine ? "yes" : "NO",
                bIsSpent ? "YES" : "no", wtxid.ToString().c_str(), i, n);

          // only use funds from the Sender's address for our MP transaction
          // TODO: may want to a little more selective here, i.e. use smallest possible (~0.1 BTC), but large amounts lead to faster confirmations !
          if (FromAddress == sAddress) {
            COutPoint outpt(wtxid, i);
            coinControl.Select(outpt);

            n_total += n;

            if (n_max <= n_total)
              break;
          }
        } // for pcoin end
      }

      if (n_max <= n_total)
        break;
    } // for iterate over the wallet end

// return 0;
return n_total;
}

int64_t feeCheck(const string &address)
{
    // check the supplied address against selectCoins to determine if sufficient fees for send
    CCoinControl coinControl;
    return selectCoins(address, coinControl, 0);
}

// This function determines whether it is valid to use a Class C transaction for a given payload size
static bool UseEncodingClassC(size_t nDataSize)
{
    size_t nTotalSize = nDataSize + 2; // Marker "om"
    bool fDataEnabled = GetBoolArg("-datacarrier", true);

    return nTotalSize <= nMaxDatacarrierBytes && fDataEnabled;
}

// This function requests the wallet create an Omni transaction using the supplied parameters and payload
int mastercore::ClassAgnosticWalletTXBuilder(const string &senderAddress, const string &receiverAddress, const string &redemptionAddress,
                          int64_t referenceAmount, const std::vector<unsigned char> &data, uint256 & txid, string &rawHex, bool commit)
{
    // Determine the class to send the transaction via - default is Class C
    int omniTxClass = OMNI_CLASS_C;
    if (!UseEncodingClassC(data.size())) omniTxClass = OMNI_CLASS_B;

    // Prepare the transaction - first setup some vars
    CWallet *wallet = pwalletMain;
    CCoinControl coinControl;
    txid = 0;
    CWalletTx wtxNew;
    int64_t nFeeRet = 0;
    std::string strFailReason;
    vector< pair<CScript, int64_t> > vecSend;
    CReserveKey reserveKey(wallet);

    // Next, we set the change address to the sender
    CBitcoinAddress addr = CBitcoinAddress(senderAddress);
    coinControl.destChange = addr.Get();

    // Select the inputs
    if (0 > selectCoins(senderAddress, coinControl, referenceAmount)) { return MP_INPUTS_INVALID; }

    // Encode the data outputs
    switch(omniTxClass) {
        case OMNI_CLASS_B: { // declaring vars in a switch here so use an expicit code block
            CBitcoinAddress address;
            CPubKey redeemingPubKey;
            if (!redemptionAddress.empty()) { address.SetString(redemptionAddress); } else { address.SetString(senderAddress); }
            if (wallet && address.IsValid()) { // validate the redemption address
                if (address.IsScript()) {
                    file_log("%s() ERROR: Redemption Address must be specified !\n", __FUNCTION__);
                    return MP_REDEMP_ILLEGAL;
                } else {
                    CKeyID keyID;
                    if (!address.GetKeyID(keyID)) return MP_REDEMP_BAD_KEYID;
                    if (!wallet->GetPubKey(keyID, redeemingPubKey)) return MP_REDEMP_FETCH_ERR_PUBKEY;
                    if (!redeemingPubKey.IsFullyValid()) return MP_REDEMP_INVALID_PUBKEY;
                }
            } else return MP_REDEMP_BAD_VALIDATION;
            if(!OmniCore_Encode_ClassB(senderAddress,redeemingPubKey,data,vecSend)) { return MP_ENCODING_ERROR; }
        break; }
        case OMNI_CLASS_C:
            if(!OmniCore_Encode_ClassC(data,vecSend)) { return MP_ENCODING_ERROR; }
        break;
    }

    // Then add a paytopubkeyhash output for the recipient (if needed) - note we do this last as we want this to be the highest vout
    if (!receiverAddress.empty()) {
        CScript scriptPubKey = GetScriptForDestination(CBitcoinAddress(receiverAddress).Get());
        vecSend.push_back(make_pair(scriptPubKey, 0 < referenceAmount ? referenceAmount : GetDustThreshold(scriptPubKey)));
    }

    // Now we have what we need to pass to the wallet to create the transaction, perform some checks first
    if (!wallet) return MP_ERR_WALLET_ACCESS;
    if (!coinControl.HasSelected()) return MP_ERR_INPUTSELECT_FAIL;
    LOCK(wallet->cs_wallet);

    // Ask the wallet to create the transaction (note mining fee determined by Bitcoin Core params)
    if (!wallet->CreateTransaction(vecSend, wtxNew, reserveKey, nFeeRet, strFailReason, &coinControl)) { return MP_ERR_CREATE_TX; }

    // If this request is only to create, but not commit the transaction then display it and exit
    if (!commit) {
        CTransaction tx = (CTransaction) wtxNew;
        CDataStream ssTx(SER_NETWORK, PROTOCOL_VERSION);
        ssTx << tx;
        rawHex = HexStr(ssTx.begin(), ssTx.end());
        return 0;
    } else {
        // Commit the transaction to the wallet and broadcast)
        file_log("%s():%s; nFeeRet = %lu, line %d, file: %s\n", __FUNCTION__, wtxNew.ToString().c_str(), nFeeRet, __LINE__, __FILE__);
        if (!wallet->CommitTransaction(wtxNew, reserveKey)) return MP_ERR_COMMIT_TX;
        txid = wtxNew.GetHash();
        return 0;
    }
}

int CMPTxList::setLastAlert(int blockHeight)
{
    if (blockHeight > chainActive.Height()) blockHeight = chainActive.Height();
    if (!pdb) return 0;
    Slice skey, svalue;
    Iterator* it = NewIterator();
    string lastAlertTxid;
    string lastAlertData;
    string itData;
    int64_t lastAlertBlock = 0;
    for(it->SeekToFirst(); it->Valid(); it->Next())
    {
       skey = it->key();
       svalue = it->value();
       string itData = svalue.ToString().c_str();
       std::vector<std::string> vstr;
       boost::split(vstr, itData, boost::is_any_of(":"), token_compress_on);
       // we expect 5 tokens
       if (4 == vstr.size())
       {
           if (atoi(vstr[2]) == OMNICORE_MESSAGE_TYPE_ALERT) // is it an alert?
           {
               if (atoi(vstr[0]) == 1) // is it valid?
               {
                   if ( (atoi(vstr[1]) > lastAlertBlock) && (atoi(vstr[1]) < blockHeight) ) // is it the most recent and within our parsed range?
                   {
                      lastAlertTxid = skey.ToString().c_str();
                      lastAlertData = svalue.ToString().c_str();
                      lastAlertBlock = atoi(vstr[1]);
                   }
               }
           }
       }
    }
    delete it;

    // if lastAlertTxid is not empty, load the alert and see if it's still valid - if so, copy to global_alert_message
    if(lastAlertTxid.empty())
    {
        file_log("DEBUG ALERT No alerts found to load\n");
    }
    else
    {
        file_log("DEBUG ALERT Loading lastAlertTxid %s\n", lastAlertTxid);

        // reparse lastAlertTxid
        uint256 hash;
        hash.SetHex(lastAlertTxid);
        CTransaction wtx;
        uint256 blockHash = 0;
        if (!GetTransaction(hash, wtx, blockHash, true)) //can't find transaction
        {
            file_log("DEBUG ALERT Unable to load lastAlertTxid, transaction not found\n");
        }
        else // note reparsing here is unavoidable because we've only loaded a txid and have no other alert info stored
        {
            CMPTransaction mp_obj;
            int parseRC = parseTransaction(true, wtx, blockHeight, 0, &mp_obj);
            string new_global_alert_message;
            if (0 <= parseRC)
            {
                if (0<=mp_obj.step1())
                {
                    if(65535 == mp_obj.getType())
                    {
                        if (0 == mp_obj.step2_Alert(&new_global_alert_message))
                        {
                            global_alert_message = new_global_alert_message;
                            // check if expired
                            CBlockIndex* mpBlockIndex = chainActive[blockHeight];
                            (void) checkExpiredAlerts(blockHeight, mpBlockIndex->GetBlockTime());
                        }
                    }
                }
            }
        }
    }
    return 0;
}

uint256 CMPTxList::findMetaDExCancel(const uint256 txid)
{
  std::vector<std::string> vstr;
  string txidStr = txid.ToString();
  Slice skey, svalue;
  uint256 cancelTxid;
  Iterator* it = NewIterator();
  for(it->SeekToFirst(); it->Valid(); it->Next())
  {
      skey = it->key();
      svalue = it->value();
      string svalueStr = svalue.ToString().c_str();
      boost::split(vstr, svalueStr, boost::is_any_of(":"), token_compress_on);
      // obtain the existing affected tx count
      if (3 <= vstr.size())
      {
          if (vstr[0] == txidStr) { delete it; cancelTxid.SetHex(skey.ToString().c_str()); return cancelTxid; }
      }
  }

  delete it;
  return 0;
}

int CMPTxList::getNumberOfMetaDExCancels(const uint256 txid)
{
    if (!pdb) return 0;
    int numberOfCancels = 0;
    std::vector<std::string> vstr;
    string strValue;
    Status status = pdb->Get(readoptions, txid.ToString() + "-C", &strValue);
    if (status.ok())
    {
        // parse the string returned
        boost::split(vstr, strValue, boost::is_any_of(":"), token_compress_on);
        // obtain the number of cancels
        if (4 <= vstr.size())
        {
            numberOfCancels = atoi(vstr[3]);
        }
    }
    return numberOfCancels;
}

int CMPTxList::getNumberOfPurchases(const uint256 txid)
{
    if (!pdb) return 0;
    int numberOfPurchases = 0;
    std::vector<std::string> vstr;
    string strValue;
    Status status = pdb->Get(readoptions, txid.ToString(), &strValue);
    if (status.ok())
    {
        // parse the string returned
        boost::split(vstr, strValue, boost::is_any_of(":"), token_compress_on);
        // obtain the number of purchases
        if (4 <= vstr.size())
        {
            numberOfPurchases = atoi(vstr[3]);
        }
    }
    return numberOfPurchases;
}

int CMPTxList::getMPTransactionCountTotal()
{
    int count = 0;
    Slice skey, svalue;
    Iterator* it = NewIterator();
    for(it->SeekToFirst(); it->Valid(); it->Next())
    {
        skey = it->key();
        if (skey.ToString().length() == 64) { ++count; } //extra entries for cancels and purchases are more than 64 chars long
    }
    delete it;
    return count;
}

int CMPTxList::getMPTransactionCountBlock(int block)
{
    int count = 0;
    Slice skey, svalue;
    Iterator* it = NewIterator();
    for(it->SeekToFirst(); it->Valid(); it->Next())
    {
        skey = it->key();
        svalue = it->value();
        if (skey.ToString().length() == 64)
        {
            string strValue = svalue.ToString().c_str();
            std::vector<std::string> vstr;
            boost::split(vstr, strValue, boost::is_any_of(":"), token_compress_on);
            if (4 == vstr.size())
            {
                if (atoi(vstr[1]) == block) { ++count; }
            }
        }
    }
    delete it;
    return count;
}

string CMPTxList::getKeyValue(string key)
{
    if (!pdb) return "";
    string strValue;
    Status status = pdb->Get(readoptions, key, &strValue);
    if (status.ok()) { return strValue; } else { return ""; }
}

bool CMPTxList::getPurchaseDetails(const uint256 txid, int purchaseNumber, string *buyer, string *seller, uint64_t *vout, uint64_t *propertyId, uint64_t *nValue)
{
    if (!pdb) return 0;
    std::vector<std::string> vstr;
    string strValue;
    Status status = pdb->Get(readoptions, txid.ToString()+"-"+to_string(purchaseNumber), &strValue);
    if (status.ok())
    {
        // parse the string returned
        boost::split(vstr, strValue, boost::is_any_of(":"), token_compress_on);
        // obtain the requisite details
        if (5 == vstr.size())
        {
            *vout = atoi(vstr[0]);
            *buyer = vstr[1];
            *seller = vstr[2];
            *propertyId = atoi(vstr[3]);
            *nValue = boost::lexical_cast<boost::uint64_t>(vstr[4]);;
            return true;
        }
    }
    return false;
}

void CMPTxList::recordMetaDExCancelTX(const uint256 &txidMaster, const uint256 &txidSub, bool fValid, int nBlock, unsigned int propertyId, uint64_t nValue)
{
  if (!pdb) return;

       // Prep - setup vars
       unsigned int type = 99992104;
       unsigned int refNumber = 1;
       uint64_t existingAffectedTXCount = 0;
       string txidMasterStr = txidMaster.ToString() + "-C";

       // Step 1 - Check TXList to see if this cancel TXID exists
       // Step 2a - If doesn't exist leave number of affected txs & ref set to 1
       // Step 2b - If does exist add +1 to existing ref and set this ref as new number of affected
       std::vector<std::string> vstr;
       string strValue;
       Status status = pdb->Get(readoptions, txidMasterStr, &strValue);
       if (status.ok())
       {
           // parse the string returned
           boost::split(vstr, strValue, boost::is_any_of(":"), token_compress_on);

           // obtain the existing affected tx count
           if (4 <= vstr.size())
           {
               existingAffectedTXCount = atoi(vstr[3]);
               refNumber = existingAffectedTXCount + 1;
           }
       }

       // Step 3 - Create new/update master record for cancel tx in TXList
       const string key = txidMasterStr;
       const string value = strprintf("%u:%d:%u:%lu", fValid ? 1:0, nBlock, type, refNumber);
       file_log("METADEXCANCELDEBUG : Writing master record %s(%s, valid=%s, block= %d, type= %d, number of affected transactions= %d)\n", __FUNCTION__, txidMaster.ToString().c_str(), fValid ? "YES":"NO", nBlock, type, refNumber);
       if (pdb)
       {
           status = pdb->Put(writeoptions, key, value);
           file_log("METADEXCANCELDEBUG : %s(): %s, line %d, file: %s\n", __FUNCTION__, status.ToString().c_str(), __LINE__, __FILE__);
       }

       // Step 4 - Write sub-record with cancel details
       const string txidStr = txidMaster.ToString() + "-C";
       const string subKey = STR_REF_SUBKEY_TXID_REF_COMBO(txidStr);
       const string subValue = strprintf("%s:%d:%lu", txidSub.ToString(), propertyId, nValue);
       Status subStatus;
       file_log("METADEXCANCELDEBUG : Writing sub-record %s with value %s\n", subKey.c_str(), subValue.c_str());
       if (pdb)
       {
           subStatus = pdb->Put(writeoptions, subKey, subValue);
           file_log("METADEXCANCELDEBUG : %s(): %s, line %d, file: %s\n", __FUNCTION__, subStatus.ToString().c_str(), __LINE__, __FILE__);
       }
}

void CMPTxList::recordPaymentTX(const uint256 &txid, bool fValid, int nBlock, unsigned int vout, unsigned int propertyId, uint64_t nValue, string buyer, string seller)
{
  if (!pdb) return;

       // Prep - setup vars
       unsigned int type = 99999999;
       uint64_t numberOfPayments = 1;
       unsigned int paymentNumber = 1;
       uint64_t existingNumberOfPayments = 0;

       // Step 1 - Check TXList to see if this payment TXID exists
       bool paymentEntryExists = p_txlistdb->exists(txid);

       // Step 2a - If doesn't exist leave number of payments & paymentNumber set to 1
       // Step 2b - If does exist add +1 to existing number of payments and set this paymentNumber as new numberOfPayments
       if (paymentEntryExists)
       {
           //retrieve old numberOfPayments
           std::vector<std::string> vstr;
           string strValue;
           Status status = pdb->Get(readoptions, txid.ToString(), &strValue);
           if (status.ok())
           {
               // parse the string returned
               boost::split(vstr, strValue, boost::is_any_of(":"), token_compress_on);

               // obtain the existing number of payments
               if (4 <= vstr.size())
               {
                   existingNumberOfPayments = atoi(vstr[3]);
                   paymentNumber = existingNumberOfPayments + 1;
                   numberOfPayments = existingNumberOfPayments + 1;
               }
           }
       }

       // Step 3 - Create new/update master record for payment tx in TXList
       const string key = txid.ToString();
       const string value = strprintf("%u:%d:%u:%lu", fValid ? 1:0, nBlock, type, numberOfPayments); 
       Status status;
       file_log("DEXPAYDEBUG : Writing master record %s(%s, valid=%s, block= %d, type= %d, number of payments= %lu)\n", __FUNCTION__, txid.ToString().c_str(), fValid ? "YES":"NO", nBlock, type, numberOfPayments);
       if (pdb)
       {
           status = pdb->Put(writeoptions, key, value);
           file_log("DEXPAYDEBUG : %s(): %s, line %d, file: %s\n", __FUNCTION__, status.ToString().c_str(), __LINE__, __FILE__);
       }

       // Step 4 - Write sub-record with payment details
       const string txidStr = txid.ToString();
       const string subKey = STR_PAYMENT_SUBKEY_TXID_PAYMENT_COMBO(txidStr);
       const string subValue = strprintf("%d:%s:%s:%d:%lu", vout, buyer, seller, propertyId, nValue);
       Status subStatus;
       file_log("DEXPAYDEBUG : Writing sub-record %s with value %s\n", subKey.c_str(), subValue.c_str());
       if (pdb)
       {
           subStatus = pdb->Put(writeoptions, subKey, subValue);
           file_log("DEXPAYDEBUG : %s(): %s, line %d, file: %s\n", __FUNCTION__, subStatus.ToString().c_str(), __LINE__, __FILE__);
       }
}

void CMPTxList::recordTX(const uint256 &txid, bool fValid, int nBlock, unsigned int type, uint64_t nValue)
{
  if (!pdb) return;

  // overwrite detection, we should never be overwriting a tx, as that means we have redone something a second time
  // reorgs delete all txs from levelDB above reorg_chain_height
  if (p_txlistdb->exists(txid)) file_log("LEVELDB TX OVERWRITE DETECTION - %s\n", txid.ToString().c_str());

const string key = txid.ToString();
const string value = strprintf("%u:%d:%u:%lu", fValid ? 1:0, nBlock, type, nValue);
Status status;

  file_log("%s(%s, valid=%s, block= %d, type= %d, value= %lu)\n",
   __FUNCTION__, txid.ToString().c_str(), fValid ? "YES":"NO", nBlock, type, nValue);

  if (pdb)
  {
    status = pdb->Put(writeoptions, key, value);
    ++nWritten;
    if (msc_debug_txdb) file_log("%s(): %s, line %d, file: %s\n", __FUNCTION__, status.ToString().c_str(), __LINE__, __FILE__);
  }
}

bool CMPTxList::exists(const uint256 &txid)
{
  if (!pdb) return false;

string strValue;
Status status = pdb->Get(readoptions, txid.ToString(), &strValue);

  if (!status.ok())
  {
    if (status.IsNotFound()) return false;
  }

  return true;
}

bool CMPTxList::getTX(const uint256 &txid, string &value)
{
Status status = pdb->Get(readoptions, txid.ToString(), &value);

  ++nRead;

  if (status.ok())
  {
    return true;
  }

  return false;
}

void CMPTxList::printStats()
{
  file_log("CMPTxList stats: nWritten= %d , nRead= %d\n", nWritten, nRead);
}

void CMPTxList::printAll()
{
int count = 0;
Slice skey, svalue;
  Iterator* it = NewIterator();

  for(it->SeekToFirst(); it->Valid(); it->Next())
  {
    skey = it->key();
    svalue = it->value();
    ++count;
    PrintToConsole("entry #%8d= %s:%s\n", count, skey.ToString(), svalue.ToString());
  }

  delete it;
}

// figure out if there was at least 1 Master Protocol transaction within the block range, or a block if starting equals ending
// block numbers are inclusive
// pass in bDeleteFound = true to erase each entry found within the block range
bool CMPTxList::isMPinBlockRange(int starting_block, int ending_block, bool bDeleteFound)
{
leveldb::Slice skey, svalue;
unsigned int count = 0;
std::vector<std::string> vstr;
int block;
unsigned int n_found = 0;

  leveldb::Iterator* it = NewIterator();

  for(it->SeekToFirst(); it->Valid(); it->Next())
  {
    skey = it->key();
    svalue = it->value();

    ++count;

    string strvalue = it->value().ToString();

    // parse the string returned, find the validity flag/bit & other parameters
    boost::split(vstr, strvalue, boost::is_any_of(":"), token_compress_on);

    // only care about the block number/height here
    if (2 <= vstr.size())
    {
      block = atoi(vstr[1]);

      if ((starting_block <= block) && (block <= ending_block))
      {
        ++n_found;
        file_log("%s() DELETING: %s=%s\n", __FUNCTION__, skey.ToString().c_str(), svalue.ToString().c_str());
        if (bDeleteFound) pdb->Delete(writeoptions, skey);
      }
    }
  }

  PrintToConsole("%s(%d, %d); n_found= %d\n", __FUNCTION__, starting_block, ending_block, n_found);

  delete it;

  return (n_found);
}

// MPSTOList here
std::string CMPSTOList::getMySTOReceipts(string filterAddress)
{
  if (!pdb) return "";
  string mySTOReceipts = "";

  Slice skey, svalue;
  Iterator* it = NewIterator();
  for(it->SeekToFirst(); it->Valid(); it->Next())
  {
      skey = it->key();
      string recipientAddress = skey.ToString();
      if(!IsMyAddress(recipientAddress)) continue; // not ours, not interested
      if((!filterAddress.empty()) && (filterAddress != recipientAddress)) continue; // not the filtered address
      // ours, get info
      svalue = it->value();
      string strValue = svalue.ToString();
      // break into individual receipts
      std::vector<std::string> vstr;
      boost::split(vstr, strValue, boost::is_any_of(","), token_compress_on);
      for(uint32_t i = 0; i<vstr.size(); i++)
      {
          // add to array
          std::vector<std::string> svstr;
          boost::split(svstr, vstr[i], boost::is_any_of(":"), token_compress_on);
          if(4 == svstr.size())
          {
              size_t txidMatch = mySTOReceipts.find(svstr[0]);
              if(txidMatch==std::string::npos) mySTOReceipts += svstr[0]+":"+svstr[1]+":"+recipientAddress+":"+svstr[2]+",";
          }
      }
  }
  delete it;
  return mySTOReceipts;
}

void CMPSTOList::getRecipients(const uint256 txid, string filterAddress, Array *recipientArray, uint64_t *total, uint64_t *stoFee)
{
  if (!pdb) return;

  bool filter = true; //default
  bool filterByWallet = true; //default
  bool filterByAddress = false; //default

  if (filterAddress == "*") filter = false;
  if ((filterAddress != "") && (filterAddress != "*")) { filterByWallet = false; filterByAddress = true; }

  // iterate through SDB, dropping all records where key is not filterAddress (if filtering)
  int count = 0;

  // ugly way to do this, really we should store the fee used but for now since we know it is
  // always num_addresses * 0.00000001 MSC we can recalculate it on the fly
  *stoFee = 0;

  Slice skey, svalue;
  Iterator* it = NewIterator();
  for(it->SeekToFirst(); it->Valid(); it->Next())
  {
      skey = it->key();
      string recipientAddress = skey.ToString();
      svalue = it->value();
      string strValue = svalue.ToString();
      // see if txid is in the data
      size_t txidMatch = strValue.find(txid.ToString());
      if(txidMatch!=std::string::npos)
      {
          ++*stoFee;
          // the txid exists inside the data, this address was a recipient of this STO, check filter and add the details
          if(filter)
          {
              if( ( (filterByAddress) && (filterAddress == recipientAddress) ) || ( (filterByWallet) && (IsMyAddress(recipientAddress)) ) )
              { } else { continue; } // move on if no filter match (but counter still increased for fee)
          }
          std::vector<std::string> vstr;
          boost::split(vstr, strValue, boost::is_any_of(","), token_compress_on);
          for(uint32_t i = 0; i<vstr.size(); i++)
          {
              std::vector<std::string> svstr;
              boost::split(svstr, vstr[i], boost::is_any_of(":"), token_compress_on);
              if(4 == svstr.size())
              {
                  if(svstr[0] == txid.ToString())
                  {
                      //add data to array
                      uint64_t amount = 0;
                      uint64_t propertyId = 0;
                      try
                      {
                          amount = boost::lexical_cast<uint64_t>(svstr[3]);
                          propertyId = boost::lexical_cast<uint64_t>(svstr[2]);
                      } catch (const boost::bad_lexical_cast &e)
                      {
                          file_log("DEBUG STO - error in converting values from leveldb\n");
                          delete it;
                          return; //(something went wrong)
                      }
                      Object recipient;
                      recipient.push_back(Pair("address", recipientAddress));
                      if(isPropertyDivisible(propertyId))
                      {
                         recipient.push_back(Pair("amount", FormatDivisibleMP(amount)));
                      }
                      else
                      {
                         recipient.push_back(Pair("amount", FormatIndivisibleMP(amount)));
                      }
                      *total += amount;
                      recipientArray->push_back(recipient);
                      ++count;
                  }
              }
          }
      }
  }

  delete it;
  return;
}

bool CMPSTOList::exists(string address)
{
  if (!pdb) return false;

  string strValue;
  Status status = pdb->Get(readoptions, address, &strValue);

  if (!status.ok())
  {
    if (status.IsNotFound()) return false;
  }

  return true;
}

void CMPSTOList::recordSTOReceive(string address, const uint256 &txid, int nBlock, unsigned int propertyId, uint64_t amount)
{
  if (!pdb) return;

  bool addressExists = s_stolistdb->exists(address);
  if (addressExists)
  {
      //retrieve existing record
      std::vector<std::string> vstr;
      string strValue;
      Status status = pdb->Get(readoptions, address, &strValue);
      if (status.ok())
      {
          // add details to record
          // see if we are overwriting (check)
          size_t txidMatch = strValue.find(txid.ToString());
          if(txidMatch!=std::string::npos) file_log("STODEBUG : Duplicating entry for %s : %s\n",address,txid.ToString());

          const string key = address;
          const string newValue = strprintf("%s:%d:%u:%lu,", txid.ToString(), nBlock, propertyId, amount);
          strValue += newValue;
          // write updated record
          Status status;
          if (pdb)
          {
              status = pdb->Put(writeoptions, key, strValue);
              file_log("STODBDEBUG : %s(): %s, line %d, file: %s\n", __FUNCTION__, status.ToString().c_str(), __LINE__, __FILE__);
          }
      }
  }
  else
  {
      const string key = address;
      const string value = strprintf("%s:%d:%u:%lu,", txid.ToString(), nBlock, propertyId, amount);
      Status status;
      if (pdb)
      {
          status = pdb->Put(writeoptions, key, value);
          file_log("STODBDEBUG : %s(): %s, line %d, file: %s\n", __FUNCTION__, status.ToString().c_str(), __LINE__, __FILE__);
      }
  }
}

void CMPSTOList::printAll()
{
  int count = 0;
  Slice skey, svalue;
  Iterator* it = NewIterator();

  for(it->SeekToFirst(); it->Valid(); it->Next())
  {
    skey = it->key();
    svalue = it->value();
    ++count;
    PrintToConsole("entry #%8d= %s:%s\n", count, skey.ToString(), svalue.ToString());
  }

  delete it;
}

void CMPSTOList::printStats()
{
  file_log("CMPSTOList stats: tWritten= %d , tRead= %d\n", nWritten, nRead);
}

// delete any STO receipts after blockNum
int CMPSTOList::deleteAboveBlock(int blockNum)
{
  leveldb::Slice skey, svalue;
  unsigned int count = 0;
  std::vector<std::string> vstr;
  unsigned int n_found = 0;
  leveldb::Iterator* it = NewIterator();
  for(it->SeekToFirst(); it->Valid(); it->Next())
  {
    skey = it->key();
    string address = skey.ToString();
    svalue = it->value();
    ++count;
    string strvalue = it->value().ToString();
    boost::split(vstr, strvalue, boost::is_any_of(","), token_compress_on);
    string newValue = "";
    bool needsUpdate = false;
    for(uint32_t i = 0; i<vstr.size(); i++)
    {
        std::vector<std::string> svstr;
        boost::split(svstr, vstr[i], boost::is_any_of(":"), token_compress_on);
        if(4 == svstr.size())
        {
            if(atoi(svstr[1]) <= blockNum) { newValue += vstr[i]; } else { needsUpdate = true; } // add back to new key
        }
    }

    if(needsUpdate)
    {
        ++n_found;
        const string key = address;
        // write updated record
        Status status;
        if (pdb)
        {
            status = pdb->Put(writeoptions, key, newValue);
            file_log("DEBUG STO - rewriting STO data after reorg\n");
            file_log("STODBDEBUG : %s(): %s, line %d, file: %s\n", __FUNCTION__, status.ToString().c_str(), __LINE__, __FILE__);
        }
    }
  }

  PrintToConsole("%s(%d); stodb n_found= %d\n", __FUNCTION__, blockNum, n_found);

  delete it;

  return (n_found);
}

// MPTradeList here
bool CMPTradeList::getMatchingTrades(const uint256 txid, unsigned int propertyId, Array *tradeArray, uint64_t *totalSold, uint64_t *totalBought)
{
  if (!pdb) return false;
  leveldb::Slice skey, svalue;
  unsigned int count = 0;
  std::vector<std::string> vstr;
  string txidStr = txid.ToString();
  leveldb::Iterator* it = NewIterator();
  for(it->SeekToFirst(); it->Valid(); it->Next())
  {
      skey = it->key();
      svalue = it->value();
      string strkey = it->key().ToString();
      size_t txidMatch = strkey.find(txidStr);
      if(txidMatch!=std::string::npos)
      {
          // we have a matching trade involving this txid
          // get the txid of the match
          string matchTxid;
          // make sure string is correct length
          if (strkey.length() == 129)
          {
              if (txidMatch==0) { matchTxid = strkey.substr(65,64); } else { matchTxid = strkey.substr(0,64); }

              string strvalue = it->value().ToString();
              boost::split(vstr, strvalue, boost::is_any_of(":"), token_compress_on);
              if (7 == vstr.size()) // ensure there are the expected amount of tokens
              {
                  string address;
                  string address1 = vstr[0];
                  string address2 = vstr[1];
                  unsigned int prop1 = 0;
                  unsigned int prop2 = 0;
                  uint64_t uAmount1 = 0;
                  uint64_t uAmount2 = 0;
                  uint64_t nBought = 0;
                  uint64_t nSold = 0;
                  string amountBought;
                  string amountSold;
                  string amount1;
                  string amount2;
                  prop1 = boost::lexical_cast<unsigned int>(vstr[2]);
                  prop2 = boost::lexical_cast<unsigned int>(vstr[3]);
                  uAmount1 = boost::lexical_cast<uint64_t>(vstr[4]);
                  uAmount2 = boost::lexical_cast<uint64_t>(vstr[5]);
                  if(isPropertyDivisible(prop1))
                     { amount1 = FormatDivisibleMP(uAmount1); }
                  else
                     { amount1 = FormatIndivisibleMP(uAmount1); }
                  if(isPropertyDivisible(prop2))
                     { amount2 = FormatDivisibleMP(uAmount2); }
                  else
                     { amount2 = FormatIndivisibleMP(uAmount2); }

                  // correct orientation of trade
                  if (prop1 == propertyId)
                  {
                      address = address1;
                      amountBought = amount2;
                      amountSold = amount1;
                      nBought = uAmount2;
                      nSold = uAmount1;
                  }
                  else
                  {
                      address = address2;
                      amountBought = amount1;
                      amountSold = amount2;
                      nBought = uAmount1;
                      nSold = uAmount2;
                  }
                  int blockNum = atoi(vstr[6]);
                  Object trade;
                  trade.push_back(Pair("txid", matchTxid));
                  trade.push_back(Pair("address", address));
                  trade.push_back(Pair("block", blockNum));
                  trade.push_back(Pair("amountsold", amountSold));
                  trade.push_back(Pair("amountbought", amountBought));
                  tradeArray->push_back(trade);
                  ++count;
                  *totalBought += nBought;
                  *totalSold += nSold;
              }
          }
      }
  }
  delete it;
  if (count) { return true; } else { return false; }
}

void CMPTradeList::recordTrade(const uint256 txid1, const uint256 txid2, string address1, string address2, unsigned int prop1, unsigned int prop2, uint64_t amount1, uint64_t amount2, int blockNum)
{
  if (!pdb) return;
  const string key = txid1.ToString() + "+" + txid2.ToString();
  const string value = strprintf("%s:%s:%u:%u:%lu:%lu:%d", address1, address2, prop1, prop2, amount1, amount2, blockNum);
  Status status;
  if (pdb)
  {
    status = pdb->Put(writeoptions, key, value);
    ++nWritten;
    if (msc_debug_tradedb) file_log("%s(): %s\n", __FUNCTION__, status.ToString().c_str());
  }
}

// delete any trades after blockNum
int CMPTradeList::deleteAboveBlock(int blockNum)
{
  leveldb::Slice skey, svalue;
  unsigned int count = 0;
  std::vector<std::string> vstr;
  int block;
  unsigned int n_found = 0;
  leveldb::Iterator* it = NewIterator();
  for(it->SeekToFirst(); it->Valid(); it->Next())
  {
    skey = it->key();
    svalue = it->value();
    ++count;
    string strvalue = it->value().ToString();
    boost::split(vstr, strvalue, boost::is_any_of(":"), token_compress_on);
    // only care about the block number/height here
    if (7 == vstr.size())
    {
      block = atoi(vstr[6]);

      if (block >= blockNum)
      {
        ++n_found;
        file_log("%s() DELETING FROM TRADEDB: %s=%s\n", __FUNCTION__, skey.ToString().c_str(), svalue.ToString().c_str());
        pdb->Delete(writeoptions, skey);
      }
    }
  }

  PrintToConsole("%s(%d); tradedb n_found= %d\n", __FUNCTION__, blockNum, n_found);

  delete it;

  return (n_found);
}

void CMPTradeList::printStats()
{
  file_log("CMPTradeList stats: tWritten= %d , tRead= %d\n", nWritten, nRead);
}

int CMPTradeList::getMPTradeCountTotal()
{
    int count = 0;
    Slice skey, svalue;
    Iterator* it = NewIterator();
    for(it->SeekToFirst(); it->Valid(); it->Next())
    {
        ++count;
    }
    delete it;
    return count;
}

void CMPTradeList::printAll()
{
  int count = 0;
  Slice skey, svalue;
  Iterator* it = NewIterator();

  for(it->SeekToFirst(); it->Valid(); it->Next())
  {
    skey = it->key();
    svalue = it->value();
    ++count;
    PrintToConsole("entry #%8d= %s:%s\n", count, skey.ToString().c_str(), svalue.ToString().c_str());
  }

  delete it;
}

// global wrapper, block numbers are inclusive, if ending_block is 0 top of the chain will be used
bool mastercore::isMPinBlockRange(int starting_block, int ending_block, bool bDeleteFound)
{
  if (!p_txlistdb) return false;

  if (0 == ending_block) ending_block = GetHeight(); // will scan 'til the end

  return p_txlistdb->isMPinBlockRange(starting_block, ending_block, bDeleteFound);
}

// call it like so (variable # of parameters):
// int block = 0;
// ...
// uint64_t nNew = 0;
//
// if (getValidMPTX(txid, &block, &type, &nNew)) // if true -- the TX is a valid MP TX
//
bool mastercore::getValidMPTX(const uint256 &txid, int *block, unsigned int *type, uint64_t *nAmended)
{
string result;
int validity = 0;

  if (msc_debug_txdb) file_log("%s()\n", __FUNCTION__);

  if (!p_txlistdb) return false;

  if (!p_txlistdb->getTX(txid, result)) return false;

  // parse the string returned, find the validity flag/bit & other parameters
  std::vector<std::string> vstr;
  boost::split(vstr, result, boost::is_any_of(":"), token_compress_on);

  file_log("%s() size=%lu : %s\n", __FUNCTION__, vstr.size(), result.c_str());

  if (1 <= vstr.size()) validity = atoi(vstr[0]);

  if (block)
  {
    if (2 <= vstr.size()) *block = atoi(vstr[1]);
    else *block = 0;
  }

  if (type)
  {
    if (3 <= vstr.size()) *type = atoi(vstr[2]);
    else *type = 0;
  }

  if (nAmended)
  {
    if (4 <= vstr.size()) *nAmended = boost::lexical_cast<boost::uint64_t>(vstr[3]);
    else nAmended = 0;
  }

  p_txlistdb->printStats();

  if ((int)0 == validity) return false;

  return true;
}

int mastercore_handler_block_begin(int nBlockPrev, CBlockIndex const * pBlockIndex) {
  if (reorgRecoveryMode > 0) {
    reorgRecoveryMode = 0;  // clear reorgRecovery here as this is likely re-entrant

    // reset states
    if(!readPersistence()) clear_all_state();
    p_txlistdb->isMPinBlockRange(pBlockIndex->nHeight, reorgRecoveryMaxHeight, true); // inclusive
    t_tradelistdb->deleteAboveBlock(pBlockIndex->nHeight-1); // deleteAboveBlock functions are non-inclusive (>blocknum not >=blocknum)
    s_stolistdb->deleteAboveBlock(pBlockIndex->nHeight-1);
    reorgRecoveryMaxHeight = 0;

    nWaterlineBlock = GENESIS_BLOCK - 1;
    if (isNonMainNet()) nWaterlineBlock = START_TESTNET_BLOCK - 1;
    if (RegTest()) nWaterlineBlock = START_REGTEST_BLOCK - 1;

    if(readPersistence()) {
      int best_state_block = load_most_relevant_state();
      if (best_state_block < 0) {
        // unable to recover easily, remove stale stale state bits and reparse from the beginning.
        clear_all_state();
      } else {
        nWaterlineBlock = best_state_block;
      }
    }

    if (nWaterlineBlock < nBlockPrev) {
      // scan from the block after the best active block to catch up to the active chain
      msc_initial_scan(nWaterlineBlock + 1);
    }
  }

  if (0 < nBlockTop)
    if (nBlockTop < nBlockPrev + 1)
      return 0;

  (void) eraseExpiredCrowdsale(pBlockIndex);

  return 0;
}

// called once per block, after the block has been processed
// TODO: consolidate into *handler_block_begin() << need to adjust Accept expiry check.............
// it performs cleanup and other functions
int mastercore_handler_block_end(int nBlockNow, CBlockIndex const * pBlockIndex,
    unsigned int countMP) {
  if (!mastercoreInitialized) {
    mastercore_init();
  }

  if (0 < nBlockTop)
    if (nBlockTop < nBlockNow)
      return 0;

// for every new received block must do:
// 1) remove expired entries from the accept list (per spec accept entries are valid until their blocklimit expiration; because the customer can keep paying BTC for the offer in several installments)
// 2) update the amount in the Exodus address
  int64_t devmsc = 0;
  unsigned int how_many_erased = eraseExpiredAccepts(nBlockNow);

  if (how_many_erased)
    file_log("%s(%d); erased %u accepts this block, line %d, file: %s\n",
        __FUNCTION__, how_many_erased, nBlockNow, __LINE__, __FILE__);

  // calculate devmsc as of this block and update the Exodus' balance
  devmsc = calculate_and_update_devmsc(pBlockIndex->GetBlockTime());

  if (msc_debug_exo)
    file_log("devmsc for block %d: %lu, Exodus balance: %lu\n", nBlockNow,
        devmsc, getMPbalance(exodus_address, OMNI_PROPERTY_MSC, BALANCE));

  // get the total MSC for this wallet, for QT display
  (void) set_wallet_totals();

  // check the alert status, do we need to do anything else here?
  (void) checkExpiredAlerts(nBlockNow, pBlockIndex->GetBlockTime());

  // force an update of the UI once per processed block containing Omni transactions
  if (countMP > 0)  // there were Omni transactions in this block
  {
    uiInterface.OmniStateChanged();
  }

  // save out the state after this block
  if (writePersistence(nBlockNow))
    mastercore_save_state(pBlockIndex);

  return 0;
}

int mastercore_handler_disc_begin(int nBlockNow, CBlockIndex const * pBlockIndex)
{
    reorgRecoveryMode = 1;
    reorgRecoveryMaxHeight = (pBlockIndex->nHeight > reorgRecoveryMaxHeight) ? pBlockIndex->nHeight: reorgRecoveryMaxHeight;
    return 0;
}

int mastercore_handler_disc_end(int nBlockNow, CBlockIndex const * pBlockIndex) {
    return 0;
}

/**
 * Returns the Exodus address.
 *
 * Main network:
 *   1EXoDusjGwvnjZUyKkxZ4UHEf77z6A5S4P
 *
 * Test network:
 *   mpexoDuSkGGqvqrkrjiFng38QPkJQVFyqv
 *
 * @return The Exodus address
 */
const CBitcoinAddress ExodusAddress()
{
    return CBitcoinAddress(exodus_address);
}

 // the 31-byte packet & the packet #
 // int interpretPacket(int blocknow, unsigned char pkt[], int size)
 //
 // RETURNS:  0 if the packet is fully valid
 // RETURNS: <0 if the packet is invalid
 // RETURNS: >0 the only known case today is: return PKT_RETURNED_OBJECT
 //
 // 
 // the following functions may augment the amount in question (nValue):
 // DEx_offerCreate()
 // DEx_offerUpdate()
 // DEx_acceptCreate()
 // DEx_payment() -- DOES NOT fit nicely into the model, as it currently is NOT a MP TX (not even in leveldb) -- gotta rethink
 //
 // optional: provide the pointer to the CMPOffer object, it will get filled in
 // verify that it does via if (MSC_TYPE_TRADE_OFFER == mp_obj.getType())
 //
int CMPTransaction::interpretPacket(CMPOffer *obj_o, CMPMetaDEx *mdex_o)
{
int rc = PKT_ERROR;
int step_rc;
std::string new_global_alert_message;

  if (0>step1()) return -98765;

  if ((obj_o) && (MSC_TYPE_TRADE_OFFER != type)) return -777; // can't fill in the Offer object !
  if ((mdex_o) && (MSC_TYPE_METADEX != type)) return -778; // can't fill in the MetaDEx object !

  // further processing for complex types
  // TODO: version may play a role here !
  switch(type)
  {
    case MSC_TYPE_SIMPLE_SEND:
      step_rc = step2_Value();
      if (0>step_rc) return step_rc;

      rc = logicMath_SimpleSend();
      break;

    case MSC_TYPE_TRADE_OFFER:
      step_rc = step2_Value();
      if (0>step_rc) return step_rc;

      rc = logicMath_TradeOffer(obj_o);
      break;

    case MSC_TYPE_ACCEPT_OFFER_BTC:
      step_rc = step2_Value();
      if (0>step_rc) return step_rc;

      rc = logicMath_AcceptOffer_BTC();
      break;

    case MSC_TYPE_CREATE_PROPERTY_FIXED:
    {
      const char *p = step2_SmartProperty(step_rc);
      if (0>step_rc) return step_rc;
      if (!p) return (PKT_ERROR_SP -11);

      step_rc = step3_sp_fixed(p);
      if (0>step_rc) return step_rc;

      if (0 == step_rc)
      {
        CMPSPInfo::Entry newSP;
        newSP.issuer = sender;
        newSP.txid = txid;
        newSP.prop_type = prop_type;
        newSP.num_tokens = nValue;
        newSP.category.assign(category);
        newSP.subcategory.assign(subcategory);
        newSP.name.assign(name);
        newSP.url.assign(url);
        newSP.data.assign(data);
        newSP.fixed = true;
        newSP.creation_block = newSP.update_block = chainActive[block]->GetBlockHash();

        const unsigned int id = _my_sps->putSP(ecosystem, newSP);
        update_tally_map(sender, id, nValue, BALANCE);
      }
      rc = 0;
      break;
    }

    case MSC_TYPE_CREATE_PROPERTY_VARIABLE:
    {
      const char *p = step2_SmartProperty(step_rc);
      if (0>step_rc) return step_rc;
      if (!p) return (PKT_ERROR_SP -12);

      step_rc = step3_sp_variable(p);
      if (0>step_rc) return step_rc;

      // check if one exists for this address already !
      if (NULL != getCrowd(sender)) return (PKT_ERROR_SP -20);

      // must check that the desired property exists in our universe
      if (false == _my_sps->hasSP(property)) return (PKT_ERROR_SP -30);

      if (0 == step_rc)
      {
        CMPSPInfo::Entry newSP;
        newSP.issuer = sender;
        newSP.txid = txid;
        newSP.prop_type = prop_type;
        newSP.num_tokens = nValue;
        newSP.category.assign(category);
        newSP.subcategory.assign(subcategory);
        newSP.name.assign(name);
        newSP.url.assign(url);
        newSP.data.assign(data);
        newSP.fixed = false;
        newSP.property_desired = property;
        newSP.deadline = deadline;
        newSP.early_bird = early_bird;
        newSP.percentage = percentage;
        newSP.creation_block = newSP.update_block = chainActive[block]->GetBlockHash();

        const unsigned int id = _my_sps->putSP(ecosystem, newSP);
        my_crowds.insert(std::make_pair(sender, CMPCrowd(id, nValue, property, deadline, early_bird, percentage, 0, 0)));
        file_log("CREATED CROWDSALE id: %u value: %lu property: %u\n", id, nValue, property);  
      }
      rc = 0;
      break;
    }

    case MSC_TYPE_CLOSE_CROWDSALE:
    {
    CrowdMap::iterator it = my_crowds.find(sender);

      if (it != my_crowds.end())
      {
        // retrieve the property id from the incoming packet
        memcpy(&property, &pkt[4], 4);
        swapByteOrder32(property);

        if (msc_debug_sp) file_log("%s() trying to ERASE CROWDSALE for propid= %u=%X\n", __FUNCTION__, property, property);

        // ensure we are closing the crowdsale which we opened by checking the property
        if ((it->second).getPropertyId() != property)
        {
          rc = (PKT_ERROR_SP -606);
          break;
        }

        dumpCrowdsaleInfo(it->first, it->second);

        // Begin calculate Fractional 

        CMPCrowd &crowd = it->second;
        
        CMPSPInfo::Entry sp;
        _my_sps->getSP(crowd.getPropertyId(), sp);

        //file_log("\nValues going into calculateFractional(): hexid %s earlyBird %d deadline %lu numProps %lu issuerPerc %d, issuerCreated %ld \n", sp.txid.GetHex().c_str(), sp.early_bird, sp.deadline, sp.num_tokens, sp.percentage, crowd.getIssuerCreated());

        double missedTokens = calculateFractional(sp.prop_type,
                            sp.early_bird,
                            sp.deadline,
                            sp.num_tokens,
                            sp.percentage,
                            crowd.getDatabase(),
                            crowd.getIssuerCreated());

        //file_log("\nValues coming out of calculateFractional(): Total tokens, Tokens created, Tokens for issuer, amountMissed: issuer %s %ld %ld %ld %f\n",sp.issuer.c_str(), crowd.getUserCreated() + crowd.getIssuerCreated(), crowd.getUserCreated(), crowd.getIssuerCreated(), missedTokens);
        sp.historicalData = crowd.getDatabase();
        sp.update_block = chainActive[block]->GetBlockHash();
        sp.close_early = 1;
        sp.timeclosed = blockTime;
        sp.txid_close = txid;
        sp.missedTokens = (int64_t) missedTokens;
        _my_sps->updateSP(crowd.getPropertyId() , sp);
        
        update_tally_map(sp.issuer, crowd.getPropertyId(), missedTokens, BALANCE);
        //End

        my_crowds.erase(it);

        rc = 0;
      }
      break;
    }

    case MSC_TYPE_CREATE_PROPERTY_MANUAL:
    {
      const char *p = step2_SmartProperty(step_rc);
      if (0>step_rc) return step_rc;
      if (!p) return (PKT_ERROR_SP -11);

      if (0 == step_rc)
      {
        CMPSPInfo::Entry newSP;
        newSP.issuer = sender;
        newSP.txid = txid;
        newSP.prop_type = prop_type;
        newSP.category.assign(category);
        newSP.subcategory.assign(subcategory);
        newSP.name.assign(name);
        newSP.url.assign(url);
        newSP.data.assign(data);
        newSP.fixed = false;
        newSP.manual = true;

        const unsigned int id = _my_sps->putSP(ecosystem, newSP);
        file_log("CREATED MANUAL PROPERTY id: %u admin: %s \n", id, sender.c_str());
      }
      rc = 0;
      break;
    }

    case MSC_TYPE_GRANT_PROPERTY_TOKENS:
      step_rc = step2_Value();
      if (0>step_rc) return step_rc;

      rc = logicMath_GrantTokens();
      break;

    case MSC_TYPE_REVOKE_PROPERTY_TOKENS:
      step_rc = step2_Value();
      if (0>step_rc) return step_rc;

      rc = logicMath_RevokeTokens();
      break;

    case MSC_TYPE_SEND_TO_OWNERS:
    if (disable_Divs) break;
    else
    {
      step_rc = step2_Value();
      if (0>step_rc) return step_rc;

      boost::filesystem::path pathOwners = GetDataDir() / OWNERS_FILENAME;
      FILE *fp = fopen(pathOwners.string().c_str(), "a");

      if (fp)
      {
        printInfo(fp);
      }
      else
      {
        file_log("\nPROBLEM writing %s, errno= %d\n", OWNERS_FILENAME, errno);
      }

      rc = logicMath_SendToOwners(fp);

      if (fp) fclose(fp);
    }
    break;

    case MSC_TYPE_METADEX:
#ifdef  MY_HACK
//      if (304500 > block) return -31337;
//      if (305100 > block) return -31337;

//      if (304930 > block) return -31337;
//      if (307057 > block) return -31337;

//      if (307234 > block) return -31337;
//      if (307607 > block) return -31337;

      if (307057 > block) return -31337;
#endif
      step_rc = step2_Value();
      if (0>step_rc) return step_rc;

      rc = logicMath_MetaDEx(mdex_o);
      break;

    case MSC_TYPE_CHANGE_ISSUER_ADDRESS:
      // parse the property from the packet
      memcpy(&property, &pkt[4], 4);
      swapByteOrder32(property);

      rc = logicMath_ChangeIssuer();
      break;

    case MSC_TYPE_SAVINGS_MARK:
      rc = logicMath_SavingsMark();
      break;

    case MSC_TYPE_SAVINGS_COMPROMISED:
      rc = logicMath_SavingsCompromised();
      break;

    case OMNICORE_MESSAGE_TYPE_ALERT:
      // check the packet version is also FF
      if ((int)version == 65535)
      {
          rc = step2_Alert(&new_global_alert_message);
          if (rc == 0) global_alert_message = new_global_alert_message;
          // end of block handler will expire any old alerts
      }
      break;

    default:
      return (PKT_ERROR -100);
  }

  return rc;
}

int CMPTransaction::logicMath_SimpleSend()
{
int rc = PKT_ERROR_SEND -1000;
int invalid = 0;  // unused

      if (!isTransactionTypeAllowed(block, property, type, version)) return (PKT_ERROR_SEND -22);

      if (sender.empty()) ++invalid;
      // special case: if can't find the receiver -- assume sending to itself !
      // may also be true for BTC payments........
      // TODO: think about this..........
      if (receiver.empty())
      {
        receiver = sender;
      }
      if (receiver.empty()) ++invalid;

      // insufficient funds check & return
      if (!update_tally_map(sender, property, - nValue, BALANCE))
      {
        return (PKT_ERROR -111);
      }

      update_tally_map(receiver, property, nValue, BALANCE);

      // is there a crowdsale running from this recepient ?
      {
      CMPCrowd *crowd;

        crowd = getCrowd(receiver);

        if (crowd && (crowd->getCurrDes() == property) )
        {
          CMPSPInfo::Entry sp;
          bool spFound = _my_sps->getSP(crowd->getPropertyId(), sp);

          file_log("INVESTMENT SEND to Crowdsale Issuer: %s\n", receiver.c_str());
          
          if (spFound)
          {
            //init this struct
            std::pair <uint64_t,uint64_t> tokens;
            //pass this in by reference to determine if max_tokens has been reached
            bool close_crowdsale = false; 
            //get txid
            string sp_txid =  sp.txid.GetHex().c_str();

            //Units going into the calculateFundraiser function must
            //match the unit of the fundraiser's property_type.
            //By default this means Satoshis in and satoshis out.
            //In the condition that your fundraiser is Divisible,
            //but you are accepting indivisible tokens, you must
            //account for 1.0 Div != 1 Indiv but actually 1.0 Div == 100000000 Indiv.
            //The unit must be shifted or your values will be incorrect,
            //that is what we check for below.
            if ( !(isPropertyDivisible(property)) ) {
              nValue = nValue * 1e8;
            }

            //file_log("\nValues going into calculateFundraiser(): hexid %s nValue %lu earlyBird %d deadline %lu blockTime %ld numProps %lu issuerPerc %d \n", txid.GetHex().c_str(), nValue, sp.early_bird, sp.deadline, (uint64_t) blockTime, sp.num_tokens, sp.percentage);

            // calc tokens per this fundraise
            calculateFundraiser(sp.prop_type,         //u short
                                nValue,               // u int 64
                                sp.early_bird,        // u char
                                sp.deadline,          // u int 64
                                (uint64_t) blockTime, // int 64
                                sp.num_tokens,      // u int 64
                                sp.percentage,        // u char
                                getTotalTokens(crowd->getPropertyId()),
                                tokens,
                                close_crowdsale);

            //file_log(mp_fp,"\n before incrementing global tokens user: %ld issuer: %ld\n", crowd->getUserCreated(), crowd->getIssuerCreated());
            
            //getIssuerCreated() is passed into calcluateFractional() at close
            //getUserCreated() is a convenient way to get user created during a crowdsale
            crowd->incTokensUserCreated(tokens.first);
            crowd->incTokensIssuerCreated(tokens.second);
            
            //file_log(mp_fp,"\n after incrementing global tokens user: %ld issuer: %ld\n", crowd->getUserCreated(), crowd->getIssuerCreated());
            
            //init data to pass to txFundraiserData
            uint64_t txdata[] = { (uint64_t) nValue, (uint64_t) blockTime, (uint64_t) tokens.first, (uint64_t) tokens.second };
            
            std::vector<uint64_t> txDataVec(txdata, txdata + sizeof(txdata)/sizeof(txdata[0]) );

            //insert data
            crowd->insertDatabase(txid.GetHex().c_str(), txDataVec  );

            //file_log(mp_fp,"\nValues coming out of calculateFundraiser(): hex %s: Tokens created, Tokens for issuer: %ld %ld\n",txid.GetHex().c_str(), tokens.first, tokens.second);

            //update sender/rec
            update_tally_map(sender, crowd->getPropertyId(), tokens.first, BALANCE);
            update_tally_map(receiver, crowd->getPropertyId(), tokens.second, BALANCE);

            // close crowdsale if we hit MAX_TOKENS
            if( close_crowdsale ) {
              eraseMaxedCrowdsale(receiver, blockTime, block);
            }
          }
        }
      }

      rc = 0;

    return rc;
}

int CMPTransaction::logicMath_SendToOwners(FILE *fhandle)
{
int rc = PKT_ERROR_STO -1000;

      if (!isTransactionTypeAllowed(block, property, type, version)) return (PKT_ERROR_STO -888);

      // totalTokens will be 0 for non-existing property
      int64_t totalTokens = getTotalTokens(property);

      file_log("\t    Total Tokens: %s\n", FormatMP(property, totalTokens).c_str());

      if (0 >= totalTokens)
      {
        return (PKT_ERROR_STO -2);
      }

      // does the sender have enough of the property he's trying to "Send To Owners" ?
      if (getMPbalance(sender, property, BALANCE) < (int64_t)nValue)
      {
        return (PKT_ERROR_STO -3);
      }

      totalTokens = 0;

      typedef std::set<std::pair<int64_t, std::string>, SendToOwners_compare> OwnerAddrType;
      OwnerAddrType OwnerAddrSet;

      {
        for (std::map<std::string, CMPTally>::reverse_iterator my_it = mp_tally_map.rbegin(); my_it != mp_tally_map.rend(); ++my_it)
        {
          const std::string address = my_it->first;

          // do not count the sender
          if (address == sender) continue;

          int64_t tokens = 0;

          tokens += getMPbalance(address, property, BALANCE);
          tokens += getMPbalance(address, property, SELLOFFER_RESERVE);
          tokens += getMPbalance(address, property, METADEX_RESERVE);
          tokens += getMPbalance(address, property, ACCEPT_RESERVE);

          if (tokens)
          {
            OwnerAddrSet.insert(std::make_pair(tokens, address));
            totalTokens += tokens;
          }
        }
      }

      file_log("  Excluding Sender: %s\n", FormatMP(property, totalTokens).c_str());

      // determine which property the fee will be paid in
      const unsigned int feeProperty = isTestEcosystemProperty(property) ? OMNI_PROPERTY_TMSC : OMNI_PROPERTY_MSC;

    uint64_t n_owners = 0;
    rc = 0; // almost good, the for-loop will set the error code if any

    for (unsigned int itern=0;itern<=1;itern++)  // iteration number, loop executes twice - first time the dry run to collect n_owners
    { // two-iteration loop START
      // split up what was taken and distribute between all holders
      uint64_t sent_so_far = 0;
      for (OwnerAddrType::reverse_iterator my_it = OwnerAddrSet.rbegin(); my_it != OwnerAddrSet.rend(); ++my_it)
      { // owners loop
        const std::string address = my_it->second;

        int128_t owns = int128_t(my_it->first);
        int128_t temp = owns * int128_t(nValue);
        int128_t piece = 1 + ((temp - 1) / int128_t(totalTokens));

        uint64_t will_really_receive = 0;
        uint64_t should_receive = piece.convert_to<uint64_t>();

        // ensure that much is still available
        if ((nValue - sent_so_far) < should_receive)
        {
          will_really_receive = nValue - sent_so_far;
        }
        else
        {
          will_really_receive = should_receive;
        }

        sent_so_far += will_really_receive;

        if (itern)
        {
        // real execution of the loop
          if (!update_tally_map(sender, property, - will_really_receive, BALANCE))
          {
            return (PKT_ERROR_STO -1);
          }

          update_tally_map(address, property, will_really_receive, BALANCE);

          // add to stodb
          s_stolistdb->recordSTOReceive(address, txid, block, property, will_really_receive);

          if (sent_so_far >= nValue)
          {
            file_log("SendToOwners: DONE HERE : those who could get paid got paid, SOME DID NOT, but that's ok\n");
            break; // done here, everybody who could get paid got paid
          }
        }
        else
        {
          // dry run code
          if (will_really_receive > 0) ++n_owners;

          if (msc_debug_sto)
            file_log("%14lu = %s, temp= %38s, should_get= %19lu, will_really_get= %14lu, sent_so_far= %14lu\n",
            owns, address.c_str(), temp.str(), should_receive, will_really_receive, sent_so_far);

          // record the detailed info as needed
          if (fhandle) fprintf(fhandle, "%s = %s\n", address.c_str(), FormatMP(property, will_really_receive).c_str());
        }
      } // owners loop

      if (!itern) // first dummy iteration
      { //  if first ITERATION BEGIN
        // make sure we found some owners
        if (0 >= n_owners)
        {
          return (PKT_ERROR_STO -4);
        }

        file_log("\t          Owners: %lu\n", n_owners);

        const int64_t nXferFee = TRANSFER_FEE_PER_OWNER * n_owners;
        file_log("\t    Transfer fee: %lu.%08lu %s\n", nXferFee/COIN, nXferFee%COIN, strMPProperty(feeProperty).c_str());

        // enough coins to pay the fee?
        if (getMPbalance(sender, feeProperty, BALANCE) < nXferFee)
        {
          return (PKT_ERROR_STO -5);
        }

        // special case check, only if distributing MSC or TMSC -- the property the fee will be paid in
        if (feeProperty == property)
        {
          if (getMPbalance(sender, feeProperty, BALANCE) < (int64_t)(nValue + nXferFee))
          {
            return (PKT_ERROR_STO -55);
          }
        }

        // burn MSC or TMSC here: take the transfer fee away from the sender
        if (!update_tally_map(sender, feeProperty, - nXferFee, BALANCE))
        {
          // impossible to reach this, the check was done just before (the check is not necessary since update_tally_map checks balances too)
          return (PKT_ERROR_STO -500);
        }
      } //  if first ITERATION END

      // sent_so_far must equal nValue here
      if (sent_so_far != nValue)
      {
        file_log("sent_so_far= %14lu, nValue= %14lu, n_owners= %lu\n", sent_so_far, nValue, n_owners);

        // rc = ???
      }
    } // two-iteration loop END

    return rc;
}
<|MERGE_RESOLUTION|>--- conflicted
+++ resolved
@@ -1840,11 +1840,7 @@
   // Note: to avoid rolling back all the way to the genesis block (which appears as if client is hung) abort after MAX_STATE_HISTORY attempts
   CBlockIndex const *curTip = spBlockIndex;
   int abortRollBackBlock;
-<<<<<<< HEAD
-  if (curTip != NULL) abortRollBackBlock = curTip->nHeight - MAX_STATE_HISTORY+1;
-=======
   if (curTip != NULL) abortRollBackBlock = curTip->nHeight - (MAX_STATE_HISTORY+1);
->>>>>>> 095fd7e1
   while (NULL != curTip && persistedBlocks.size() > 0 && curTip->nHeight > abortRollBackBlock) {
     if (persistedBlocks.find(spBlockIndex->GetBlockHash()) != persistedBlocks.end()) {
       int success = -1;
