// Copyright (c) 2009-2010 Satoshi Nakamoto
// Copyright (c) 2009-2019 The Bitcoin Core developers
// Copyright (c) 2019-2020 Xenios SEZC
// https://www.veriblock.org
<<<<<<< HEAD

// Copyright (c) 2019-2020 Xenios SEZC
// https://www.veriblock.org
=======
>>>>>>> 1e63f662
// Distributed under the MIT software license, see the accompanying
// file COPYING or http://www.opensource.org/licenses/mit-license.php.

#ifndef BITCOIN_VALIDATION_H
#define BITCOIN_VALIDATION_H

#if defined(HAVE_CONFIG_H)
#include <config/bitcoin-config.h>
#endif

#include <amount.h>
#include <coins.h>
#include <crypto/common.h> // for ReadLE64
#include <fs.h>
#include <policy/feerate.h>
#include <protocol.h> // For CMessageHeader::MessageStartChars
#include <script/script_error.h>
#include <sync.h>
#include <txmempool.h> // For CTxMemPool::cs
#include <txdb.h>
#include <versionbits.h>
#include <serialize.h>

#include <atomic>
#include <map>
#include <memory>
#include <set>
#include <stdint.h>
#include <utility>
#include <vector>

class CChainState;
class BlockValidationState;
class CBlockIndex;
class CBlockTreeDB;
class CBlockUndo;
class CChainParams;
class CInv;
class CConnman;
class CScriptCheck;
class CBlockPolicyEstimator;
class CTxMemPool;
class TxValidationState;
struct ChainTxData;

struct DisconnectedBlockTransactions;
struct PrecomputedTransactionData;
struct LockPoints;

/** Default for -minrelaytxfee, minimum relay fee for transactions */
static const unsigned int DEFAULT_MIN_RELAY_TX_FEE = 1000;
/** Default for -limitancestorcount, max number of in-mempool ancestors */
static const unsigned int DEFAULT_ANCESTOR_LIMIT = 25;
/** Default for -limitancestorsize, maximum kilobytes of tx + all in-mempool ancestors */
static const unsigned int DEFAULT_ANCESTOR_SIZE_LIMIT = 101;
/** Default for -limitdescendantcount, max number of in-mempool descendants */
static const unsigned int DEFAULT_DESCENDANT_LIMIT = 25;
/** Default for -limitdescendantsize, maximum kilobytes of in-mempool descendants */
static const unsigned int DEFAULT_DESCENDANT_SIZE_LIMIT = 101;
/**
 * An extra transaction can be added to a package, as long as it only has one
 * ancestor and is no larger than this. Not really any reason to make this
 * configurable as it doesn't materially change DoS parameters.
 */
static const unsigned int EXTRA_DESCENDANT_TX_SIZE_LIMIT = 10000;
/** Default for -mempoolexpiry, expiration time for mempool transactions in hours */
static const unsigned int DEFAULT_MEMPOOL_EXPIRY = 336;
/** Maximum kilobytes for transactions to store for processing during reorg */
static const unsigned int MAX_DISCONNECTED_TX_POOL_SIZE = 20000;
/** The maximum size of a blk?????.dat file (since 0.8) */
static const unsigned int MAX_BLOCKFILE_SIZE = 0x8000000; // 128 MiB
/** The pre-allocation chunk size for blk?????.dat files (since 0.8) */
static const unsigned int BLOCKFILE_CHUNK_SIZE = 0x1000000; // 16 MiB
/** The pre-allocation chunk size for rev?????.dat files (since 0.8) */
static const unsigned int UNDOFILE_CHUNK_SIZE = 0x100000; // 1 MiB

/** Maximum number of dedicated script-checking threads allowed */
static const int MAX_SCRIPTCHECK_THREADS = 15;
/** -par default (number of script-checking threads, 0 = auto) */
static const int DEFAULT_SCRIPTCHECK_THREADS = 0;
/** Number of blocks that can be requested at any given time from a single peer. */
static const int MAX_BLOCKS_IN_TRANSIT_PER_PEER = 16;
/** Timeout in seconds during which a peer must stall block download progress before being disconnected. */
static const unsigned int BLOCK_STALLING_TIMEOUT = 2;
/** Number of headers sent in one getheaders result. We rely on the assumption that if a peer sends
 *  less than this number, we reached its tip. Changing this value is a protocol upgrade. */
static const unsigned int MAX_HEADERS_RESULTS = 2000;
/** Maximum depth of blocks we're willing to serve as compact blocks to peers
 *  when requested. For older blocks, a regular BLOCK response will be sent. */
static const int MAX_CMPCTBLOCK_DEPTH = 5;
/** Maximum depth of blocks we're willing to respond to GETBLOCKTXN requests for. */
static const int MAX_BLOCKTXN_DEPTH = 10;
/** Size of the "block download window": how far ahead of our current height do we fetch?
 *  Larger windows tolerate larger download speed differences between peer, but increase the potential
 *  degree of disordering of blocks on disk (which make reindexing and pruning harder). We'll probably
 *  want to make this a per-peer adaptive value at some point. */
static const unsigned int BLOCK_DOWNLOAD_WINDOW = 1024;
/** Time to wait (in seconds) between writing blocks/block index to disk. */
static const unsigned int DATABASE_WRITE_INTERVAL = 60 * 60;
/** Time to wait (in seconds) between flushing chainstate to disk. */
static const unsigned int DATABASE_FLUSH_INTERVAL = 24 * 60 * 60;
/** Block download timeout base, expressed in millionths of the block interval (i.e. 10 min) */
static const int64_t BLOCK_DOWNLOAD_TIMEOUT_BASE = 1000000;
/** Additional block download timeout per parallel downloading peer (i.e. 5 min) */
static const int64_t BLOCK_DOWNLOAD_TIMEOUT_PER_PEER = 500000;

static const int64_t DEFAULT_MAX_TIP_AGE = 24 * 60 * 60;
/** Maximum age of our tip in seconds for us to be considered current for fee estimation */
static const int64_t MAX_FEE_ESTIMATION_TIP_AGE = 3 * 60 * 60;

static const bool DEFAULT_CHECKPOINTS_ENABLED = true;
static const bool DEFAULT_TXINDEX = false;
static const char* const DEFAULT_BLOCKFILTERINDEX = "0";
static const unsigned int DEFAULT_BANSCORE_THRESHOLD = 100;
/** Default for -persistmempool */
static const bool DEFAULT_PERSIST_MEMPOOL = true;
/** Default for using fee filter */
static const bool DEFAULT_FEEFILTER = true;

/** Maximum number of headers to announce when relaying blocks with headers message.*/
static const unsigned int MAX_BLOCKS_TO_ANNOUNCE = 8;

/** Maximum number of unconnecting headers announcements before DoS score */
static const int MAX_UNCONNECTING_HEADERS = 10;

/** Default for -stopatheight */
static const int DEFAULT_STOPATHEIGHT = 0;

struct BlockHasher
{
    // this used to call `GetCheapHash()` in uint256, which was later moved; the
    // cheap hash function simply calls ReadLE64() however, so the end result is
    // identical
    size_t operator()(const uint256& hash) const { return ReadLE64(hash.begin()); }
};

extern CCriticalSection cs_main;
extern CBlockPolicyEstimator feeEstimator;
extern CTxMemPool mempool;
typedef std::unordered_map<uint256, CBlockIndex*, BlockHasher> BlockMap;
extern Mutex g_best_block_mutex;
extern std::condition_variable g_best_block_cv;
extern uint256 g_best_block;
extern std::atomic_bool fImporting;
extern std::atomic_bool fReindex;
/** Whether there are dedicated script-checking threads running.
 * False indicates all script checking is done on the main threadMessageHandler thread.
 */
extern bool g_parallel_script_checks;
extern bool fRequireStandard;
extern bool fCheckBlockIndex;
extern bool fCheckpointsEnabled;
extern size_t nCoinCacheUsage;
/** A fee rate smaller than this is considered zero fee (for relaying, mining and transaction creation) */
extern CFeeRate minRelayTxFee;
/** If the tip is older than this (in seconds), the node is considered to be in initial block download. */
extern int64_t nMaxTipAge;

/** Block hash whose ancestors we will assume to have valid scripts without checking them. */
extern uint256 hashAssumeValid;

/** Minimum work we will assume exists on some valid chain. */
extern arith_uint256 nMinimumChainWork;

/** Best header we've seen so far (used for getheaders queries' starting points). */
extern CBlockIndex *pindexBestHeader;

/** Pruning-related variables and constants */
/** True if any block files have ever been pruned. */
extern bool fHavePruned;
/** True if we're running in -prune mode. */
extern bool fPruneMode;
/** Number of MiB of block files that we're trying to stay below. */
extern uint64_t nPruneTarget;
/** Block files containing a block-height within MIN_BLOCKS_TO_KEEP of ::ChainActive().Tip() will not be pruned. */
static const unsigned int MIN_BLOCKS_TO_KEEP = 288;
/** Minimum blocks required to signal NODE_NETWORK_LIMITED */
static const unsigned int NODE_NETWORK_LIMITED_MIN_BLOCKS = 288;

static const signed int DEFAULT_CHECKBLOCKS = 6;
static const unsigned int DEFAULT_CHECKLEVEL = 3;

// Require that user allocate at least 550 MiB for block & undo files (blk???.dat and rev???.dat)
// At 1MB per block, 288 blocks = 288MB.
// Add 15% for Undo data = 331MB
// Add 20% for Orphan block rate = 397MB
// We want the low water mark after pruning to be at least 397 MB and since we prune in
// full block file chunks, we need the high water mark which triggers the prune to be
// one 128MB block file + added 15% undo data = 147MB greater for a total of 545MB
// Setting the target to >= 550 MiB will make it likely we can respect the target.
static const uint64_t MIN_DISK_SPACE_FOR_BLOCK_FILES = 550 * 1024 * 1024;

/**
 * Process an incoming block. This only returns after the best known valid
 * block is made active. Note that it does not, however, guarantee that the
 * specific block passed to it has been checked for validity!
 *
 * If you want to *possibly* get feedback on whether pblock is valid, you must
 * install a CValidationInterface (see validationinterface.h) - this will have
 * its BlockChecked method called whenever *any* block completes validation.
 *
 * Note that we guarantee that either the proof-of-work is valid on pblock, or
 * (and possibly also) BlockChecked will have been called.
 *
 * May not be called in a
 * validationinterface callback.
 *
 * @param[in]   pblock  The block we want to process.
 * @param[in]   fForceProcessing Process this block even if unrequested; used for non-network block sources and whitelisted peers.
 * @param[out]  fNewBlock A boolean which is set to indicate if the block was first received via this call
 * @returns     If the block was processed, independently of block validity
 */
bool ProcessNewBlock(const CChainParams& chainparams, const std::shared_ptr<const CBlock> pblock, bool fForceProcessing, bool* fNewBlock) LOCKS_EXCLUDED(cs_main);

/**
 * Process incoming block headers.
 *
 * May not be called in a
 * validationinterface callback.
 *
 * @param[in]  block The block headers themselves
 * @param[out] state This may be set to an Error state if any error occurred processing them
 * @param[in]  chainparams The params for the chain we want to connect to
 * @param[out] ppindex If set, the pointer will be set to point to the last new block index object for the given headers
 */
bool ProcessNewBlockHeaders(const std::vector<CBlockHeader>& block, BlockValidationState& state, const CChainParams& chainparams, const CBlockIndex** ppindex = nullptr) LOCKS_EXCLUDED(cs_main);

/** Open a block file (blk?????.dat) */
FILE* OpenBlockFile(const FlatFilePos &pos, bool fReadOnly = false);
/** Translation to a filesystem path */
fs::path GetBlockPosFilename(const FlatFilePos &pos);
/** Import blocks from an external file */
bool LoadExternalBlockFile(const CChainParams& chainparams, FILE* fileIn, FlatFilePos *dbp = nullptr);
/** Ensures we have a genesis block in the block tree, possibly writing one to disk. */
bool LoadGenesisBlock(const CChainParams& chainparams);
/** Load the block tree and coins database from disk,
 * initializing state if we're running with -reindex. */
bool LoadBlockIndex(const CChainParams& chainparams) EXCLUSIVE_LOCKS_REQUIRED(cs_main);
/** Unload database information */
void UnloadBlockIndex();
/** Run an instance of the script checking thread */
void ThreadScriptCheck(int worker_num);
/** Retrieve a transaction (from memory pool, or from disk, if possible) */
bool GetTransaction(const uint256& hash, CTransactionRef& tx, const Consensus::Params& params, uint256& hashBlock, const CBlockIndex* const blockIndex = nullptr);
/**
 * Find the best known block, and make it the tip of the block chain
 *
 * May not be called with cs_main held. May not be called in a
 * validationinterface callback.
 */
bool ActivateBestChain(BlockValidationState& state, const CChainParams& chainparams, std::shared_ptr<const CBlock> pblock = std::shared_ptr<const CBlock>());
CAmount GetBlockSubsidy(int nHeight, const Consensus::Params& consensusParams);

/** Guess verification progress (as a fraction between 0.0=genesis and 1.0=current tip). */
double GuessVerificationProgress(const ChainTxData& data, const CBlockIndex* pindex);

/** Calculate the amount of disk space the block & undo files currently use */
uint64_t CalculateCurrentUsage();

/**
 *  Mark one block file as pruned.
 */
void PruneOneBlockFile(const int fileNumber) EXCLUSIVE_LOCKS_REQUIRED(cs_main);

/**
 *  Actually unlink the specified files
 */
void UnlinkPrunedFiles(const std::set<int>& setFilesToPrune);

/** Prune block files up to a given height */
void PruneBlockFilesManual(int nManualPruneHeight);

/** (try to) add transaction to memory pool
 * plTxnReplaced will be appended to with all transactions replaced from mempool **/
bool AcceptToMemoryPool(CTxMemPool& pool, TxValidationState &state, const CTransactionRef &tx,
                        std::list<CTransactionRef>* plTxnReplaced,
                        bool bypass_limits, const CAmount nAbsurdFee, bool test_accept=false) EXCLUSIVE_LOCKS_REQUIRED(cs_main);

/** Get the BIP9 state for a given deployment at the current tip. */
ThresholdState VersionBitsTipState(const Consensus::Params& params, Consensus::DeploymentPos pos);

/** Get the numerical statistics for the BIP9 state for a given deployment at the current tip. */
BIP9Stats VersionBitsTipStatistics(const Consensus::Params& params, Consensus::DeploymentPos pos);

/** Get the block height at which the BIP9 deployment switched into the state for the block building on the current tip. */
int VersionBitsTipStateSinceHeight(const Consensus::Params& params, Consensus::DeploymentPos pos);


/** Apply the effects of this transaction on the UTXO set represented by view */
void UpdateCoins(const CTransaction& tx, CCoinsViewCache& inputs, int nHeight);

/** Transaction validation functions */

/**
 * Check if transaction will be final in the next block to be created.
 *
 * Calls IsFinalTx() with current block height and appropriate block time.
 *
 * See consensus/consensus.h for flag definitions.
 */
bool CheckFinalTx(const CTransaction &tx, int flags = -1) EXCLUSIVE_LOCKS_REQUIRED(cs_main);

/**
 * Test whether the LockPoints height and time are still valid on the current chain
 */
bool TestLockPointValidity(const LockPoints* lp) EXCLUSIVE_LOCKS_REQUIRED(cs_main);

/**
 * Check if transaction will be BIP 68 final in the next block to be created.
 *
 * Simulates calling SequenceLocks() with data from the tip of the current active chain.
 * Optionally stores in LockPoints the resulting height and time calculated and the hash
 * of the block needed for calculation or skips the calculation and uses the LockPoints
 * passed in for evaluation.
 * The LockPoints should not be considered valid if CheckSequenceLocks returns false.
 *
 * See consensus/consensus.h for flag definitions.
 */
bool CheckSequenceLocks(const CTxMemPool& pool, const CTransaction& tx, int flags, LockPoints* lp = nullptr, bool useExistingLockPoints = false) EXCLUSIVE_LOCKS_REQUIRED(cs_main);

/**
 * Closure representing one script verification
 * Note that this stores references to the spending transaction
 */
class CScriptCheck
{
private:
    CTxOut m_tx_out;
    const CTransaction *ptxTo;
    unsigned int nIn;
    unsigned int nFlags;
    bool cacheStore;
    ScriptError error;
    PrecomputedTransactionData *txdata;

public:
    CScriptCheck(): ptxTo(nullptr), nIn(0), nFlags(0), cacheStore(false), error(SCRIPT_ERR_UNKNOWN_ERROR) {}
    CScriptCheck(const CTxOut& outIn, const CTransaction& txToIn, unsigned int nInIn, unsigned int nFlagsIn, bool cacheIn, PrecomputedTransactionData* txdataIn) :
        m_tx_out(outIn), ptxTo(&txToIn), nIn(nInIn), nFlags(nFlagsIn), cacheStore(cacheIn), error(SCRIPT_ERR_UNKNOWN_ERROR), txdata(txdataIn) { }

    bool operator()();

    void swap(CScriptCheck &check) {
        std::swap(ptxTo, check.ptxTo);
        std::swap(m_tx_out, check.m_tx_out);
        std::swap(nIn, check.nIn);
        std::swap(nFlags, check.nFlags);
        std::swap(cacheStore, check.cacheStore);
        std::swap(error, check.error);
        std::swap(txdata, check.txdata);
    }

    ScriptError GetScriptError() const { return error; }
};

/** Initializes the script-execution cache */
void InitScriptExecutionCache();


/** Functions for disk access for blocks */
bool ReadBlockFromDisk(CBlock& block, const FlatFilePos& pos, const Consensus::Params& consensusParams);
bool ReadBlockFromDisk(CBlock& block, const CBlockIndex* pindex, const Consensus::Params& consensusParams);
bool ReadRawBlockFromDisk(std::vector<uint8_t>& block, const FlatFilePos& pos, const CMessageHeader::MessageStartChars& message_start);
bool ReadRawBlockFromDisk(std::vector<uint8_t>& block, const CBlockIndex* pindex, const CMessageHeader::MessageStartChars& message_start);

bool UndoReadFromDisk(CBlockUndo& blockundo, const CBlockIndex* pindex);

/** Functions for validating blocks and updating the block tree */

/** Context-independent validity checks */
bool CheckBlock(const CBlock& block, BlockValidationState& state, const Consensus::Params& consensusParams, bool fCheckPOW = true);

/** Context-dependent validity checks */
bool ContextualCheckBlock(const CBlock& block, BlockValidationState& state, const Consensus::Params& consensusParams, const CBlockIndex* pindexPrev, bool fCheckMerkleRoot = true);

/** Check a block is completely valid from start to finish (only works on top of our current best block) */
bool TestBlockValidity(BlockValidationState& state, const CChainParams& chainparams, const CBlock& block, CBlockIndex* pindexPrev, bool fCheckPOW = true, bool fCheckMerkleRoot = true) EXCLUSIVE_LOCKS_REQUIRED(cs_main);

/** Check whether witness commitments are required for a block, and whether to enforce NULLDUMMY (BIP 147) rules.
 *  Note that transaction witness validation rules are always enforced when P2SH is enforced. */
bool IsWitnessEnabled(const CBlockIndex* pindexPrev, const Consensus::Params& params);

/** When there are blocks in the active chain with missing data, rewind the chainstate and remove them from the block index */
bool RewindBlockIndex(const CChainParams& params) LOCKS_EXCLUDED(cs_main);

/** Compute at which vout of the block's coinbase transaction the witness commitment occurs, or -1 if not found */
int GetWitnessCommitmentIndex(const CBlock& block);

/** Update uncommitted block structures (currently: only the witness reserved value). This is safe for submitted blocks. */
void UpdateUncommittedBlockStructures(CBlock& block, const CBlockIndex* pindexPrev, const Consensus::Params& consensusParams);

/** Produce the necessary coinbase commitment for a block (modifies the hash, don't call for mined blocks). */
std::vector<unsigned char> GenerateCoinbaseCommitment(CBlock& block, const CBlockIndex* pindexPrev, const Consensus::Params& consensusParams);

/** RAII wrapper for VerifyDB: Verify consistency of the block and coin databases */
class CVerifyDB {
public:
    CVerifyDB();
    ~CVerifyDB();
    bool VerifyDB(const CChainParams& chainparams, CCoinsView *coinsview, int nCheckLevel, int nCheckDepth);
};

CBlockIndex* LookupBlockIndex(const uint256& hash) EXCLUSIVE_LOCKS_REQUIRED(cs_main);

/** Find the last common block between the parameter chain and a locator. */
CBlockIndex* FindForkInGlobalIndex(const CChain& chain, const CBlockLocator& locator) EXCLUSIVE_LOCKS_REQUIRED(cs_main);

enum DisconnectResult
{
    DISCONNECT_OK,      // All good.
    DISCONNECT_UNCLEAN, // Rolled back, but UTXO set was inconsistent with block.
    DISCONNECT_FAILED   // Something else went wrong.
};

class ConnectTrace;

/** @see CChainState::FlushStateToDisk */
enum class FlushStateMode {
    NONE,
    IF_NEEDED,
    PERIODIC,
    ALWAYS
};

struct CBlockIndexWorkComparator
{
    bool operator()(const CBlockIndex *pa, const CBlockIndex *pb) const;
};

/**
 * Maintains a tree of blocks (stored in `m_block_index`) which is consulted
 * to determine where the most-work tip is.
 *
 * This data is used mostly in `CChainState` - information about, e.g.,
 * candidate tips is not maintained here.
 */
class BlockManager {
public:
    BlockMap m_block_index GUARDED_BY(cs_main);

    /** In order to efficiently track invalidity of headers, we keep the set of
      * blocks which we tried to connect and found to be invalid here (ie which
      * were set to BLOCK_FAILED_VALID since the last restart). We can then
      * walk this set and check if a new header is a descendant of something in
      * this set, preventing us from having to walk m_block_index when we try
      * to connect a bad block and fail.
      *
      * While this is more complicated than marking everything which descends
      * from an invalid block as invalid at the time we discover it to be
      * invalid, doing so would require walking all of m_block_index to find all
      * descendants. Since this case should be very rare, keeping track of all
      * BLOCK_FAILED_VALID blocks in a set should be just fine and work just as
      * well.
      *
      * Because we already walk m_block_index in height-order at startup, we go
      * ahead and mark descendants of invalid blocks as FAILED_CHILD at that time,
      * instead of putting things in this set.
      */
    std::set<CBlockIndex*> m_failed_blocks;

    /**
     * All pairs A->B, where A (or one of its ancestors) misses transactions, but B has transactions.
     * Pruned nodes may have entries where B is missing data.
     */
    std::multimap<CBlockIndex*, CBlockIndex*> m_blocks_unlinked;

    /**
     * Load the blocktree off disk and into memory. Populate certain metadata
     * per index entry (nStatus, nChainWork, nTimeMax, etc.) as well as peripheral
     * collections like setDirtyBlockIndex.
     *
     * @param[out] block_index_candidates  Fill this set with any valid blocks for
     *                                     which we've downloaded all transactions.
     */
    bool LoadBlockIndex(
        const Consensus::Params& consensus_params,
        CBlockTreeDB& blocktree,
        std::set<CBlockIndex*, CBlockIndexWorkComparator>& block_index_candidates)
        EXCLUSIVE_LOCKS_REQUIRED(cs_main);

    /** Clear all data members. */
    void Unload() EXCLUSIVE_LOCKS_REQUIRED(cs_main);

    CBlockIndex* AddToBlockIndex(const CBlockHeader& block) EXCLUSIVE_LOCKS_REQUIRED(cs_main);
    /** Create a new block index entry for a given block hash */
    CBlockIndex* InsertBlockIndex(const uint256& hash) EXCLUSIVE_LOCKS_REQUIRED(cs_main);

    /**
     * If a block header hasn't already been seen, call CheckBlockHeader on it, ensure
     * that it doesn't descend from an invalid block, and then add it to m_block_index.
     */
    bool AcceptBlockHeader(
        const CBlockHeader& block,
        BlockValidationState& state,
        const CChainParams& chainparams,
        CBlockIndex** ppindex) EXCLUSIVE_LOCKS_REQUIRED(cs_main);
};

/**
 * A convenience class for constructing the CCoinsView* hierarchy used
 * to facilitate access to the UTXO set.
 *
 * This class consists of an arrangement of layered CCoinsView objects,
 * preferring to store and retrieve coins in memory via `m_cacheview` but
 * ultimately falling back on cache misses to the canonical store of UTXOs on
 * disk, `m_dbview`.
 */
class CoinsViews {

public:
    //! The lowest level of the CoinsViews cache hierarchy sits in a leveldb database on disk.
    //! All unspent coins reside in this store.
    CCoinsViewDB m_dbview GUARDED_BY(cs_main);

    //! This view wraps access to the leveldb instance and handles read errors gracefully.
    CCoinsViewErrorCatcher m_catcherview GUARDED_BY(cs_main);

    //! This is the top layer of the cache hierarchy - it keeps as many coins in memory as
    //! can fit per the dbcache setting.
    std::unique_ptr<CCoinsViewCache> m_cacheview GUARDED_BY(cs_main);

    //! This constructor initializes CCoinsViewDB and CCoinsViewErrorCatcher instances, but it
    //! *does not* create a CCoinsViewCache instance by default. This is done separately because the
    //! presence of the cache has implications on whether or not we're allowed to flush the cache's
    //! state to disk, which should not be done until the health of the database is verified.
    //!
    //! All arguments forwarded onto CCoinsViewDB.
    CoinsViews(std::string ldb_name, size_t cache_size_bytes, bool in_memory, bool should_wipe);

    //! Initialize the CCoinsViewCache member.
    void InitCache() EXCLUSIVE_LOCKS_REQUIRED(::cs_main);
};

/**
 * CChainState stores and provides an API to update our local knowledge of the
 * current best chain.
 *
 * Eventually, the API here is targeted at being exposed externally as a
 * consumable libconsensus library, so any functions added must only call
 * other class member functions, pure functions in other parts of the consensus
 * library, callbacks via the validation interface, or read/write-to-disk
 * functions (eventually this will also be via callbacks).
 *
 * Anything that is contingent on the current tip of the chain is stored here,
 * whereas block information and metadata independent of the current tip is
 * kept in `BlockMetadataManager`.
 */
class CChainState {
private:

    /**
     * Every received block is assigned a unique and increasing identifier, so we
     * know which one to give priority in case of a fork.
     */
    CCriticalSection cs_nBlockSequenceId;
    /** Blocks loaded from disk are assigned id 0, so start the counter at 1. */
    int32_t nBlockSequenceId = 1;
    /** Decreasing counter (used by subsequent preciousblock calls). */
    int32_t nBlockReverseSequenceId = -1;
    /** chainwork for the last block that preciousblock has been applied to. */
    arith_uint256 nLastPreciousChainwork = 0;

    /**
     * the ChainState CriticalSection
     * A lock that must be held when modifying this ChainState - held in ActivateBestChain()
     */
    CCriticalSection m_cs_chainstate;

    /**
     * Whether this chainstate is undergoing initial block download.
     *
     * Mutable because we need to be able to mark IsInitialBlockDownload()
     * const, which latches this for caching purposes.
     */
    mutable std::atomic<bool> m_cached_finished_ibd{false};

    //! Reference to a BlockManager instance which itself is shared across all
    //! CChainState instances. Keeping a local reference allows us to test more
    //! easily as opposed to referencing a global.
    BlockManager& m_blockman;

    //! Manages the UTXO set, which is a reflection of the contents of `m_chain`.
    std::unique_ptr<CoinsViews> m_coins_views;

public:
    CChainState(BlockManager& blockman) : m_blockman(blockman) {}
    CChainState();

    /**
     * Initialize the CoinsViews UTXO set database management data structures. The in-memory
     * cache is initialized separately.
     *
     * All parameters forwarded to CoinsViews.
     */
    void InitCoinsDB(
        size_t cache_size_bytes,
        bool in_memory,
        bool should_wipe,
        std::string leveldb_name = "chainstate");

    //! Initialize the in-memory coins cache (to be done after the health of the on-disk database
    //! is verified).
    void InitCoinsCache() EXCLUSIVE_LOCKS_REQUIRED(::cs_main);

    //! @returns whether or not the CoinsViews object has been fully initialized and we can
    //!          safely flush this object to disk.
    bool CanFlushToDisk() EXCLUSIVE_LOCKS_REQUIRED(cs_main) {
        return m_coins_views && m_coins_views->m_cacheview;
    }

    //! The current chain of blockheaders we consult and build on.
    //! @see CChain, CBlockIndex.
    CChain m_chain;

    /**
     * The set of all CBlockIndex entries with BLOCK_VALID_TRANSACTIONS (for itself and all ancestors) and
     * as good as our current tip or better. Entries may be failed, though, and pruning nodes may be
     * missing the data for the block.
     */
    std::set<CBlockIndex*, CBlockIndexWorkComparator> setBlockIndexCandidates;

    //! @returns A reference to the in-memory cache of the UTXO set.
    CCoinsViewCache& CoinsTip() EXCLUSIVE_LOCKS_REQUIRED(cs_main)
    {
        assert(m_coins_views->m_cacheview);
        return *m_coins_views->m_cacheview.get();
    }

    //! @returns A reference to the on-disk UTXO set database.
    CCoinsViewDB& CoinsDB() EXCLUSIVE_LOCKS_REQUIRED(cs_main)
    {
        return m_coins_views->m_dbview;
    }

    //! @returns A reference to a wrapped view of the in-memory UTXO set that
    //!     handles disk read errors gracefully.
    CCoinsViewErrorCatcher& CoinsErrorCatcher() EXCLUSIVE_LOCKS_REQUIRED(cs_main)
    {
        return m_coins_views->m_catcherview;
    }

    //! Destructs all objects related to accessing the UTXO set.
    void ResetCoinsViews() { m_coins_views.reset(); }

    /**
     * Update the on-disk chain state.
     * The caches and indexes are flushed depending on the mode we're called with
     * if they're too large, if it's been a while since the last write,
     * or always and in all cases if we're in prune mode and are deleting files.
     *
     * If FlushStateMode::NONE is used, then FlushStateToDisk(...) won't do anything
     * besides checking if we need to prune.
     *
     * @returns true unless a system error occurred
     */
    bool FlushStateToDisk(
        const CChainParams& chainparams,
        BlockValidationState &state,
        FlushStateMode mode,
        int nManualPruneHeight = 0);

    //! Unconditionally flush all changes to disk.
    void ForceFlushStateToDisk();

    //! Prune blockfiles from the disk if necessary and then flush chainstate changes
    //! if we pruned.
    void PruneAndFlush();

    /**
     * Make the best chain active, in multiple steps. The result is either failure
     * or an activated best chain. pblock is either nullptr or a pointer to a block
     * that is already loaded (to avoid loading it again from disk).
     *
     * ActivateBestChain is split into steps (see ActivateBestChainStep) so that
     * we avoid holding cs_main for an extended period of time; the length of this
     * call may be quite long during reindexing or a substantial reorg.
     *
     * May not be called with cs_main held. May not be called in a
     * validationinterface callback.
     *
     * @returns true unless a system error occurred
     */
    bool ActivateBestChain(
        BlockValidationState& state,
        const CChainParams& chainparams,
        std::shared_ptr<const CBlock> pblock) LOCKS_EXCLUDED(cs_main);

    bool AcceptBlock(const std::shared_ptr<const CBlock>& pblock, BlockValidationState& state, const CChainParams& chainparams, CBlockIndex** ppindex, bool fRequested, const FlatFilePos* dbp, bool* fNewBlock) EXCLUSIVE_LOCKS_REQUIRED(cs_main);

    // Block (dis)connection on a given view:
    DisconnectResult DisconnectBlock(const CBlock& block, const CBlockIndex* pindex, CCoinsViewCache& view);
    bool ConnectBlock(const CBlock& block, BlockValidationState& state, CBlockIndex* pindex,
                      CCoinsViewCache& view, const CChainParams& chainparams, bool fJustCheck = false) EXCLUSIVE_LOCKS_REQUIRED(cs_main);

    // Apply the effects of a block disconnection on the UTXO set.
    bool DisconnectTip(BlockValidationState& state, const CChainParams& chainparams, DisconnectedBlockTransactions* disconnectpool) EXCLUSIVE_LOCKS_REQUIRED(cs_main, ::mempool.cs);

    // Manual block validity manipulation:
    bool PreciousBlock(BlockValidationState& state, const CChainParams& params, CBlockIndex* pindex) LOCKS_EXCLUDED(cs_main);
    bool InvalidateBlock(BlockValidationState& state, const CChainParams& chainparams, CBlockIndex* pindex) LOCKS_EXCLUDED(cs_main);
    void ResetBlockFailureFlags(CBlockIndex* pindex) EXCLUSIVE_LOCKS_REQUIRED(cs_main);

    /** Replay blocks that aren't fully applied to the database. */
    bool ReplayBlocks(const CChainParams& params);
    bool RewindBlockIndex(const CChainParams& params) LOCKS_EXCLUDED(cs_main);
    bool LoadGenesisBlock(const CChainParams& chainparams);

    void PruneBlockIndexCandidates();

    void UnloadBlockIndex();

    /** Check whether we are doing an initial block download (synchronizing from disk or network) */
    bool IsInitialBlockDownload() const;

    /**
     * Make various assertions about the state of the block index.
     *
     * By default this only executes fully when using the Regtest chain; see: fCheckBlockIndex.
     */
    void CheckBlockIndex(const Consensus::Params& consensusParams);

    /** Update the chain tip based on database information, i.e. CoinsTip()'s best block. */
    bool LoadChainTip(const CChainParams& chainparams) EXCLUSIVE_LOCKS_REQUIRED(cs_main);

private:
    bool ActivateBestChainStep(BlockValidationState& state, const CChainParams& chainparams, CBlockIndex* pindexMostWork, const std::shared_ptr<const CBlock>& pblock, bool& fInvalidFound, ConnectTrace& connectTrace) EXCLUSIVE_LOCKS_REQUIRED(cs_main, ::mempool.cs);
    bool ConnectTip(BlockValidationState& state, const CChainParams& chainparams, CBlockIndex* pindexNew, const std::shared_ptr<const CBlock>& pblock, ConnectTrace& connectTrace, DisconnectedBlockTransactions& disconnectpool) EXCLUSIVE_LOCKS_REQUIRED(cs_main, ::mempool.cs);

    void InvalidBlockFound(CBlockIndex *pindex, const BlockValidationState &state) EXCLUSIVE_LOCKS_REQUIRED(cs_main);
    CBlockIndex* FindMostWorkChain() EXCLUSIVE_LOCKS_REQUIRED(cs_main);
    void ReceivedBlockTransactions(const CBlock& block, CBlockIndex* pindexNew, const FlatFilePos& pos, const Consensus::Params& consensusParams) EXCLUSIVE_LOCKS_REQUIRED(cs_main);

    bool RollforwardBlock(const CBlockIndex* pindex, CCoinsViewCache& inputs, const CChainParams& params) EXCLUSIVE_LOCKS_REQUIRED(cs_main);

    //! Mark a block as not having block data
    void EraseBlockData(CBlockIndex* index) EXCLUSIVE_LOCKS_REQUIRED(cs_main);
};

/** Mark a block as precious and reorganize.
 *
 * May not be called in a
 * validationinterface callback.
 */
bool PreciousBlock(BlockValidationState& state, const CChainParams& params, CBlockIndex *pindex) LOCKS_EXCLUDED(cs_main);

/** Mark a block as invalid. */
bool InvalidateBlock(BlockValidationState& state, const CChainParams& chainparams, CBlockIndex* pindex) LOCKS_EXCLUDED(cs_main);

/** Remove invalidity status from a block and its descendants. */
void ResetBlockFailureFlags(CBlockIndex* pindex) EXCLUSIVE_LOCKS_REQUIRED(cs_main);

/** @returns the most-work valid chainstate. */
CChainState& ChainstateActive();

/** @returns the most-work chain. */
CChain& ChainActive();

/** @returns the global block index map. */
BlockMap& BlockIndex();

// Most often ::ChainstateActive() should be used instead of this, but some code
// may not be able to assume that this has been initialized yet and so must use it
// directly, e.g. init.cpp.
extern std::unique_ptr<CChainState> g_chainstate;

/** Global variable that points to the active block tree (protected by cs_main) */
extern std::unique_ptr<CBlockTreeDB> pblocktree;

/**
 * Return the spend height, which is one more than the inputs.GetBestBlock().
 * While checking, GetBestBlock() refers to the parent block. (protected by cs_main)
 * This is also true for mempool checks.
 */
int GetSpendHeight(const CCoinsViewCache& inputs);

extern VersionBitsCache versionbitscache;

/**
 * Determine what nVersion a new block should use.
 */
int32_t ComputeBlockVersion(const CBlockIndex* pindexPrev, const Consensus::Params& params);

/** Get block file info entry for one block file */
CBlockFileInfo* GetBlockFileInfo(size_t n);

/** Dump the mempool to disk. */
bool DumpMempool(const CTxMemPool& pool);

/** Load the mempool from disk. */
bool LoadMempool(CTxMemPool& pool);

//! Check whether the block associated with this index entry is pruned or not.
inline bool IsBlockPruned(const CBlockIndex* pblockindex)
{
    return (fHavePruned && !(pblockindex->nStatus & BLOCK_HAVE_DATA) && pblockindex->nTx > 0);
}

#endif // BITCOIN_VALIDATION_H<|MERGE_RESOLUTION|>--- conflicted
+++ resolved
@@ -2,12 +2,6 @@
 // Copyright (c) 2009-2019 The Bitcoin Core developers
 // Copyright (c) 2019-2020 Xenios SEZC
 // https://www.veriblock.org
-<<<<<<< HEAD
-
-// Copyright (c) 2019-2020 Xenios SEZC
-// https://www.veriblock.org
-=======
->>>>>>> 1e63f662
 // Distributed under the MIT software license, see the accompanying
 // file COPYING or http://www.opensource.org/licenses/mit-license.php.
 
