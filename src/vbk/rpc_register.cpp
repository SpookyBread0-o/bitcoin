// Copyright (c) 2019-2020 Xenios SEZC
// https://www.veriblock.org
// Distributed under the MIT software license, see the accompanying
// file COPYING or http://www.opensource.org/licenses/mit-license.php.

#include "rpc_register.hpp"

#include "merkle.hpp"
#include "pop_service.hpp"
#include "vbk/service_locator.hpp"
#include <chainparams.h>
#include <consensus/merkle.h>
#include <rpc/server.h>
#include <rpc/util.h>
#include <util/validation.h>
#include <validation.h>
#include <vbk/p2p_sync.hpp>
#include <wallet/rpcwallet.h>
#include <wallet/wallet.h> // for CWallet

#include <fstream>
#include <set>

#include "pop_service_impl.hpp"
#include "vbk/adaptors/univalue_json.hpp"
#include "vbk/config.hpp"
#include "veriblock/entities/test_case_entity.hpp"
#include "veriblock/mempool_result.hpp"

namespace VeriBlock {

namespace {

uint256 GetBlockHashByHeight(const int height)
{
    if (height < 0 || height > ChainActive().Height())
        throw JSONRPCError(RPC_INVALID_PARAMETER, "Block height out of range");

    return ChainActive()[height]->GetBlockHash();
}

CBlock GetBlockChecked(const CBlockIndex* pblockindex)
{
    CBlock block;
    if (IsBlockPruned(pblockindex)) {
        throw JSONRPCError(RPC_MISC_ERROR, "Block not available (pruned data)");
    }

    if (!ReadBlockFromDisk(block, pblockindex, Params().GetConsensus())) {
        // Block not found on disk. This could be because we have the block
        // header in our index but don't have the block (for example if a
        // non-whitelisted node sends us an unrequested long chain of valid
        // blocks, we add the headers to our index, but don't accept the
        // block).
        throw JSONRPCError(RPC_MISC_ERROR, "Block not found on disk");
    }

    return block;
}

void SaveState(std::string file_name)
{
    LOCK2(cs_main, mempool.cs);

    altintegration::TestCase vbtc_state;
    vbtc_state.config = VeriBlock::getService<VeriBlock::Config>().popconfig;

    auto& vbtc_tree = BlockIndex();

    auto cmp = [](CBlockIndex* a, CBlockIndex* b) -> bool {
        return a->nHeight < b->nHeight;
    };
    std::vector<CBlockIndex*> block_index;
    block_index.reserve(vbtc_tree.size());
    for (const auto& el : vbtc_tree) {
        block_index.push_back(el.second);
    }
    std::sort(block_index.begin(), block_index.end(), cmp);

    BlockValidationState state;

    for (const auto& index : block_index) {
        auto alt_block = blockToAltBlock(*index);
        altintegration::PopData popData;
        if (index->pprev) {
            CBlock block;
            if (ReadBlockFromDisk(block, index, Params().GetConsensus())) {
                popData = block.popData;
            }
        }
        vbtc_state.alt_tree.push_back(std::make_pair(alt_block, popData));
    }

    std::ofstream file(file_name, std::ios::binary);

    altintegration::WriteStream stream;
    vbtc_state.toRaw(stream);

    file.write((const char*)stream.data().data(), stream.data().size());

    file.close();
}

} // namespace

UniValue getpopdata(const JSONRPCRequest& request)
{
    if (request.fHelp || request.params.size() != 1)
        throw std::runtime_error(
            "getpopdata block_height\n"
            "\nFetches the data relevant to PoP-mining the given block.\n"
            "\nArguments:\n"
            "1. block_height         (numeric, required) The height index\n"
            "\nResult:\n"
            "{\n"
            "    \"block_header\" : \"block_header_hex\",  (string) Hex-encoded block header\n"
            "    \"raw_contextinfocontainer\" : \"contextinfocontainer\",  (string) Hex-encoded raw authenticated ContextInfoContainer structure\n"
            "    \"last_known_veriblock_blocks\" : [ (array) last known VeriBlock blocks at the given Bitcoin block\n"
            "        \"blockhash\",                (string) VeriBlock block hash\n"
            "       ... ]\n"
            "    \"last_known_bitcoin_blocks\" : [ (array) last known Bitcoin blocks at the given Bitcoin block\n"
            "        \"blockhash\",                (string) Bitcoin block hash\n"
            "       ... ]\n"
            "}\n"
            "\nExamples:\n" +
            HelpExampleCli("getpopdata", "1000") + HelpExampleRpc("getpopdata", "1000"));

    auto wallet = GetWalletForJSONRPCRequest(request);
    if (!EnsureWalletIsAvailable(wallet.get(), request.fHelp)) {
        return NullUniValue;
    }

    // Make sure the results are valid at least up to the most recent block
    // the user could have gotten from another RPC command prior to now
    wallet->BlockUntilSyncedToCurrentChain();

    int height = request.params[0].get_int();

    LOCK2(cs_main, wallet->cs_wallet);

    uint256 blockhash = GetBlockHashByHeight(height);

    UniValue result(UniValue::VOBJ);

    //get the block and its header
    const CBlockIndex* pBlockIndex = LookupBlockIndex(blockhash);

    if (!pBlockIndex) {
        throw JSONRPCError(RPC_INVALID_ADDRESS_OR_KEY, "Block not found");
    }

    CDataStream ssBlock(SER_NETWORK, PROTOCOL_VERSION);
    ssBlock << pBlockIndex->GetBlockHeader();
    result.pushKV("block_header", HexStr(ssBlock));

    auto block = GetBlockChecked(pBlockIndex);

    auto& pop = getService<PopService>();
    //context info
    uint256 txRoot = BlockMerkleRoot(block);
    auto keystones = VeriBlock::getKeystoneHashesForTheNextBlock(pBlockIndex->pprev);
    auto contextInfo = VeriBlock::ContextInfoContainer(pBlockIndex->nHeight, keystones, txRoot);
    auto authedContext = contextInfo.getAuthenticated();
    result.pushKV("raw_contextinfocontainer", HexStr(authedContext.begin(), authedContext.end()));

    auto lastVBKBlocks = pop.getLastKnownVBKBlocks(16);

    UniValue univalueLastVBKBlocks(UniValue::VARR);
    for (const auto& b : lastVBKBlocks) {
        univalueLastVBKBlocks.push_back(HexStr(b));
    }
    result.pushKV("last_known_veriblock_blocks", univalueLastVBKBlocks);

    auto lastBTCBlocks = pop.getLastKnownBTCBlocks(16);
    UniValue univalueLastBTCBlocks(UniValue::VARR);
    for (const auto& b : lastBTCBlocks) {
        univalueLastBTCBlocks.push_back(HexStr(b));
    }
    result.pushKV("last_known_bitcoin_blocks", univalueLastBTCBlocks);

    return result;
}

template <typename pop_t>
std::vector<pop_t> parsePayloads(const UniValue& array)
{
    std::vector<pop_t> payloads;
    LogPrint(BCLog::POP, "VeriBlock-PoP: submitpop RPC called with %s, amount %d \n", pop_t::name(), array.size());
    for (uint32_t idx = 0u, size = array.size(); idx < size; ++idx) {
        auto& payloads_hex = array[idx];

        auto payloads_bytes = ParseHexV(payloads_hex, strprintf("%s[%d]", pop_t::name(), idx));

        altintegration::ReadStream stream(payloads_bytes);
        payloads.push_back(pop_t::fromVbkEncoding(stream));
    }

    return payloads;
}

UniValue submitpop(const JSONRPCRequest& request)
{
    if (request.fHelp || request.params.size() > 3)
        throw std::runtime_error(
            "submitpop [vbk_blocks] [vtbs] [atvs]\n"
            "\nCreates and submits a PoP transaction constructed from the provided ATV and VTBs.\n"
            "\nArguments:\n"
            "1. vbk_blocks      (array, required) Array of hex-encoded VbkBlocks records.\n"
            "2. vtbs      (array, required) Array of hex-encoded VTB records.\n"
            "3. atvs      (array, required) Array of hex-encoded ATV records.\n"
            "\nResult:\n"
            "             (string) MempoolResult\n"
            "\nExamples:\n" +
            HelpExampleCli("submitpop", " [VBK_HEX VBK_HEX] [VTB_HEX VTB_HEX] [ATV_HEX ATV_HEX]") + HelpExampleRpc("submitpop", "[VBK_HEX] [] [ATV_HEX ATV_HEX]"));

    RPCTypeCheck(request.params, {UniValue::VARR, UniValue::VARR, UniValue::VARR});

    altintegration::PopData popData;
    popData.context = parsePayloads<altintegration::VbkBlock>(request.params[0].get_array());
    popData.vtbs = parsePayloads<altintegration::VTB>(request.params[1].get_array());
    popData.atvs = parsePayloads<altintegration::ATV>(request.params[2].get_array());

    {
        LOCK(cs_main);
        auto& pop_service = VeriBlock::getService<VeriBlock::PopService>();
        auto& pop_mempool = pop_service.getMemPool();

<<<<<<< HEAD
        altintegration::MempoolResult result = pop_mempool.submitAll(popData, alt_tree);
=======
        altintegration::MempoolResult result = pop_mempool.submitAll(popData);

        const CNetMsgMaker msgMaker(PROTOCOL_VERSION);
        VeriBlock::p2p::sendPopData<altintegration::ATV>(g_rpc_node->connman.get(), msgMaker, popData.atvs);
        VeriBlock::p2p::sendPopData<altintegration::VTB>(g_rpc_node->connman.get(), msgMaker, popData.vtbs);
        VeriBlock::p2p::sendPopData<altintegration::VbkBlock>(g_rpc_node->connman.get(), msgMaker, popData.context);

>>>>>>> d00948f7
        return altintegration::ToJSON<UniValue>(result);
    }
}

UniValue debugpop(const JSONRPCRequest& request)
{
    if (request.fHelp) {
        throw std::runtime_error(
            "debugpop\n"
            "\nPrints alt-cpp-lib state into log.\n");
    }
    auto& pop = VeriBlock::getService<VeriBlock::PopService>();
    LogPrint(BCLog::POP, "%s", pop.toPrettyString());
    return UniValue();
}

UniValue savepopstate(const JSONRPCRequest& request)
{
    if (request.fHelp || request.params.size() > 1) {
        throw std::runtime_error(
            "savepopstate [file]\n"
            "\nSave pop state into the file.\n"
            "\nArguments:\n"
            "1. file       (string, optional) the name of the file, by default 'vbtc_state'.\n");
    }

    std::string file_name = "vbtc_state";

    if (!request.params.empty()) {
        RPCTypeCheck(request.params, {UniValue::VSTR});
        file_name = request.params[0].getValStr();
    }

    LogPrint(BCLog::POP, "Save vBTC state to the file %s \n", file_name);
    SaveState(file_name);

    return UniValue();
}

using VbkTree = altintegration::VbkBlockTree;
using BtcTree = altintegration::VbkBlockTree::BtcTree;

static VbkTree& vbk()
{
    auto& pop = VeriBlock::getService<VeriBlock::PopService>();
    return pop.getAltTree().vbk();
}

static BtcTree& btc()
{
    auto& pop = VeriBlock::getService<VeriBlock::PopService>();
    return pop.getAltTree().btc();
}

// getblock
namespace {

void check_getblock(const JSONRPCRequest& request, const std::string& chain)
{
    auto cmdname = strprintf("get%sblock", chain);
    RPCHelpMan{
        cmdname,
        "Get block data identified by block hash",
        {
            {"blockhash", RPCArg::Type::STR_HEX, RPCArg::Optional::NO, "The block hash"},
        },
        {},
        RPCExamples{
            HelpExampleCli(cmdname, "\"00000000c937983704a73af28acdec37b049d214adbda81d7e2a3dd146f6ed09\"") +
            HelpExampleRpc(cmdname, "\"00000000c937983704a73af28acdec37b049d214adbda81d7e2a3dd146f6ed09\"")},
    }
        .Check(request);
}

template <typename Tree>
UniValue getblock(const JSONRPCRequest& req, Tree& tree, const std::string& chain)
{
    check_getblock(req, chain);
    LOCK(cs_main);

    using block_t = typename Tree::block_t;
    using hash_t = typename block_t::hash_t;
    std::string strhash = req.params[0].get_str();
    hash_t hash;

    try {
        hash = hash_t::fromHex(strhash);
    } catch (const std::exception& e) {
        throw JSONRPCError(RPC_TYPE_ERROR, strprintf("Bad hash: %s", e.what()));
    }

    auto* index = tree.getBlockIndex(hash);
    if (!index) {
        // no block found
        return UniValue(UniValue::VNULL);
    }

    return altintegration::ToJSON<UniValue>(*index);
}

UniValue getvbkblock(const JSONRPCRequest& req)
{
    return getblock(req, vbk(), "vbk");
}
UniValue getbtcblock(const JSONRPCRequest& req)
{
    return getblock(req, btc(), "btc");
}

} // namespace

// getbestblockhash
namespace {
void check_getbestblockhash(const JSONRPCRequest& request, const std::string& chain)
{
    auto cmdname = strprintf("get%bestblockhash", chain);
    RPCHelpMan{
        cmdname,
        "\nReturns the hash of the best (tip) block in the most-work fully-validated chain.\n",
        {},
        RPCResult{
            "\"hex\"      (string) the block hash, hex-encoded\n"},
        RPCExamples{
            HelpExampleCli(cmdname, "") + HelpExampleRpc(cmdname, "")},
    }
        .Check(request);
}

template <typename Tree>
UniValue getbestblockhash(const JSONRPCRequest& request, Tree& tree, const std::string& chain)
{
    check_getbestblockhash(request, chain);

    LOCK(cs_main);
    auto* tip = tree.getBestChain().tip();
    if (!tip) {
        // tree is not bootstrapped
        return UniValue(UniValue::VNULL);
    }

    return UniValue(tip->getHash().toHex());
}

UniValue getvbkbestblockhash(const JSONRPCRequest& request)
{
    return getbestblockhash(request, vbk(), "vbk");
}

UniValue getbtcbestblockhash(const JSONRPCRequest& request)
{
    return getbestblockhash(request, btc(), "btc");
}
} // namespace

// getblockhash
namespace {

void check_getblockhash(const JSONRPCRequest& request, const std::string& chain)
{
    auto cmdname = strprintf("get%sblockhash", chain);

    RPCHelpMan{
        cmdname,
        "\nReturns hash of block in best-block-chain at height provided.\n",
        {
            {"height", RPCArg::Type::NUM, RPCArg::Optional::NO, "The height index"},
        },
        RPCResult{
            "\"hash\"         (string) The block hash\n"},
        RPCExamples{
            HelpExampleCli(cmdname, "1000") +
            HelpExampleRpc(cmdname, "1000")},
    }
        .Check(request);
}

template <typename Tree>
UniValue getblockhash(const JSONRPCRequest& request, Tree& tree, const std::string& chain)
{
    check_getblockhash(request, chain);
    LOCK(cs_main);
    auto& best = tree.getBestChain();
    if (best.blocksCount() == 0) {
        throw JSONRPCError(RPC_INVALID_PARAMETER, strprintf("Chain %s is not bootstrapped", chain));
    }

    int height = request.params[0].get_int();
    if (height < best.first()->getHeight()) {
        throw JSONRPCError(RPC_INVALID_PARAMETER, strprintf("Chain %s starts at %d, provided %d", chain, best.first()->getHeight(), height));
    }
    if (height > best.tip()->getHeight()) {
        throw JSONRPCError(RPC_INVALID_PARAMETER, strprintf("Chain %s tip is at %d, provided %d", chain, best.tip()->getHeight(), height));
    }

    auto* index = best[height];
    assert(index);
    return altintegration::ToJSON<UniValue>(*index);
}

UniValue getvbkblockhash(const JSONRPCRequest& request)
{
    return getblockhash(request, vbk(), "vbk");
}
UniValue getbtcblockhash(const JSONRPCRequest& request)
{
    return getblockhash(request, btc(), "btc");
}

} // namespace

// getpoprawmempool
namespace {

UniValue getrawpopmempool(const JSONRPCRequest& request)
{
    auto cmdname = "getrawpopmempool";
    RPCHelpMan{
        cmdname,
        "\nReturns the list of VBK blocks, ATVs and VTBs stored in POP mempool.\n",
        {},
        RPCResult{"TODO"},
        RPCExamples{
            HelpExampleCli(cmdname, "") +
            HelpExampleRpc(cmdname, "")},
    }
        .Check(request);

    auto& pop = VeriBlock::getService<VeriBlock::PopService>();
    auto& mp = pop.getMemPool();
    return altintegration::ToJSON<UniValue>(mp);
}

} // namespace

// getrawatv
// getrawvtb
// getrawvbkblock
namespace {

template <typename T>
bool GetPayload(const typename T::id_t& hash, T& out, const Consensus::Params& consensusParams, uint256& hashBlock, const CBlockIndex* const block_index)
{
    LOCK(cs_main);
    auto& pop = VeriBlock::getService<VeriBlock::PopService>();

    if (!block_index) {
        auto& mp = pop.getMemPool();
        auto* pl = mp.get<T>(hash);
        if (pl) {
            out = *pl;
            return true;
        }

        // TODO: when payload repository is implemented, search here for payload by ID
        return false;
    } else {
        CBlock block;
        if (ReadBlockFromDisk(block, block_index, consensusParams)) {
            if (VeriBlock::FindPayloadInBlock<T>(block, hash, out)) {
                hashBlock = block_index->GetBlockHash();
                return true;
            }
        }
    }

    return false;
}

template <typename T>
UniValue getrawpayload(const JSONRPCRequest& request, const std::string& name)
{
    auto cmdname = strprintf("getraw%s", name);
    // clang-format off
    RPCHelpMan{
        cmdname,
        "\nReturn the raw " + name + " data.\n"

        "\nBy default this function only works for mempool " + name + ". When called with a blockhash\n"
        "argument, " + cmdname + " will return the " +name+ " if the specified block is available and\n"
        "the " + name + " is found in that block. When called without a blockhash argument, " + cmdname + "\n"
        "will return the " + name + " if it is in the POP mempool, or in local payload repository.\n"

        "\nIf verbose is 'true', returns an Object with information about 'id'.\n"
        "If verbose is 'false' or omitted, returns a string that is serialized, hex-encoded data for 'id'.\n",
        {
            {"id", RPCArg::Type::STR_HEX, RPCArg::Optional::NO, "The " + name + " id"},
            {"verbose", RPCArg::Type::BOOL, /* default */ "false", "If false, return a string, otherwise return a json object"},
            {"blockhash", RPCArg::Type::STR_HEX, RPCArg::Optional::OMITTED_NAMED_ARG, "The block in which to look for the " + name + ""},
        },
        {
            RPCResult{"if verbose is not set or set to false",
                "\"data\"      (string) The serialized, hex-encoded data for 'id'\n"},
            RPCResult{"if verbose is set to true", "TODO"},
        },
        RPCExamples{
            HelpExampleCli(cmdname, "\"id\"") +
            HelpExampleCli(cmdname, "\"id\" true") +
            HelpExampleRpc(cmdname, "\"id\", true") +
            HelpExampleCli(cmdname, "\"id\" false \"myblockhash\"") +
            HelpExampleCli(cmdname, "\"id\" true \"myblockhash\"")},
    }
        .Check(request);
    // clang-format on

    bool in_active_chain = true;
    using id_t = typename T::id_t;
    id_t hash;
    try {
        hash = id_t::fromHex(request.params[0].get_str());
    } catch (const std::exception& e) {
        throw JSONRPCError(RPC_INVALID_PARAMETER, strprintf("Bad hash: %s", e.what()));
    }

    CBlockIndex* blockindex = nullptr;

    // Accept either a bool (true) or a num (>=1) to indicate verbose output.
    bool fVerbose = false;
    if (!request.params[1].isNull()) {
        fVerbose = request.params[1].isNum() ? (request.params[1].get_int() != 0) : request.params[1].get_bool();
    }

    if (!request.params[2].isNull()) {
        LOCK(cs_main);

        uint256 blockhash = ParseHashV(request.params[2], "parameter 3");
        blockindex = LookupBlockIndex(blockhash);
        if (!blockindex) {
            throw JSONRPCError(RPC_INVALID_ADDRESS_OR_KEY, "Block hash not found");
        }
        in_active_chain = ::ChainActive().Contains(blockindex);
    }

    T out;
    uint256 hash_block;
    if (!GetPayload<T>(hash, out, Params().GetConsensus(), hash_block, blockindex)) {
        std::string errmsg;
        if (blockindex) {
            if (!(blockindex->nStatus & BLOCK_HAVE_DATA)) {
                throw JSONRPCError(RPC_MISC_ERROR, "Block not available");
            }
            errmsg = "No such " + name + " found in the provided block";
        } else {
            errmsg = "No such mempool or blockchain " + name;
        }
        throw JSONRPCError(RPC_INVALID_ADDRESS_OR_KEY, errmsg);
    }

    if (!fVerbose) {
        return altintegration::ToJSON<UniValue>(out.toHex());
    }

    UniValue result(UniValue::VOBJ);
    if (blockindex) {
        result.pushKV("in_active_chain", in_active_chain);
        result.pushKV("blockheight", blockindex->nHeight);
        if (::ChainActive().Contains(blockindex)) {
            result.pushKV("confirmations", 1 + ::ChainActive().Height() - blockindex->nHeight);
            result.pushKV("blocktime", blockindex->GetBlockTime());
        } else {
            result.pushKV("confirmations", 0);
        }
    }

    result.pushKV(name, altintegration::ToJSON<UniValue>(out));
    result.pushKV("blockhash", hash_block.GetHex());

    return result;
}

UniValue getrawatv(const JSONRPCRequest& req)
{
    return getrawpayload<altintegration::ATV>(req, "atv");
}
UniValue getrawvtb(const JSONRPCRequest& req)
{
    return getrawpayload<altintegration::VTB>(req, "vtb");
}
UniValue getrawvbkblock(const JSONRPCRequest& req)
{
    return getrawpayload<altintegration::VbkBlock>(req, "vbkblock");
}

} // namespace

const CRPCCommand commands[] = {
    {"pop_mining", "submitpop", &submitpop, {"atv", "vtbs"}},
    {"pop_mining", "getpopdata", &getpopdata, {"blockheight"}},
    {"pop_mining", "debugpop", &debugpop, {}},
    {"pop_mining", "savepopstate", &savepopstate, {"path"}},
    {"pop_mining", "getvbkblock", &getvbkblock, {"hash"}},
    {"pop_mining", "getbtcblock", &getbtcblock, {"hash"}},
    {"pop_mining", "getvbkbestblockhash", &getvbkbestblockhash, {}},
    {"pop_mining", "getbtcbestblockhash", &getbtcbestblockhash, {}},
    {"pop_mining", "getvbkblockhash", &getvbkblockhash, {"height"}},
    {"pop_mining", "getbtcblockhash", &getbtcblockhash, {"height"}},
    {"pop_mining", "getrawatv", &getrawatv, {"id"}},
    {"pop_mining", "getrawvtb", &getrawvtb, {"id"}},
    {"pop_mining", "getrawvbkblock", &getrawvbkblock, {"id"}},
    {"pop_mining", "getrawpopmempool", &getrawpopmempool, {}}};

void RegisterPOPMiningRPCCommands(CRPCTable& t)
{
    for (const auto& command : VeriBlock::commands) {
        t.appendCommand(command.name, &command);
    }
}


} // namespace VeriBlock<|MERGE_RESOLUTION|>--- conflicted
+++ resolved
@@ -225,17 +225,8 @@
         auto& pop_service = VeriBlock::getService<VeriBlock::PopService>();
         auto& pop_mempool = pop_service.getMemPool();
 
-<<<<<<< HEAD
-        altintegration::MempoolResult result = pop_mempool.submitAll(popData, alt_tree);
-=======
         altintegration::MempoolResult result = pop_mempool.submitAll(popData);
 
-        const CNetMsgMaker msgMaker(PROTOCOL_VERSION);
-        VeriBlock::p2p::sendPopData<altintegration::ATV>(g_rpc_node->connman.get(), msgMaker, popData.atvs);
-        VeriBlock::p2p::sendPopData<altintegration::VTB>(g_rpc_node->connman.get(), msgMaker, popData.vtbs);
-        VeriBlock::p2p::sendPopData<altintegration::VbkBlock>(g_rpc_node->connman.get(), msgMaker, popData.context);
-
->>>>>>> d00948f7
         return altintegration::ToJSON<UniValue>(result);
     }
 }
