// Copyright (c) 2009-2010 Satoshi Nakamoto
// Copyright (c) 2009-2017 The Bitcoin Core developers
// Distributed under the MIT software license, see the accompanying
// file COPYING or http://www.opensource.org/licenses/mit-license.php.

#if defined(HAVE_CONFIG_H)
#include <config/bitcoin-config.h>
#endif

#include <chainparamsbase.h>
#include <clientversion.h>
#include <fs.h>
#include <rpc/client.h>
#include <rpc/protocol.h>
#include <util.h>
#include <utilstrencodings.h>

#include <stdio.h>

#include <event2/buffer.h>
#include <event2/keyvalq_struct.h>
#include <support/events.h>

#include <univalue.h>

static const char DEFAULT_RPCCONNECT[] = "127.0.0.1";
static const int DEFAULT_HTTP_CLIENT_TIMEOUT=900;
static const bool DEFAULT_NAMED=false;
static const int CONTINUE_EXECUTION=-1;

std::string HelpMessageCli()
{
    const auto defaultBaseParams = CreateBaseChainParams(CBaseChainParams::MAIN);
    const auto testnetBaseParams = CreateBaseChainParams(CBaseChainParams::TESTNET);
    std::string strUsage;
    strUsage += HelpMessageGroup(_("Options:"));
    strUsage += HelpMessageOpt("-?", _("This help message"));
    strUsage += HelpMessageOpt("-conf=<file>", strprintf(_("Specify configuration file. Relative paths will be prefixed by datadir location. (default: %s)"), BITCOIN_CONF_FILENAME));
    strUsage += HelpMessageOpt("-datadir=<dir>", _("Specify data directory"));
    strUsage += HelpMessageOpt("-getinfo", _("Get general information from the remote server. Note that unlike server-side RPC calls, the results of -getinfo is the result of multiple non-atomic requests. Some entries in the result may represent results from different states (e.g. wallet balance may be as of a different block from the chain state reported)"));
    AppendParamsHelpMessages(strUsage);
    strUsage += HelpMessageOpt("-named", strprintf(_("Pass named instead of positional arguments (default: %s)"), DEFAULT_NAMED));
    strUsage += HelpMessageOpt("-rpcclienttimeout=<n>", strprintf(_("Timeout in seconds during HTTP requests, or 0 for no timeout. (default: %d)"), DEFAULT_HTTP_CLIENT_TIMEOUT));
    strUsage += HelpMessageOpt("-rpcconnect=<ip>", strprintf(_("Send commands to node running on <ip> (default: %s)"), DEFAULT_RPCCONNECT));
    strUsage += HelpMessageOpt("-rpcpassword=<pw>", _("Password for JSON-RPC connections"));
    strUsage += HelpMessageOpt("-rpcport=<port>", strprintf(_("Connect to JSON-RPC on <port> (default: %u or testnet: %u)"), defaultBaseParams->RPCPort(), testnetBaseParams->RPCPort()));
    strUsage += HelpMessageOpt("-rpcuser=<user>", _("Username for JSON-RPC connections"));
    strUsage += HelpMessageOpt("-rpcwait", _("Wait for RPC server to start"));
<<<<<<< HEAD
    strUsage += HelpMessageOpt("-rpcwallet=<walletname>", _("Send RPC for non-default wallet on RPC server (argument is wallet filename in particld directory, required if particld/-qt runs with multiple wallets)"));
=======
    strUsage += HelpMessageOpt("-rpcwallet=<walletname>", _("Send RPC for non-default wallet on RPC server (needs to exactly match corresponding -wallet option passed to bitcoind)"));
>>>>>>> 243c9bb7
    strUsage += HelpMessageOpt("-stdin", _("Read extra arguments from standard input, one per line until EOF/Ctrl-D (recommended for sensitive information such as passphrases).  When combined with -stdinrpcpass, the first line from standard input is used for the RPC password."));
    strUsage += HelpMessageOpt("-stdinrpcpass", strprintf(_("Read RPC password from standard input as a single line.  When combined with -stdin, the first line from standard input is used for the RPC password.")));

    return strUsage;
}

//////////////////////////////////////////////////////////////////////////////
//
// Start
//

//
// Exception thrown on connection error.  This error is used to determine
// when to wait if -rpcwait is given.
//
class CConnectionFailed : public std::runtime_error
{
public:

    explicit inline CConnectionFailed(const std::string& msg) :
        std::runtime_error(msg)
    {}

};

//
// This function returns either one of EXIT_ codes when it's expected to stop the process or
// CONTINUE_EXECUTION when it's expected to continue further.
//
static int AppInitRPC(int argc, char* argv[])
{
    //
    // Parameters
    //
    gArgs.ParseParameters(argc, argv);
    if (argc<2 || gArgs.IsArgSet("-?") || gArgs.IsArgSet("-h") || gArgs.IsArgSet("-help") || gArgs.IsArgSet("-version")) {
        std::string strUsage = strprintf(_("%s RPC client version"), _(PACKAGE_NAME)) + " " + FormatFullVersion() + "\n";
        if (!gArgs.IsArgSet("-version")) {
            strUsage += "\n" + _("Usage:") + "\n" +
                  "  particl-cli [options] <command> [params]  " + strprintf(_("Send command to %s"), _(PACKAGE_NAME)) + "\n" +
                  "  particl-cli [options] -named <command> [name=value] ... " + strprintf(_("Send command to %s (with named arguments)"), _(PACKAGE_NAME)) + "\n" +
                  "  particl-cli [options] help                " + _("List commands") + "\n" +
                  "  particl-cli [options] help <command>      " + _("Get help for a command") + "\n";

            strUsage += "\n" + HelpMessageCli();
        }

        fprintf(stdout, "%s", strUsage.c_str());
        if (argc < 2) {
            fprintf(stderr, "Error: too few parameters\n");
            return EXIT_FAILURE;
        }
        return EXIT_SUCCESS;
    }
    if (!fs::is_directory(GetDataDir(false))) {
        fprintf(stderr, "Error: Specified data directory \"%s\" does not exist.\n", gArgs.GetArg("-datadir", "").c_str());
        return EXIT_FAILURE;
    }
    try {
        gArgs.ReadConfigFile(gArgs.GetArg("-conf", BITCOIN_CONF_FILENAME));
    } catch (const std::exception& e) {
        fprintf(stderr,"Error reading configuration file: %s\n", e.what());
        return EXIT_FAILURE;
    }
    // Check for -testnet or -regtest parameter (BaseParams() calls are only valid after this clause)
    try {
        SelectBaseParams(ChainNameFromCommandLine());
    } catch (const std::exception& e) {
        fprintf(stderr, "Error: %s\n", e.what());
        return EXIT_FAILURE;
    }
    if (gArgs.GetBoolArg("-rpcssl", false))
    {
        fprintf(stderr, "Error: SSL mode for RPC (-rpcssl) is no longer supported.\n");
        return EXIT_FAILURE;
    }
    return CONTINUE_EXECUTION;
}


/** Reply structure for request_done to fill in */
struct HTTPReply
{
    HTTPReply(): status(0), error(-1) {}

    int status;
    int error;
    std::string body;
};

const char *http_errorstring(int code)
{
    switch(code) {
#if LIBEVENT_VERSION_NUMBER >= 0x02010300
    case EVREQ_HTTP_TIMEOUT:
        return "timeout reached";
    case EVREQ_HTTP_EOF:
        return "EOF reached";
    case EVREQ_HTTP_INVALID_HEADER:
        return "error while reading header, or invalid header";
    case EVREQ_HTTP_BUFFER_ERROR:
        return "error encountered while reading or writing";
    case EVREQ_HTTP_REQUEST_CANCEL:
        return "request was canceled";
    case EVREQ_HTTP_DATA_TOO_LONG:
        return "response body is larger than allowed";
#endif
    default:
        return "unknown";
    }
}

static void http_request_done(struct evhttp_request *req, void *ctx)
{
    HTTPReply *reply = static_cast<HTTPReply*>(ctx);

    if (req == nullptr) {
        /* If req is nullptr, it means an error occurred while connecting: the
         * error code will have been passed to http_error_cb.
         */
        reply->status = 0;
        return;
    }

    reply->status = evhttp_request_get_response_code(req);

    struct evbuffer *buf = evhttp_request_get_input_buffer(req);
    if (buf)
    {
        size_t size = evbuffer_get_length(buf);
        const char *data = (const char*)evbuffer_pullup(buf, size);
        if (data)
            reply->body = std::string(data, size);
        evbuffer_drain(buf, size);
    }
}

#if LIBEVENT_VERSION_NUMBER >= 0x02010300
static void http_error_cb(enum evhttp_request_error err, void *ctx)
{
    HTTPReply *reply = static_cast<HTTPReply*>(ctx);
    reply->error = err;
}
#endif

/** Class that handles the conversion from a command-line to a JSON-RPC request,
 * as well as converting back to a JSON object that can be shown as result.
 */
class BaseRequestHandler
{
public:
    virtual ~BaseRequestHandler() {}
    virtual UniValue PrepareRequest(const std::string& method, const std::vector<std::string>& args) = 0;
    virtual UniValue ProcessReply(const UniValue &batch_in) = 0;
};

/** Process getinfo requests */
class GetinfoRequestHandler: public BaseRequestHandler
{
public:
    const int ID_NETWORKINFO = 0;
    const int ID_BLOCKCHAININFO = 1;
    const int ID_WALLETINFO = 2;

    /** Create a simulated `getinfo` request. */
    UniValue PrepareRequest(const std::string& method, const std::vector<std::string>& args) override
    {
        if (!args.empty()) {
            throw std::runtime_error("-getinfo takes no arguments");
        }
        UniValue result(UniValue::VARR);
        result.push_back(JSONRPCRequestObj("getnetworkinfo", NullUniValue, ID_NETWORKINFO));
        result.push_back(JSONRPCRequestObj("getblockchaininfo", NullUniValue, ID_BLOCKCHAININFO));
        result.push_back(JSONRPCRequestObj("getwalletinfo", NullUniValue, ID_WALLETINFO));
        return result;
    }

    /** Collect values from the batch and form a simulated `getinfo` reply. */
    UniValue ProcessReply(const UniValue &batch_in) override
    {
        UniValue result(UniValue::VOBJ);
        std::vector<UniValue> batch = JSONRPCProcessBatchReply(batch_in, 3);
        // Errors in getnetworkinfo() and getblockchaininfo() are fatal, pass them on
        // getwalletinfo() is allowed to fail in case there is no wallet.
        if (!batch[ID_NETWORKINFO]["error"].isNull()) {
            return batch[ID_NETWORKINFO];
        }
        if (!batch[ID_BLOCKCHAININFO]["error"].isNull()) {
            return batch[ID_BLOCKCHAININFO];
        }
        result.pushKV("version", batch[ID_NETWORKINFO]["result"]["version"]);
        result.pushKV("protocolversion", batch[ID_NETWORKINFO]["result"]["protocolversion"]);
        if (!batch[ID_WALLETINFO].isNull()) {
            result.pushKV("walletversion", batch[ID_WALLETINFO]["result"]["walletversion"]);
            result.pushKV("balance", batch[ID_WALLETINFO]["result"]["balance"]);
        }
        result.pushKV("blocks", batch[ID_BLOCKCHAININFO]["result"]["blocks"]);
        result.pushKV("timeoffset", batch[ID_NETWORKINFO]["result"]["timeoffset"]);
        result.pushKV("connections", batch[ID_NETWORKINFO]["result"]["connections"]);
        result.pushKV("proxy", batch[ID_NETWORKINFO]["result"]["networks"][0]["proxy"]);
        result.pushKV("difficulty", batch[ID_BLOCKCHAININFO]["result"]["difficulty"]);
        result.pushKV("testnet", UniValue(batch[ID_BLOCKCHAININFO]["result"]["chain"].get_str() == "test"));
        if (!batch[ID_WALLETINFO].isNull()) {
            result.pushKV("walletversion", batch[ID_WALLETINFO]["result"]["walletversion"]);
            result.pushKV("balance", batch[ID_WALLETINFO]["result"]["balance"]);
            result.pushKV("keypoololdest", batch[ID_WALLETINFO]["result"]["keypoololdest"]);
            result.pushKV("keypoolsize", batch[ID_WALLETINFO]["result"]["keypoolsize"]);
            if (!batch[ID_WALLETINFO]["result"]["unlocked_until"].isNull()) {
                result.pushKV("unlocked_until", batch[ID_WALLETINFO]["result"]["unlocked_until"]);
            }
            result.pushKV("paytxfee", batch[ID_WALLETINFO]["result"]["paytxfee"]);
        }
        result.pushKV("relayfee", batch[ID_NETWORKINFO]["result"]["relayfee"]);
        result.pushKV("warnings", batch[ID_NETWORKINFO]["result"]["warnings"]);
        return JSONRPCReplyObj(result, NullUniValue, 1);
    }
};

/** Process default single requests */
class DefaultRequestHandler: public BaseRequestHandler {
public:
    UniValue PrepareRequest(const std::string& method, const std::vector<std::string>& args) override
    {
        UniValue params;
        if(gArgs.GetBoolArg("-named", DEFAULT_NAMED)) {
            params = RPCConvertNamedValues(method, args);
        } else {
            params = RPCConvertValues(method, args);
        }
        return JSONRPCRequestObj(method, params, 1);
    }

    UniValue ProcessReply(const UniValue &reply) override
    {
        return reply.get_obj();
    }
};

static UniValue CallRPC(BaseRequestHandler *rh, const std::string& strMethod, const std::vector<std::string>& args)
{
    std::string host;
    // In preference order, we choose the following for the port:
    //     1. -rpcport
    //     2. port in -rpcconnect (ie following : in ipv4 or ]: in ipv6)
    //     3. default port for chain
    int port = BaseParams().RPCPort();
    SplitHostPort(gArgs.GetArg("-rpcconnect", DEFAULT_RPCCONNECT), port, host);
    port = gArgs.GetArg("-rpcport", port);

    // Obtain event base
    raii_event_base base = obtain_event_base();

    // Synchronously look up hostname
    raii_evhttp_connection evcon = obtain_evhttp_connection_base(base.get(), host, port);
    evhttp_connection_set_timeout(evcon.get(), gArgs.GetArg("-rpcclienttimeout", DEFAULT_HTTP_CLIENT_TIMEOUT));

    HTTPReply response;
    raii_evhttp_request req = obtain_evhttp_request(http_request_done, (void*)&response);
    if (req == nullptr)
        throw std::runtime_error("create http request failed");
#if LIBEVENT_VERSION_NUMBER >= 0x02010300
    evhttp_request_set_error_cb(req.get(), http_error_cb);
#endif

    // Get credentials
    std::string strRPCUserColonPass;
    bool failedToGetAuthCookie = false;
    if (gArgs.GetArg("-rpcpassword", "") == "") {
        // Try fall back to cookie-based authentication if no password is provided
        if (!GetAuthCookie(&strRPCUserColonPass)) {
            failedToGetAuthCookie = true;
        }
    } else {
        strRPCUserColonPass = gArgs.GetArg("-rpcuser", "") + ":" + gArgs.GetArg("-rpcpassword", "");
    }

    struct evkeyvalq* output_headers = evhttp_request_get_output_headers(req.get());
    assert(output_headers);
    evhttp_add_header(output_headers, "Host", host.c_str());
    evhttp_add_header(output_headers, "Connection", "close");
    evhttp_add_header(output_headers, "Authorization", (std::string("Basic ") + EncodeBase64(strRPCUserColonPass)).c_str());

    // Attach request data
    std::string strRequest = rh->PrepareRequest(strMethod, args).write() + "\n";
    struct evbuffer* output_buffer = evhttp_request_get_output_buffer(req.get());
    assert(output_buffer);
    evbuffer_add(output_buffer, strRequest.data(), strRequest.size());

    // check if we should use a special wallet endpoint
    std::string endpoint = "/";
    if (!gArgs.GetArgs("-rpcwallet").empty()) {
        std::string walletName = gArgs.GetArg("-rpcwallet", "");
        char *encodedURI = evhttp_uriencode(walletName.c_str(), walletName.size(), false);
        if (encodedURI) {
            endpoint = "/wallet/"+ std::string(encodedURI);
            free(encodedURI);
        }
        else {
            throw CConnectionFailed("uri-encode failed");
        }
    }
    int r = evhttp_make_request(evcon.get(), req.get(), EVHTTP_REQ_POST, endpoint.c_str());
    req.release(); // ownership moved to evcon in above call
    if (r != 0) {
        throw CConnectionFailed("send http request failed");
    }

    event_base_dispatch(base.get());

    if (response.status == 0) {
        std::string responseErrorMessage;
        if (response.error != -1) {
            responseErrorMessage = strprintf(" (error code %d - \"%s\")", response.error, http_errorstring(response.error));
        }
        throw CConnectionFailed(strprintf("Could not connect to the server %s:%d%s\n\nMake sure the bitcoind server is running and that you are connecting to the correct RPC port.", host, port, responseErrorMessage));
    } else if (response.status == HTTP_UNAUTHORIZED) {
        if (failedToGetAuthCookie) {
            throw std::runtime_error(strprintf(
                _("Could not locate RPC credentials. No authentication cookie could be found, and RPC password is not set.  See -rpcpassword and -stdinrpcpass.  Configuration file: (%s)"),
                GetConfigFile(gArgs.GetArg("-conf", BITCOIN_CONF_FILENAME)).string().c_str()));
        } else {
            throw std::runtime_error("Authorization failed: Incorrect rpcuser or rpcpassword");
        }
    } else if (response.status >= 400 && response.status != HTTP_BAD_REQUEST && response.status != HTTP_NOT_FOUND && response.status != HTTP_INTERNAL_SERVER_ERROR)
        throw std::runtime_error(strprintf("server returned HTTP error %d", response.status));
    else if (response.body.empty())
        throw std::runtime_error("no response from server");

    // Parse reply
    UniValue valReply(UniValue::VSTR);
    if (!valReply.read(response.body))
        throw std::runtime_error("couldn't parse reply from server");
    const UniValue reply = rh->ProcessReply(valReply);
    if (reply.empty())
        throw std::runtime_error("expected reply to have result, error and id properties");

    return reply;
}

int CommandLineRPC(int argc, char *argv[])
{
    std::string strPrint;
    int nRet = 0;
    try {
        // Skip switches
        while (argc > 1 && IsSwitchChar(argv[1][0])) {
            argc--;
            argv++;
        }
        std::string rpcPass;
        if (gArgs.GetBoolArg("-stdinrpcpass", false)) {
            if (!std::getline(std::cin, rpcPass)) {
                throw std::runtime_error("-stdinrpcpass specified but failed to read from standard input");
            }
            gArgs.ForceSetArg("-rpcpassword", rpcPass);
        }
        std::vector<std::string> args = std::vector<std::string>(&argv[1], &argv[argc]);
        if (gArgs.GetBoolArg("-stdin", false)) {
            // Read one arg per line from stdin and append
            std::string line;
            while (std::getline(std::cin, line)) {
                args.push_back(line);
            }
        }
        std::unique_ptr<BaseRequestHandler> rh;
        std::string method;
        if (gArgs.GetBoolArg("-getinfo", false)) {
            rh.reset(new GetinfoRequestHandler());
            method = "";
        } else {
            rh.reset(new DefaultRequestHandler());
            if (args.size() < 1) {
                throw std::runtime_error("too few parameters (need at least command)");
            }
            method = args[0];
            args.erase(args.begin()); // Remove trailing method name from arguments vector

            if (method == "extkeyimportmaster"
                || method == "extkeygenesisimport")
            {
                std::string sTemp;
                if (args.size() == 0)
                {
                    args.resize(2);
                    printf("Please enter a mnemonic or private extkey and press return:\n");
                    std::getline(std::cin, args[0]);

                    printf("Please enter passphrase, leave blank for none:\n");
                    std::getline(std::cin, args[1]);
                } else
                {
                    if (args.size() > 0 && (args[0] == "-stdin" || args[0] == ""))
                    {
                        printf("Please enter a mnemonic or private extkey and press return:\n");
                        std::getline(std::cin, args[0]);
                    };

                    if (args.size() > 1 && args[1] == "-stdin")
                    {
                        printf("Please enter a passphrase and press return:\n");
                        std::getline(std::cin, args[1]);
                    };
                }
            };
        }

        // Execute and handle connection failures with -rpcwait
        const bool fWait = gArgs.GetBoolArg("-rpcwait", false);
        do {
            try {
                const UniValue reply = CallRPC(rh.get(), method, args);

                // Parse reply
                const UniValue& result = find_value(reply, "result");
                const UniValue& error  = find_value(reply, "error");

                if (!error.isNull()) {
                    // Error
                    int code = error["code"].get_int();
                    if (fWait && code == RPC_IN_WARMUP)
                        throw CConnectionFailed("server in warmup");
                    strPrint = "error: " + error.write();
                    nRet = abs(code);
                    if (error.isObject())
                    {
                        UniValue errCode = find_value(error, "code");
                        UniValue errMsg  = find_value(error, "message");
                        strPrint = errCode.isNull() ? "" : "error code: "+errCode.getValStr()+"\n";

                        if (errMsg.isStr())
                            strPrint += "error message:\n"+errMsg.get_str();

                        if (errCode.isNum() && errCode.get_int() == RPC_WALLET_NOT_SPECIFIED) {
                            strPrint += "\nTry adding \"-rpcwallet=<filename>\" option to particl-cli command line.";
                        }
                    }
                } else {
                    // Result
                    if (result.isNull())
                        strPrint = "";
                    else if (result.isStr())
                        strPrint = result.get_str();
                    else
                        strPrint = result.write(2);
                }
                // Connection succeeded, no need to retry.
                break;
            }
            catch (const CConnectionFailed&) {
                if (fWait)
                    MilliSleep(1000);
                else
                    throw;
            }
        } while (fWait);
    }
    catch (const boost::thread_interrupted&) {
        throw;
    }
    catch (const std::exception& e) {
        strPrint = std::string("error: ") + e.what();
        nRet = EXIT_FAILURE;
    }
    catch (...) {
        PrintExceptionContinue(nullptr, "CommandLineRPC()");
        throw;
    }

    if (strPrint != "") {
        fprintf((nRet == 0 ? stdout : stderr), "%s\n", strPrint.c_str());
    }
    return nRet;
}

int main(int argc, char* argv[])
{
    SetupEnvironment();
    if (!SetupNetworking()) {
        fprintf(stderr, "Error: Initializing networking failed\n");
        return EXIT_FAILURE;
    }

    try {
        int ret = AppInitRPC(argc, argv);
        if (ret != CONTINUE_EXECUTION)
            return ret;
    }
    catch (const std::exception& e) {
        PrintExceptionContinue(&e, "AppInitRPC()");
        return EXIT_FAILURE;
    } catch (...) {
        PrintExceptionContinue(nullptr, "AppInitRPC()");
        return EXIT_FAILURE;
    }

    int ret = EXIT_FAILURE;
    try {
        ret = CommandLineRPC(argc, argv);
    }
    catch (const std::exception& e) {
        PrintExceptionContinue(&e, "CommandLineRPC()");
    } catch (...) {
        PrintExceptionContinue(nullptr, "CommandLineRPC()");
    }
    return ret;
}<|MERGE_RESOLUTION|>--- conflicted
+++ resolved
@@ -46,11 +46,7 @@
     strUsage += HelpMessageOpt("-rpcport=<port>", strprintf(_("Connect to JSON-RPC on <port> (default: %u or testnet: %u)"), defaultBaseParams->RPCPort(), testnetBaseParams->RPCPort()));
     strUsage += HelpMessageOpt("-rpcuser=<user>", _("Username for JSON-RPC connections"));
     strUsage += HelpMessageOpt("-rpcwait", _("Wait for RPC server to start"));
-<<<<<<< HEAD
-    strUsage += HelpMessageOpt("-rpcwallet=<walletname>", _("Send RPC for non-default wallet on RPC server (argument is wallet filename in particld directory, required if particld/-qt runs with multiple wallets)"));
-=======
-    strUsage += HelpMessageOpt("-rpcwallet=<walletname>", _("Send RPC for non-default wallet on RPC server (needs to exactly match corresponding -wallet option passed to bitcoind)"));
->>>>>>> 243c9bb7
+    strUsage += HelpMessageOpt("-rpcwallet=<walletname>", _("Send RPC for non-default wallet on RPC server (needs to exactly match corresponding -wallet option passed to particld)"));
     strUsage += HelpMessageOpt("-stdin", _("Read extra arguments from standard input, one per line until EOF/Ctrl-D (recommended for sensitive information such as passphrases).  When combined with -stdinrpcpass, the first line from standard input is used for the RPC password."));
     strUsage += HelpMessageOpt("-stdinrpcpass", strprintf(_("Read RPC password from standard input as a single line.  When combined with -stdin, the first line from standard input is used for the RPC password.")));
 
