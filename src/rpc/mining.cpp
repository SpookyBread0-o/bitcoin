--- conflicted
+++ resolved
@@ -1181,7 +1181,6 @@
     return result;
 }
 
-<<<<<<< HEAD
 static UniValue mine(const JSONRPCRequest& request)
 {
             RPCHelpMan{"mine",
@@ -1233,7 +1232,7 @@
       throw JSONRPCError(RPC_INVALID_ADDRESS_OR_KEY, "Error: Invalid address");
     }
 
-    const CTxMemPool& mempool = EnsureMemPool();
+    const CTxMemPool& mempool = EnsureMemPool(request.context);
 
     CScript coinbase_script = GetScriptForDestination(destination);
 
@@ -1334,7 +1333,7 @@
 
     if (blockFound) {
       try {
-        success = ProcessNewBlock(Params(), shared_pblock, true, nullptr);
+        success = EnsureChainman(request.context).ProcessNewBlock(Params(), shared_pblock, true, nullptr);
       } catch (...) {}
     }
     result.pushKV("Hashes per second", numHashes / elapsedTime);
@@ -1346,10 +1345,6 @@
     // return generateBlocks(mempool, coinbase_script, nGenerate, nMaxTries);
 }
 
-=======
-void RegisterMiningRPCCommands(CRPCTable &t)
-{
->>>>>>> 5879bfa9
 // clang-format off
 static const CRPCCommand commands[] =
 { //  category              name                      actor (function)         argNames
@@ -1373,6 +1368,8 @@
 };
 // clang-format on
 
+void RegisterMiningRPCCommands(CRPCTable &t)
+{
     for (unsigned int vcidx = 0; vcidx < ARRAYLEN(commands); vcidx++)
         t.appendCommand(commands[vcidx].name, &commands[vcidx]);
 }