// Copyright (c) 2017 The Raven Core developers
// Distributed under the MIT software license, see the accompanying
// file COPYING or http://www.opensource.org/licenses/mit-license.php.

//#include <amount.h>
//#include <base58.h>
#include <assets/assets.h>
#include <assets/assetdb.h>
#include <map>
#include <tinyformat.h>
//#include <rpc/server.h>
//#include <script/standard.h>
//#include <utilstrencodings.h>

#include "amount.h"
#include "base58.h"
#include "chain.h"
#include "consensus/validation.h"
#include "core_io.h"
#include "httpserver.h"
#include "validation.h"
#include "net.h"
#include "policy/feerate.h"
#include "policy/fees.h"
#include "policy/policy.h"
#include "policy/rbf.h"
#include "rpc/mining.h"
#include "rpc/safemode.h"
#include "rpc/server.h"
#include "script/sign.h"
#include "timedata.h"
#include "util.h"
#include "utilmoneystr.h"
#include "wallet/coincontrol.h"
#include "wallet/feebumper.h"
#include "wallet/wallet.h"
#include "wallet/walletdb.h"

std::string AssetActivationWarning()
{
    return AreAssetsDeployed() ? "" : "\nTHIS COMMAND IS NOT YET ACTIVE!\nhttps://github.com/RavenProject/rips/blob/master/rip-0002.mediawiki\n";
}

UniValue UnitValueFromAmount(const CAmount& amount, const std::string asset_name)
{
    if (!passets)
        throw JSONRPCError(RPC_INTERNAL_ERROR, "Asset cache isn't available.");

    uint8_t units = OWNER_UNITS;
    if (!IsAssetNameAnOwner(asset_name)) {
        CNewAsset assetData;
        if (!passets->GetAssetIfExists(asset_name, assetData))
            throw JSONRPCError(RPC_INTERNAL_ERROR, "Couldn't load asset from cache: " + asset_name);

        units = assetData.units;
    }

    return ValueFromAmount(amount, units);
}

UniValue issue(const JSONRPCRequest& request)
{
    if (request.fHelp || !AreAssetsDeployed() || request.params.size() < 2 || request.params.size() > 7)
        throw std::runtime_error(
            "issue \"asset_name\" qty \"( to_address )\" ( units ) ( reissuable ) ( has_ipfs ) \"( ipfs_hash )\"\n"
            + AssetActivationWarning() +
            "\nIssue an asset with unique name.\n"
            "Unit as the number of decimals precision for the asset (0 for whole units (\"1\"), 8 for max precision (\"1.00000000\")\n"
            "Qty should be whole number.\n"
            "Reissuable is true/false for whether additional units can be issued by the original issuer.\n"

            "\nArguments:\n"
            "1. \"asset_name\"            (string, required) a unique name\n"
            "2. \"qty\"                   (integer, required) the number of units to be issued\n"
            "3. \"to_address\"            (string), optional, default=\"\"), address asset will be sent to, if it is empty, address will be generated for you\n"
            "4. \"units\"                 (integer, optional, default=8, min=0, max=8), the number of decimals precision for the asset (0 for whole units (\"1\"), 8 for max precision (\"1.00000000\")\n"
            "5. \"reissuable\"            (boolean, optional, default=false), whether future reissuance is allowed\n"
            "6. \"has_ipfs\"              (boolean, optional, default=false), whether ifps hash is going to be added to the asset\n"
            "7. \"ipfs_hash\"             (string, optional but required if has_ipfs = 1), an ipfs hash\n"

            "\nResult:\n"
            "\"txid\"                     (string) The transaction id\n"

            "\nExamples:\n"
            + HelpExampleCli("issue", "\"myassetname\" 1000")
            + HelpExampleCli("issue", "\"myassetname\" 1000 \"myaddress\"")
            + HelpExampleCli("issue", "\"myassetname\" 1000 \"myaddress\" 4")
            + HelpExampleCli("issue", "\"myassetname\" 1000 \"myaddress\" 2 true")
        );

    CWallet * const pwallet = GetWalletForJSONRPCRequest(request);
    if (!EnsureWalletIsAvailable(pwallet, request.fHelp)) {
        return NullUniValue;
    }

    ObserveSafeMode();
    LOCK2(cs_main, pwallet->cs_wallet);

    EnsureWalletIsUnlocked(pwallet);

    std::string asset_name = request.params[0].get_str();

    CAmount nAmount = AmountFromValue(request.params[1]);

    std::string address = "";
    if (request.params.size() > 2)
        address = request.params[2].get_str();

    if (address != "") {
        CTxDestination destination = DecodeDestination(address);
        if (!IsValidDestination(destination)) {
            throw JSONRPCError(RPC_INVALID_ADDRESS_OR_KEY, std::string("Invalid Raven address: ") + address);
        }
    } else {
        // Create a new address
        std::string strAccount;

        if (!pwallet->IsLocked()) {
            pwallet->TopUpKeyPool();
        }

        // Generate a new key that is added to wallet
        CPubKey newKey;
        if (!pwallet->GetKeyFromPool(newKey)) {
            throw JSONRPCError(RPC_WALLET_KEYPOOL_RAN_OUT, "Error: Keypool ran out, please call keypoolrefill first");
        }
        CKeyID keyID = newKey.GetID();

        pwallet->SetAddressBook(keyID, strAccount, "receive");

        address = EncodeDestination(keyID);
    }

    int units = 8;
    if (request.params.size() > 3)
        units = request.params[3].get_int();
    bool reissuable = false;
    if (request.params.size() > 4)
        reissuable = request.params[4].get_bool();

    bool has_ipfs = false;
    if (request.params.size() > 5)
        has_ipfs = request.params[5].get_bool();

    std::string ipfs_hash = "";
    if (request.params.size() > 6 && has_ipfs)
        ipfs_hash = request.params[6].get_str();

    CNewAsset asset(asset_name, nAmount, units, reissuable ? 1 : 0, has_ipfs ? 1 : 0, DecodeIPFS(ipfs_hash));

    // Create the transaction and broadcast it
    std::pair<int, std::string> error;
    std::string txid;
    if (!CreateAssetTransaction(pwallet, asset, address, error, txid))
        throw JSONRPCError(error.first, error.second);

    UniValue result(UniValue::VARR);
    result.push_back(txid);
    return result;
}

UniValue listassetbalancesbyaddress(const JSONRPCRequest &request)
{
    if (request.fHelp || !AreAssetsDeployed() || request.params.size() < 1)
        throw std::runtime_error(
            "listassetbalancesbyaddress \"address\"\n"
            + AssetActivationWarning() +
            "\nReturns a list of all asset balances for an address.\n"

            "\nArguments:\n"
            "1. \"address\"               (string, required) a raven address\n"

            "\nResult:\n"
            "{\n"
            "  (asset_name) : (quantity),\n"
            "  ...\n"
            "}\n"

            "\nExamples:\n"
            + HelpExampleCli("listassetbalancesbyaddress", "\"myaddress\"")
        );

    std::string address = request.params[0].get_str();
    CTxDestination destination = DecodeDestination(address);
    if (!IsValidDestination(destination)) {
        throw JSONRPCError(RPC_INVALID_ADDRESS_OR_KEY, std::string("Invalid Raven address: ") + address);
    }

    LOCK(cs_main);
    UniValue result(UniValue::VOBJ);

    if (!passets)
        return NullUniValue;

    for (auto it : passets->mapAssetsAddressAmount) {
        if (address.compare(it.first.second) == 0) {
            result.push_back(Pair(it.first.first, UnitValueFromAmount(it.second, it.first.first)));
        }
    }

    return result;
}

UniValue getassetdata(const JSONRPCRequest& request)
{
    if (request.fHelp || !AreAssetsDeployed() || request.params.size() != 1)
        throw std::runtime_error(
                "getassetdata \"asset_name\"\n"
                + AssetActivationWarning() +
                "\nReturns assets metadata if that asset exists\n"

                "\nArguments:\n"
                "1. \"asset_name\"               (string, required) the name of the asset\n"

                "\nResult:\n"
                "{\n"
                "  name: (string),\n"
                "  amount: (number),\n"
                "  units: (number),\n"
                "  reissuable: (number),\n"
                "  has_ipfs: (number),\n"
                "  ipfs_hash: (hash) (only if has_ipfs = 1)\n"
                "}\n"

                "\nExamples:\n"
                + HelpExampleCli("getallassets", "\"assetname\"")
        );


    std::string asset_name = request.params[0].get_str();

    LOCK(cs_main);
    UniValue result (UniValue::VOBJ);

    if (passets) {
        CNewAsset asset;
        if (!passets->GetAssetIfExists(asset_name, asset))
            return NullUniValue;

        result.push_back(Pair("name", asset.strName));
        result.push_back(Pair("amount", UnitValueFromAmount(asset.nAmount, asset.strName)));
        result.push_back(Pair("units", asset.units));
        result.push_back(Pair("reissuable", asset.nReissuable));
        result.push_back(Pair("has_ipfs", asset.nHasIPFS));
        if (asset.nHasIPFS)
            result.push_back(Pair("ipfs_hash", EncodeIPFS(asset.strIPFSHash)));

        return result;
    }

    return NullUniValue;
}

template <class Iter, class Incr>
void safe_advance(Iter& curr, const Iter& end, Incr n)
{
    size_t remaining(std::distance(curr, end));
    if (remaining < n)
    {
        n = remaining;
    }
    std::advance(curr, n);
};

UniValue listmyassets(const JSONRPCRequest &request)
{
    if (request.fHelp || !AreAssetsDeployed() || request.params.size() > 4)
        throw std::runtime_error(
                "listmyassets \"( asset )\" ( verbose ) ( count ) ( start )\n"
                + AssetActivationWarning() +
                "\nReturns a list of all asset that are owned by this wallet\n"

                "\nArguments:\n"
                "1. \"asset\"                    (string, optional, default=\"*\") filters results -- must be an asset name or a partial asset name followed by '*' ('*' matches all trailing characters)\n"
                "2. \"verbose\"                  (boolean, optional, default=false) when false results only contain balances -- when true results include outpoints\n"
                "3. \"count\"                    (integer, optional, default=ALL) truncates results to include only the first _count_ assets found\n"
                "4. \"start\"                    (integer, optional, default=0) results skip over the first _start_ assets found (if negative it skips back from the end)\n"

                "\nResult (verbose=false):\n"
                "{\n"
                "  (asset_name): balance,\n"
                "  ...\n"
                "}\n"

                "\nResult (verbose=true):\n"
                "{\n"
                "  (asset_name):\n"
                "    {\n"
                "      \"balance\": balance,\n"
                "      \"outpoints\":\n"
                "        [\n"
                "          {\n"
                "            \"txid\": txid,\n"
                "            \"index\": index,\n"
                "            \"amount\": amount\n"
                "          }\n"
                "          {...}, {...}\n"
                "        ]\n"
                "    }\n"
                "}\n"
                "{...}, {...}\n"

                "\nExamples:\n"
                + HelpExampleRpc("listmyassets", "")
                + HelpExampleCli("listmyassets", "asset")
                + HelpExampleCli("listmyassets", "\"asset*\" true 10 20")
        );

    CWallet * const pwallet = GetWalletForJSONRPCRequest(request);
    if (!EnsureWalletIsAvailable(pwallet, request.fHelp)) {
        return NullUniValue;
    }

    ObserveSafeMode();
    LOCK2(cs_main, pwallet->cs_wallet);

    if (!passets)
        throw JSONRPCError(RPC_INTERNAL_ERROR, "Asset cache unavailable.");

    std::string filter = "*";
    if (request.params.size() > 0)
        filter = request.params[0].get_str();

    if (filter == "")
        filter = "*";

    bool verbose = false;
    if (request.params.size() > 1)
        verbose = request.params[1].get_bool();

    size_t count = INT_MAX;
    if (request.params.size() > 2) {
        if (request.params[2].get_int() < 1)
            throw JSONRPCError(RPC_INVALID_PARAMETER, "count must be greater than 1.");
        count = request.params[2].get_int();
    }

    long start = 0;
    if (request.params.size() > 3) {
        start = request.params[3].get_int();
    }

    // retrieve balances
    std::map<std::string, CAmount> balances;
    if (filter == "*") {
        if (!GetMyAssetBalances(*passets, balances))
            throw JSONRPCError(RPC_INTERNAL_ERROR, "Couldn't get asset balances.");
    }
    else if (filter.back() == '*') {
        std::vector<std::string> assetNames;
        filter.pop_back();
        if (!GetMyOwnedAssets(*passets, filter, assetNames))
            throw JSONRPCError(RPC_INTERNAL_ERROR, "Couldn't get owned assets.");
        if (!GetMyAssetBalances(*passets, assetNames, balances))
            throw JSONRPCError(RPC_INTERNAL_ERROR, "Couldn't get asset balances.");
    }
    else {
        if (!IsAssetNameValid(filter))
            throw JSONRPCError(RPC_INVALID_PARAMETER, "Invalid asset name.");
        CAmount balance;
        if (!GetMyAssetBalance(*passets, filter, balance))
            throw JSONRPCError(RPC_INTERNAL_ERROR, "Couldn't get asset balances.");
        balances[filter] = balance;
    }

    // pagination setup
    auto bal = balances.begin();
    if (start >= 0)
        safe_advance(bal, balances.end(), (size_t)start);
    else
        safe_advance(bal, balances.end(), balances.size() + start);
    auto end = bal;
    safe_advance(end, balances.end(), count);

    // generate output
    UniValue result(UniValue::VOBJ);
    if (verbose) {
        for (; bal != end && bal != balances.end(); bal++) {
            UniValue asset(UniValue::VOBJ);
            asset.push_back(Pair("balance", UnitValueFromAmount(bal->second, bal->first)));

            UniValue outpoints(UniValue::VARR);
            for (auto const& out : passets->mapMyUnspentAssets[bal->first]) {
                UniValue tempOut(UniValue::VOBJ);
                tempOut.push_back(Pair("txid", out.hash.GetHex()));
                tempOut.push_back(Pair("index", std::to_string(out.n)));

                //
                // get amount for this outpoint
                CAmount txAmount = 0;
                auto it = pwallet->mapWallet.find(out.hash);
                if (it == pwallet->mapWallet.end()) {
                    throw JSONRPCError(RPC_INVALID_ADDRESS_OR_KEY, "Invalid or non-wallet transaction id");
                }
                const CWalletTx& wtx = it->second;
                CTxOut txOut = wtx.tx->vout[out.n];
                std::string strAddress;
                if (CheckIssueDataTx(txOut)) {
                    CNewAsset asset;
                    if (!AssetFromScript(txOut.scriptPubKey, asset, strAddress))
                        throw JSONRPCError(RPC_INTERNAL_ERROR, "Couldn't get asset from script.");
                    txAmount = asset.nAmount;
                }
                else if (CheckReissueDataTx(txOut)) {
                    CReissueAsset asset;
                    if (!ReissueAssetFromScript(txOut.scriptPubKey, asset, strAddress))
                        throw JSONRPCError(RPC_INTERNAL_ERROR, "Couldn't get asset from script.");
                    txAmount = asset.nAmount;
                }
                else if (CheckTransferOwnerTx(txOut)) {
                    CAssetTransfer asset;
                    if (!TransferAssetFromScript(txOut.scriptPubKey, asset, strAddress))
                        throw JSONRPCError(RPC_INTERNAL_ERROR, "Couldn't get asset from script.");
                    txAmount = asset.nAmount;
                }
                else if (CheckOwnerDataTx(txOut)) {
                    std::string assetName;
                    if (!OwnerAssetFromScript(txOut.scriptPubKey, assetName, strAddress))
                        throw JSONRPCError(RPC_INTERNAL_ERROR, "Couldn't get asset from script.");
                    txAmount = OWNER_ASSET_AMOUNT;
                }
                tempOut.push_back(Pair("amount", UnitValueFromAmount(txAmount, bal->first)));
                //
                //

                outpoints.push_back(tempOut);
            }
            asset.push_back(Pair("outpoints", outpoints));
            result.push_back(Pair(bal->first, asset));
        }
    }
    else {
        for (; bal != end && bal != balances.end(); bal++) {
            result.push_back(Pair(bal->first, UnitValueFromAmount(bal->second, bal->first)));
        }
    }
    return result;
}

UniValue listaddressesbyasset(const JSONRPCRequest &request)
{
    if (request.fHelp || !AreAssetsDeployed() || request.params.size() != 1)
        throw std::runtime_error(
                "listaddressesbyasset \"asset_name\"\n"
                + AssetActivationWarning() +
                "\nReturns a list of all address that own the given asset (with balances)"

                "\nArguments:\n"
                "1. \"asset_name\"               (string, required) name of asset\n"

                "\nResult:\n"
                "[ "
                "  (address): balance,\n"
                "  ...\n"
                "]\n"

                "\nExamples:\n"
                + HelpExampleCli("getassetsaddresses", "assetname")
                + HelpExampleCli("getassetsaddresses", "assetname")
        );

    LOCK(cs_main);

    std::string asset_name = request.params[0].get_str();

    if (!passets)
        return NullUniValue;

    if (!passets->mapAssetsAddresses.count(asset_name))
        return NullUniValue;

    UniValue addresses(UniValue::VOBJ);

    auto setAddresses = passets->mapAssetsAddresses.at(asset_name);
    for (auto it : setAddresses) {
        auto pair = std::make_pair(asset_name, it);

        if (GetBestAssetAddressAmount(*passets, asset_name, it))
            addresses.push_back(Pair(it, UnitValueFromAmount(passets->mapAssetsAddressAmount.at(pair), asset_name)));
    }

    return addresses;
}

UniValue transfer(const JSONRPCRequest& request)
{
    if (request.fHelp || !AreAssetsDeployed() || request.params.size() != 3)
        throw std::runtime_error(
                "transfer \"asset_name\" qty \"to_address\"\n"
                + AssetActivationWarning() +
                "\nTransfers a quantity of an owned asset to a given address"

                "\nArguments:\n"
                "1. \"asset_name\"               (string, required) name of asset\n"
                "3. \"qty\"                      (number, required) number of assets you want to send to the address\n"
                "2. \"to_address\"               (string, required) address to send the asset to\n"

                "\nResult:\n"
                "txid"
                "[ \n"
                "txid\n"
                "]\n"

                "\nExamples:\n"
                + HelpExampleCli("transfer", "\"asset_name\" 20 \"address\"")
                + HelpExampleCli("transfer", "\"asset_name\" 20 \"address\"")
        );

    CWallet * const pwallet = GetWalletForJSONRPCRequest(request);
    if (!EnsureWalletIsAvailable(pwallet, request.fHelp)) {
        return NullUniValue;
    }

    ObserveSafeMode();
    LOCK2(cs_main, pwallet->cs_wallet);

    EnsureWalletIsUnlocked(pwallet);

    std::string asset_name = request.params[0].get_str();

    CAmount nAmount = AmountFromValue(request.params[1]);

    std::string address = request.params[2].get_str();

    if (!IsValidDestinationString(address))
        throw JSONRPCError(RPC_INVALID_ADDRESS_OR_KEY, std::string("Invalid Raven address: ") + address);

    if (!passets)
        throw JSONRPCError(RPC_DATABASE_ERROR, std::string("passets isn't initialized"));

    std::set<COutPoint> myAssetOutPoints;
    if (!passets->GetAssetsOutPoints(asset_name, myAssetOutPoints))
        throw JSONRPCError(RPC_INVALID_PARAMS, std::string("This wallet doesn't own any assets with the name: ") + asset_name);

    if (myAssetOutPoints.size() == 0)
        throw JSONRPCError(RPC_INVALID_PARAMS, std::string("This wallet doesn't own any assets with the name: ") + asset_name);

    // If it is an ownership transfer, make a quick check to make sure the amount is 1
    if (IsAssetNameAnOwner(asset_name))
        if (nAmount != COIN * 1)
            throw JSONRPCError(RPC_INVALID_PARAMS, std::string("When transfer an 'Ownership Asset' the amount must always be 1. Please try again with the amount of 1"));

    CAmount curBalance = pwallet->GetBalance();

    if (curBalance == 0)
        throw JSONRPCError(RPC_WALLET_INSUFFICIENT_FUNDS, std::string("This wallet doesn't contain any RVN, transfering an asset requires a network fee"));

    if (pwallet->GetBroadcastTransactions() && !g_connman) {
        throw JSONRPCError(RPC_CLIENT_P2P_DISABLED, "Error: Peer-to-peer functionality missing or disabled");
    }

    // Get the script for the burn address
    CScript scriptPubKey = GetScriptForDestination(DecodeDestination(address));

    // Update the scriptPubKey with the transfer asset information
    CAssetTransfer assetTransfer(asset_name, nAmount);
    assetTransfer.ConstructTransaction(scriptPubKey);

    CMutableTransaction mutTx;

    CWalletTx wtxNew;
    CCoinControl coin_control;

    // Create and send the transaction
    CReserveKey reservekey(pwallet);
    CAmount nFeeRequired;
    std::string strTxError;
    std::vector<CRecipient> vecSend;
    int nChangePosRet = -1;
    bool fSubtractFeeFromAmount = false;
    CRecipient recipient = {scriptPubKey, 0, fSubtractFeeFromAmount};
    vecSend.push_back(recipient);
    if (!pwallet->CreateTransactionWithTransferAsset(vecSend, wtxNew, reservekey, nFeeRequired, nChangePosRet, strTxError, coin_control, myAssetOutPoints)) {
        if (!fSubtractFeeFromAmount && nFeeRequired > curBalance)
            strTxError = strprintf("Error: This transaction requires a transaction fee of at least %s", FormatMoney(nFeeRequired));
        throw JSONRPCError(RPC_WALLET_ERROR, strTxError);
    }

    CValidationState state;
    if (!pwallet->CommitTransaction(wtxNew, reservekey, g_connman.get(), state)) {
        strTxError = strprintf("Error: The transaction was rejected! Reason given: %s", state.GetRejectReason());
        throw JSONRPCError(RPC_WALLET_ERROR, strTxError);
    }

    UniValue result(UniValue::VARR);
    result.push_back(wtxNew.GetHash().GetHex());
    return result;
}

UniValue reissue(const JSONRPCRequest& request)
{
    if (request.fHelp || !AreAssetsDeployed() || request.params.size() > 5 || request.params.size() < 3)
        throw std::runtime_error(
                "reissue \"asset_name\" qty \"to_address\" reissuable \"new_ipfs\" \n"
                + AssetActivationWarning() +
                "\nReissues a quantity of an asset to an owned address if you own the Owner Token"
                "\nCan change the reissuable flag during reissuance"
                "\nCan change the ipfs hash during reissuance"

                "\nArguments:\n"
                "1. \"asset_name\"               (string, required) name of asset that is being reissued\n"
                "2. \"qty\"                      (number, required) number of assets to reissue\n"
                "3. \"to_address\"               (string, required) address to send the asset to\n"
                "4. \"reissuable\"               (boolean, optional, default=true), whether future reissuance is allowed\n"
                "5. \"new_ifps\"                 (string, optional, default=\"\"), whether to update the current ipfshash\n"

                "\nResult:\n"
                "\"txid\"                     (string) The transaction id\n"

                "\nExamples:\n"
                + HelpExampleCli("reissue", "\"asset_name\" 20 \"address\"")
                + HelpExampleCli("reissue", "\"asset_name\" 20 \"address\" \"true\" \"JUSTGA63B1T1MNF54OX776PCK8TSXM1JLFDOQ9KF\"")
        );

    CWallet * const pwallet = GetWalletForJSONRPCRequest(request);
    if (!EnsureWalletIsAvailable(pwallet, request.fHelp)) {
        return NullUniValue;
    }

    ObserveSafeMode();
    LOCK2(cs_main, pwallet->cs_wallet);

    // To send a transaction the wallet must be unlocked
    EnsureWalletIsUnlocked(pwallet);

    // Get that paramaters
    std::string asset_name = request.params[0].get_str();
    CAmount nAmount = AmountFromValue(request.params[1]);
    std::string address = request.params[2].get_str();

    bool reissuable = true;
    if (request.params.size() > 3) {
        reissuable = request.params[3].get_bool();
    }

    std::string newipfs = "";
    if (request.params.size() > 4) {
        newipfs = request.params[4].get_str();
        if (newipfs.length() != 46)
            throw JSONRPCError(RPC_INVALID_PARAMS, std::string("Invalid IPFS hash (must be 46 characters"));
    }

<<<<<<< HEAD
    // Check that validitity of the address
    if (!IsValidDestinationString(address))
        throw JSONRPCError(RPC_INVALID_ADDRESS_OR_KEY, std::string("Invalid Raven address: ") + address);

    // Check the assets name
    if (!IsAssetNameValid(asset_name))
        throw JSONRPCError(RPC_INVALID_PARAMS, std::string("Invalid asset name: ") + asset_name);

    if (IsAssetNameAnOwner(asset_name))
        throw JSONRPCError(RPC_INVALID_PARAMS, std::string("Owner Assets are not able to be reissued"));

    // passets and passetsCache need to be initialized
    if (!passets)
        throw JSONRPCError(RPC_DATABASE_ERROR, std::string("passets isn't initialized"));

    if (!passetsCache)
        throw JSONRPCError(RPC_DATABASE_ERROR, std::string("passetsCache isn't initialized"));

    CReissueAsset reissueAsset(asset_name, nAmount, reissuable, DecodeIPFS(newipfs));

    std::string strError;
    if (!reissueAsset.IsValid(strError, *passets))
        throw JSONRPCError(RPC_VERIFY_ERROR, std::string("Failed to create reissue asset object. Error: ") + strError);

    // Check to make sure this wallet is the owner of the asset
    if(!CheckAssetOwner(asset_name))
        throw JSONRPCError(RPC_INVALID_PARAMS, std::string("This wallet is not the owner of the asset: ") + asset_name);

    // Get the outpoint that belongs to the Owner Asset
    std::set<COutPoint> myAssetOutPoints;
    if (!passets->GetAssetsOutPoints(asset_name + OWNER, myAssetOutPoints))
        throw JSONRPCError(RPC_INVALID_PARAMS, std::string("This wallet can't find the owner token information for: ") + asset_name);

    // Check to make sure we have the right amount of outpoints
    if (myAssetOutPoints.size() == 0)
        throw JSONRPCError(RPC_INVALID_PARAMS, std::string("This wallet doesn't own any assets with the name: ") + asset_name + OWNER);

    if (myAssetOutPoints.size() != 1)
        throw JSONRPCError(RPC_INVALID_PARAMS, std::string("Found multiple Owner Assets. Database is out of sync. You might have to run the wallet with -reindex"));

    // Check the wallet balance
    CAmount curBalance = pwallet->GetBalance();

    // Get the current burn amount for issuing an asset
    CAmount burnAmount = GetReissueAssetBurnAmount();

    // Check to make sure the wallet has the RVN required by the burnAmount
    if (curBalance < burnAmount) {
        throw JSONRPCError(RPC_WALLET_INSUFFICIENT_FUNDS, "Insufficient funds");
    }

    if (pwallet->GetBroadcastTransactions() && !g_connman) {
        throw JSONRPCError(RPC_CLIENT_P2P_DISABLED, "Error: Peer-to-peer functionality missing or disabled");
    }

    // Get the script for the destination address for the assets
    CScript scriptTransferOwnerAsset = GetScriptForDestination(DecodeDestination(address));

    CAssetTransfer assetTransfer(asset_name + OWNER, OWNER_ASSET_AMOUNT);
    assetTransfer.ConstructTransaction(scriptTransferOwnerAsset);

    // Get the script for the burn address
    CScript scriptPubKeyBurn = GetScriptForDestination(DecodeDestination(Params().ReissueAssetBurnAddress()));

    CMutableTransaction mutTx;

    CWalletTx wtxNew;
    CCoinControl coin_control;

    // Create and send the transaction
    CReserveKey reservekey(pwallet);
    CAmount nFeeRequired;
    std::string strTxError;
    std::vector<CRecipient> vecSend;
    int nChangePosRet = -1;
    bool fSubtractFeeFromAmount = false;
    CRecipient recipient = {scriptPubKeyBurn, burnAmount, fSubtractFeeFromAmount};
    CRecipient recipient2 = {scriptTransferOwnerAsset, 0, fSubtractFeeFromAmount};
    vecSend.push_back(recipient);
    vecSend.push_back(recipient2);
    if (!pwallet->CreateTransactionWithReissueAsset(vecSend, wtxNew, reservekey, nFeeRequired, nChangePosRet, strTxError, coin_control, reissueAsset, DecodeDestination(address), myAssetOutPoints)) {
        if (!fSubtractFeeFromAmount && burnAmount + nFeeRequired > curBalance)
            strTxError = strprintf("Error: This transaction requires a transaction fee of at least %s", FormatMoney(nFeeRequired));
        throw JSONRPCError(RPC_WALLET_ERROR, strTxError);
    }

    CValidationState state;
    if (!pwallet->CommitTransaction(wtxNew, reservekey, g_connman.get(), state)) {
        strTxError = strprintf("Error: The transaction was rejected! Reason given: %s", state.GetRejectReason());
        throw JSONRPCError(RPC_WALLET_ERROR, strTxError);
    }
=======
    std::string txid;
    std::pair<int, std::string> error;
    CReissueAsset reissueAsset(asset_name, nAmount, reissuable, newipfs);
    if (!CreateReissueAssetTransaction(pwallet, reissueAsset, address, error, txid))
        throw JSONRPCError(error.first, error.second);
>>>>>>> ccfee918

    UniValue result(UniValue::VARR);
    result.push_back(txid);
    return result;
}

UniValue listassets(const JSONRPCRequest& request)
{
    if (request.fHelp || !AreAssetsDeployed() || request.params.size() > 4)
        throw std::runtime_error(
                "listassets \"( asset )\" ( verbose ) ( count ) ( start )\n"
                + AssetActivationWarning() +
                "\nReturns a list of all asset that are owned by this wallet\n"
                "\nThis could be a slow/expensive operation as it reads from the database\n"
                "\nAssets come back in timestamp order (oldest to newest)\n"

                "\nArguments:\n"
                "1. \"asset\"                    (string, optional, default=\"*\") filters results -- must be an asset name or a partial asset name followed by '*' ('*' matches all trailing characters)\n"
                "2. \"verbose\"                  (boolean, optional, default=false) when false result is just a list of asset names -- when true results are asset name mapped to metadata\n"
                "3. \"count\"                    (integer, optional, default=ALL) truncates results to include only the first _count_ assets found\n"
                "4. \"start\"                    (integer, optional, default=0) results skip over the first _start_ assets found (if negative it skips back from the end)\n"

                "\nResult (verbose=false):\n"
                "[\n"
                "  asset_name,\n"
                "  ...\n"
                "]\n"

                "\nResult (verbose=true):\n"
                "{\n"
                "  (asset_name):\n"
                "    {\n"
                "      amount: (number),\n"
                "      units: (number),\n"
                "      reissuable: (number),\n"
                "      has_ipfs: (number),\n"
                "      ipfs_hash: (hash) (only if has_ipfs = 1)\n"
                "    },\n"
                "  {...}, {...}\n"
                "}\n"

                "\nExamples:\n"
                + HelpExampleRpc("listassets", "")
                + HelpExampleCli("listassets", "asset")
                + HelpExampleCli("listassets", "\"asset*\" true 10 20")
        );

    ObserveSafeMode();
    LOCK(cs_main);

    if (!passetsdb)
        throw JSONRPCError(RPC_INTERNAL_ERROR, "asset db unavailable.");

    std::string filter = "*";
    if (request.params.size() > 0)
        filter = request.params[0].get_str();

    if (filter == "")
        filter = "*";

    bool verbose = false;
    if (request.params.size() > 1)
        verbose = request.params[1].get_bool();

    size_t count = INT_MAX;
    if (request.params.size() > 2) {
        if (request.params[2].get_int() < 1)
            throw JSONRPCError(RPC_INVALID_PARAMETER, "count must be greater than 1.");
        count = request.params[2].get_int();
    }

    long start = 0;
    if (request.params.size() > 3) {
        start = request.params[3].get_int();
    }

    std::vector<CNewAsset> assets;
    if (!passetsdb->AssetDir(assets, filter, count, start))
        throw JSONRPCError(RPC_INTERNAL_ERROR, "couldn't retrieve asset directory.");

    UniValue result;
    result = verbose ? UniValue(UniValue::VOBJ) : UniValue(UniValue::VARR);

    for (auto asset : assets) {
        if (verbose) {
            UniValue detail(UniValue::VOBJ);
            detail.push_back(Pair("name", asset.strName));
            detail.push_back(Pair("amount", UnitValueFromAmount(asset.nAmount, asset.strName)));
            detail.push_back(Pair("units", asset.units));
            detail.push_back(Pair("reissuable", asset.nReissuable));
            detail.push_back(Pair("has_ipfs", asset.nHasIPFS));
            if (asset.nHasIPFS)
                detail.push_back(Pair("ipfs_hash", EncodeIPFS(asset.strIPFSHash)));
            result.push_back(Pair(asset.strName, detail));
        } else {
            result.push_back(asset.strName);
        }
    }

    return result;
}

static const CRPCCommand commands[] =
{ //  category    name                          actor (function)             argNames
  //  ----------- ------------------------      -----------------------      ----------
    { "assets",   "issue",                      &issue,                      {"asset_name","qty","to_address","units","reissuable","has_ipfs","ipfs_hash"} },
    { "assets",   "listassetbalancesbyaddress", &listassetbalancesbyaddress, {"address"} },
    { "assets",   "getassetdata",               &getassetdata,               {"asset_name"}},
    { "assets",   "listmyassets",               &listmyassets,               {"asset", "verbose", "count", "start"}},
    { "assets",   "listaddressesbyasset",       &listaddressesbyasset,       {"asset_name"}},
    { "assets",   "transfer",                   &transfer,                   {"asset_name", "qty", "to_address"}},
    { "assets",   "reissue",                    &reissue,                    {"asset_name", "qty", "to_address", "reissuable", "new_ipfs"}},
    { "assets",   "listassets",                 &listassets,                 {"asset", "verbose", "count", "start"}}
};

void RegisterAssetRPCCommands(CRPCTable &t)
{
    for (unsigned int vcidx = 0; vcidx < ARRAYLEN(commands); vcidx++)
        t.appendCommand(commands[vcidx].name, &commands[vcidx]);
}<|MERGE_RESOLUTION|>--- conflicted
+++ resolved
@@ -640,105 +640,11 @@
             throw JSONRPCError(RPC_INVALID_PARAMS, std::string("Invalid IPFS hash (must be 46 characters"));
     }
 
-<<<<<<< HEAD
-    // Check that validitity of the address
-    if (!IsValidDestinationString(address))
-        throw JSONRPCError(RPC_INVALID_ADDRESS_OR_KEY, std::string("Invalid Raven address: ") + address);
-
-    // Check the assets name
-    if (!IsAssetNameValid(asset_name))
-        throw JSONRPCError(RPC_INVALID_PARAMS, std::string("Invalid asset name: ") + asset_name);
-
-    if (IsAssetNameAnOwner(asset_name))
-        throw JSONRPCError(RPC_INVALID_PARAMS, std::string("Owner Assets are not able to be reissued"));
-
-    // passets and passetsCache need to be initialized
-    if (!passets)
-        throw JSONRPCError(RPC_DATABASE_ERROR, std::string("passets isn't initialized"));
-
-    if (!passetsCache)
-        throw JSONRPCError(RPC_DATABASE_ERROR, std::string("passetsCache isn't initialized"));
-
-    CReissueAsset reissueAsset(asset_name, nAmount, reissuable, DecodeIPFS(newipfs));
-
-    std::string strError;
-    if (!reissueAsset.IsValid(strError, *passets))
-        throw JSONRPCError(RPC_VERIFY_ERROR, std::string("Failed to create reissue asset object. Error: ") + strError);
-
-    // Check to make sure this wallet is the owner of the asset
-    if(!CheckAssetOwner(asset_name))
-        throw JSONRPCError(RPC_INVALID_PARAMS, std::string("This wallet is not the owner of the asset: ") + asset_name);
-
-    // Get the outpoint that belongs to the Owner Asset
-    std::set<COutPoint> myAssetOutPoints;
-    if (!passets->GetAssetsOutPoints(asset_name + OWNER, myAssetOutPoints))
-        throw JSONRPCError(RPC_INVALID_PARAMS, std::string("This wallet can't find the owner token information for: ") + asset_name);
-
-    // Check to make sure we have the right amount of outpoints
-    if (myAssetOutPoints.size() == 0)
-        throw JSONRPCError(RPC_INVALID_PARAMS, std::string("This wallet doesn't own any assets with the name: ") + asset_name + OWNER);
-
-    if (myAssetOutPoints.size() != 1)
-        throw JSONRPCError(RPC_INVALID_PARAMS, std::string("Found multiple Owner Assets. Database is out of sync. You might have to run the wallet with -reindex"));
-
-    // Check the wallet balance
-    CAmount curBalance = pwallet->GetBalance();
-
-    // Get the current burn amount for issuing an asset
-    CAmount burnAmount = GetReissueAssetBurnAmount();
-
-    // Check to make sure the wallet has the RVN required by the burnAmount
-    if (curBalance < burnAmount) {
-        throw JSONRPCError(RPC_WALLET_INSUFFICIENT_FUNDS, "Insufficient funds");
-    }
-
-    if (pwallet->GetBroadcastTransactions() && !g_connman) {
-        throw JSONRPCError(RPC_CLIENT_P2P_DISABLED, "Error: Peer-to-peer functionality missing or disabled");
-    }
-
-    // Get the script for the destination address for the assets
-    CScript scriptTransferOwnerAsset = GetScriptForDestination(DecodeDestination(address));
-
-    CAssetTransfer assetTransfer(asset_name + OWNER, OWNER_ASSET_AMOUNT);
-    assetTransfer.ConstructTransaction(scriptTransferOwnerAsset);
-
-    // Get the script for the burn address
-    CScript scriptPubKeyBurn = GetScriptForDestination(DecodeDestination(Params().ReissueAssetBurnAddress()));
-
-    CMutableTransaction mutTx;
-
-    CWalletTx wtxNew;
-    CCoinControl coin_control;
-
-    // Create and send the transaction
-    CReserveKey reservekey(pwallet);
-    CAmount nFeeRequired;
-    std::string strTxError;
-    std::vector<CRecipient> vecSend;
-    int nChangePosRet = -1;
-    bool fSubtractFeeFromAmount = false;
-    CRecipient recipient = {scriptPubKeyBurn, burnAmount, fSubtractFeeFromAmount};
-    CRecipient recipient2 = {scriptTransferOwnerAsset, 0, fSubtractFeeFromAmount};
-    vecSend.push_back(recipient);
-    vecSend.push_back(recipient2);
-    if (!pwallet->CreateTransactionWithReissueAsset(vecSend, wtxNew, reservekey, nFeeRequired, nChangePosRet, strTxError, coin_control, reissueAsset, DecodeDestination(address), myAssetOutPoints)) {
-        if (!fSubtractFeeFromAmount && burnAmount + nFeeRequired > curBalance)
-            strTxError = strprintf("Error: This transaction requires a transaction fee of at least %s", FormatMoney(nFeeRequired));
-        throw JSONRPCError(RPC_WALLET_ERROR, strTxError);
-    }
-
-    CValidationState state;
-    if (!pwallet->CommitTransaction(wtxNew, reservekey, g_connman.get(), state)) {
-        strTxError = strprintf("Error: The transaction was rejected! Reason given: %s", state.GetRejectReason());
-        throw JSONRPCError(RPC_WALLET_ERROR, strTxError);
-    }
-=======
     std::string txid;
     std::pair<int, std::string> error;
-    CReissueAsset reissueAsset(asset_name, nAmount, reissuable, newipfs);
+    CReissueAsset reissueAsset(asset_name, nAmount, reissuable, DecodeIPFS(newipfs));
     if (!CreateReissueAssetTransaction(pwallet, reissueAsset, address, error, txid))
         throw JSONRPCError(error.first, error.second);
->>>>>>> ccfee918
 
     UniValue result(UniValue::VARR);
     result.push_back(txid);
