// Copyright (c) 2010 Satoshi Nakamoto
// Copyright (c) 2009-2017 The Bitcoin Core developers
// Distributed under the MIT software license, see the accompanying
// file COPYING or http://www.opensource.org/licenses/mit-license.php.

#include <rpc/client.h>
#include <rpc/protocol.h>
#include <util.h>

#include <set>
#include <stdint.h>

class CRPCConvertParam
{
public:
    std::string methodName; //!< method whose params want conversion
    int paramIdx;           //!< 0-based idx of param to convert
    std::string paramName;  //!< parameter name
};

/**
 * Specify a (method, idx, name) here if the argument is a non-string RPC
 * argument and needs to be converted from JSON.
 *
 * @note Parameter indexes start from 0.
 */
static const CRPCConvertParam vRPCConvertParams[] =
{
    { "setmocktime", 0, "timestamp" },
    { "generate", 0, "nblocks" },
    { "generate", 1, "maxtries" },
    { "generatetoaddress", 0, "nblocks" },
    { "generatetoaddress", 2, "maxtries" },
    { "getnetworkhashps", 0, "nblocks" },
    { "getnetworkhashps", 1, "height" },
    { "sendtoaddress", 1, "amount" },
    { "sendtoaddress", 4, "subtractfeefromamount" },
    { "sendtoaddress", 5 , "replaceable" },
    { "sendtoaddress", 6 , "conf_target" },
    { "settxfee", 0, "amount" },
    { "getreceivedbyaddress", 1, "minconf" },
    { "getreceivedbyaccount", 1, "minconf" },
    { "listreceivedbyaddress", 0, "minconf" },
    { "listreceivedbyaddress", 1, "include_empty" },
    { "listreceivedbyaddress", 2, "include_watchonly" },
    { "listreceivedbyaccount", 0, "minconf" },
    { "listreceivedbyaccount", 1, "include_empty" },
    { "listreceivedbyaccount", 2, "include_watchonly" },
    { "getbalance", 1, "minconf" },
    { "getbalance", 2, "include_watchonly" },
    { "getblockhash", 0, "height" },
    { "waitforblockheight", 0, "height" },
    { "waitforblockheight", 1, "timeout" },
    { "waitforblock", 1, "timeout" },
    { "waitfornewblock", 0, "timeout" },
    { "move", 2, "amount" },
    { "move", 3, "minconf" },
    { "sendfrom", 2, "amount" },
    { "sendfrom", 3, "minconf" },
    { "listtransactions", 1, "count" },
    { "listtransactions", 2, "skip" },
    { "listtransactions", 3, "include_watchonly" },
    { "listaccounts", 0, "minconf" },
    { "listaccounts", 1, "include_watchonly" },
    { "walletpassphrase", 1, "timeout" },
    { "walletpassphrase", 2, "stakingonly" },
    { "getblocktemplate", 0, "template_request" },
    { "listsinceblock", 1, "target_confirmations" },
    { "listsinceblock", 2, "include_watchonly" },
    { "listsinceblock", 3, "include_removed" },
    { "sendmany", 1, "amounts" },
    { "sendmany", 2, "minconf" },
    { "sendmany", 4, "subtractfeefrom" },
    { "sendmany", 5 , "replaceable" },
    { "sendmany", 6 , "conf_target" },
    { "addmultisigaddress", 0, "nrequired" },
    { "addmultisigaddress", 1, "keys" },
    { "addmultisigaddress", 3, "bech32" },
    { "addmultisigaddress", 4, "256bit" },
    { "createmultisig", 0, "nrequired" },
    { "createmultisig", 1, "keys" },
    { "listunspent", 0, "minconf" },
    { "listunspent", 1, "maxconf" },
    { "listunspent", 2, "addresses" },
    { "listunspent", 3, "include_unsafe" },
    { "listunspent", 4, "query_options" },
    { "getblock", 1, "verbosity" },
    { "getblockheader", 1, "verbose" },
    { "getchaintxstats", 0, "nblocks" },
    { "gettransaction", 1, "include_watchonly" },
    { "getrawtransaction", 1, "verbose" },
    { "createrawtransaction", 0, "inputs" },
    { "createrawtransaction", 1, "outputs" },
    { "createrawtransaction", 2, "locktime" },
    { "createrawtransaction", 3, "replaceable" },
    { "decoderawtransaction", 1, "iswitness" },
    { "signrawtransaction", 1, "prevtxs" },
    { "signrawtransaction", 2, "privkeys" },
    { "sendrawtransaction", 1, "allowhighfees" },
    { "combinerawtransaction", 0, "txs" },
    { "fundrawtransaction", 1, "options" },
    { "fundrawtransaction", 2, "iswitness" },
    { "gettxout", 1, "n" },
    { "gettxout", 2, "include_mempool" },
    { "gettxoutproof", 0, "txids" },
    { "lockunspent", 0, "unlock" },
    { "lockunspent", 1, "transactions" },
    { "importprivkey", 2, "rescan" },
    { "importaddress", 2, "rescan" },
    { "importaddress", 3, "p2sh" },
    { "importpubkey", 2, "rescan" },
    { "importmulti", 0, "requests" },
    { "importmulti", 1, "options" },
    { "verifychain", 0, "checklevel" },
    { "verifychain", 1, "nblocks" },
    { "pruneblockchain", 0, "height" },
    { "keypoolrefill", 0, "newsize" },
    { "getrawmempool", 0, "verbose" },
    { "estimatefee", 0, "nblocks" },
    { "estimatesmartfee", 0, "conf_target" },
    { "estimaterawfee", 0, "conf_target" },
    { "estimaterawfee", 1, "threshold" },
    { "prioritisetransaction", 1, "dummy" },
    { "prioritisetransaction", 2, "fee_delta" },
    { "setban", 2, "bantime" },
    { "setban", 3, "absolute" },
    { "setnetworkactive", 0, "state" },
    { "getmempoolancestors", 1, "verbose" },
    { "getmempooldescendants", 1, "verbose" },
    { "getblockhashes", 0 , "high"},
    { "getblockhashes", 1, "low"},
    { "getblockhashes", 2, "options" },
    { "getspentinfo", 0, "txid_index"},
    { "getaddresstxids", 0, "addresses"},
    { "getaddressbalance", 0, "addresses"},
    { "getaddressdeltas", 0, "addresses"},
    { "getaddressutxos", 0, "addresses"},
    { "getaddressmempool", 0, "addresses"},
    { "bumpfee", 1, "options" },


    { "reservebalance", 0, "enabled" },
    { "scanchain", 0, "height" },
    { "deriverangekeys", 0, "start" },
    { "deriverangekeys", 1, "end" },
    { "filtertransactions", 0, "options" },
    { "filteraddresses", 0, "offset" },
    { "filteraddresses", 1, "count" },
    { "setvote", 0, "proposal" },
    { "setvote", 1, "option" },
    { "setvote", 2, "height_start" },
    { "setvote", 3, "height_end" },
    { "tallyvotes", 0, "proposal" },
    { "tallyvotes", 1, "height_start" },
    { "tallyvotes", 2, "height_end" },

    { "sendparttoblind", 1, "amount" },
    { "sendparttoblind", 4, "subtractfeefromamount" },
    { "sendparttoanon", 1, "amount" },
    { "sendparttoanon", 4, "subtractfeefromamount" },

    { "sendblindtopart", 1, "amount" },
    { "sendblindtopart", 4, "subtractfeefromamount" },
    { "sendblindtoblind", 1, "amount" },
    { "sendblindtoblind", 4, "subtractfeefromamount" },
    { "sendblindtoanon", 1, "amount" },
    { "sendblindtoanon", 4, "subtractfeefromamount" },

    { "sendanontopart", 1, "amount" },
    { "sendanontopart", 4, "subtractfeefromamount" },
    { "sendanontopart", 6, "ringsize" },
    { "sendanontopart", 7, "inputs_per_sig" },

    { "sendanontoblind", 1, "amount" },
    { "sendanontoblind", 4, "subtractfeefromamount" },
    { "sendanontoblind", 6, "ringsize" },
    { "sendanontoblind", 7, "inputs_per_sig" },

    { "sendanontoanon", 1, "amount" },
    { "sendanontoanon", 4, "subtractfeefromamount" },
    { "sendanontoanon", 6, "ringsize" },
    { "sendanontoanon", 7, "inputs_per_sig" },

    { "sendtypeto", 2, "outputs" },
    { "sendtypeto", 5, "ringsize" },
    { "sendtypeto", 6, "inputs_per_sig" },
    { "sendtypeto", 7, "test_fee" },
    { "sendtypeto", 8, "coincontrol" },

    { "buildscript", 0, "json" },

    { "walletsettings", 1, "json" },

    { "getnewextaddress", 1, "childno" },
    { "getnewstealthaddress", 3, "bech32" },

    { "listunspentanon", 0, "minconf" },
    { "listunspentanon", 1, "maxconf" },
    { "listunspentanon", 2, "addresses" },
    { "listunspentanon", 3, "include_unsafe" },
    { "listunspentanon", 4, "query_options" },

    { "listunspentblind", 0, "minconf" },
    { "listunspentblind", 1, "maxconf" },
    { "listunspentblind", 2, "addresses" },
    { "listunspentblind", 3, "include_unsafe" },
    { "listunspentblind", 4, "query_options" },

    { "smsgsend", 3, "paid_msg" },


    { "logging", 0, "include" },
    { "logging", 1, "exclude" },
    { "disconnectnode", 1, "nodeid" },
<<<<<<< HEAD

=======
    { "addwitnessaddress", 1, "p2sh" },
>>>>>>> f17942a3
    // Echo with conversion (For testing only)
    { "echojson", 0, "arg0" },
    { "echojson", 1, "arg1" },
    { "echojson", 2, "arg2" },
    { "echojson", 3, "arg3" },
    { "echojson", 4, "arg4" },
    { "echojson", 5, "arg5" },
    { "echojson", 6, "arg6" },
    { "echojson", 7, "arg7" },
    { "echojson", 8, "arg8" },
    { "echojson", 9, "arg9" },
    { "rescanblockchain", 0, "start_height"},
    { "rescanblockchain", 1, "stop_height"},
};

class CRPCConvertTable
{
private:
    std::set<std::pair<std::string, int>> members;
    std::set<std::pair<std::string, std::string>> membersByName;

public:
    CRPCConvertTable();

    bool convert(const std::string& method, int idx) {
        return (members.count(std::make_pair(method, idx)) > 0);
    }
    bool convert(const std::string& method, const std::string& name) {
        return (membersByName.count(std::make_pair(method, name)) > 0);
    }
};

CRPCConvertTable::CRPCConvertTable()
{
    const unsigned int n_elem =
        (sizeof(vRPCConvertParams) / sizeof(vRPCConvertParams[0]));

    for (unsigned int i = 0; i < n_elem; i++) {
        members.insert(std::make_pair(vRPCConvertParams[i].methodName,
                                      vRPCConvertParams[i].paramIdx));
        membersByName.insert(std::make_pair(vRPCConvertParams[i].methodName,
                                            vRPCConvertParams[i].paramName));
    }
}

static CRPCConvertTable rpcCvtTable;

/** Non-RFC4627 JSON parser, accepts internal values (such as numbers, true, false, null)
 * as well as objects and arrays.
 */
UniValue ParseNonRFCJSONValue(const std::string& strVal)
{
    UniValue jVal;
    if (!jVal.read(std::string("[")+strVal+std::string("]")) ||
        !jVal.isArray() || jVal.size()!=1)
        throw std::runtime_error(std::string("Error parsing JSON:")+strVal);
    return jVal[0];
}

UniValue RPCConvertValues(const std::string &strMethod, const std::vector<std::string> &strParams)
{
    UniValue params(UniValue::VARR);

    for (unsigned int idx = 0; idx < strParams.size(); idx++) {
        const std::string& strVal = strParams[idx];

        if (!rpcCvtTable.convert(strMethod, idx)) {
            // insert string value directly
            params.push_back(strVal);
        } else {
            // parse string as JSON, insert bool/number/object/etc. value
            params.push_back(ParseNonRFCJSONValue(strVal));
        }
    }

    return params;
}

UniValue RPCConvertNamedValues(const std::string &strMethod, const std::vector<std::string> &strParams)
{
    UniValue params(UniValue::VOBJ);

    for (const std::string &s: strParams) {
        size_t pos = s.find('=');
        if (pos == std::string::npos) {
            throw(std::runtime_error("No '=' in named argument '"+s+"', this needs to be present for every argument (even if it is empty)"));
        }

        std::string name = s.substr(0, pos);
        std::string value = s.substr(pos+1);

        if (!rpcCvtTable.convert(strMethod, name)) {
            // insert string value directly
            params.pushKV(name, value);
        } else {
            // parse string as JSON, insert bool/number/object/etc. value
            params.pushKV(name, ParseNonRFCJSONValue(value));
        }
    }

    return params;
}<|MERGE_RESOLUTION|>--- conflicted
+++ resolved
@@ -212,11 +212,7 @@
     { "logging", 0, "include" },
     { "logging", 1, "exclude" },
     { "disconnectnode", 1, "nodeid" },
-<<<<<<< HEAD
-
-=======
     { "addwitnessaddress", 1, "p2sh" },
->>>>>>> f17942a3
     // Echo with conversion (For testing only)
     { "echojson", 0, "arg0" },
     { "echojson", 1, "arg1" },
