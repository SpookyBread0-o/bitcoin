--- conflicted
+++ resolved
@@ -193,12 +193,8 @@
 public:
     CStatHistory() : CStat<DataType, RecordType>(), op(STAT_OP_SUM | STAT_KEEP_COUNT), timer(stat_io_service)
     {
-<<<<<<< HEAD
         initHistoryTime();
-        Clear();
-=======
         Clear(false);
->>>>>>> 115f739d
     }
     CStatHistory(const char *name, unsigned int operation = STAT_OP_SUM)
         : CStat<DataType, RecordType>(name), op(operation), timer(stat_io_service)
@@ -228,7 +224,7 @@
         Clear();
     }
 
-<<<<<<< HEAD
+
     void initHistoryTime(void)
     {
         for (int i = 0; i < STATISTICS_NUM_RANGES; i++)
@@ -246,10 +242,7 @@
         delete[] historyTime;
     }
 
-    void Clear(void)
-=======
     void Clear(bool fStart = true)
->>>>>>> 115f739d
     {
         timerCount = 0;
         sampleCount = 0;
