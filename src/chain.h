--- conflicted
+++ resolved
@@ -14,8 +14,6 @@
 
 #include <vector>
 
-<<<<<<< HEAD
-=======
 class CBlockFileInfo
 {
 public:
@@ -70,7 +68,6 @@
      }
 };
 
->>>>>>> 0d719145
 struct CDiskBlockPos
 {
     int nFile;
