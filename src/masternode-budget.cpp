// Copyright (c) 2014-2015 The Dash developers
// Copyright (c) 2014-2018 The Crown developers
// Distributed under the MIT/X11 software license, see the accompanying
// file COPYING or http://www.opensource.org/licenses/mit-license.php.

#include "main.h"
#include "init.h"

#include "masternode-budget.h"
#include "masternode.h"
#include "legacysigner.h"
#include "masternodeman.h"
#include "masternode-sync.h"
#include "util.h"
#include "addrman.h"
#include <boost/filesystem.hpp>
#include <boost/lexical_cast.hpp>
#include <boost/range/algorithm.hpp>
#include <boost/range/algorithm_ext.hpp>
#include <fstream>

CBudgetManager budget;
CCriticalSection cs_budget;

std::map<uint256, int64_t> askedForSourceProposalOrBudget;
std::vector<CBudgetProposalBroadcast> vecImmatureBudgetProposals;
std::vector<BudgetDraftBroadcast> vecImmatureBudgetDrafts;

namespace
{
    CBitcoinAddress ScriptToAddress(const CScript& script)
    {
        CTxDestination destination;
        ExtractDestination(script, destination);
        return destination;
    }

    void DebugLogBudget(
        int64_t currentTime,
        int64_t objectTime,
        const std::string& from,
        const std::string& proposalHash,
        const std::string& voteHash,
        const std::string& opcode
    )
    {
        if(GetArg("-budgetdebug", "") != "true")
            return;

        const boost::filesystem::path filename = GetDataDir() / "budgetdebuglog.csv";

        std::ofstream log(filename.string().c_str(), std::ios_base::out | std::ios_base::app);

        log << currentTime << "\t";
        log << objectTime << "\t";
        log << from << "\t";
        log << proposalHash << "\t";
        log << voteHash << "\t";
        log << opcode << std::endl;
    }

    void DebugLogBudget(const CBudgetVote& vote, const CAddress& from, const std::string& opcode)
    {
        DebugLogBudget(GetTime(), vote.nTime, from.ToString(), vote.nProposalHash.ToString(), vote.GetHash().ToString(), opcode);
    }

    void DebugLogBudget(const CBudgetProposal& proposal, const CAddress& from, const std::string& opcode)
    {
        DebugLogBudget(GetTime(), proposal.nTime, from.ToString(), proposal.GetHash().ToString(), "", opcode);
    }
}

CAmount BlocksBeforeSuperblockToSubmitBudgetDraft()
{
    assert(GetBudgetPaymentCycleBlocks() > 10);

    // Relatively 43200 / 30 = 1440, for testnet  - equal to budget payment cycle

    if (Params().NetworkID() == CBaseChainParams::MAIN)
        return 1440 * 2;   // aprox 2 days
    else
        return GetBudgetPaymentCycleBlocks() - 10; // 40 blocks for 50-block cycle

}

int GetBudgetPaymentCycleBlocks()
{
    // Amount of blocks in a months period of time (using 1 minutes per) = (60*24*30)/1

    if(Params().NetworkID() == CBaseChainParams::MAIN)
        return 43200;
    else
        return 50; //for testing purposes
}

CAmount GetVotingThreshold()
{
    if (Params().NetworkID() == CBaseChainParams::MAIN)
        return BlocksBeforeSuperblockToSubmitBudgetDraft();
    else
        return BlocksBeforeSuperblockToSubmitBudgetDraft() / 4; // 10 blocks for 50-block cycle
}

int GetNextSuperblock(int height)
{
    return height - height % GetBudgetPaymentCycleBlocks() + GetBudgetPaymentCycleBlocks();
}

bool IsBudgetCollateralValid(uint256 nTxCollateralHash, uint256 nExpectedHash, std::string& strError, int64_t& nTime, int& nConf)
{
    CTransaction txCollateral;
    uint256 nBlockHash;
    if(!GetTransaction(nTxCollateralHash, txCollateral, nBlockHash, true)){
        strError = strprintf("Can't find collateral tx %s", txCollateral.ToString());
        LogPrintf ("CBudgetProposalBroadcast::IsBudgetCollateralValid - %s\n", strError);
        return false;
    }

    if(txCollateral.vout.size() < 1) return false;
    if(txCollateral.nLockTime != 0) return false;

    CScript findScript;
    findScript << OP_RETURN << ToByteVector(nExpectedHash);

    bool foundOpReturn = false;
    BOOST_FOREACH(const CTxOut o, txCollateral.vout){
        if(!o.scriptPubKey.IsNormalPaymentScript() && !o.scriptPubKey.IsUnspendable()){
            strError = strprintf("Invalid Script %s", txCollateral.ToString());
            LogPrintf ("CBudgetProposalBroadcast::IsBudgetCollateralValid - %s\n", strError);
            return false;
        }
        if(o.scriptPubKey == findScript && o.nValue >= BUDGET_FEE_TX) foundOpReturn = true;

    }
    if(!foundOpReturn){
        strError = strprintf("Couldn't find opReturn %s in %s", nExpectedHash.ToString(), txCollateral.ToString());
        LogPrintf ("CBudgetProposalBroadcast::IsBudgetCollateralValid - %s\n", strError);
        return false;
    }

    // RETRIEVE CONFIRMATIONS AND NTIME
    /*
        - nTime starts as zero and is passed-by-reference out of this function and stored in the external proposal
        - nTime is never validated via the hashing mechanism and comes from a full-validated source (the blockchain)
    */

    int conf = GetIXConfirmations(nTxCollateralHash);
    if (nBlockHash != uint256()) {
        BlockMap::iterator mi = mapBlockIndex.find(nBlockHash);
        if (mi != mapBlockIndex.end() && (*mi).second) {
            CBlockIndex* pindex = (*mi).second;
            if (chainActive.Contains(pindex)) {
                conf += chainActive.Height() - pindex->nHeight + 1;
                nTime = pindex->nTime;
            }
        }
    }

    nConf = conf;

    //if we're syncing we won't have instantX information, so accept 1 confirmation 
    if(conf >= BUDGET_FEE_CONFIRMATIONS){
        return true;
    } else {
        strError = strprintf("Collateral requires at least %d confirmations - %d confirmations", BUDGET_FEE_CONFIRMATIONS, conf);
        LogPrintf ("CBudgetProposalBroadcast::IsBudgetCollateralValid - %s - %d confirmations\n", strError, conf);
        return false;
    }
}

void CBudgetManager::CheckOrphanVotes()
{
    LOCK(cs);


    std::string strError = "";
    std::map<uint256, CBudgetVote>::iterator it1 = mapOrphanMasternodeBudgetVotes.begin();
    while(it1 != mapOrphanMasternodeBudgetVotes.end()){
        if(ReceiveProposalVote(((*it1).second), NULL, strError)){
            LogPrintf("CBudgetManager::CheckOrphanVotes - Proposal/Budget is known, activating and removing orphan vote\n");
            mapOrphanMasternodeBudgetVotes.erase(it1++);
        } else {
            ++it1;
        }
    }
    std::map<uint256, BudgetDraftVote>::iterator it2 = mapOrphanBudgetDraftVotes.begin();
    while(it2 != mapOrphanBudgetDraftVotes.end()){
        if(UpdateBudgetDraft(((*it2).second),NULL, strError)){
            LogPrintf("CBudgetManager::CheckOrphanVotes - Proposal/Budget is known, activating and removing orphan vote\n");
            mapOrphanBudgetDraftVotes.erase(it2++);
        } else {
            ++it2;
        }
    }
}

void CBudgetManager::SubmitBudgetDraft()
{
    LOCK(cs);

    static int nSubmittedHeight = 0; // height at which final budget was submitted last time
    int nCurrentHeight;

    {
        TRY_LOCK(cs_main, locked);
        if(!locked) return;
        if(!chainActive.Tip()) return;
        nCurrentHeight = chainActive.Height();
    }

    const int blockStart = GetNextSuperblock(nCurrentHeight);
    if(nSubmittedHeight >= blockStart)
        return;

    if(blockStart - nCurrentHeight > BlocksBeforeSuperblockToSubmitBudgetDraft())
        return; // allow submitting final budget only when 2 days left before payments

    std::vector<CBudgetProposal*> vBudgetProposals = GetBudget();
    std::vector<CTxBudgetPayment> vecTxBudgetPayments;

    for(unsigned int i = 0; i < vBudgetProposals.size(); i++){
        CTxBudgetPayment txBudgetPayment;
        txBudgetPayment.nProposalHash = vBudgetProposals[i]->GetHash();
        txBudgetPayment.payee = vBudgetProposals[i]->GetPayee();
        txBudgetPayment.nAmount = vBudgetProposals[i]->GetAllotted();
        vecTxBudgetPayments.push_back(txBudgetPayment);
    }

    if(vecTxBudgetPayments.size() < 1) {
        LogPrintf("CBudgetManager::SubmitBudgetDraft - Found No Proposals For Period\n");
        return;
    }

    if (fMasterNode)
    {
        if (mnodeman.GetCurrentMasterNode()->vin == activeMasternode.vin)
        {
            std::string strError = "";
            CKey key2;
            CPubKey pubkey2;

            if(!legacySigner.SetKey(strMasterNodePrivKey, strError, key2, pubkey2))
            {
                LogPrintf("CBudgetManager::SubmitBudgetDraft - ERROR: Invalid masternodeprivkey: '%s'\n", strError);
                return;
            }

            BudgetDraftBroadcast budgetDraftBroadcast(blockStart, vecTxBudgetPayments, activeMasternode.vin, key2);

            if(mapSeenBudgetDrafts.count(budgetDraftBroadcast.GetHash())) {
                LogPrintf("CBudgetManager::SubmitBudgetDraft - Budget already exists - %s\n", budgetDraftBroadcast.GetHash().ToString());
                nSubmittedHeight = nCurrentHeight;
                return; //already exists
            }

            if(!budgetDraftBroadcast.IsValid(strError)){
                LogPrintf("CBudgetManager::SubmitBudgetDraft - Invalid finalized budget - %s \n", strError);
                return;
            }

            LOCK(cs);
            mapSeenBudgetDrafts.insert(make_pair(budgetDraftBroadcast.GetHash(), budgetDraftBroadcast));
            budgetDraftBroadcast.Relay();
            AddBudgetDraft(budgetDraftBroadcast.Budget());
            nSubmittedHeight = nCurrentHeight;
            LogPrintf("CBudgetManager::SubmitBudgetDraft - Done! %s\n", budgetDraftBroadcast.GetHash().ToString());
        }
    }
    else
    {
        BudgetDraftBroadcast tempBudget(blockStart, vecTxBudgetPayments, uint256());
        if(mapSeenBudgetDrafts.count(tempBudget.GetHash())) {
            LogPrintf("CBudgetManager::SubmitBudgetDraft - Budget already exists - %s\n", tempBudget.GetHash().ToString());
            nSubmittedHeight = nCurrentHeight;
            return; //already exists
        }

        //create fee tx
        CTransaction tx;
        uint256 txidCollateral;

        if(!mapCollateralTxids.count(tempBudget.GetHash())){
            CWalletTx wtx;
            if(!pwalletMain->GetBudgetSystemCollateralTX(wtx, tempBudget.GetHash())){
                LogPrintf("CBudgetManager::SubmitBudgetDraft - Can't make collateral transaction\n");
                return;
            }

            // make our change address
            CReserveKey reservekey(pwalletMain);
            //send the tx to the network
            pwalletMain->CommitTransaction(wtx, reservekey);
            tx = (CTransaction)wtx;
            txidCollateral = tx.GetHash();
            mapCollateralTxids.insert(make_pair(tempBudget.GetHash(), txidCollateral));
        } else {
            txidCollateral = mapCollateralTxids[tempBudget.GetHash()];
        }

        int conf = GetIXConfirmations(tx.GetHash());
        CTransaction txCollateral;
        uint256 nBlockHash;

        if(!GetTransaction(txidCollateral, txCollateral, nBlockHash, true)) {
            LogPrintf ("CBudgetManager::SubmitBudgetDraft - Can't find collateral tx %s", txidCollateral.ToString());
            return;
        }

        if (nBlockHash != uint256()) {
            BlockMap::iterator mi = mapBlockIndex.find(nBlockHash);
            if (mi != mapBlockIndex.end() && (*mi).second) {
                CBlockIndex* pindex = (*mi).second;
                if (chainActive.Contains(pindex)) {
                    conf += chainActive.Height() - pindex->nHeight + 1;
                }
            }
        }

        /*
            Wait will we have 1 extra confirmation, otherwise some clients might reject this feeTX
            -- This function is tied to NewBlock, so we will propagate this budget while the block is also propagating
        */
        if(conf < BUDGET_FEE_CONFIRMATIONS+1){
            LogPrintf ("CBudgetManager::SubmitBudgetDraft - Collateral requires at least %d confirmations - %s - %d confirmations\n", BUDGET_FEE_CONFIRMATIONS+1, txidCollateral.ToString(), conf);
            return;
        }

        //create the proposal incase we're the first to make it
        BudgetDraftBroadcast budgetDraftBroadcast(blockStart, vecTxBudgetPayments, txidCollateral);

        std::string strError = "";
        if(!budgetDraftBroadcast.IsValid(strError)){
            LogPrintf("CBudgetManager::SubmitBudgetDraft - Invalid finalized budget - %s \n", strError);
            return;
        }

        LOCK(cs);
        mapSeenBudgetDrafts.insert(make_pair(budgetDraftBroadcast.GetHash(), budgetDraftBroadcast));
        budgetDraftBroadcast.Relay();
        AddBudgetDraft(budgetDraftBroadcast.Budget());
        nSubmittedHeight = nCurrentHeight;
        LogPrintf("CBudgetManager::SubmitBudgetDraft - Done! %s\n", budgetDraftBroadcast.GetHash().ToString());
    }
}

bool CBudgetManager::AddBudgetDraft(const BudgetDraft &budgetDraft, bool checkCollateral)
{
    LOCK(cs);

    std::string strError = "";
    if(!budgetDraft.IsValid(strError, checkCollateral))
        return false;

    if(mapBudgetDrafts.count(budgetDraft.GetHash())) {
        return false;
    }

    mapBudgetDrafts.insert(make_pair(budgetDraft.GetHash(), budgetDraft));
    return true;
}

bool CBudgetManager::AddProposal(const CBudgetProposal& budgetProposal, bool checkCollateral)
{
    LOCK(cs);
    std::string strError = "";
    if(!budgetProposal.IsValid(strError, checkCollateral)) {
        LogPrintf("CBudgetManager::AddProposal - invalid budget proposal - %s\n", strError);
        return false;
    }

    if(mapProposals.count(budgetProposal.GetHash())) {
        return false;
    }

    mapProposals.insert(make_pair(budgetProposal.GetHash(), budgetProposal));
    mapSeenMasternodeBudgetProposals.insert(make_pair(budgetProposal.GetHash(), budgetProposal));
    return true;
}

void CBudgetManager::CheckAndRemove()
{
    LOCK(cs);

    LogPrintf("CBudgetManager::CheckAndRemove\n");

    std::string strError = "";

    LogPrintf("CBudgetManager::CheckAndRemove - mapBudgetDrafts cleanup - size: %d\n", mapBudgetDrafts.size());
    std::map<uint256, BudgetDraft>::iterator it = mapBudgetDrafts.begin();
    while(it != mapBudgetDrafts.end())
    {
        BudgetDraft* pbudgetDraft = &((*it).second);

        bool isValid = pbudgetDraft->fValid = pbudgetDraft->IsValid(strError);
        LogPrintf("CBudgetManager::CheckAndRemove - pbudgetDraft->IsValid - strError: %s\n", strError);
        if(isValid) {
            if(Params().NetworkID() == CBaseChainParams::TESTNET || Params().NetworkID() == CBaseChainParams::MAIN && rand() % 4 == 0)
            {
                //do this 1 in 4 blocks -- spread out the voting activity on mainnet
                // -- this function is only called every sixth block, so this is really 1 in 24 blocks
                pbudgetDraft->AutoCheck();
            }
            else
            {
                LogPrintf("BudgetDraft::AutoCheck - waiting\n");
            }
        }

        ++it;
    }

    LogPrintf("CBudgetManager::CheckAndRemove - mapProposals cleanup - size: %d\n", mapProposals.size());
    std::map<uint256, CBudgetProposal>::iterator it2 = mapProposals.begin();
    while(it2 != mapProposals.end())
    {
        CBudgetProposal* pbudgetProposal = &((*it2).second);
        pbudgetProposal->fValid = pbudgetProposal->IsValid(strError);
        ++it2;
    }

    LogPrintf("CBudgetManager::CheckAndRemove - PASSED\n");
}

const BudgetDraft* CBudgetManager::GetMostVotedBudget(int height) const
{
    const BudgetDraft* budgetToPay = NULL;
    typedef std::map<uint256, BudgetDraft>::const_iterator BudgetDraftIterator;
    for (BudgetDraftIterator i = mapBudgetDrafts.begin(); i != mapBudgetDrafts.end(); ++i)
    {
        if (height != i->second.GetBlockStart())
            continue;

        if (i->second.GetVoteCount() == 0) // discard budgets with no votes
            continue;

        if ((!budgetToPay || i->second.GetVoteCount() > budgetToPay->GetVoteCount()))
            budgetToPay = &i->second;
    }

    return budgetToPay;
}

void CBudgetManager::FillBlockPayee(CMutableTransaction& txNew, CAmount nFees) const
{
    assert (txNew.vout.size() == 1); // There is a blank for block creator's reward

    LOCK(cs);

    const CBlockIndex* pindexPrev = chainActive.Tip();
    if(!pindexPrev)
        return;

    // Pay the miner

    txNew.vout[0].nValue = GetBlockValue(pindexPrev->nHeight, nFees);

    // Find finalized budgets with the most votes

    const BudgetDraft* budgetToPay = GetMostVotedBudget(pindexPrev->nHeight + 1);
    if (budgetToPay == NULL)
        return;

    // Pay the proposals

    BOOST_FOREACH(const CTxBudgetPayment& payment, budgetToPay->GetBudgetPayments())
    {
        LogPrintf("CBudgetManager::FillBlockPayee - Budget payment to %s for %lld; proposal %s\n",
            ScriptToAddress(payment.payee).ToString(), payment.nAmount, payment.nProposalHash.ToString());
        txNew.vout.push_back(CTxOut(payment.nAmount, payment.payee));
    }
}

BudgetDraft* CBudgetManager::FindBudgetDraft(uint256 nHash)
{
    LOCK(cs);

    std::map<uint256, BudgetDraft>::iterator found = mapBudgetDrafts.find(nHash);
    if (found != mapBudgetDrafts.end())
        return NULL;

    return &found->second;
}

CBudgetProposal* CBudgetManager::FindProposal(const std::string &strProposalName)
{
    LOCK(cs);

    //find the prop with the highest yes count

    int nYesCount = -99999;
    CBudgetProposal* pbudgetProposal = NULL;

    std::map<uint256, CBudgetProposal>::iterator it = mapProposals.begin();
    while(it != mapProposals.end()){
        if((*it).second.strProposalName == strProposalName && (*it).second.GetYeas() > nYesCount){
            pbudgetProposal = &((*it).second);
            nYesCount = pbudgetProposal->GetYeas();
        }
        ++it;
    }

    if(nYesCount == -99999) return NULL;

    return pbudgetProposal;
}

CBudgetProposal *CBudgetManager::FindProposal(uint256 nHash)
{
    LOCK(cs);

    std::map<uint256, CBudgetProposal>::iterator found = mapProposals.find(nHash);
    if (found == mapProposals.end())
        return NULL;

    return &found->second;
}

bool CBudgetManager::IsBudgetPaymentBlock(int nBlockHeight) const
{
    LOCK(cs);

    const BudgetDraft* bestBudget = GetMostVotedBudget(nBlockHeight);
    if (bestBudget == NULL)
        return false;

    // If budget doesn't have 5% of the masternode votes, we should not pay it
    return (20 * bestBudget->GetVoteCount() > mnodeman.CountEnabled(MIN_BUDGET_PEER_PROTO_VERSION));
}

bool CBudgetManager::IsTransactionValid(const CTransaction& txNew, int nBlockHeight) const
{
    LOCK(cs);

    const BudgetDraft* bestBudget = GetMostVotedBudget(nBlockHeight);
    const int mnodeCount = mnodeman.CountEnabled(MIN_BUDGET_PEER_PROTO_VERSION);

    // If budget doesn't have 5% of the network votes, then we should not pay it
    if (bestBudget == NULL || 20 * bestBudget->GetVoteCount() < mnodeCount)
        return false;

    // Check the highest finalized budgets (+/- 10% to assist in consensus)
    for (std::map<uint256, BudgetDraft>::const_iterator it = mapBudgetDrafts.begin(); it != mapBudgetDrafts.end(); ++it)
    {
        const BudgetDraft& pbudgetDraft = it->second;

        if (10 * (bestBudget->GetVoteCount() - pbudgetDraft.GetVoteCount()) > mnodeCount)
            continue;

        if(pbudgetDraft.IsTransactionValid(txNew, nBlockHeight))
            return true;
    }

    // We looked through all of the known budgets
    return false;
}

std::vector<CBudgetProposal*> CBudgetManager::GetAllProposals()
{
    LOCK(cs);

    std::vector<CBudgetProposal*> vBudgetProposalRet;

    std::map<uint256, CBudgetProposal>::iterator it = mapProposals.begin();
    while(it != mapProposals.end())
    {
        (*it).second.CleanAndRemove(false);

        CBudgetProposal* pbudgetProposal = &((*it).second);
        vBudgetProposalRet.push_back(pbudgetProposal);

        ++it;
    }

    return vBudgetProposalRet;
}

//
// Sort by votes, if there's a tie sort by their feeHash TX
//
struct sortProposalsByVotes {
    bool operator()(const std::pair<CBudgetProposal*, int> &left, const std::pair<CBudgetProposal*, int> &right) {
      if( left.second != right.second)
        return (left.second > right.second);
      return (UintToArith256(left.first->nFeeTXHash) > UintToArith256(right.first->nFeeTXHash));
    }
};

//Need to review this function

std::vector<CBudgetProposal*> CBudgetManager::GetBudget()
{
    LOCK(cs);

    // ------- Sort budgets by Yes Count

    std::vector<std::pair<CBudgetProposal*, int> > vBudgetPorposalsSort;

    std::map<uint256, CBudgetProposal>::iterator it = mapProposals.begin();
    while(it != mapProposals.end()){
        (*it).second.CleanAndRemove(false);
        vBudgetPorposalsSort.push_back(make_pair(&((*it).second), (*it).second.GetYeas()-(*it).second.GetNays()));
        ++it;
    }

    std::sort(vBudgetPorposalsSort.begin(), vBudgetPorposalsSort.end(), sortProposalsByVotes());

    // ------- Grab The Budgets In Order

    std::vector<CBudgetProposal*> vBudgetProposalsRet;

    CAmount nBudgetAllocated = 0;
    CBlockIndex* pindexPrev = chainActive.Tip();
    if(pindexPrev == NULL) return vBudgetProposalsRet;

    const int blockStart = GetNextSuperblock(pindexPrev->nHeight);
    const int blockEnd  =  blockStart + GetBudgetPaymentCycleBlocks() - 1;
    CAmount totalBudget = GetTotalBudget(blockStart);


    std::vector<std::pair<CBudgetProposal*, int> >::iterator it2 = vBudgetPorposalsSort.begin();
    while(it2 != vBudgetPorposalsSort.end())
    {
        CBudgetProposal* pbudgetProposal = (*it2).first;

        //prop start/end should be inside this period
        if(pbudgetProposal->fValid && pbudgetProposal->nBlockStart <= blockStart &&
                pbudgetProposal->nBlockEnd >= blockEnd &&
                pbudgetProposal->GetYeas() - pbudgetProposal->GetNays() > mnodeman.CountEnabled(MIN_BUDGET_PEER_PROTO_VERSION)/10 && 
                pbudgetProposal->IsEstablished())
        {
            if(pbudgetProposal->GetAmount() + nBudgetAllocated <= totalBudget) {
                pbudgetProposal->SetAllotted(pbudgetProposal->GetAmount());
                nBudgetAllocated += pbudgetProposal->GetAmount();
                vBudgetProposalsRet.push_back(pbudgetProposal);
            } else {
                pbudgetProposal->SetAllotted(0);
            }
        }

        ++it2;
    }

    return vBudgetProposalsRet;
}

struct SortBudgetDraftsByVotes
{
    bool operator()(const std::pair<BudgetDraft*, int> &left, const std::pair<BudgetDraft*, int> &right) const
    {
        return left.second > right.second;
    }
};

std::vector<BudgetDraft*> CBudgetManager::GetBudgetDrafts()
{
    LOCK(cs);

    std::vector<BudgetDraft*> budgetDrafts;
    std::vector<std::pair<BudgetDraft*, int> > budgetDraftsSorted;

    // ------- Grab The Budgets In Order

    std::map<uint256, BudgetDraft>::iterator it = mapBudgetDrafts.begin();
    while(it != mapBudgetDrafts.end())
    {
        BudgetDraft* pbudgetDraft = &((*it).second);

        budgetDraftsSorted.push_back(make_pair(pbudgetDraft, pbudgetDraft->GetVoteCount()));
        ++it;
    }
    std::sort(budgetDraftsSorted.begin(), budgetDraftsSorted.end(), SortBudgetDraftsByVotes());

    std::vector<std::pair<BudgetDraft*, int> >::iterator it2 = budgetDraftsSorted.begin();
    while(it2 != budgetDraftsSorted.end())
    {
        budgetDrafts.push_back((*it2).first);
        ++it2;
    }

    return budgetDrafts;
}

std::string CBudgetManager::GetRequiredPaymentsString(int nBlockHeight) const
{
    LOCK(cs);

    std::string ret = "unknown-budget";

    const BudgetDraft* pbudgetDraft = GetMostVotedBudget(nBlockHeight);
    if (pbudgetDraft == NULL)
        return ret;

    BOOST_FOREACH(const CTxBudgetPayment& payment, pbudgetDraft->GetBudgetPayments())
    {
        if(ret == "unknown-budget"){
            ret = payment.nProposalHash.ToString();
        } else {
            ret += ",";
            ret += payment.nProposalHash.ToString();
        }
    }

    return ret;
}

CAmount CBudgetManager::GetTotalBudget(int nHeight)
{

    if(chainActive.Tip() == NULL) return 0;

    //get min block value and calculate from that
    CAmount nSubsidy = 12 * COIN;
    int halvings = nHeight / Params().SubsidyHalvingInterval();

    // Subsidy is cut in half every 2,100,000 blocks which will occur approximately every 4 years.
    nSubsidy >>= halvings;

    // Amount of blocks in a months period of time (using 1 minutes per) = (60*24*30)/1
    if(Params().NetworkID() == CBaseChainParams::MAIN)
        return ((nSubsidy / 100) * 25) * 1440 * 30;

    //for testing purposes
    return ((nSubsidy / 100) * 25) * 50;
}

void CBudgetManager::NewBlock()
{
    TRY_LOCK(cs, fBudgetNewBlock);
    if(!fBudgetNewBlock)
        return;

    if (masternodeSync.RequestedMasternodeAssets <= MASTERNODE_SYNC_BUDGET)
        return;

    if (strBudgetMode == "suggest" || fMasterNode) //suggest the budget we see
        SubmitBudgetDraft();

    //this function should be called 1/6 blocks, allowing up to 100 votes per day on all proposals
    if(chainActive.Height() % 6 != 0)
        return;

    // incremental sync with our peers
    if(masternodeSync.IsSynced()){
        LogPrintf("CBudgetManager::NewBlock - incremental sync started\n");
        if(chainActive.Height() % 600 == rand() % 600) {
            ClearSeen();
            ResetSync();
        }

        LOCK(cs_vNodes);
        BOOST_FOREACH(CNode* pnode, vNodes)
            if(pnode->nVersion >= MIN_BUDGET_PEER_PROTO_VERSION) 
                Sync(pnode, uint256(), true);
        
        MarkSynced();
    }
     

    CheckAndRemove();

    //remove invalid votes once in a while (we have to check the signatures and validity of every vote, somewhat CPU intensive)

    LogPrintf("CBudgetManager::NewBlock - askedForSourceProposalOrBudget cleanup - size: %d\n", askedForSourceProposalOrBudget.size());
    std::map<uint256, int64_t>::iterator it = askedForSourceProposalOrBudget.begin();
    while(it != askedForSourceProposalOrBudget.end()){
        if((*it).second > GetTime() - (60*60*24)){
            ++it;
        } else {
            askedForSourceProposalOrBudget.erase(it++);
        }
    }

    LogPrintf("CBudgetManager::NewBlock - mapProposals cleanup - size: %d\n", mapProposals.size());
    std::map<uint256, CBudgetProposal>::iterator it2 = mapProposals.begin();
    while(it2 != mapProposals.end()){
        (*it2).second.CleanAndRemove(false);
        ++it2;
    }

    LogPrintf("CBudgetManager::NewBlock - mapBudgetDrafts cleanup - size: %d\n", mapBudgetDrafts.size());
    std::map<uint256, BudgetDraft>::iterator it3 = mapBudgetDrafts.begin();
    while(it3 != mapBudgetDrafts.end()){
        (*it3).second.CleanAndRemove(false);
        ++it3;
    }

    LogPrintf("CBudgetManager::NewBlock - vecImmatureBudgetProposals cleanup - size: %d\n", vecImmatureBudgetProposals.size());
    std::vector<CBudgetProposalBroadcast>::iterator it4 = vecImmatureBudgetProposals.begin();
    while(it4 != vecImmatureBudgetProposals.end())
    {
        std::string strError = "";
        int nConf = 0;
        if(!IsBudgetCollateralValid((*it4).nFeeTXHash, (*it4).GetHash(), strError, (*it4).nTime, nConf)){
            ++it4;
            continue;
        }

        if(!(*it4).IsValid(strError)) {
            LogPrintf("mprop (immature) - invalid budget proposal - %s\n", strError);
            it4 = vecImmatureBudgetProposals.erase(it4); 
            continue;
        }

        CBudgetProposal budgetProposal((*it4));
        if(AddProposal(budgetProposal)) {(*it4).Relay();}

        LogPrintf("mprop (immature) - new budget - %s\n", (*it4).GetHash().ToString());
        it4 = vecImmatureBudgetProposals.erase(it4); 
    }

    LogPrintf("CBudgetManager::NewBlock - vecImmatureBudgetDrafts cleanup - size: %d\n", vecImmatureBudgetDrafts.size());
    std::vector<BudgetDraftBroadcast>::iterator it5 = vecImmatureBudgetDrafts.begin();
    while(it5 != vecImmatureBudgetDrafts.end())
    {
        std::string strError = "";
        int nConf = 0;
        int64_t nTime = 0;
        if(it5->IsSubmittedManually() && !IsBudgetCollateralValid(it5->GetFeeTxHash(), it5->GetHash(), strError, nTime, nConf)){
            ++it5;
            continue;
        }

        const CMasternode* producer = mnodeman.Find(it5->MasternodeSubmittedId());
        if (producer == NULL)
            continue;

        if(!it5->IsValid(strError)) {
            LogPrintf("fbs (immature) - invalid finalized budget - %s\n", strError);
            it5 = vecImmatureBudgetDrafts.erase(it5);
            continue;
        }

        LogPrintf("fbs (immature) - new finalized budget - %s\n", it5->GetHash().ToString());

        if(AddBudgetDraft(it5->Budget()))
            it5->Relay();

        it5 = vecImmatureBudgetDrafts.erase(it5);
    }
    LogPrintf("CBudgetManager::NewBlock - PASSED\n");
}

void CBudgetManager::ProcessMessage(CNode* pfrom, const std::string& strCommand, CDataStream& vRecv)
{
    // lite mode is not supported
    if(fLiteMode) return;
    if(!masternodeSync.IsBlockchainSynced()) return;

    LOCK(cs);

    if (strCommand == "mnvs") { //Masternode vote sync
        uint256 nProp;
        vRecv >> nProp;

        if(Params().NetworkID() == CBaseChainParams::MAIN){
            if(nProp.IsNull()) {
                if(pfrom->HasFulfilledRequest("mnvs")) {
                    LogPrintf("mnvs - peer already asked me for the list\n");
                    Misbehaving(pfrom->GetId(), 20);
                    return;
                }
                pfrom->FulfilledRequest("mnvs");
            }
        }

        Sync(pfrom, nProp);
        LogPrintf("mnvs - Sent Masternode votes to %s\n", pfrom->addr.ToString());
    }

    if (strCommand == "mprop") { //Masternode Proposal
        CBudgetProposalBroadcast budgetProposalBroadcast;
        vRecv >> budgetProposalBroadcast;

        DebugLogBudget(budgetProposalBroadcast, pfrom->addr, "PR");

        if(mapSeenMasternodeBudgetProposals.count(budgetProposalBroadcast.GetHash())){
            masternodeSync.AddedBudgetItem(budgetProposalBroadcast.GetHash());
            return;
        }

        std::string strError = "";
        int nConf = 0;
        if(!IsBudgetCollateralValid(budgetProposalBroadcast.nFeeTXHash, budgetProposalBroadcast.GetHash(), strError, budgetProposalBroadcast.nTime, nConf)){
            LogPrintf("Proposal FeeTX is not valid - %s - %s\n", budgetProposalBroadcast.nFeeTXHash.ToString(), strError);
            if(nConf >= 1) vecImmatureBudgetProposals.push_back(budgetProposalBroadcast);
            return;
        }

        mapSeenMasternodeBudgetProposals.insert(make_pair(budgetProposalBroadcast.GetHash(), budgetProposalBroadcast));

        if(!budgetProposalBroadcast.IsValid(strError)) {
            LogPrintf("mprop - invalid budget proposal - %s\n", strError);
            return;
        }

        CBudgetProposal budgetProposal(budgetProposalBroadcast);
        if(AddProposal(budgetProposal)) {budgetProposalBroadcast.Relay();}
        masternodeSync.AddedBudgetItem(budgetProposalBroadcast.GetHash());

        DebugLogBudget(budgetProposalBroadcast, pfrom->addr, "PA");
        LogPrintf("mprop - new budget - %s\n", budgetProposalBroadcast.GetHash().ToString());

        //We might have active votes for this proposal that are valid now
        CheckOrphanVotes();
    }

    if (strCommand == "mvote") { //Masternode Vote
        CBudgetVote vote;
        vRecv >> vote;
        vote.fValid = true;

        DebugLogBudget(vote, pfrom->addr, "VR");

        if(mapSeenMasternodeBudgetVotes.count(vote.GetHash())){
            masternodeSync.AddedBudgetItem(vote.GetHash());
            return;
        }

        CMasternode* pmn = mnodeman.Find(vote.vin);
        if(pmn == NULL) {
            LogPrint("mnbudget", "mvote - unknown masternode - vin: %s\n", vote.vin.ToString());
            mnodeman.AskForMN(pfrom, vote.vin);
            return;
        }


        mapSeenMasternodeBudgetVotes.insert(make_pair(vote.GetHash(), vote));
        if(!vote.SignatureValid(true)){
            LogPrintf("mvote - signature invalid\n");
            if(masternodeSync.IsSynced()) Misbehaving(pfrom->GetId(), 20);
            // it could just be a non-synced masternode
            mnodeman.AskForMN(pfrom, vote.vin);
            return;
        }
        
        std::string strError = "";
        if(ReceiveProposalVote(vote, pfrom, strError)) {
            vote.Relay();
            masternodeSync.AddedBudgetItem(vote.GetHash());
        }

        DebugLogBudget(vote, pfrom->addr, "VA");
        LogPrintf("mvote - new budget vote - %s\n", vote.GetHash().ToString());
    }

    if (strCommand == "fbs") { //Finalized Budget Suggestion
        BudgetDraftBroadcast budgetDraftBroadcast;
        vRecv >> budgetDraftBroadcast;

        std::map<uint256, BudgetDraftBroadcast>::const_iterator found = mapSeenBudgetDrafts.find(budgetDraftBroadcast.GetHash());
        if(found != mapSeenBudgetDrafts.end())
        {
            // If someone submitted a valid budget automatically and another one submitted the same budget manually -
            // relay both no matter what order they got in
            if (found->second.IsSubmittedManually() != budgetDraftBroadcast.IsSubmittedManually())
                budgetDraftBroadcast.Relay();

            masternodeSync.AddedBudgetItem(budgetDraftBroadcast.GetHash());
            return;
        }

        std::string strError = "";
        int nConf = 0;
        int64_t nTime = 0;
        if(budgetDraftBroadcast.IsSubmittedManually() && !IsBudgetCollateralValid(budgetDraftBroadcast.GetFeeTxHash(), budgetDraftBroadcast.GetHash(), strError, nTime, nConf)){
            LogPrintf("Finalized Budget FeeTX is not valid - %s - %s\n", budgetDraftBroadcast.GetFeeTxHash().ToString(), strError);

            if(nConf >= 1) vecImmatureBudgetDrafts.push_back(budgetDraftBroadcast);
            return;
        }

        if (!budgetDraftBroadcast.IsSubmittedManually())
        {
            const CMasternode* producer = mnodeman.Find(budgetDraftBroadcast.MasternodeSubmittedId());
            if (producer == NULL)
            {
                LogPrintf("fbs - unknown masternode - vin: %s\n", budgetDraftBroadcast.MasternodeSubmittedId().ToString());
                mnodeman.AskForMN(pfrom, budgetDraftBroadcast.MasternodeSubmittedId());
                vecImmatureBudgetDrafts.push_back(budgetDraftBroadcast);
                return;
            }

            if (!budgetDraftBroadcast.Budget().VerifySignature(producer->pubkey2))
            {
                Misbehaving(pfrom->GetId(), 50);
            }
        }

        mapSeenBudgetDrafts.insert(make_pair(budgetDraftBroadcast.GetHash(), budgetDraftBroadcast));

        if(!budgetDraftBroadcast.IsValid(strError)) {
            LogPrintf("fbs - invalid finalized budget - %s\n", strError);
            return;
        }

        LogPrintf("fbs - new finalized budget - %s\n", budgetDraftBroadcast.GetHash().ToString());

        if(AddBudgetDraft(budgetDraftBroadcast.Budget()))
        {
            budgetDraftBroadcast.Relay();
            masternodeSync.AddedBudgetItem(budgetDraftBroadcast.GetHash());
        }

        //we might have active votes for this budget that are now valid
        CheckOrphanVotes();
    }

    if (strCommand == "fbvote") { //Finalized Budget Vote
        BudgetDraftVote vote;
        vRecv >> vote;
        vote.fValid = true;

        if(mapSeenBudgetDraftVotes.count(vote.GetHash())){
            masternodeSync.AddedBudgetItem(vote.GetHash());
            return;
        }

        CMasternode* pmn = mnodeman.Find(vote.vin);
        if(pmn == NULL) {
            LogPrint("mnbudget", "fbvote - unknown masternode - vin: %s\n", vote.vin.ToString());
            mnodeman.AskForMN(pfrom, vote.vin);
            return;
        }

        mapSeenBudgetDraftVotes.insert(make_pair(vote.GetHash(), vote));
        if(!vote.SignatureValid(true)){
            LogPrintf("fbvote - signature invalid\n");
            if(masternodeSync.IsSynced()) Misbehaving(pfrom->GetId(), 20);
            // it could just be a non-synced masternode
            mnodeman.AskForMN(pfrom, vote.vin);
            return;
        }

        std::string strError = "";
        if(UpdateBudgetDraft(vote, pfrom, strError)) {
            vote.Relay();
            masternodeSync.AddedBudgetItem(vote.GetHash());

            LogPrintf("fbvote - new finalized budget vote - %s\n", vote.GetHash().ToString());
        } else {
            LogPrintf("fbvote - rejected finalized budget vote - %s - %s\n", vote.GetHash().ToString(), strError);
        }
    }
}

//mark that a full sync is needed
void CBudgetManager::ResetSync()
{
    LOCK(cs);


    std::map<uint256, CBudgetProposalBroadcast>::iterator it1 = mapSeenMasternodeBudgetProposals.begin();
    while(it1 != mapSeenMasternodeBudgetProposals.end()){
        CBudgetProposal* pbudgetProposal = FindProposal((*it1).first);
        if(pbudgetProposal && pbudgetProposal->fValid){
        
            //mark votes
            std::map<uint256, CBudgetVote>::iterator it2 = pbudgetProposal->mapVotes.begin();
            while(it2 != pbudgetProposal->mapVotes.end()){
                (*it2).second.fSynced = false;
                ++it2;
            }
        }
        ++it1;
    }

    std::map<uint256, BudgetDraftBroadcast>::iterator it3 = mapSeenBudgetDrafts.begin();
    while(it3 != mapSeenBudgetDrafts.end()){
        BudgetDraft* pbudgetDraft = FindBudgetDraft((*it3).first);
        if (pbudgetDraft)
            pbudgetDraft->ResetSync();
        ++it3;
    }
}

void CBudgetManager::MarkSynced()
{
    LOCK(cs);

    /*
        Mark that we've sent all valid items
    */

    std::map<uint256, CBudgetProposalBroadcast>::iterator it1 = mapSeenMasternodeBudgetProposals.begin();
    while(it1 != mapSeenMasternodeBudgetProposals.end()){
        CBudgetProposal* pbudgetProposal = FindProposal((*it1).first);
        if(pbudgetProposal && pbudgetProposal->fValid){
        
            //mark votes
            std::map<uint256, CBudgetVote>::iterator it2 = pbudgetProposal->mapVotes.begin();
            while(it2 != pbudgetProposal->mapVotes.end()){
                if((*it2).second.fValid)
                    (*it2).second.fSynced = true;
                ++it2;
            }
        }
        ++it1;
    }

    std::map<uint256, BudgetDraftBroadcast>::iterator it3 = mapSeenBudgetDrafts.begin();
    while(it3 != mapSeenBudgetDrafts.end()){
        BudgetDraft* pbudgetDraft = FindBudgetDraft((*it3).first);
        if(pbudgetDraft)
            pbudgetDraft->MarkSynced();
        ++it3;
    }

}


void CBudgetManager::Sync(CNode* pfrom, uint256 nProp, bool fPartial) const
{
    LOCK(cs);

    /*
        Sync with a client on the network

        --

        This code checks each of the hash maps for all known budget proposals and finalized budget proposals, then checks them against the
        budget object to see if they're OK. If all checks pass, we'll send it to the peer.

    */

    int nInvCount = 0;

    std::map<uint256, CBudgetProposalBroadcast>::const_iterator it1 = mapSeenMasternodeBudgetProposals.begin();
    while(it1 != mapSeenMasternodeBudgetProposals.end())
    {
        std::map<uint256, CBudgetProposal>::const_iterator pbudgetProposal = mapProposals.find((*it1).first);
        if(pbudgetProposal != mapProposals.end() && pbudgetProposal->second.fValid && (nProp.IsNull() || (*it1).first == nProp)){
            pfrom->PushInventory(CInv(MSG_BUDGET_PROPOSAL, (*it1).second.GetHash()));
            nInvCount++;
        
            //send votes
            std::map<uint256, CBudgetVote>::const_iterator it2 = pbudgetProposal->second.mapVotes.begin();
            while(it2 != pbudgetProposal->second.mapVotes.end()){
                if((*it2).second.fValid){
                    if((fPartial && !(*it2).second.fSynced) || !fPartial) {
                        pfrom->PushInventory(CInv(MSG_BUDGET_VOTE, (*it2).second.GetHash()));
                        nInvCount++;
                    }
                }
                ++it2;
            }
        }
        ++it1;
    }

    pfrom->PushMessage("ssc", MASTERNODE_SYNC_BUDGET_PROP, nInvCount);

    LogPrintf("CBudgetManager::Sync - sent %d items\n", nInvCount);

    nInvCount = 0;

    std::map<uint256, BudgetDraftBroadcast>::const_iterator it3 = mapSeenBudgetDrafts.begin();
    while(it3 != mapSeenBudgetDrafts.end()){
        std::map<uint256, BudgetDraft>::const_iterator pbudgetDraft = mapBudgetDrafts.find((*it3).first);
        if(pbudgetDraft != mapBudgetDrafts.end() && (nProp.IsNull() || (*it3).first == nProp))
            pbudgetDraft->second.Sync(pfrom, fPartial);
        ++it3;
    }

    pfrom->PushMessage("ssc", MASTERNODE_SYNC_BUDGET_FIN, nInvCount);
    LogPrintf("CBudgetManager::Sync - sent %d items\n", nInvCount);

}

const BudgetDraftBroadcast* CBudgetManager::GetSeenBudgetDraft(uint256 hash) const
{
    LOCK(cs);

    std::map<uint256, BudgetDraftBroadcast>::const_iterator found = mapSeenBudgetDrafts.find(hash);
    if (found == mapSeenBudgetDrafts.end())
        return NULL;
    else
        return &found->second;
}

const BudgetDraftVote* CBudgetManager::GetSeenBudgetDraftVote(uint256 hash) const
{
    LOCK(cs);

    std::map<uint256, BudgetDraftVote>::const_iterator found = mapSeenBudgetDraftVotes.find(hash);
    if (found == mapSeenBudgetDraftVotes.end())
        return NULL;
    else
        return &found->second;
}

<<<<<<< HEAD
const CBudgetProposal* CBudgetManager::GetSeenProposal(uint256 hash) const
=======
const CBudgetProposalBroadcast* CBudgetManager::GetSeenProposal(uint256 hash) const
>>>>>>> bdaefb53
{
    LOCK(cs);

    std::map<uint256, CBudgetProposalBroadcast>::const_iterator found = mapSeenMasternodeBudgetProposals.find(hash);
    if (found == mapSeenMasternodeBudgetProposals.end())
        return NULL;
    else
        return &found->second;
}
const CBudgetVote* CBudgetManager::GetSeenVote(uint256 hash) const
{
    LOCK(cs);

    std::map<uint256, CBudgetVote>::const_iterator found = mapSeenMasternodeBudgetVotes.find(hash);
    if (found == mapSeenMasternodeBudgetVotes.end())
        return NULL;
    else
        return &found->second;
}


bool CBudgetManager::SubmitProposalVote(const CBudgetVote& vote, std::string& strError)
{
    LOCK(cs);

    DebugLogBudget(vote, CAddress(), "VR");
    map<uint256, CBudgetProposal>::iterator found = mapProposals.find(vote.nProposalHash);
    if (found == mapProposals.end())
    {
        strError = "Proposal not found!";
        return false;
    }

    CBudgetProposal& proposal = found->second;
    if (!CanSubmitVotes(proposal.nBlockStart, proposal.nBlockEnd))
    {
        strError = "The proposal voting is currently disabled as it is too close to the proposal payment";
        return false;
    }

    DebugLogBudget(vote, CAddress(), "VA");
    if (proposal.AddOrUpdateVote(vote, strError))
    {
        mapSeenMasternodeBudgetVotes.insert(make_pair(vote.GetHash(), vote));
        return true;
    }
}

bool CBudgetManager::CanSubmitVotes(int blockStart, int blockEnd)
{
    const int height = chainActive.Height();

    if (blockStart > GetNextSuperblock(height) || blockEnd <= GetNextSuperblock(height)) // Not for the next SB
        return true;

    return GetNextSuperblock(height) - height > GetVotingThreshold();
}

bool CBudgetManager::ReceiveProposalVote(const CBudgetVote &vote, CNode *pfrom, std::string &strError)
{
    LOCK(cs);

    if(!mapProposals.count(vote.nProposalHash)){
        if(pfrom){
            DebugLogBudget(vote, pfrom->addr, "VO");
            // only ask for missing items after our syncing process is complete -- 
            //   otherwise we'll think a full sync succeeded when they return a result
            if(!masternodeSync.IsSynced()) return false;

            LogPrintf("CBudgetManager::ReceiveProposalVote - Unknown proposal %d, asking for source proposal\n", vote.nProposalHash.ToString());
            mapOrphanMasternodeBudgetVotes[vote.nProposalHash] = vote;

            if(!askedForSourceProposalOrBudget.count(vote.nProposalHash)){
                pfrom->PushMessage("mnvs", vote.nProposalHash);
                askedForSourceProposalOrBudget[vote.nProposalHash] = GetTime();
            }
        }

        strError = "Proposal not found!";
        return false;
    }


    CBudgetProposal& proposal = mapProposals[vote.nProposalHash];
    int height = chainActive.Height();
    if (proposal.nBlockStart <= GetNextSuperblock(height) && proposal.nBlockEnd > GetNextSuperblock(height))
    {
        const int votingThresholdTime = GetVotingThreshold() * Params().TargetSpacing() * 0.75;
        const int superblockProjectedTime = GetAdjustedTime() + (GetNextSuperblock(height) - height) * Params().TargetSpacing();

        if (superblockProjectedTime - vote.nTime <= votingThresholdTime)
        {
            strError = "Vote is too close to superblock.";
            return false;
        }
    }

    if(!proposal.AddOrUpdateVote(vote, strError))
        return false;

    if (fMasterNode)
    {
        for (map<uint256, BudgetDraft>::iterator i = mapBudgetDrafts.begin(); i != mapBudgetDrafts.end(); ++i) {
            BudgetDraft& budgetDraft = i->second;

            if (budgetDraft.IsValid() && !budgetDraft.IsVoteSubmitted())
                budgetDraft.ResetAutoChecked();
        }

    }

    return true;
}

bool CBudgetManager::UpdateBudgetDraft(const BudgetDraftVote& vote, CNode* pfrom, std::string& strError)
{
    LOCK(cs);

    if(!mapBudgetDrafts.count(vote.nBudgetHash)){
        if(pfrom){
            // only ask for missing items after our syncing process is complete -- 
            //   otherwise we'll think a full sync succeeded when they return a result
            if(!masternodeSync.IsSynced()) return false;

            LogPrintf("CBudgetManager::UpdateBudgetDraft - Unknown Finalized Proposal %s, asking for source budget\n", vote.nBudgetHash.ToString());
            mapOrphanBudgetDraftVotes[vote.nBudgetHash] = vote;

            if(!askedForSourceProposalOrBudget.count(vote.nBudgetHash)){
                pfrom->PushMessage("mnvs", vote.nBudgetHash);
                askedForSourceProposalOrBudget[vote.nBudgetHash] = GetTime();
            }

        }

        strError = "Finalized Budget not found!";
        return false;
    }

    bool isOldVote = false;

    for (std::map<uint256, BudgetDraft>::iterator i = mapBudgetDrafts.begin(); i != mapBudgetDrafts.end(); ++i)
    {
        const std::map<uint256, BudgetDraftVote>& votes = i->second.GetVotes();
        const std::map<uint256, BudgetDraftVote>::const_iterator found = votes.find(vote.vin.prevout.GetHash());
        if (found != votes.end() && found->second.nTime > vote.nTime)
            isOldVote = true;
    }

    if (!mapBudgetDrafts[vote.nBudgetHash].AddOrUpdateVote(isOldVote, vote, strError))
        return false;

    for (std::map<uint256, BudgetDraft>::iterator i = mapBudgetDrafts.begin(); i != mapBudgetDrafts.end(); ++i)
    {
        i->second.DiscontinueOlderVotes(vote);
    }

    mapSeenBudgetDraftVotes.insert(make_pair(vote.GetHash(), vote));
    return true;
}

CBudgetProposal::CBudgetProposal()
{
    strProposalName = "unknown";
    nBlockStart = 0;
    nBlockEnd = 0;
    nAmount = 0;
    nTime = 0;
    fValid = true;
}

CBudgetProposal::CBudgetProposal(std::string strProposalNameIn, std::string strURLIn, int nBlockStartIn, int nBlockEndIn, CScript addressIn, CAmount nAmountIn, uint256 nFeeTXHashIn)
{
    strProposalName = strProposalNameIn;
    strURL = strURLIn;
    nBlockStart = nBlockStartIn;
    nBlockEnd = nBlockEndIn;
    address = addressIn;
    nAmount = nAmountIn;
    nFeeTXHash = nFeeTXHashIn;
    fValid = true;
}

CBudgetProposal::CBudgetProposal(const CBudgetProposal& other)
{
    strProposalName = other.strProposalName;
    strURL = other.strURL;
    nBlockStart = other.nBlockStart;
    nBlockEnd = other.nBlockEnd;
    address = other.address;
    nAmount = other.nAmount;
    nTime = other.nTime;
    nFeeTXHash = other.nFeeTXHash;
    mapVotes = other.mapVotes;
    fValid = true;
}

bool CBudgetProposal::IsValid(std::string& strError, bool fCheckCollateral) const
{
    if(GetNays() - GetYeas() > mnodeman.CountEnabled(MIN_BUDGET_PEER_PROTO_VERSION)/10){
         strError = "Active removal";
         return false;
    }

    if(nBlockStart < 0) {
        strError = "Invalid Proposal";
        return false;
    }

    if(nBlockEnd < nBlockStart) {
        strError = "Invalid nBlockEnd";
        return false;
    }

    if(nAmount < 1*COIN) {
        strError = "Invalid nAmount";
        return false;
    }

    if(address == CScript()) {
        strError = "Invalid Payment Address";
        return false;
    }

    if(fCheckCollateral){
        int nConf = 0;
        if(!IsBudgetCollateralValid(nFeeTXHash, GetHash(), strError, nTime, nConf)){
            return false;
        }
    }

    /*
        TODO: There might be an issue with multisig in the coinbase on mainnet, we will add support for it in a future release.
    */
    if(address.IsPayToScriptHash()) {
        strError = "Multisig is not currently supported.";
        return false;
    }

    //if proposal doesn't gain traction within 2 weeks, remove it
    // nTime not being saved correctly
    // -- TODO: We should keep track of the last time the proposal was valid, if it's invalid for 2 weeks, erase it
    // if(nTime + (60*60*24*2) < GetAdjustedTime()) {
    //     if(GetYeas()-GetNays() < (mnodeman.CountEnabled(MIN_BUDGET_PEER_PROTO_VERSION)/10)) {
    //         strError = "Not enough support";
    //         return false;
    //     }
    // }

    //can only pay out 10% of the possible coins (min value of coins)
    if(nAmount > budget.GetTotalBudget(nBlockStart)) {
        strError = "Payment more than max";
        return false;
    }

    CBlockIndex* pindexPrev = chainActive.Tip();
    if(pindexPrev == NULL) {strError = "Tip is NULL"; return true;}

    if(GetBlockEnd() < pindexPrev->nHeight - GetBudgetPaymentCycleBlocks()/2 ) return false;


    return true;
}

bool CBudgetProposal::AddOrUpdateVote(const CBudgetVote& vote, std::string& strError)
{
    LOCK(cs);

    uint256 hash = vote.vin.prevout.GetHash();

    if(mapVotes.count(hash)){
        if(mapVotes[hash].nTime > vote.nTime){
            strError = strprintf("new vote older than existing vote - %s\n", vote.GetHash().ToString());
            LogPrint("mnbudget", "CBudgetProposal::AddOrUpdateVote - %s\n", strError);
            return false;
        }
        if(vote.nTime - mapVotes[hash].nTime < BUDGET_VOTE_UPDATE_MIN){
            strError = strprintf("time between votes is too soon - %s - %lli\n", vote.GetHash().ToString(), vote.nTime - mapVotes[hash].nTime);
            LogPrint("mnbudget", "CBudgetProposal::AddOrUpdateVote - %s\n", strError);
            return false;
        }
    }

    if(vote.nTime > GetTime() + (60*60)){
        strError = strprintf("new vote is too far ahead of current time - %s - nTime %lli - Max Time %lli\n", vote.GetHash().ToString(), vote.nTime, GetTime() + (60*60));
        LogPrint("mnbudget", "CBudgetProposal::AddOrUpdateVote - %s\n", strError);
        return false;
    }        

    mapVotes[hash] = vote;
    return true;
}

// If masternode voted for a proposal, but is now invalid -- remove the vote
void CBudgetProposal::CleanAndRemove(bool fSignatureCheck)
{
    std::map<uint256, CBudgetVote>::iterator it = mapVotes.begin();

    while(it != mapVotes.end()) {
        (*it).second.fValid = (*it).second.SignatureValid(fSignatureCheck);
        ++it;
    }
}

double CBudgetProposal::GetRatio() const
{
    int yeas = 0;
    int nays = 0;

    for (std::map<uint256, CBudgetVote>::const_iterator i = mapVotes.begin(); i != mapVotes.end(); ++i) {
        if (i->second.nVote == VOTE_YES)
            ++yeas;
        if (i->second.nVote == VOTE_NO)
            ++nays;
    }

    if(yeas + nays == 0) return 0.0f;

    return ((double)(yeas) / (double)(yeas+nays));
}

int CBudgetProposal::GetYeas() const
{
    int ret = 0;

    for (std::map<uint256, CBudgetVote>::const_iterator i = mapVotes.begin(); i != mapVotes.end(); ++i) {
        if (i->second.nVote == VOTE_YES && i->second.fValid)
            ++ret;
    }

    return ret;
}

int CBudgetProposal::GetNays() const
{
    int ret = 0;

    for (std::map<uint256, CBudgetVote>::const_iterator i = mapVotes.begin(); i != mapVotes.end(); ++i) {
        if (i->second.nVote == VOTE_NO && i->second.fValid)
            ++ret;
    }

    return ret;
}

int CBudgetProposal::GetAbstains() const
{
    int ret = 0;

    for (std::map<uint256, CBudgetVote>::const_iterator i = mapVotes.begin(); i != mapVotes.end(); ++i) {
        if (i->second.nVote == VOTE_ABSTAIN && i->second.fValid)
            ++ret;
    }

    return ret;
}

int CBudgetProposal::GetBlockStartCycle() const
{
    //end block is half way through the next cycle (so the proposal will be removed much after the payment is sent)

    return nBlockStart - nBlockStart % GetBudgetPaymentCycleBlocks();
}

int CBudgetProposal::GetBlockCurrentCycle() const
{
    CBlockIndex* pindexPrev = chainActive.Tip();
    if(pindexPrev == NULL)
        return -1;

    if(pindexPrev->nHeight >= GetBlockEndCycle())
        return -1;

    return pindexPrev->nHeight - pindexPrev->nHeight % GetBudgetPaymentCycleBlocks();
}

int CBudgetProposal::GetBlockEndCycle() const
{
    //end block is half way through the next cycle (so the proposal will be removed much after the payment is sent)

    return nBlockEnd - GetBudgetPaymentCycleBlocks() / 2;
}

int CBudgetProposal::GetTotalPaymentCount() const
{
    LOCK(cs);
    return (GetBlockEndCycle() - GetBlockStartCycle()) / GetBudgetPaymentCycleBlocks();
}

int CBudgetProposal::GetRemainingPaymentCount() const
{
    // If this budget starts in the future, this value will be wrong
    int nPayments = (GetBlockEndCycle() - GetBlockCurrentCycle()) / GetBudgetPaymentCycleBlocks() - 1;
    // Take the lowest value
    return std::min(nPayments, GetTotalPaymentCount());
}

CBudgetProposalBroadcast::CBudgetProposalBroadcast(std::string strProposalNameIn, std::string strURLIn, int nPaymentCount, CScript addressIn, CAmount nAmountIn, int nBlockStartIn, uint256 nFeeTXHashIn)
{
    strProposalName = strProposalNameIn;
    strURL = strURLIn;

    nBlockStart = nBlockStartIn;

    int nCycleStart = nBlockStart - nBlockStart % GetBudgetPaymentCycleBlocks();
    //calculate the end of the cycle for this vote, add half a cycle (vote will be deleted after that block)
    nBlockEnd = nCycleStart + GetBudgetPaymentCycleBlocks() * nPaymentCount + GetBudgetPaymentCycleBlocks()/2;

    address = addressIn;
    nAmount = nAmountIn;

    nFeeTXHash = nFeeTXHashIn;
}

void CBudgetProposalBroadcast::Relay()
{
    CInv inv(MSG_BUDGET_PROPOSAL, GetHash());
    RelayInv(inv, MIN_BUDGET_PEER_PROTO_VERSION);
}

CBudgetVote::CBudgetVote()
{
    vin = CTxIn();
    nProposalHash = uint256();
    nVote = VOTE_ABSTAIN;
    nTime = 0;
    fValid = true;
    fSynced = false;
}

CBudgetVote::CBudgetVote(CTxIn vinIn, uint256 nProposalHashIn, int nVoteIn)
{
    vin = vinIn;
    nProposalHash = nProposalHashIn;
    nVote = nVoteIn;
    nTime = GetAdjustedTime();
    fValid = true;
    fSynced = false;
}

void CBudgetVote::Relay()
{
    CInv inv(MSG_BUDGET_VOTE, GetHash());
    RelayInv(inv, MIN_BUDGET_PEER_PROTO_VERSION);
}

bool CBudgetVote::Sign(CKey& keyMasternode, CPubKey& pubKeyMasternode)
{
    // Choose coins to use
    CPubKey pubKeyCollateralAddress;
    CKey keyCollateralAddress;

    std::string errorMessage;
    std::string strMessage = vin.prevout.ToStringShort() + nProposalHash.ToString() + boost::lexical_cast<std::string>(nVote) + boost::lexical_cast<std::string>(nTime);

    if(!legacySigner.SignMessage(strMessage, errorMessage, vchSig, keyMasternode)) {
        LogPrintf("CBudgetVote::Sign - Error upon calling SignMessage");
        return false;
    }

    if(!legacySigner.VerifyMessage(pubKeyMasternode, vchSig, strMessage, errorMessage)) {
        LogPrintf("CBudgetVote::Sign - Error upon calling VerifyMessage");
        return false;
    }

    return true;
}

bool CBudgetVote::SignatureValid(bool fSignatureCheck) const
{
    std::string errorMessage;
    std::string strMessage = vin.prevout.ToStringShort() + nProposalHash.ToString() + boost::lexical_cast<std::string>(nVote) + boost::lexical_cast<std::string>(nTime);

    CMasternode* pmn = mnodeman.Find(vin);

    if(pmn == NULL)
    {
        LogPrint("mnbudget", "CBudgetVote::SignatureValid() - Unknown Masternode - %s\n", vin.ToString());
        return false;
    }

    if(!fSignatureCheck) return true;

    if(!legacySigner.VerifyMessage(pmn->pubkey2, vchSig, strMessage, errorMessage)) {
        LogPrintf("CBudgetVote::SignatureValid() - Verify message failed\n");
        return false;
    }

    return true;
}

BudgetDraft::BudgetDraft()
{
    m_blockStart = 0;
    m_payments.clear();
    m_votes.clear();
    m_feeTransactionHash = uint256();
    fValid = true;
    m_autoChecked = false;
    m_voteSubmittedTime = boost::none;
}

BudgetDraft::BudgetDraft(int nBlockStart, const std::vector<CTxBudgetPayment>& vecBudgetPayments, uint256 nFeeTXHash)
    : fValid(true)
    , m_autoChecked(false)
    , m_payments(vecBudgetPayments)
    , m_blockStart(nBlockStart)
    , m_feeTransactionHash(nFeeTXHash)
{
    boost::sort(this->m_payments, ComparePayments);
}

BudgetDraft::BudgetDraft(int nBlockStart, const std::vector<CTxBudgetPayment>& vecBudgetPayments, const CTxIn& masternodeId, const CKey& keyMasternode)
    : fValid(true)
    , m_autoChecked(false)
    , m_payments(vecBudgetPayments)
    , m_blockStart(nBlockStart)
    , m_masternodeSubmittedId(masternodeId)
{
    boost::sort(this->m_payments, ComparePayments);

    if (!keyMasternode.SignCompact(GetHash(), m_signature))
        throw std::runtime_error("Cannot sign finalized budget: ");
}

BudgetDraft::BudgetDraft(int nBlockStart, const std::vector<CTxBudgetPayment>& vecBudgetPayments, const CTxIn& masternodeId, const std::vector<unsigned char>& signature)
    : fValid(true)
    , m_autoChecked(false)
    , m_payments(vecBudgetPayments)
    , m_blockStart(nBlockStart)
    , m_masternodeSubmittedId(masternodeId)
    , m_signature(signature)
{
    boost::sort(this->m_payments, ComparePayments);
}

BudgetDraft::BudgetDraft(const BudgetDraft& other)
    : fValid(true)
    , m_autoChecked(false)
    , m_payments(other.m_payments)
    , m_blockStart(other.m_blockStart)
    , m_votes(other.m_votes)
    , m_feeTransactionHash(other.m_feeTransactionHash)
    , m_signature(other.m_signature)
    , m_masternodeSubmittedId(other.m_masternodeSubmittedId)
    , m_voteSubmittedTime(boost::none)
{
    assert(boost::is_sorted(m_payments, ComparePayments));
}

void BudgetDraft::DiscontinueOlderVotes(const BudgetDraftVote& newerVote)
{
    LOCK(m_cs);

    std::map<uint256, BudgetDraftVote>::iterator found = m_votes.find(newerVote.vin.prevout.GetHash());
    if (found == m_votes.end())
        return;

    if (found->second.nTime < newerVote.nTime)
    {
        m_obsoleteVotes.insert(std::make_pair(newerVote.vin.prevout.GetHash(), found->second));
        m_votes.erase(found);
    }
}

bool BudgetDraft::AddOrUpdateVote(bool isOldVote, const BudgetDraftVote& vote, std::string& strError)
{
    LOCK(m_cs);

    if (isOldVote)
        return AddOrUpdateVote(m_obsoleteVotes, vote, strError);
    else
        return AddOrUpdateVote(m_votes, vote, strError);
}

bool BudgetDraft::AddOrUpdateVote(std::map<uint256, BudgetDraftVote>& votes, const BudgetDraftVote& vote, std::string& strError)
{
    uint256 masternodeHash = vote.vin.prevout.GetHash();
    map<uint256, BudgetDraftVote>::iterator found = votes.find(masternodeHash);

    if(found != votes.end()){
        const BudgetDraftVote& previousVote = found->second;
        if (previousVote.GetHash() == vote.GetHash()) {
            LogPrint("mnbudget", "BudgetDraft::AddOrUpdateVote - Already have the vote\n");
            return true;
        }
        if(previousVote.nTime > vote.nTime) {
            strError = strprintf("new vote older than existing vote - %s\n", vote.GetHash().ToString());
            LogPrint("mnbudget", "BudgetDraft::AddOrUpdateVote - %s\n", strError);
            return false;
        }
        if(vote.nTime - previousVote.nTime < FINAL_BUDGET_VOTE_UPDATE_MIN) {
            strError = strprintf("time between votes is too soon - %s - %lli\n", vote.GetHash().ToString(), vote.nTime - previousVote.nTime);
            LogPrint("mnbudget", "BudgetDraft::AddOrUpdateVote - %s\n", strError);
            return false;
        }
    }

    if(vote.nTime > GetTime() + (60*60)){
        strError = strprintf("new vote is too far ahead of current time - %s - nTime %lli - Max Time %lli\n", vote.GetHash().ToString(), vote.nTime, GetTime() + (60*60));
        LogPrint("mnbudget", "BudgetDraft::AddOrUpdateVote - %s\n", strError);
        return false;
    }

    votes.insert(found, std::make_pair(masternodeHash, vote));

    return true;
}

class SortByAmount
{
public:
    template <class T1, class T2>
    bool operator()(const T1& a, const T2& b) const
    {
        if (a->GetAmount() != b->GetAmount())
            return a->GetAmount() > b->GetAmount();
        else if (a->GetHash() != b->GetHash())
            return a->GetHash() < b->GetHash();
        else if (a->GetPayee() != b->GetPayee())
            return a->GetPayee() < b->GetPayee();
        else
            return false;
    }    
};

//evaluate if we should vote for this. Masternode only
bool BudgetDraft::AutoCheck()
{
    {
        LOCK(m_cs);
        assert(boost::is_sorted(m_payments, ComparePayments));

        CBlockIndex* pindexPrev = chainActive.Tip();
        if(!pindexPrev)
            return false;

        LogPrintf("BudgetDraft::AutoCheck - %lli - %d\n", pindexPrev->nHeight, m_autoChecked);

        if(!fMasterNode || m_autoChecked)
            return false;

        // Auto-check votes with an interval that does not allow to submit votes to soon
        if (m_voteSubmittedTime && GetTime() - m_voteSubmittedTime.get() < FINAL_BUDGET_VOTE_UPDATE_MIN)
            return false;

        m_autoChecked = true; //we only need to check this once
    }

    std::vector<CBudgetProposal*> vBudgetProposals = budget.GetBudget();

    {
        LOCK(m_cs);

        boost::sort(vBudgetProposals, SortByAmount());

        for(unsigned int i = 0; i < m_payments.size(); i++){
            LogPrintf("BudgetDraft::AutoCheck - nProp %d %s\n", i, m_payments[i].nProposalHash.ToString());
            LogPrintf("BudgetDraft::AutoCheck - Payee %d %s\n", i, m_payments[i].payee.ToString());
            LogPrintf("BudgetDraft::AutoCheck - nAmount %d %lli\n", i, m_payments[i].nAmount);
        }

        for(unsigned int i = 0; i < vBudgetProposals.size(); i++){
            LogPrintf("BudgetDraft::AutoCheck - nProp %d %s\n", i, vBudgetProposals[i]->GetHash().ToString());
            LogPrintf("BudgetDraft::AutoCheck - Payee %d %s\n", i, vBudgetProposals[i]->GetPayee().ToString());
            LogPrintf("BudgetDraft::AutoCheck - nAmount %d %lli\n", i, vBudgetProposals[i]->GetAmount());
        }

        if(vBudgetProposals.size() == 0) {
            LogPrintf("BudgetDraft::AutoCheck - Can't get Budget, aborting\n");
            return false;
        }

        if(vBudgetProposals.size() != m_payments.size()) {
            LogPrintf("BudgetDraft::AutoCheck - Budget length doesn't match\n");
            return false;
        }


        for(unsigned int i = 0; i < m_payments.size(); i++){
            if(i > vBudgetProposals.size() - 1) {
                LogPrintf("BudgetDraft::AutoCheck - Vector size mismatch, aborting\n");
                return false;
            }

            if(m_payments[i].nProposalHash != vBudgetProposals[i]->GetHash()){
                LogPrintf("BudgetDraft::AutoCheck - item #%d doesn't match %s %s\n", i, m_payments[i].nProposalHash.ToString(), vBudgetProposals[i]->GetHash().ToString());
                return false;
            }

            if(m_payments[i].payee.ToString() != vBudgetProposals[i]->GetPayee().ToString()){
                LogPrintf("BudgetDraft::AutoCheck - item #%d payee doesn't match %s %s\n", i, m_payments[i].payee.ToString(), vBudgetProposals[i]->GetPayee().ToString());
                return false;
            }

            if(m_payments[i].nAmount != vBudgetProposals[i]->GetAmount()){
                LogPrintf("BudgetDraft::AutoCheck - item #%d payee doesn't match %lli %lli\n", i, m_payments[i].nAmount, vBudgetProposals[i]->GetAmount());
                return false;
            }
        }

        LogPrintf("BudgetDraft::AutoCheck - Finalized Budget Matches! Submitting Vote.\n");
        SubmitVote();
        return true;
    }
}
// If masternode voted for a proposal, but is now invalid -- remove the vote
void BudgetDraft::CleanAndRemove(bool fSignatureCheck)
{
    LOCK(m_cs);
    std::map<uint256, BudgetDraftVote>::iterator it = m_votes.begin();

    while(it != m_votes.end()) {
        (*it).second.fValid = (*it).second.SignatureValid(fSignatureCheck);
        ++it;
    }
}


CAmount BudgetDraft::GetTotalPayout() const
{
    LOCK(m_cs);

    CAmount ret = 0;

    for(unsigned int i = 0; i < m_payments.size(); i++){
        ret += m_payments[i].nAmount;
    }

    return ret;
}

std::string BudgetDraft::GetProposals() const
{
    std::vector<CTxBudgetPayment> payments = GetBudgetPayments();
    std::string ret = "";

    BOOST_FOREACH(const CTxBudgetPayment& budgetPayment, payments)
    {
        CBudgetProposal* pbudgetProposal = budget.FindProposal(budgetPayment.nProposalHash);

        std::string token = budgetPayment.nProposalHash.ToString();

        if(pbudgetProposal) token = pbudgetProposal->GetName();
        if(ret == "") {ret = token;}
        else {ret += "," + token;}
    }
    return ret;
}

bool BudgetDraft::ComparePayments(const CTxBudgetPayment& a, const CTxBudgetPayment& b)
{
    if (a.nAmount != b.nAmount)
        return a.nAmount > b.nAmount;
    else if (a.nProposalHash != b.nProposalHash)
        return a.nProposalHash < b.nProposalHash;
    else if (a.payee != b.payee)
        return a.payee < b.payee;
    else
        return false;
}

std::string BudgetDraft::GetStatus() const
{
    std::vector<CTxBudgetPayment> payments = GetBudgetPayments();

    std::string retBadHashes = "";
    std::string retBadPayeeOrAmount = "";

    BOOST_FOREACH(const CTxBudgetPayment& payment, payments)
    {
        CBudgetProposal* pbudgetProposal =  budget.FindProposal(payment.nProposalHash);
        if(!pbudgetProposal){
            if(retBadHashes == ""){
                retBadHashes = "Unknown proposal hash! Check this proposal before voting" + payment.nProposalHash.ToString();
            } else {
                retBadHashes += "," + payment.nProposalHash.ToString();
            }
        } else {
            if(pbudgetProposal->GetPayee() != payment.payee || pbudgetProposal->GetAmount() != payment.nAmount)
            {
                if(retBadPayeeOrAmount == ""){
                    retBadPayeeOrAmount = "Budget payee/nAmount doesn't match our proposal! " + payment.nProposalHash.ToString();
                } else {
                    retBadPayeeOrAmount += "," + payment.nProposalHash.ToString();
                }
            }
        }
    }

    if(retBadHashes == "" && retBadPayeeOrAmount == "") return "OK";

    return retBadHashes + retBadPayeeOrAmount;
}

uint256 BudgetDraft::GetHash() const
{
    CHashWriter stream(SER_GETHASH, PROTOCOL_VERSION);
    stream << m_blockStart;
    stream << m_payments;

    return stream.GetHash();
}

bool BudgetDraft::IsValid(std::string& strError, bool fCheckCollateral) const
{
    LOCK(m_cs);

    assert(boost::is_sorted(m_payments, ComparePayments));
    //must be the correct block for payment to happen (once a month)
    if(m_blockStart % GetBudgetPaymentCycleBlocks() != 0) {strError = "Invalid BlockStart"; return false;}
    if(GetBlockEnd() - m_blockStart > 100) {strError = "Invalid BlockEnd"; return false;}
    if((int)m_payments.size() > 100) {strError = "Invalid budget payments count (too many)"; return false;}
    if(m_blockStart == 0) {strError = "Invalid BlockStart == 0"; return false;}

    //can only pay out 10% of the possible coins (min value of coins)
    if(GetTotalPayout() > budget.GetTotalBudget(m_blockStart)) {strError = "Invalid Payout (more than max)"; return false;}

    std::string strError2 = "";
    if(fCheckCollateral && !m_feeTransactionHash.IsNull()){
        int nConf = 0;
        int64_t nTime;
        if(!IsBudgetCollateralValid(m_feeTransactionHash, GetHash(), strError2, nTime, nConf)){
            {strError = "Invalid Collateral : " + strError2; return false;}
        }
    }

    if (m_feeTransactionHash.IsNull())
    {
        const CMasternode* producer = mnodeman.Find(m_masternodeSubmittedId);
        if (producer == NULL)
        {
            strError = "Cannot find masternode : " + m_masternodeSubmittedId.ToString();
            return false;
        }

        if (!VerifySignature(producer->pubkey2))
        {
            strError = "Masternode signature is not valid : " + GetHash().ToString();
            return false;
        }
    }

    //TODO: if N cycles old, invalid, invalid

    CBlockIndex* pindexPrev = chainActive.Tip();
    if(pindexPrev == NULL) return true;

    if(m_blockStart < pindexPrev->nHeight-100) {strError = "Older than current blockHeight"; return false;}

    return true;
}

bool BudgetDraft::IsValid(bool fCheckCollateral) const
{
    std::string dummy;
    return IsValid(dummy, fCheckCollateral);
}

bool BudgetDraft::IsSubmittedManually() const
{
    LOCK(m_cs);

    return m_feeTransactionHash != uint256();
}

bool BudgetDraft::VerifySignature(const CPubKey& pubKey) const
{
    CPubKey result;
    if (!result.RecoverCompact(GetHash(), m_signature))
        return false;

    return result.GetID() == pubKey.GetID();
}

void BudgetDraft::ResetAutoChecked()
{
    if (!IsValid())
        return;

    m_autoChecked = false;
}

bool BudgetDraft::IsTransactionValid(const CTransaction& txNew, int nBlockHeight) const
{
    LOCK(m_cs);

    assert(boost::is_sorted(m_payments, ComparePayments));

    if(nBlockHeight != GetBlockStart()) {
        LogPrintf("BudgetDraft::IsTransactionValid - Invalid block - height: %d start: %d\n", nBlockHeight, GetBlockStart());
        return false;
    }

    BOOST_FOREACH(const CTxBudgetPayment& payment, m_payments)
    {
        bool found = false;
        BOOST_FOREACH(const CTxOut& out, txNew.vout)
        {
            if(payment.payee == out.scriptPubKey && payment.nAmount == out.nValue)
                found = true;
        }
        if(!found)
        {
            LogPrintf("BudgetDraft::IsTransactionValid - Missing required payment - %s: %d\n", ScriptToAddress(payment.payee).ToString(), payment.nAmount);
            return false;
        }
    }

    return true;
}

const std::vector<CTxBudgetPayment>& BudgetDraft::GetBudgetPayments() const
{
    LOCK(m_cs);
    assert(boost::is_sorted(m_payments, ComparePayments));

    return m_payments;
}

void BudgetDraft::SubmitVote()
{
    CPubKey pubKeyMasternode;
    CKey keyMasternode;
    std::string errorMessage;

    if(!legacySigner.SetKey(strMasterNodePrivKey, errorMessage, keyMasternode, pubKeyMasternode)){
        LogPrintf("BudgetDraft::SubmitVote - Error upon calling SetKey\n");
        return;
    }

    BudgetDraftVote vote(activeMasternode.vin, GetHash());
    if(!vote.Sign(keyMasternode, pubKeyMasternode)){
        LogPrintf("BudgetDraft::SubmitVote - Failure to sign.");
        return;
    }

    std::string strError = "";
    if(budget.UpdateBudgetDraft(vote, NULL, strError)){
        LogPrintf("BudgetDraft::SubmitVote  - new finalized budget vote - %s\n", vote.GetHash().ToString());

        vote.Relay();
        m_voteSubmittedTime = GetTime();
    } else {
        LogPrintf("BudgetDraft::SubmitVote : Error submitting vote - %s\n", strError);
    }
}

void BudgetDraft::MarkSynced()
{
    LOCK(m_cs);

    if (!fValid)
        return;

    for(std::map<uint256,BudgetDraftVote>::iterator vote = m_votes.begin(); vote != m_votes.end(); ++vote)
    {
        if(vote->second.fValid)
            vote->second.fSynced = true;
    }
}

int BudgetDraft::Sync(CNode* pfrom, bool fPartial) const
{
    LOCK(m_cs);

    if (!fValid)
        return 0;

    int invCount = 0;
    pfrom->PushInventory(CInv(MSG_BUDGET_FINALIZED, GetHash()));
    ++invCount;

    //send votes
    for(std::map<uint256,BudgetDraftVote>::const_iterator vote = m_votes.begin(); vote != m_votes.end(); ++vote)
    {
        if(!vote->second.fValid)
            continue;

        if((fPartial && !vote->second.fSynced) || !fPartial)
        {
            pfrom->PushInventory(CInv(MSG_BUDGET_FINALIZED_VOTE, vote->second.GetHash()));
            ++invCount;
        }
    }

    return invCount;
}

void BudgetDraft::ResetSync()
{
    LOCK(m_cs);

    if (!fValid)
        return;

    for(std::map<uint256,BudgetDraftVote>::iterator vote = m_votes.begin(); vote != m_votes.end(); ++vote)
    {
        vote->second.fSynced = false;
    }
}

BudgetDraftBroadcast::BudgetDraftBroadcast()
{
}

BudgetDraftBroadcast::BudgetDraftBroadcast(int nBlockStart, const std::vector<CTxBudgetPayment>& vecBudgetPayments, uint256 nFeeTXHash)
    : m_blockStart(nBlockStart)
    , m_payments(vecBudgetPayments)
    , m_feeTransactionHash(nFeeTXHash)
{
    boost::sort(this->m_payments, BudgetDraft::ComparePayments);
}

BudgetDraftBroadcast::BudgetDraftBroadcast(int nBlockStart, const std::vector<CTxBudgetPayment>& vecBudgetPayments, const CTxIn& masternodeId, const CKey& keyMasternode)
    : m_blockStart(nBlockStart)
    , m_payments(vecBudgetPayments)
    , m_masternodeSubmittedId(masternodeId)
{
    boost::sort(this->m_payments, BudgetDraft::ComparePayments);

    if (!keyMasternode.SignCompact(GetHash(), m_signature))
        throw std::runtime_error("Cannot sign finalized budget: ");
}

BudgetDraft BudgetDraftBroadcast::Budget() const
{
    if (IsSubmittedManually())
        return BudgetDraft(m_blockStart, m_payments, m_feeTransactionHash);
    else
        return BudgetDraft(m_blockStart, m_payments, m_masternodeSubmittedId, m_signature);
}

uint256 BudgetDraftBroadcast::GetHash() const
{
    CHashWriter stream(SER_GETHASH, PROTOCOL_VERSION);
    stream << m_blockStart;
    stream << m_payments;

    return stream.GetHash();
}

bool BudgetDraftBroadcast::IsValid(std::string& strError, bool fCheckCollateral) const
{
    return Budget().IsValid(strError, fCheckCollateral);
}

bool BudgetDraftBroadcast::IsValid(bool fCheckCollateral) const
{
    return Budget().IsValid(fCheckCollateral);
}

bool BudgetDraftBroadcast::IsSubmittedManually() const
{
    return m_feeTransactionHash != uint256();
}

uint256 BudgetDraftBroadcast::GetFeeTxHash() const
{
    return m_feeTransactionHash;
}

int BudgetDraftBroadcast::GetBlockStart() const
{
    return m_blockStart;
}

const CTxIn& BudgetDraftBroadcast::MasternodeSubmittedId() const
{
    return m_masternodeSubmittedId;
}

const std::vector<CTxBudgetPayment>& BudgetDraftBroadcast::GetBudgetPayments() const
{
    return m_payments;
}

void BudgetDraftBroadcast::Relay()
{
    assert(boost::is_sorted(m_payments, BudgetDraft::ComparePayments));
    CInv inv(MSG_BUDGET_FINALIZED, GetHash());
    RelayInv(inv, MIN_BUDGET_PEER_PROTO_VERSION);
}

BudgetDraftVote::BudgetDraftVote()
{
    vin = CTxIn();
    nBudgetHash = uint256();
    nTime = 0;
    vchSig.clear();
    fValid = true;
    fSynced = false;
}

BudgetDraftVote::BudgetDraftVote(CTxIn vinIn, uint256 nBudgetHashIn)
{
    vin = vinIn;
    nBudgetHash = nBudgetHashIn;
    nTime = GetAdjustedTime();
    vchSig.clear();
    fValid = true;
    fSynced = false;
}

void BudgetDraftVote::Relay()
{
    CInv inv(MSG_BUDGET_FINALIZED_VOTE, GetHash());
    RelayInv(inv, MIN_BUDGET_PEER_PROTO_VERSION);
}

uint256 BudgetDraftVote::GetHash() const
{
    CHashWriter ss(SER_GETHASH, PROTOCOL_VERSION);
    ss << vin;
    ss << nBudgetHash;
    ss << nTime;
    return ss.GetHash();
}


bool BudgetDraftVote::Sign(CKey& keyMasternode, CPubKey& pubKeyMasternode)
{
    // Choose coins to use
    CPubKey pubKeyCollateralAddress;
    CKey keyCollateralAddress;

    std::string errorMessage;
    std::string strMessage = vin.prevout.ToStringShort() + nBudgetHash.ToString() + boost::lexical_cast<std::string>(nTime);

    if(!legacySigner.SignMessage(strMessage, errorMessage, vchSig, keyMasternode)) {
        LogPrintf("BudgetDraftVote::Sign - Error upon calling SignMessage");
        return false;
    }

    if(!legacySigner.VerifyMessage(pubKeyMasternode, vchSig, strMessage, errorMessage)) {
        LogPrintf("BudgetDraftVote::Sign - Error upon calling VerifyMessage");
        return false;
    }

    return true;
}

bool BudgetDraftVote::SignatureValid(bool fSignatureCheck)
{
    std::string errorMessage;

    std::string strMessage = vin.prevout.ToStringShort() + nBudgetHash.ToString() + boost::lexical_cast<std::string>(nTime);

    CMasternode* pmn = mnodeman.Find(vin);

    if(pmn == NULL)
    {
        LogPrint("mnbudget", "BudgetDraftVote::SignatureValid() - Unknown Masternode\n");
        return false;
    }

    if(!fSignatureCheck) return true;

    if(!legacySigner.VerifyMessage(pmn->pubkey2, vchSig, strMessage, errorMessage)) {
        LogPrintf("BudgetDraftVote::SignatureValid() - Verify message failed\n");
        return false;
    }

    return true;
}

std::string CBudgetManager::ToString() const
{
    LOCK(cs);

    std::ostringstream info;

    info << "Proposals: " << (int)mapProposals.size() <<
            ", Budgets: " << (int)mapBudgetDrafts.size() <<
            ", Seen Budgets: " << (int)mapSeenMasternodeBudgetProposals.size() <<
            ", Seen Budget Votes: " << (int)mapSeenMasternodeBudgetVotes.size() <<
            ", Seen Final Budgets: " << (int)mapSeenBudgetDrafts.size() <<
            ", Seen Final Budget Votes: " << (int)mapSeenBudgetDraftVotes.size();

    return info.str();
}

<|MERGE_RESOLUTION|>--- conflicted
+++ resolved
@@ -1188,11 +1188,7 @@
         return &found->second;
 }
 
-<<<<<<< HEAD
-const CBudgetProposal* CBudgetManager::GetSeenProposal(uint256 hash) const
-=======
 const CBudgetProposalBroadcast* CBudgetManager::GetSeenProposal(uint256 hash) const
->>>>>>> bdaefb53
 {
     LOCK(cs);
 
