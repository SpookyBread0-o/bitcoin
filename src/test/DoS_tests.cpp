// Copyright (c) 2011-2016 The Bitcoin Core developers
// Distributed under the MIT software license, see the accompanying
// file COPYING or http://www.opensource.org/licenses/mit-license.php.

// Unit tests for denial-of-service detection/prevention code

#include "chainparams.h"
#include "key/extkey.h"
#include "key/stealth.h"
#include "keystore.h"
#include "net.h"
#include "net_processing.h"
#include "pow.h"
#include "script/sign.h"
#include "serialize.h"
#include "util.h"
#include "validation.h"

#include "test/test_particl.h"

#include <stdint.h>

#include <boost/test/unit_test.hpp>

// Tests these internal-to-net_processing.cpp methods:
extern bool AddOrphanTx(const CTransactionRef& tx, NodeId peer);
extern void EraseOrphansFor(NodeId peer);
extern unsigned int LimitOrphanTxSize(unsigned int nMaxOrphans);
struct COrphanTx {
    CTransactionRef tx;
    NodeId fromPeer;
    int64_t nTimeExpire;
};
extern std::map<uint256, COrphanTx> mapOrphanTransactions;

CService ip(uint32_t i)
{
    struct in_addr s;
    s.s_addr = i;
    return CService(CNetAddr(s), Params().GetDefaultPort());
}

static NodeId id = 0;

void UpdateLastBlockAnnounceTime(NodeId node, int64_t time_in_seconds);

BOOST_FIXTURE_TEST_SUITE(DoS_tests, TestingSetup)

// Test eviction of an outbound peer whose chain never advances
// Mock a node connection, and use mocktime to simulate a peer
// which never sends any headers messages.  PeerLogic should
// decide to evict that outbound peer, after the appropriate timeouts.
// Note that we protect 4 outbound nodes from being subject to
// this logic; this test takes advantage of that protection only
// being applied to nodes which send headers with sufficient
// work.
BOOST_AUTO_TEST_CASE(outbound_slow_chain_eviction)
{
    std::atomic<bool> interruptDummy(false);

    // Mock an outbound peer
    CAddress addr1(ip(0xa0b0c001), NODE_NONE);
    CNode dummyNode1(id++, ServiceFlags(NODE_NETWORK|NODE_WITNESS), 0, INVALID_SOCKET, addr1, 0, 0, CAddress(), "", /*fInboundIn=*/ false);
    dummyNode1.SetSendVersion(PROTOCOL_VERSION);

    peerLogic->InitializeNode(&dummyNode1);
    dummyNode1.nVersion = 1;
    dummyNode1.fSuccessfullyConnected = true;

    // This test requires that we have a chain with non-zero work.
    BOOST_CHECK(chainActive.Tip() != nullptr);
    BOOST_CHECK(chainActive.Tip()->nChainWork > 0);

    // Test starts here
    peerLogic->SendMessages(&dummyNode1, interruptDummy); // should result in getheaders
    BOOST_CHECK(dummyNode1.vSendMsg.size() > 0);
    dummyNode1.vSendMsg.clear();

    int64_t nStartTime = GetTime();
    // Wait 21 minutes
    SetMockTime(nStartTime+21*60);
    peerLogic->SendMessages(&dummyNode1, interruptDummy); // should result in getheaders
    BOOST_CHECK(dummyNode1.vSendMsg.size() > 0);
    // Wait 3 more minutes
    SetMockTime(nStartTime+24*60);
    peerLogic->SendMessages(&dummyNode1, interruptDummy); // should result in disconnect
    BOOST_CHECK(dummyNode1.fDisconnect == true);
    SetMockTime(0);

    bool dummy;
    peerLogic->FinalizeNode(dummyNode1.GetId(), dummy);
}

void AddRandomOutboundPeer(std::vector<CNode *> &vNodes, PeerLogicValidation &peerLogic)
{
    CAddress addr(ip(GetRandInt(0xffffffff)), NODE_NONE);
    vNodes.emplace_back(new CNode(id++, ServiceFlags(NODE_NETWORK|NODE_WITNESS), 0, INVALID_SOCKET, addr, 0, 0, CAddress(), "", /*fInboundIn=*/ false));
    CNode &node = *vNodes.back();
    node.SetSendVersion(PROTOCOL_VERSION);

    peerLogic.InitializeNode(&node);
    node.nVersion = 1;
    node.fSuccessfullyConnected = true;

    CConnmanTest::AddNode(node);
}

BOOST_AUTO_TEST_CASE(stale_tip_peer_management)
{
    const Consensus::Params& consensusParams = Params().GetConsensus();
    constexpr int nMaxOutbound = 8;
    CConnman::Options options;
    options.nMaxConnections = 125;
    options.nMaxOutbound = nMaxOutbound;
    options.nMaxFeeler = 1;

    connman->Init(options);
    std::vector<CNode *> vNodes;

    // Mock some outbound peers
    for (int i=0; i<nMaxOutbound; ++i) {
        AddRandomOutboundPeer(vNodes, *peerLogic);
    }

    peerLogic->CheckForStaleTipAndEvictPeers(consensusParams);

    // No nodes should be marked for disconnection while we have no extra peers
    for (const CNode *node : vNodes) {
        BOOST_CHECK(node->fDisconnect == false);
    }

    SetMockTime(GetTime() + 3*consensusParams.nPowTargetSpacing + 1);

    // Now tip should definitely be stale, and we should look for an extra
    // outbound peer
    peerLogic->CheckForStaleTipAndEvictPeers(consensusParams);
    BOOST_CHECK(connman->GetTryNewOutboundPeer());

    // Still no peers should be marked for disconnection
    for (const CNode *node : vNodes) {
        BOOST_CHECK(node->fDisconnect == false);
    }

    // If we add one more peer, something should get marked for eviction
    // on the next check (since we're mocking the time to be in the future, the
    // required time connected check should be satisfied).
    AddRandomOutboundPeer(vNodes, *peerLogic);

    peerLogic->CheckForStaleTipAndEvictPeers(consensusParams);
    for (int i=0; i<nMaxOutbound; ++i) {
        BOOST_CHECK(vNodes[i]->fDisconnect == false);
    }
    // Last added node should get marked for eviction
    BOOST_CHECK(vNodes.back()->fDisconnect == true);

    vNodes.back()->fDisconnect = false;

    // Update the last announced block time for the last
    // peer, and check that the next newest node gets evicted.
    UpdateLastBlockAnnounceTime(vNodes.back()->GetId(), GetTime());

    peerLogic->CheckForStaleTipAndEvictPeers(consensusParams);
    for (int i=0; i<nMaxOutbound-1; ++i) {
        BOOST_CHECK(vNodes[i]->fDisconnect == false);
    }
    BOOST_CHECK(vNodes[nMaxOutbound-1]->fDisconnect == true);
    BOOST_CHECK(vNodes.back()->fDisconnect == false);

    bool dummy;
    for (const CNode *node : vNodes) {
        peerLogic->FinalizeNode(node->GetId(), dummy);
    }

    CConnmanTest::ClearNodes();
}

BOOST_AUTO_TEST_CASE(DoS_banning)
{
    std::atomic<bool> interruptDummy(false);

    connman->ClearBanned();
    CAddress addr1(ip(0xa0b0c001), NODE_NONE);
    CNode dummyNode1(id++, NODE_NETWORK, 0, INVALID_SOCKET, addr1, 0, 0, CAddress(), "", true);
    dummyNode1.SetSendVersion(PROTOCOL_VERSION);
    peerLogic->InitializeNode(&dummyNode1);
    dummyNode1.nVersion = 1;
    dummyNode1.fSuccessfullyConnected = true;
    Misbehaving(dummyNode1.GetId(), 100); // Should get banned
    peerLogic->SendMessages(&dummyNode1, interruptDummy);
    BOOST_CHECK(connman->IsBanned(addr1));
    BOOST_CHECK(!connman->IsBanned(ip(0xa0b0c001|0x0000ff00))); // Different IP, not banned

    CAddress addr2(ip(0xa0b0c002), NODE_NONE);
    CNode dummyNode2(id++, NODE_NETWORK, 0, INVALID_SOCKET, addr2, 1, 1, CAddress(), "", true);
    dummyNode2.SetSendVersion(PROTOCOL_VERSION);
    peerLogic->InitializeNode(&dummyNode2);
    dummyNode2.nVersion = 1;
    dummyNode2.fSuccessfullyConnected = true;
    Misbehaving(dummyNode2.GetId(), 50);
    peerLogic->SendMessages(&dummyNode2, interruptDummy);
    BOOST_CHECK(!connman->IsBanned(addr2)); // 2 not banned yet...
    BOOST_CHECK(connman->IsBanned(addr1));  // ... but 1 still should be
    Misbehaving(dummyNode2.GetId(), 50);
    peerLogic->SendMessages(&dummyNode2, interruptDummy);
    BOOST_CHECK(connman->IsBanned(addr2));

    bool dummy;
    peerLogic->FinalizeNode(dummyNode1.GetId(), dummy);
    peerLogic->FinalizeNode(dummyNode2.GetId(), dummy);
}

BOOST_AUTO_TEST_CASE(DoS_banscore)
{
    std::atomic<bool> interruptDummy(false);

    connman->ClearBanned();
    gArgs.ForceSetArg("-banscore", "111"); // because 11 is my favorite number
    CAddress addr1(ip(0xa0b0c001), NODE_NONE);
    CNode dummyNode1(id++, NODE_NETWORK, 0, INVALID_SOCKET, addr1, 3, 1, CAddress(), "", true);
    dummyNode1.SetSendVersion(PROTOCOL_VERSION);
    peerLogic->InitializeNode(&dummyNode1);
    dummyNode1.nVersion = 1;
    dummyNode1.fSuccessfullyConnected = true;
    Misbehaving(dummyNode1.GetId(), 100);
    peerLogic->SendMessages(&dummyNode1, interruptDummy);
    BOOST_CHECK(!connman->IsBanned(addr1));
    Misbehaving(dummyNode1.GetId(), 10);
    peerLogic->SendMessages(&dummyNode1, interruptDummy);
    BOOST_CHECK(!connman->IsBanned(addr1));
    Misbehaving(dummyNode1.GetId(), 1);
    peerLogic->SendMessages(&dummyNode1, interruptDummy);
    BOOST_CHECK(connman->IsBanned(addr1));
    gArgs.ForceSetArg("-banscore", std::to_string(DEFAULT_BANSCORE_THRESHOLD));

    bool dummy;
    peerLogic->FinalizeNode(dummyNode1.GetId(), dummy);
}

BOOST_AUTO_TEST_CASE(DoS_bantime)
{
    std::atomic<bool> interruptDummy(false);

    connman->ClearBanned();
    int64_t nStartTime = GetTime();
    SetMockTime(nStartTime); // Overrides future calls to GetTime()

    CAddress addr(ip(0xa0b0c001), NODE_NONE);
    CNode dummyNode(id++, NODE_NETWORK, 0, INVALID_SOCKET, addr, 4, 4, CAddress(), "", true);
    dummyNode.SetSendVersion(PROTOCOL_VERSION);
    peerLogic->InitializeNode(&dummyNode);
    dummyNode.nVersion = 1;
    dummyNode.fSuccessfullyConnected = true;

    Misbehaving(dummyNode.GetId(), 100);
    peerLogic->SendMessages(&dummyNode, interruptDummy);
    BOOST_CHECK(connman->IsBanned(addr));

    SetMockTime(nStartTime+60*60);
    BOOST_CHECK(connman->IsBanned(addr));

    SetMockTime(nStartTime+60*60*24+1);
    BOOST_CHECK(!connman->IsBanned(addr));

<<<<<<< HEAD
    SetMockTime(0);
=======
    bool dummy;
    peerLogic->FinalizeNode(dummyNode.GetId(), dummy);
>>>>>>> 7b57bc99
}

CTransactionRef RandomOrphan()
{
    std::map<uint256, COrphanTx>::iterator it;
    it = mapOrphanTransactions.lower_bound(InsecureRand256());
    if (it == mapOrphanTransactions.end())
        it = mapOrphanTransactions.begin();
    return it->second.tx;
}

BOOST_AUTO_TEST_CASE(DoS_mapOrphans)
{
    CKey key;
    key.MakeNewKey(true);
    CBasicKeyStore keystore;
    keystore.AddKey(key);

    // 50 orphan transactions:
    for (int i = 0; i < 50; i++)
    {
        CMutableTransaction tx;
        tx.vin.resize(1);
        tx.vin[0].prevout.n = 0;
        tx.vin[0].prevout.hash = InsecureRand256();
        tx.vin[0].scriptSig << OP_1;
        tx.vout.resize(1);
        tx.vout[0].nValue = 1*CENT;
        tx.vout[0].scriptPubKey = GetScriptForDestination(key.GetPubKey().GetID());

        AddOrphanTx(MakeTransactionRef(tx), i);
    }

    // ... and 50 that depend on other orphans:
    for (int i = 0; i < 50; i++)
    {
        CTransactionRef txPrev = RandomOrphan();

        CMutableTransaction tx;
        tx.vin.resize(1);
        tx.vin[0].prevout.n = 0;
        tx.vin[0].prevout.hash = txPrev->GetHash();
        tx.vout.resize(1);
        tx.vout[0].nValue = 1*CENT;
        tx.vout[0].scriptPubKey = GetScriptForDestination(key.GetPubKey().GetID());
        SignSignature(keystore, *txPrev, tx, 0, SIGHASH_ALL);

        AddOrphanTx(MakeTransactionRef(tx), i);
    }

    // This really-big orphan should be ignored:
    for (int i = 0; i < 10; i++)
    {
        CTransactionRef txPrev = RandomOrphan();

        CMutableTransaction tx;
        tx.vout.resize(1);
        tx.vout[0].nValue = 1*CENT;
        tx.vout[0].scriptPubKey = GetScriptForDestination(key.GetPubKey().GetID());
        tx.vin.resize(2777);
        for (unsigned int j = 0; j < tx.vin.size(); j++)
        {
            tx.vin[j].prevout.n = j;
            tx.vin[j].prevout.hash = txPrev->GetHash();
        }
        SignSignature(keystore, *txPrev, tx, 0, SIGHASH_ALL);
        // Re-use same signature for other inputs
        // (they don't have to be valid for this test)
        for (unsigned int j = 1; j < tx.vin.size(); j++)
            tx.vin[j].scriptSig = tx.vin[0].scriptSig;

        BOOST_CHECK(!AddOrphanTx(MakeTransactionRef(tx), i));
    }

    // Test EraseOrphansFor:
    for (NodeId i = 0; i < 3; i++)
    {
        size_t sizeBefore = mapOrphanTransactions.size();
        EraseOrphansFor(i);
        BOOST_CHECK(mapOrphanTransactions.size() < sizeBefore);
    }

    // Test LimitOrphanTxSize() function:
    LimitOrphanTxSize(40);
    BOOST_CHECK(mapOrphanTransactions.size() <= 40);
    LimitOrphanTxSize(10);
    BOOST_CHECK(mapOrphanTransactions.size() <= 10);
    LimitOrphanTxSize(0);
    BOOST_CHECK(mapOrphanTransactions.empty());
}

BOOST_AUTO_TEST_SUITE_END()<|MERGE_RESOLUTION|>--- conflicted
+++ resolved
@@ -261,12 +261,10 @@
     SetMockTime(nStartTime+60*60*24+1);
     BOOST_CHECK(!connman->IsBanned(addr));
 
-<<<<<<< HEAD
+    bool dummy;
+    peerLogic->FinalizeNode(dummyNode.GetId(), dummy);
+
     SetMockTime(0);
-=======
-    bool dummy;
-    peerLogic->FinalizeNode(dummyNode.GetId(), dummy);
->>>>>>> 7b57bc99
 }
 
 CTransactionRef RandomOrphan()
