// Copyright (c) 2011-2019 The Bitcoin Core developers
// Distributed under the MIT software license, see the accompanying
// file COPYING or http://www.opensource.org/licenses/mit-license.php.

#include <util/system.h>

#include <clientversion.h>
#include <optional.h>
#include <sync.h>
#include <test/util/setup_common.h>
#include <test/util/str.h>
#include <util/moneystr.h>
#include <util/strencodings.h>
#include <util/string.h>
#include <util/time.h>
#include <util/spanparsing.h>
#include <util/vector.h>

#include <stdint.h>
#include <thread>
#include <univalue.h>
#include <utility>
#include <vector>
#ifndef WIN32
#include <signal.h>
#include <sys/types.h>
#include <sys/wait.h>
#endif

#include <boost/test/unit_test.hpp>

/* defined in logging.cpp */
namespace BCLog {
    std::string LogEscapeMessage(const std::string& str);
}

BOOST_FIXTURE_TEST_SUITE(util_tests, BasicTestingSetup)

BOOST_AUTO_TEST_CASE(util_criticalsection)
{
    CCriticalSection cs;

    do {
        LOCK(cs);
        break;

        BOOST_ERROR("break was swallowed!");
    } while(0);

    do {
        TRY_LOCK(cs, lockTest);
        if (lockTest) {
            BOOST_CHECK(true); // Needed to suppress "Test case [...] did not check any assertions"
            break;
        }

        BOOST_ERROR("break was swallowed!");
    } while(0);
}

static const unsigned char ParseHex_expected[65] = {
    0x04, 0x67, 0x8a, 0xfd, 0xb0, 0xfe, 0x55, 0x48, 0x27, 0x19, 0x67, 0xf1, 0xa6, 0x71, 0x30, 0xb7,
    0x10, 0x5c, 0xd6, 0xa8, 0x28, 0xe0, 0x39, 0x09, 0xa6, 0x79, 0x62, 0xe0, 0xea, 0x1f, 0x61, 0xde,
    0xb6, 0x49, 0xf6, 0xbc, 0x3f, 0x4c, 0xef, 0x38, 0xc4, 0xf3, 0x55, 0x04, 0xe5, 0x1e, 0xc1, 0x12,
    0xde, 0x5c, 0x38, 0x4d, 0xf7, 0xba, 0x0b, 0x8d, 0x57, 0x8a, 0x4c, 0x70, 0x2b, 0x6b, 0xf1, 0x1d,
    0x5f
};
BOOST_AUTO_TEST_CASE(util_ParseHex)
{
    std::vector<unsigned char> result;
    std::vector<unsigned char> expected(ParseHex_expected, ParseHex_expected + sizeof(ParseHex_expected));
    // Basic test vector
    result = ParseHex("04678afdb0fe5548271967f1a67130b7105cd6a828e03909a67962e0ea1f61deb649f6bc3f4cef38c4f35504e51ec112de5c384df7ba0b8d578a4c702b6bf11d5f");
    BOOST_CHECK_EQUAL_COLLECTIONS(result.begin(), result.end(), expected.begin(), expected.end());

    // Spaces between bytes must be supported
    result = ParseHex("12 34 56 78");
    BOOST_CHECK(result.size() == 4 && result[0] == 0x12 && result[1] == 0x34 && result[2] == 0x56 && result[3] == 0x78);

    // Leading space must be supported (used in BerkeleyEnvironment::Salvage)
    result = ParseHex(" 89 34 56 78");
    BOOST_CHECK(result.size() == 4 && result[0] == 0x89 && result[1] == 0x34 && result[2] == 0x56 && result[3] == 0x78);

    // Stop parsing at invalid value
    result = ParseHex("1234 invalid 1234");
    BOOST_CHECK(result.size() == 2 && result[0] == 0x12 && result[1] == 0x34);
}

BOOST_AUTO_TEST_CASE(util_HexStr)
{
    BOOST_CHECK_EQUAL(
        HexStr(ParseHex_expected, ParseHex_expected + sizeof(ParseHex_expected)),
        "04678afdb0fe5548271967f1a67130b7105cd6a828e03909a67962e0ea1f61deb649f6bc3f4cef38c4f35504e51ec112de5c384df7ba0b8d578a4c702b6bf11d5f");

    BOOST_CHECK_EQUAL(
        HexStr(ParseHex_expected + sizeof(ParseHex_expected),
               ParseHex_expected + sizeof(ParseHex_expected)),
        "");

    BOOST_CHECK_EQUAL(
        HexStr(ParseHex_expected, ParseHex_expected),
        "");

    std::vector<unsigned char> ParseHex_vec(ParseHex_expected, ParseHex_expected + 5);

    BOOST_CHECK_EQUAL(
        HexStr(ParseHex_vec.rbegin(), ParseHex_vec.rend()),
        "b0fd8a6704"
    );

    BOOST_CHECK_EQUAL(
        HexStr(std::reverse_iterator<const uint8_t *>(ParseHex_expected),
               std::reverse_iterator<const uint8_t *>(ParseHex_expected)),
        ""
    );

    BOOST_CHECK_EQUAL(
        HexStr(std::reverse_iterator<const uint8_t *>(ParseHex_expected + 1),
               std::reverse_iterator<const uint8_t *>(ParseHex_expected)),
        "04"
    );

    BOOST_CHECK_EQUAL(
        HexStr(std::reverse_iterator<const uint8_t *>(ParseHex_expected + 5),
               std::reverse_iterator<const uint8_t *>(ParseHex_expected)),
        "b0fd8a6704"
    );

    BOOST_CHECK_EQUAL(
        HexStr(std::reverse_iterator<const uint8_t *>(ParseHex_expected + 65),
               std::reverse_iterator<const uint8_t *>(ParseHex_expected)),
        "5f1df16b2b704c8a578d0bbaf74d385cde12c11ee50455f3c438ef4c3fbcf649b6de611feae06279a60939e028a8d65c10b73071a6f16719274855feb0fd8a6704"
    );
}

BOOST_AUTO_TEST_CASE(util_Join)
{
    // Normal version
    BOOST_CHECK_EQUAL(Join({}, ", "), "");
    BOOST_CHECK_EQUAL(Join({"foo"}, ", "), "foo");
    BOOST_CHECK_EQUAL(Join({"foo", "bar"}, ", "), "foo, bar");

    // Version with unary operator
    const auto op_upper = [](const std::string& s) { return ToUpper(s); };
    BOOST_CHECK_EQUAL(Join<std::string>({}, ", ", op_upper), "");
    BOOST_CHECK_EQUAL(Join<std::string>({"foo"}, ", ", op_upper), "FOO");
    BOOST_CHECK_EQUAL(Join<std::string>({"foo", "bar"}, ", ", op_upper), "FOO, BAR");
}

BOOST_AUTO_TEST_CASE(util_FormatParseISO8601DateTime)
{
    BOOST_CHECK_EQUAL(FormatISO8601DateTime(1317425777), "2011-09-30T23:36:17Z");
    BOOST_CHECK_EQUAL(FormatISO8601DateTime(0), "1970-01-01T00:00:00Z");

    BOOST_CHECK_EQUAL(ParseISO8601DateTime("1970-01-01T00:00:00Z"), 0);
    BOOST_CHECK_EQUAL(ParseISO8601DateTime("1960-01-01T00:00:00Z"), 0);
    BOOST_CHECK_EQUAL(ParseISO8601DateTime("2011-09-30T23:36:17Z"), 1317425777);

    auto time = GetSystemTimeInSeconds();
    BOOST_CHECK_EQUAL(ParseISO8601DateTime(FormatISO8601DateTime(time)), time);
}

BOOST_AUTO_TEST_CASE(util_FormatISO8601Date)
{
    BOOST_CHECK_EQUAL(FormatISO8601Date(1317425777), "2011-09-30");
}

BOOST_AUTO_TEST_CASE(util_FormatISO8601Time)
{
    BOOST_CHECK_EQUAL(FormatISO8601Time(1317425777), "23:36:17Z");
}

struct TestArgsManager : public ArgsManager
{
    TestArgsManager() { m_network_only_args.clear(); }
    void ReadConfigString(const std::string str_config)
    {
        std::istringstream streamConfig(str_config);
        {
            LOCK(cs_args);
            m_settings.ro_config.clear();
            m_config_sections.clear();
        }
        std::string error;
        BOOST_REQUIRE(ReadConfigStream(streamConfig, "", error));
    }
    void SetNetworkOnlyArg(const std::string arg)
    {
        LOCK(cs_args);
        m_network_only_args.insert(arg);
    }
    void SetupArgs(const std::vector<std::pair<std::string, unsigned int>>& args)
    {
        for (const auto& arg : args) {
            AddArg(arg.first, "", arg.second, OptionsCategory::OPTIONS);
        }
    }
    using ArgsManager::GetSetting;
    using ArgsManager::GetSettingsList;
    using ArgsManager::ReadConfigStream;
    using ArgsManager::cs_args;
    using ArgsManager::m_network;
    using ArgsManager::m_settings;
};

//! Test GetSetting and GetArg type coercion, negation, and default value handling.
class CheckValueTest : public TestChain100Setup
{
public:
    struct Expect {
        util::SettingsValue setting;
        bool default_string = false;
        bool default_int = false;
        bool default_bool = false;
        const char* string_value = nullptr;
        Optional<int64_t> int_value;
        Optional<bool> bool_value;
        Optional<std::vector<std::string>> list_value;
        const char* error = nullptr;

        Expect(util::SettingsValue s) : setting(std::move(s)) {}
        Expect& DefaultString() { default_string = true; return *this; }
        Expect& DefaultInt() { default_int = true; return *this; }
        Expect& DefaultBool() { default_bool = true; return *this; }
        Expect& String(const char* s) { string_value = s; return *this; }
        Expect& Int(int64_t i) { int_value = i; return *this; }
        Expect& Bool(bool b) { bool_value = b; return *this; }
        Expect& List(std::vector<std::string> m) { list_value = std::move(m); return *this; }
        Expect& Error(const char* e) { error = e; return *this; }
    };

    void CheckValue(unsigned int flags, const char* arg, const Expect& expect)
    {
        TestArgsManager test;
        test.SetupArgs({{"-value", flags}});
        const char* argv[] = {"ignored", arg};
        std::string error;
        bool success = test.ParseParameters(arg ? 2 : 1, (char**)argv, error);

        BOOST_CHECK_EQUAL(test.GetSetting("-value").write(), expect.setting.write());
        auto settings_list = test.GetSettingsList("-value");
        if (expect.setting.isNull() || expect.setting.isFalse()) {
            BOOST_CHECK_EQUAL(settings_list.size(), 0);
        } else {
            BOOST_CHECK_EQUAL(settings_list.size(), 1);
            BOOST_CHECK_EQUAL(settings_list[0].write(), expect.setting.write());
        }

        if (expect.error) {
            BOOST_CHECK(!success);
            BOOST_CHECK_NE(error.find(expect.error), std::string::npos);
        } else {
            BOOST_CHECK(success);
            BOOST_CHECK_EQUAL(error, "");
        }

        if (expect.default_string) {
            BOOST_CHECK_EQUAL(test.GetArg("-value", "zzzzz"), "zzzzz");
        } else if (expect.string_value) {
            BOOST_CHECK_EQUAL(test.GetArg("-value", "zzzzz"), expect.string_value);
        } else {
            BOOST_CHECK(!success);
        }

        if (expect.default_int) {
            BOOST_CHECK_EQUAL(test.GetArg("-value", 99999), 99999);
        } else if (expect.int_value) {
            BOOST_CHECK_EQUAL(test.GetArg("-value", 99999), *expect.int_value);
        } else {
            BOOST_CHECK(!success);
        }

        if (expect.default_bool) {
            BOOST_CHECK_EQUAL(test.GetBoolArg("-value", false), false);
            BOOST_CHECK_EQUAL(test.GetBoolArg("-value", true), true);
        } else if (expect.bool_value) {
            BOOST_CHECK_EQUAL(test.GetBoolArg("-value", false), *expect.bool_value);
            BOOST_CHECK_EQUAL(test.GetBoolArg("-value", true), *expect.bool_value);
        } else {
            BOOST_CHECK(!success);
        }

        if (expect.list_value) {
            auto l = test.GetArgs("-value");
            BOOST_CHECK_EQUAL_COLLECTIONS(l.begin(), l.end(), expect.list_value->begin(), expect.list_value->end());
        } else {
            BOOST_CHECK(!success);
        }
    }
};

BOOST_FIXTURE_TEST_CASE(util_CheckValue, CheckValueTest)
{
    using M = ArgsManager;

    CheckValue(M::ALLOW_ANY, nullptr, Expect{{}}.DefaultString().DefaultInt().DefaultBool().List({}));
    CheckValue(M::ALLOW_ANY, "-novalue", Expect{false}.String("0").Int(0).Bool(false).List({}));
    CheckValue(M::ALLOW_ANY, "-novalue=", Expect{false}.String("0").Int(0).Bool(false).List({}));
    CheckValue(M::ALLOW_ANY, "-novalue=0", Expect{true}.String("1").Int(1).Bool(true).List({"1"}));
    CheckValue(M::ALLOW_ANY, "-novalue=1", Expect{false}.String("0").Int(0).Bool(false).List({}));
    CheckValue(M::ALLOW_ANY, "-novalue=2", Expect{false}.String("0").Int(0).Bool(false).List({}));
    CheckValue(M::ALLOW_ANY, "-novalue=abc", Expect{true}.String("1").Int(1).Bool(true).List({"1"}));
    CheckValue(M::ALLOW_ANY, "-value", Expect{""}.String("").Int(0).Bool(true).List({""}));
    CheckValue(M::ALLOW_ANY, "-value=", Expect{""}.String("").Int(0).Bool(true).List({""}));
    CheckValue(M::ALLOW_ANY, "-value=0", Expect{"0"}.String("0").Int(0).Bool(false).List({"0"}));
    CheckValue(M::ALLOW_ANY, "-value=1", Expect{"1"}.String("1").Int(1).Bool(true).List({"1"}));
    CheckValue(M::ALLOW_ANY, "-value=2", Expect{"2"}.String("2").Int(2).Bool(true).List({"2"}));
    CheckValue(M::ALLOW_ANY, "-value=abc", Expect{"abc"}.String("abc").Int(0).Bool(false).List({"abc"}));
}

BOOST_AUTO_TEST_CASE(util_ParseParameters)
{
    TestArgsManager testArgs;
    const auto a = std::make_pair("-a", ArgsManager::ALLOW_ANY);
    const auto b = std::make_pair("-b", ArgsManager::ALLOW_ANY);
    const auto ccc = std::make_pair("-ccc", ArgsManager::ALLOW_ANY);
    const auto d = std::make_pair("-d", ArgsManager::ALLOW_ANY);

    const char *argv_test[] = {"-ignored", "-a", "-b", "-ccc=argument", "-ccc=multiple", "f", "-d=e"};

    std::string error;
    LOCK(testArgs.cs_args);
    testArgs.SetupArgs({a, b, ccc, d});
    BOOST_CHECK(testArgs.ParseParameters(0, (char**)argv_test, error));
    BOOST_CHECK(testArgs.m_settings.command_line_options.empty() && testArgs.m_settings.ro_config.empty());

    BOOST_CHECK(testArgs.ParseParameters(1, (char**)argv_test, error));
    BOOST_CHECK(testArgs.m_settings.command_line_options.empty() && testArgs.m_settings.ro_config.empty());

    BOOST_CHECK(testArgs.ParseParameters(7, (char**)argv_test, error));
    // expectation: -ignored is ignored (program name argument),
    // -a, -b and -ccc end up in map, -d ignored because it is after
    // a non-option argument (non-GNU option parsing)
    BOOST_CHECK(testArgs.m_settings.command_line_options.size() == 3 && testArgs.m_settings.ro_config.empty());
    BOOST_CHECK(testArgs.IsArgSet("-a") && testArgs.IsArgSet("-b") && testArgs.IsArgSet("-ccc")
                && !testArgs.IsArgSet("f") && !testArgs.IsArgSet("-d"));
    BOOST_CHECK(testArgs.m_settings.command_line_options.count("a") && testArgs.m_settings.command_line_options.count("b") && testArgs.m_settings.command_line_options.count("ccc")
                && !testArgs.m_settings.command_line_options.count("f") && !testArgs.m_settings.command_line_options.count("d"));

    BOOST_CHECK(testArgs.m_settings.command_line_options["a"].size() == 1);
    BOOST_CHECK(testArgs.m_settings.command_line_options["a"].front().get_str() == "");
    BOOST_CHECK(testArgs.m_settings.command_line_options["ccc"].size() == 2);
    BOOST_CHECK(testArgs.m_settings.command_line_options["ccc"].front().get_str() == "argument");
    BOOST_CHECK(testArgs.m_settings.command_line_options["ccc"].back().get_str() == "multiple");
    BOOST_CHECK(testArgs.GetArgs("-ccc").size() == 2);
}

static void TestParse(const std::string& str, bool expected_bool, int64_t expected_int)
{
    TestArgsManager test;
    test.SetupArgs({{"-value", ArgsManager::ALLOW_ANY}});
    std::string arg = "-value=" + str;
    const char* argv[] = {"ignored", arg.c_str()};
    std::string error;
    BOOST_CHECK(test.ParseParameters(2, (char**)argv, error));
    BOOST_CHECK_EQUAL(test.GetBoolArg("-value", false), expected_bool);
    BOOST_CHECK_EQUAL(test.GetBoolArg("-value", true), expected_bool);
    BOOST_CHECK_EQUAL(test.GetArg("-value", 99998), expected_int);
    BOOST_CHECK_EQUAL(test.GetArg("-value", 99999), expected_int);
}

// Test bool and int parsing.
BOOST_AUTO_TEST_CASE(util_ArgParsing)
{
    // Some of these cases could be ambiguous or surprising to users, and might
    // be worth triggering errors or warnings in the future. But for now basic
    // test coverage is useful to avoid breaking backwards compatibility
    // unintentionally.
    TestParse("", true, 0);
    TestParse(" ", false, 0);
    TestParse("0", false, 0);
    TestParse("0 ", false, 0);
    TestParse(" 0", false, 0);
    TestParse("+0", false, 0);
    TestParse("-0", false, 0);
    TestParse("5", true, 5);
    TestParse("5 ", true, 5);
    TestParse(" 5", true, 5);
    TestParse("+5", true, 5);
    TestParse("-5", true, -5);
    TestParse("0 5", false, 0);
    TestParse("5 0", true, 5);
    TestParse("050", true, 50);
    TestParse("0.", false, 0);
    TestParse("5.", true, 5);
    TestParse("0.0", false, 0);
    TestParse("0.5", false, 0);
    TestParse("5.0", true, 5);
    TestParse("5.5", true, 5);
    TestParse("x", false, 0);
    TestParse("x0", false, 0);
    TestParse("x5", false, 0);
    TestParse("0x", false, 0);
    TestParse("5x", true, 5);
    TestParse("0x5", false, 0);
    TestParse("false", false, 0);
    TestParse("true", false, 0);
    TestParse("yes", false, 0);
    TestParse("no", false, 0);
}

BOOST_AUTO_TEST_CASE(util_GetBoolArg)
{
    TestArgsManager testArgs;
    const auto a = std::make_pair("-a", ArgsManager::ALLOW_ANY);
    const auto b = std::make_pair("-b", ArgsManager::ALLOW_ANY);
    const auto c = std::make_pair("-c", ArgsManager::ALLOW_ANY);
    const auto d = std::make_pair("-d", ArgsManager::ALLOW_ANY);
    const auto e = std::make_pair("-e", ArgsManager::ALLOW_ANY);
    const auto f = std::make_pair("-f", ArgsManager::ALLOW_ANY);

    const char *argv_test[] = {
        "ignored", "-a", "-nob", "-c=0", "-d=1", "-e=false", "-f=true"};
    std::string error;
    LOCK(testArgs.cs_args);
    testArgs.SetupArgs({a, b, c, d, e, f});
    BOOST_CHECK(testArgs.ParseParameters(7, (char**)argv_test, error));

    // Each letter should be set.
    for (const char opt : "abcdef")
        BOOST_CHECK(testArgs.IsArgSet({'-', opt}) || !opt);

    // Nothing else should be in the map
    BOOST_CHECK(testArgs.m_settings.command_line_options.size() == 6 &&
                testArgs.m_settings.ro_config.empty());

    // The -no prefix should get stripped on the way in.
    BOOST_CHECK(!testArgs.IsArgSet("-nob"));

    // The -b option is flagged as negated, and nothing else is
    BOOST_CHECK(testArgs.IsArgNegated("-b"));
    BOOST_CHECK(!testArgs.IsArgNegated("-a"));

    // Check expected values.
    BOOST_CHECK(testArgs.GetBoolArg("-a", false) == true);
    BOOST_CHECK(testArgs.GetBoolArg("-b", true) == false);
    BOOST_CHECK(testArgs.GetBoolArg("-c", true) == false);
    BOOST_CHECK(testArgs.GetBoolArg("-d", false) == true);
    BOOST_CHECK(testArgs.GetBoolArg("-e", true) == false);
    BOOST_CHECK(testArgs.GetBoolArg("-f", true) == false);
}

BOOST_AUTO_TEST_CASE(util_GetBoolArgEdgeCases)
{
    // Test some awful edge cases that hopefully no user will ever exercise.
    TestArgsManager testArgs;

    // Params test
    const auto foo = std::make_pair("-foo", ArgsManager::ALLOW_ANY);
    const auto bar = std::make_pair("-bar", ArgsManager::ALLOW_ANY);
    const char *argv_test[] = {"ignored", "-nofoo", "-foo", "-nobar=0"};
    testArgs.SetupArgs({foo, bar});
    std::string error;
    BOOST_CHECK(testArgs.ParseParameters(4, (char**)argv_test, error));

    // This was passed twice, second one overrides the negative setting.
    BOOST_CHECK(!testArgs.IsArgNegated("-foo"));
    BOOST_CHECK(testArgs.GetArg("-foo", "xxx") == "");

    // A double negative is a positive, and not marked as negated.
    BOOST_CHECK(!testArgs.IsArgNegated("-bar"));
    BOOST_CHECK(testArgs.GetArg("-bar", "xxx") == "1");

    // Config test
    const char *conf_test = "nofoo=1\nfoo=1\nnobar=0\n";
    BOOST_CHECK(testArgs.ParseParameters(1, (char**)argv_test, error));
    testArgs.ReadConfigString(conf_test);

    // This was passed twice, second one overrides the negative setting,
    // and the value.
    BOOST_CHECK(!testArgs.IsArgNegated("-foo"));
    BOOST_CHECK(testArgs.GetArg("-foo", "xxx") == "1");

    // A double negative is a positive, and does not count as negated.
    BOOST_CHECK(!testArgs.IsArgNegated("-bar"));
    BOOST_CHECK(testArgs.GetArg("-bar", "xxx") == "1");

    // Combined test
    const char *combo_test_args[] = {"ignored", "-nofoo", "-bar"};
    const char *combo_test_conf = "foo=1\nnobar=1\n";
    BOOST_CHECK(testArgs.ParseParameters(3, (char**)combo_test_args, error));
    testArgs.ReadConfigString(combo_test_conf);

    // Command line overrides, but doesn't erase old setting
    BOOST_CHECK(testArgs.IsArgNegated("-foo"));
    BOOST_CHECK(testArgs.GetArg("-foo", "xxx") == "0");
    BOOST_CHECK(testArgs.GetArgs("-foo").size() == 0);

    // Command line overrides, but doesn't erase old setting
    BOOST_CHECK(!testArgs.IsArgNegated("-bar"));
    BOOST_CHECK(testArgs.GetArg("-bar", "xxx") == "");
    BOOST_CHECK(testArgs.GetArgs("-bar").size() == 1
                && testArgs.GetArgs("-bar").front() == "");
}

BOOST_AUTO_TEST_CASE(util_ReadConfigStream)
{
    const char *str_config =
       "a=\n"
       "b=1\n"
       "ccc=argument\n"
       "ccc=multiple\n"
       "d=e\n"
       "nofff=1\n"
       "noggg=0\n"
       "h=1\n"
       "noh=1\n"
       "noi=1\n"
       "i=1\n"
       "sec1.ccc=extend1\n"
       "\n"
       "[sec1]\n"
       "ccc=extend2\n"
       "d=eee\n"
       "h=1\n"
       "[sec2]\n"
       "ccc=extend3\n"
       "iii=2\n";

    TestArgsManager test_args;
    LOCK(test_args.cs_args);
    const auto a = std::make_pair("-a", ArgsManager::ALLOW_ANY);
    const auto b = std::make_pair("-b", ArgsManager::ALLOW_ANY);
    const auto ccc = std::make_pair("-ccc", ArgsManager::ALLOW_ANY);
    const auto d = std::make_pair("-d", ArgsManager::ALLOW_ANY);
    const auto e = std::make_pair("-e", ArgsManager::ALLOW_ANY);
    const auto fff = std::make_pair("-fff", ArgsManager::ALLOW_ANY);
    const auto ggg = std::make_pair("-ggg", ArgsManager::ALLOW_ANY);
    const auto h = std::make_pair("-h", ArgsManager::ALLOW_ANY);
    const auto i = std::make_pair("-i", ArgsManager::ALLOW_ANY);
    const auto iii = std::make_pair("-iii", ArgsManager::ALLOW_ANY);
    test_args.SetupArgs({a, b, ccc, d, e, fff, ggg, h, i, iii});

    test_args.ReadConfigString(str_config);
    // expectation: a, b, ccc, d, fff, ggg, h, i end up in map
    // so do sec1.ccc, sec1.d, sec1.h, sec2.ccc, sec2.iii

    BOOST_CHECK(test_args.m_settings.command_line_options.empty());
    BOOST_CHECK(test_args.m_settings.ro_config.size() == 3);
    BOOST_CHECK(test_args.m_settings.ro_config[""].size() == 8);
    BOOST_CHECK(test_args.m_settings.ro_config["sec1"].size() == 3);
    BOOST_CHECK(test_args.m_settings.ro_config["sec2"].size() == 2);

    BOOST_CHECK(test_args.m_settings.ro_config[""].count("a")
                && test_args.m_settings.ro_config[""].count("b")
                && test_args.m_settings.ro_config[""].count("ccc")
                && test_args.m_settings.ro_config[""].count("d")
                && test_args.m_settings.ro_config[""].count("fff")
                && test_args.m_settings.ro_config[""].count("ggg")
                && test_args.m_settings.ro_config[""].count("h")
                && test_args.m_settings.ro_config[""].count("i")
               );
    BOOST_CHECK(test_args.m_settings.ro_config["sec1"].count("ccc")
                && test_args.m_settings.ro_config["sec1"].count("h")
                && test_args.m_settings.ro_config["sec2"].count("ccc")
                && test_args.m_settings.ro_config["sec2"].count("iii")
               );

    BOOST_CHECK(test_args.IsArgSet("-a")
                && test_args.IsArgSet("-b")
                && test_args.IsArgSet("-ccc")
                && test_args.IsArgSet("-d")
                && test_args.IsArgSet("-fff")
                && test_args.IsArgSet("-ggg")
                && test_args.IsArgSet("-h")
                && test_args.IsArgSet("-i")
                && !test_args.IsArgSet("-zzz")
                && !test_args.IsArgSet("-iii")
               );

    BOOST_CHECK(test_args.GetArg("-a", "xxx") == ""
                && test_args.GetArg("-b", "xxx") == "1"
                && test_args.GetArg("-ccc", "xxx") == "argument"
                && test_args.GetArg("-d", "xxx") == "e"
                && test_args.GetArg("-fff", "xxx") == "0"
                && test_args.GetArg("-ggg", "xxx") == "1"
                && test_args.GetArg("-h", "xxx") == "0"
                && test_args.GetArg("-i", "xxx") == "1"
                && test_args.GetArg("-zzz", "xxx") == "xxx"
                && test_args.GetArg("-iii", "xxx") == "xxx"
               );

    for (const bool def : {false, true}) {
        BOOST_CHECK(test_args.GetBoolArg("-a", def)
                     && test_args.GetBoolArg("-b", def)
                     && !test_args.GetBoolArg("-ccc", def)
                     && !test_args.GetBoolArg("-d", def)
                     && !test_args.GetBoolArg("-fff", def)
                     && test_args.GetBoolArg("-ggg", def)
                     && !test_args.GetBoolArg("-h", def)
                     && test_args.GetBoolArg("-i", def)
                     && test_args.GetBoolArg("-zzz", def) == def
                     && test_args.GetBoolArg("-iii", def) == def
                   );
    }

    BOOST_CHECK(test_args.GetArgs("-a").size() == 1
                && test_args.GetArgs("-a").front() == "");
    BOOST_CHECK(test_args.GetArgs("-b").size() == 1
                && test_args.GetArgs("-b").front() == "1");
    BOOST_CHECK(test_args.GetArgs("-ccc").size() == 2
                && test_args.GetArgs("-ccc").front() == "argument"
                && test_args.GetArgs("-ccc").back() == "multiple");
    BOOST_CHECK(test_args.GetArgs("-fff").size() == 0);
    BOOST_CHECK(test_args.GetArgs("-nofff").size() == 0);
    BOOST_CHECK(test_args.GetArgs("-ggg").size() == 1
                && test_args.GetArgs("-ggg").front() == "1");
    BOOST_CHECK(test_args.GetArgs("-noggg").size() == 0);
    BOOST_CHECK(test_args.GetArgs("-h").size() == 0);
    BOOST_CHECK(test_args.GetArgs("-noh").size() == 0);
    BOOST_CHECK(test_args.GetArgs("-i").size() == 1
                && test_args.GetArgs("-i").front() == "1");
    BOOST_CHECK(test_args.GetArgs("-noi").size() == 0);
    BOOST_CHECK(test_args.GetArgs("-zzz").size() == 0);

    BOOST_CHECK(!test_args.IsArgNegated("-a"));
    BOOST_CHECK(!test_args.IsArgNegated("-b"));
    BOOST_CHECK(!test_args.IsArgNegated("-ccc"));
    BOOST_CHECK(!test_args.IsArgNegated("-d"));
    BOOST_CHECK(test_args.IsArgNegated("-fff"));
    BOOST_CHECK(!test_args.IsArgNegated("-ggg"));
    BOOST_CHECK(test_args.IsArgNegated("-h")); // last setting takes precedence
    BOOST_CHECK(!test_args.IsArgNegated("-i")); // last setting takes precedence
    BOOST_CHECK(!test_args.IsArgNegated("-zzz"));

    // Test sections work
    test_args.SelectConfigNetwork("sec1");

    // same as original
    BOOST_CHECK(test_args.GetArg("-a", "xxx") == ""
                && test_args.GetArg("-b", "xxx") == "1"
                && test_args.GetArg("-fff", "xxx") == "0"
                && test_args.GetArg("-ggg", "xxx") == "1"
                && test_args.GetArg("-zzz", "xxx") == "xxx"
                && test_args.GetArg("-iii", "xxx") == "xxx"
               );
    // d is overridden
    BOOST_CHECK(test_args.GetArg("-d", "xxx") == "eee");
    // section-specific setting
    BOOST_CHECK(test_args.GetArg("-h", "xxx") == "1");
    // section takes priority for multiple values
    BOOST_CHECK(test_args.GetArg("-ccc", "xxx") == "extend1");
    // check multiple values works
    const std::vector<std::string> sec1_ccc_expected = {"extend1","extend2","argument","multiple"};
    const auto& sec1_ccc_res = test_args.GetArgs("-ccc");
    BOOST_CHECK_EQUAL_COLLECTIONS(sec1_ccc_res.begin(), sec1_ccc_res.end(), sec1_ccc_expected.begin(), sec1_ccc_expected.end());

    test_args.SelectConfigNetwork("sec2");

    // same as original
    BOOST_CHECK(test_args.GetArg("-a", "xxx") == ""
                && test_args.GetArg("-b", "xxx") == "1"
                && test_args.GetArg("-d", "xxx") == "e"
                && test_args.GetArg("-fff", "xxx") == "0"
                && test_args.GetArg("-ggg", "xxx") == "1"
                && test_args.GetArg("-zzz", "xxx") == "xxx"
                && test_args.GetArg("-h", "xxx") == "0"
               );
    // section-specific setting
    BOOST_CHECK(test_args.GetArg("-iii", "xxx") == "2");
    // section takes priority for multiple values
    BOOST_CHECK(test_args.GetArg("-ccc", "xxx") == "extend3");
    // check multiple values works
    const std::vector<std::string> sec2_ccc_expected = {"extend3","argument","multiple"};
    const auto& sec2_ccc_res = test_args.GetArgs("-ccc");
    BOOST_CHECK_EQUAL_COLLECTIONS(sec2_ccc_res.begin(), sec2_ccc_res.end(), sec2_ccc_expected.begin(), sec2_ccc_expected.end());

    // Test section only options

    test_args.SetNetworkOnlyArg("-d");
    test_args.SetNetworkOnlyArg("-ccc");
    test_args.SetNetworkOnlyArg("-h");

    test_args.SelectConfigNetwork(CBaseChainParams::MAIN);
    BOOST_CHECK(test_args.GetArg("-d", "xxx") == "e");
    BOOST_CHECK(test_args.GetArgs("-ccc").size() == 2);
    BOOST_CHECK(test_args.GetArg("-h", "xxx") == "0");

    test_args.SelectConfigNetwork("sec1");
    BOOST_CHECK(test_args.GetArg("-d", "xxx") == "eee");
    BOOST_CHECK(test_args.GetArgs("-d").size() == 1);
    BOOST_CHECK(test_args.GetArgs("-ccc").size() == 2);
    BOOST_CHECK(test_args.GetArg("-h", "xxx") == "1");

    test_args.SelectConfigNetwork("sec2");
    BOOST_CHECK(test_args.GetArg("-d", "xxx") == "xxx");
    BOOST_CHECK(test_args.GetArgs("-d").size() == 0);
    BOOST_CHECK(test_args.GetArgs("-ccc").size() == 1);
    BOOST_CHECK(test_args.GetArg("-h", "xxx") == "0");
}

BOOST_AUTO_TEST_CASE(util_GetArg)
{
    TestArgsManager testArgs;
    LOCK(testArgs.cs_args);
    testArgs.m_settings.command_line_options.clear();
    testArgs.m_settings.command_line_options["strtest1"] = {"string..."};
    // strtest2 undefined on purpose
    testArgs.m_settings.command_line_options["inttest1"] = {"12345"};
    testArgs.m_settings.command_line_options["inttest2"] = {"81985529216486895"};
    // inttest3 undefined on purpose
    testArgs.m_settings.command_line_options["booltest1"] = {""};
    // booltest2 undefined on purpose
    testArgs.m_settings.command_line_options["booltest3"] = {"0"};
    testArgs.m_settings.command_line_options["booltest4"] = {"1"};

    // priorities
    testArgs.m_settings.command_line_options["pritest1"] = {"a", "b"};
    testArgs.m_settings.ro_config[""]["pritest2"] = {"a", "b"};
    testArgs.m_settings.command_line_options["pritest3"] = {"a"};
    testArgs.m_settings.ro_config[""]["pritest3"] = {"b"};
    testArgs.m_settings.command_line_options["pritest4"] = {"a","b"};
    testArgs.m_settings.ro_config[""]["pritest4"] = {"c","d"};

    BOOST_CHECK_EQUAL(testArgs.GetArg("strtest1", "default"), "string...");
    BOOST_CHECK_EQUAL(testArgs.GetArg("strtest2", "default"), "default");
    BOOST_CHECK_EQUAL(testArgs.GetArg("inttest1", -1), 12345);
    BOOST_CHECK_EQUAL(testArgs.GetArg("inttest2", -1), 81985529216486895LL);
    BOOST_CHECK_EQUAL(testArgs.GetArg("inttest3", -1), -1);
    BOOST_CHECK_EQUAL(testArgs.GetBoolArg("booltest1", false), true);
    BOOST_CHECK_EQUAL(testArgs.GetBoolArg("booltest2", false), false);
    BOOST_CHECK_EQUAL(testArgs.GetBoolArg("booltest3", false), false);
    BOOST_CHECK_EQUAL(testArgs.GetBoolArg("booltest4", false), true);

    BOOST_CHECK_EQUAL(testArgs.GetArg("pritest1", "default"), "b");
    BOOST_CHECK_EQUAL(testArgs.GetArg("pritest2", "default"), "a");
    BOOST_CHECK_EQUAL(testArgs.GetArg("pritest3", "default"), "a");
    BOOST_CHECK_EQUAL(testArgs.GetArg("pritest4", "default"), "b");
}

BOOST_AUTO_TEST_CASE(util_GetChainName)
{
    TestArgsManager test_args;
    const auto testnet = std::make_pair("-testnet", ArgsManager::ALLOW_ANY);
    const auto regtest = std::make_pair("-regtest", ArgsManager::ALLOW_ANY);
    test_args.SetupArgs({testnet, regtest});

    const char* argv_testnet[] = {"cmd", "-testnet"};
    const char* argv_regtest[] = {"cmd", "-regtest"};
    const char* argv_test_no_reg[] = {"cmd", "-testnet", "-noregtest"};
    const char* argv_both[] = {"cmd", "-testnet", "-regtest"};

    // equivalent to "-testnet"
    // regtest in testnet section is ignored
    const char* testnetconf = "testnet=1\nregtest=0\n[test]\nregtest=1";
    std::string error;

    BOOST_CHECK(test_args.ParseParameters(0, (char**)argv_testnet, error));
    BOOST_CHECK_EQUAL(test_args.GetChainName(), "main");

    BOOST_CHECK(test_args.ParseParameters(2, (char**)argv_testnet, error));
    BOOST_CHECK_EQUAL(test_args.GetChainName(), "test");

    BOOST_CHECK(test_args.ParseParameters(2, (char**)argv_regtest, error));
    BOOST_CHECK_EQUAL(test_args.GetChainName(), "regtest");

    BOOST_CHECK(test_args.ParseParameters(3, (char**)argv_test_no_reg, error));
    BOOST_CHECK_EQUAL(test_args.GetChainName(), "test");

    BOOST_CHECK(test_args.ParseParameters(3, (char**)argv_both, error));
    BOOST_CHECK_THROW(test_args.GetChainName(), std::runtime_error);

    BOOST_CHECK(test_args.ParseParameters(0, (char**)argv_testnet, error));
    test_args.ReadConfigString(testnetconf);
    BOOST_CHECK_EQUAL(test_args.GetChainName(), "test");

    BOOST_CHECK(test_args.ParseParameters(2, (char**)argv_testnet, error));
    test_args.ReadConfigString(testnetconf);
    BOOST_CHECK_EQUAL(test_args.GetChainName(), "test");

    BOOST_CHECK(test_args.ParseParameters(2, (char**)argv_regtest, error));
    test_args.ReadConfigString(testnetconf);
    BOOST_CHECK_THROW(test_args.GetChainName(), std::runtime_error);

    BOOST_CHECK(test_args.ParseParameters(3, (char**)argv_test_no_reg, error));
    test_args.ReadConfigString(testnetconf);
    BOOST_CHECK_EQUAL(test_args.GetChainName(), "test");

    BOOST_CHECK(test_args.ParseParameters(3, (char**)argv_both, error));
    test_args.ReadConfigString(testnetconf);
    BOOST_CHECK_THROW(test_args.GetChainName(), std::runtime_error);

    // check setting the network to test (and thus making
    // [test] regtest=1 potentially relevant) doesn't break things
    test_args.SelectConfigNetwork("test");

    BOOST_CHECK(test_args.ParseParameters(0, (char**)argv_testnet, error));
    test_args.ReadConfigString(testnetconf);
    BOOST_CHECK_EQUAL(test_args.GetChainName(), "test");

    BOOST_CHECK(test_args.ParseParameters(2, (char**)argv_testnet, error));
    test_args.ReadConfigString(testnetconf);
    BOOST_CHECK_EQUAL(test_args.GetChainName(), "test");

    BOOST_CHECK(test_args.ParseParameters(2, (char**)argv_regtest, error));
    test_args.ReadConfigString(testnetconf);
    BOOST_CHECK_THROW(test_args.GetChainName(), std::runtime_error);

    BOOST_CHECK(test_args.ParseParameters(2, (char**)argv_test_no_reg, error));
    test_args.ReadConfigString(testnetconf);
    BOOST_CHECK_EQUAL(test_args.GetChainName(), "test");

    BOOST_CHECK(test_args.ParseParameters(3, (char**)argv_both, error));
    test_args.ReadConfigString(testnetconf);
    BOOST_CHECK_THROW(test_args.GetChainName(), std::runtime_error);
}

// Test different ways settings can be merged, and verify results. This test can
// be used to confirm that updates to settings code don't change behavior
// unintentionally.
//
// The test covers:
//
// - Combining different setting actions. Possible actions are: configuring a
//   setting, negating a setting (adding "-no" prefix), and configuring/negating
//   settings in a network section (adding "main." or "test." prefixes).
//
// - Combining settings from command line arguments and a config file.
//
// - Combining SoftSet and ForceSet calls.
//
// - Testing "main" and "test" network values to make sure settings from network
//   sections are applied and to check for mainnet-specific behaviors like
//   inheriting settings from the default section.
//
// - Testing network-specific settings like "-wallet", that may be ignored
//   outside a network section, and non-network specific settings like "-server"
//   that aren't sensitive to the network.
//
struct ArgsMergeTestingSetup : public BasicTestingSetup {
    //! Max number of actions to sequence together. Can decrease this when
    //! debugging to make test results easier to understand.
    static constexpr int MAX_ACTIONS = 3;

    enum Action { NONE, SET, NEGATE, SECTION_SET, SECTION_NEGATE };
    using ActionList = Action[MAX_ACTIONS];

    //! Enumerate all possible test configurations.
    template <typename Fn>
    void ForEachMergeSetup(Fn&& fn)
    {
        ActionList arg_actions = {};
        ForEachNoDup(arg_actions, SET, SECTION_NEGATE, [&] {
            ActionList conf_actions = {};
            ForEachNoDup(conf_actions, SET, SECTION_NEGATE, [&] {
                for (bool soft_set : {false, true}) {
                    for (bool force_set : {false, true}) {
                        for (const std::string& section : {CBaseChainParams::MAIN, CBaseChainParams::TESTNET}) {
                            for (const std::string& network : {CBaseChainParams::MAIN, CBaseChainParams::TESTNET}) {
                                for (bool net_specific : {false, true}) {
                                    fn(arg_actions, conf_actions, soft_set, force_set, section, network, net_specific);
                                }
                            }
                        }
                    }
                }
            });
        });
    }

    //! Translate actions into a list of <key>=<value> setting strings.
    std::vector<std::string> GetValues(const ActionList& actions,
        const std::string& section,
        const std::string& name,
        const std::string& value_prefix)
    {
        std::vector<std::string> values;
        int suffix = 0;
        for (Action action : actions) {
            if (action == NONE) break;
            std::string prefix;
            if (action == SECTION_SET || action == SECTION_NEGATE) prefix = section + ".";
            if (action == SET || action == SECTION_SET) {
                for (int i = 0; i < 2; ++i) {
                    values.push_back(prefix + name + "=" + value_prefix + std::to_string(++suffix));
                }
            }
            if (action == NEGATE || action == SECTION_NEGATE) {
                values.push_back(prefix + "no" + name + "=1");
            }
        }
        return values;
    }
};

// Regression test covering different ways config settings can be merged. The
// test parses and merges settings, representing the results as strings that get
// compared against an expected hash. To debug, the result strings can be dumped
// to a file (see comments below).
BOOST_FIXTURE_TEST_CASE(util_ArgsMerge, ArgsMergeTestingSetup)
{
    CHash256 out_sha;
    FILE* out_file = nullptr;
    if (const char* out_path = getenv("ARGS_MERGE_TEST_OUT")) {
        out_file = fsbridge::fopen(out_path, "w");
        if (!out_file) throw std::system_error(errno, std::generic_category(), "fopen failed");
    }

    ForEachMergeSetup([&](const ActionList& arg_actions, const ActionList& conf_actions, bool soft_set, bool force_set,
                          const std::string& section, const std::string& network, bool net_specific) {
        TestArgsManager parser;
        LOCK(parser.cs_args);

        std::string desc = "net=";
        desc += network;
        parser.m_network = network;

        const std::string& name = net_specific ? "wallet" : "server";
        const std::string key = "-" + name;
        parser.AddArg(key, name, ArgsManager::ALLOW_ANY, OptionsCategory::OPTIONS);
        if (net_specific) parser.SetNetworkOnlyArg(key);

        auto args = GetValues(arg_actions, section, name, "a");
        std::vector<const char*> argv = {"ignored"};
        for (auto& arg : args) {
            arg.insert(0, "-");
            desc += " ";
            desc += arg;
            argv.push_back(arg.c_str());
        }
        std::string error;
        BOOST_CHECK(parser.ParseParameters(argv.size(), argv.data(), error));
        BOOST_CHECK_EQUAL(error, "");

        std::string conf;
        for (auto& conf_val : GetValues(conf_actions, section, name, "c")) {
            desc += " ";
            desc += conf_val;
            conf += conf_val;
            conf += "\n";
        }
        std::istringstream conf_stream(conf);
        BOOST_CHECK(parser.ReadConfigStream(conf_stream, "filepath", error));
        BOOST_CHECK_EQUAL(error, "");

        if (soft_set) {
            desc += " soft";
            parser.SoftSetArg(key, "soft1");
            parser.SoftSetArg(key, "soft2");
        }

        if (force_set) {
            desc += " force";
            parser.ForceSetArg(key, "force1");
            parser.ForceSetArg(key, "force2");
        }

        desc += " || ";

        if (!parser.IsArgSet(key)) {
            desc += "unset";
            BOOST_CHECK(!parser.IsArgNegated(key));
            BOOST_CHECK_EQUAL(parser.GetArg(key, "default"), "default");
            BOOST_CHECK(parser.GetArgs(key).empty());
        } else if (parser.IsArgNegated(key)) {
            desc += "negated";
            BOOST_CHECK_EQUAL(parser.GetArg(key, "default"), "0");
            BOOST_CHECK(parser.GetArgs(key).empty());
        } else {
            desc += parser.GetArg(key, "default");
            desc += " |";
            for (const auto& arg : parser.GetArgs(key)) {
                desc += " ";
                desc += arg;
            }
        }

        std::set<std::string> ignored = parser.GetUnsuitableSectionOnlyArgs();
        if (!ignored.empty()) {
            desc += " | ignored";
            for (const auto& arg : ignored) {
                desc += " ";
                desc += arg;
            }
        }

        desc += "\n";

        out_sha.Write((const unsigned char*)desc.data(), desc.size());
        if (out_file) {
            BOOST_REQUIRE(fwrite(desc.data(), 1, desc.size(), out_file) == desc.size());
        }
    });

    if (out_file) {
        if (fclose(out_file)) throw std::system_error(errno, std::generic_category(), "fclose failed");
        out_file = nullptr;
    }

    unsigned char out_sha_bytes[CSHA256::OUTPUT_SIZE];
    out_sha.Finalize(out_sha_bytes);
    std::string out_sha_hex = HexStr(std::begin(out_sha_bytes), std::end(out_sha_bytes));

    // If check below fails, should manually dump the results with:
    //
    //   ARGS_MERGE_TEST_OUT=results.txt ./test_bitcoin --run_test=util_tests/util_ArgsMerge
    //
    // And verify diff against previous results to make sure the changes are expected.
    //
    // Results file is formatted like:
    //
    //   <input> || <IsArgSet/IsArgNegated/GetArg output> | <GetArgs output> | <GetUnsuitable output>
    BOOST_CHECK_EQUAL(out_sha_hex, "b835eef5977d69114eb039a976201f8c7121f34fe2b7ea2b73cafb516e5c9dc8");
}

// Similar test as above, but for ArgsManager::GetChainName function.
struct ChainMergeTestingSetup : public BasicTestingSetup {
    static constexpr int MAX_ACTIONS = 2;

    enum Action { NONE, ENABLE_TEST, DISABLE_TEST, NEGATE_TEST, ENABLE_REG, DISABLE_REG, NEGATE_REG };
    using ActionList = Action[MAX_ACTIONS];

    //! Enumerate all possible test configurations.
    template <typename Fn>
    void ForEachMergeSetup(Fn&& fn)
    {
        ActionList arg_actions = {};
        ForEachNoDup(arg_actions, ENABLE_TEST, NEGATE_REG, [&] {
            ActionList conf_actions = {};
            ForEachNoDup(conf_actions, ENABLE_TEST, NEGATE_REG, [&] { fn(arg_actions, conf_actions); });
        });
    }
};

BOOST_FIXTURE_TEST_CASE(util_ChainMerge, ChainMergeTestingSetup)
{
    CHash256 out_sha;
    FILE* out_file = nullptr;
    if (const char* out_path = getenv("CHAIN_MERGE_TEST_OUT")) {
        out_file = fsbridge::fopen(out_path, "w");
        if (!out_file) throw std::system_error(errno, std::generic_category(), "fopen failed");
    }

    ForEachMergeSetup([&](const ActionList& arg_actions, const ActionList& conf_actions) {
        TestArgsManager parser;
        LOCK(parser.cs_args);
        parser.AddArg("-regtest", "regtest", ArgsManager::ALLOW_ANY, OptionsCategory::OPTIONS);
        parser.AddArg("-testnet", "testnet", ArgsManager::ALLOW_ANY, OptionsCategory::OPTIONS);

        auto arg = [](Action action) { return action == ENABLE_TEST  ? "-testnet=1"   :
                                              action == DISABLE_TEST ? "-testnet=0"   :
                                              action == NEGATE_TEST  ? "-notestnet=1" :
                                              action == ENABLE_REG   ? "-regtest=1"   :
                                              action == DISABLE_REG  ? "-regtest=0"   :
                                              action == NEGATE_REG   ? "-noregtest=1" : nullptr; };

        std::string desc;
        std::vector<const char*> argv = {"ignored"};
        for (Action action : arg_actions) {
            const char* argstr = arg(action);
            if (!argstr) break;
            argv.push_back(argstr);
            desc += " ";
            desc += argv.back();
        }
        std::string error;
        BOOST_CHECK(parser.ParseParameters(argv.size(), argv.data(), error));
        BOOST_CHECK_EQUAL(error, "");

        std::string conf;
        for (Action action : conf_actions) {
            const char* argstr = arg(action);
            if (!argstr) break;
            desc += " ";
            desc += argstr + 1;
            conf += argstr + 1;
            conf += "\n";
        }
        std::istringstream conf_stream(conf);
        BOOST_CHECK(parser.ReadConfigStream(conf_stream, "filepath", error));
        BOOST_CHECK_EQUAL(error, "");

        desc += " || ";
        try {
            desc += parser.GetChainName();
        } catch (const std::runtime_error& e) {
            desc += "error: ";
            desc += e.what();
        }
        desc += "\n";

        out_sha.Write((const unsigned char*)desc.data(), desc.size());
        if (out_file) {
            BOOST_REQUIRE(fwrite(desc.data(), 1, desc.size(), out_file) == desc.size());
        }
    });

    if (out_file) {
        if (fclose(out_file)) throw std::system_error(errno, std::generic_category(), "fclose failed");
        out_file = nullptr;
    }

    unsigned char out_sha_bytes[CSHA256::OUTPUT_SIZE];
    out_sha.Finalize(out_sha_bytes);
    std::string out_sha_hex = HexStr(std::begin(out_sha_bytes), std::end(out_sha_bytes));

    // If check below fails, should manually dump the results with:
    //
    //   CHAIN_MERGE_TEST_OUT=results.txt ./test_bitcoin --run_test=util_tests/util_ChainMerge
    //
    // And verify diff against previous results to make sure the changes are expected.
    //
    // Results file is formatted like:
    //
    //   <input> || <output>
    BOOST_CHECK_EQUAL(out_sha_hex, "f0b3a3c29869edc765d579c928f7f1690a71fbb673b49ccf39cbc4de18156a0d");
}

BOOST_AUTO_TEST_CASE(util_FormatMoney)
{
    BOOST_CHECK_EQUAL(FormatMoney(0), "0.00");
    BOOST_CHECK_EQUAL(FormatMoney((COIN/10000)*123456789), "12345.6789");
    BOOST_CHECK_EQUAL(FormatMoney(-COIN), "-1.00");

    BOOST_CHECK_EQUAL(FormatMoney(COIN*100000000), "100000000.00");
    BOOST_CHECK_EQUAL(FormatMoney(COIN*10000000), "10000000.00");
    BOOST_CHECK_EQUAL(FormatMoney(COIN*1000000), "1000000.00");
    BOOST_CHECK_EQUAL(FormatMoney(COIN*100000), "100000.00");
    BOOST_CHECK_EQUAL(FormatMoney(COIN*10000), "10000.00");
    BOOST_CHECK_EQUAL(FormatMoney(COIN*1000), "1000.00");
    BOOST_CHECK_EQUAL(FormatMoney(COIN*100), "100.00");
    BOOST_CHECK_EQUAL(FormatMoney(COIN*10), "10.00");
    BOOST_CHECK_EQUAL(FormatMoney(COIN), "1.00");
    BOOST_CHECK_EQUAL(FormatMoney(COIN/10), "0.10");
    BOOST_CHECK_EQUAL(FormatMoney(COIN/100), "0.01");
    BOOST_CHECK_EQUAL(FormatMoney(COIN/1000), "0.001");
    BOOST_CHECK_EQUAL(FormatMoney(COIN/10000), "0.0001");
    BOOST_CHECK_EQUAL(FormatMoney(COIN/100000), "0.00001");
    BOOST_CHECK_EQUAL(FormatMoney(COIN/1000000), "0.000001");
    BOOST_CHECK_EQUAL(FormatMoney(COIN/10000000), "0.0000001");
    BOOST_CHECK_EQUAL(FormatMoney(COIN/100000000), "0.00000001");
}

BOOST_AUTO_TEST_CASE(util_ParseMoney)
{
    CAmount ret = 0;
    BOOST_CHECK(ParseMoney("0.0", ret));
    BOOST_CHECK_EQUAL(ret, 0);

    BOOST_CHECK(ParseMoney("12345.6789", ret));
    BOOST_CHECK_EQUAL(ret, (COIN/10000)*123456789);

    BOOST_CHECK(ParseMoney("100000000.00", ret));
    BOOST_CHECK_EQUAL(ret, COIN*100000000);
    BOOST_CHECK(ParseMoney("10000000.00", ret));
    BOOST_CHECK_EQUAL(ret, COIN*10000000);
    BOOST_CHECK(ParseMoney("1000000.00", ret));
    BOOST_CHECK_EQUAL(ret, COIN*1000000);
    BOOST_CHECK(ParseMoney("100000.00", ret));
    BOOST_CHECK_EQUAL(ret, COIN*100000);
    BOOST_CHECK(ParseMoney("10000.00", ret));
    BOOST_CHECK_EQUAL(ret, COIN*10000);
    BOOST_CHECK(ParseMoney("1000.00", ret));
    BOOST_CHECK_EQUAL(ret, COIN*1000);
    BOOST_CHECK(ParseMoney("100.00", ret));
    BOOST_CHECK_EQUAL(ret, COIN*100);
    BOOST_CHECK(ParseMoney("10.00", ret));
    BOOST_CHECK_EQUAL(ret, COIN*10);
    BOOST_CHECK(ParseMoney("1.00", ret));
    BOOST_CHECK_EQUAL(ret, COIN);
    BOOST_CHECK(ParseMoney("1", ret));
    BOOST_CHECK_EQUAL(ret, COIN);
    BOOST_CHECK(ParseMoney("0.1", ret));
    BOOST_CHECK_EQUAL(ret, COIN/10);
    BOOST_CHECK(ParseMoney("0.01", ret));
    BOOST_CHECK_EQUAL(ret, COIN/100);
    BOOST_CHECK(ParseMoney("0.001", ret));
    BOOST_CHECK_EQUAL(ret, COIN/1000);
    BOOST_CHECK(ParseMoney("0.0001", ret));
    BOOST_CHECK_EQUAL(ret, COIN/10000);
    BOOST_CHECK(ParseMoney("0.00001", ret));
    BOOST_CHECK_EQUAL(ret, COIN/100000);
    BOOST_CHECK(ParseMoney("0.000001", ret));
    BOOST_CHECK_EQUAL(ret, COIN/1000000);
    BOOST_CHECK(ParseMoney("0.0000001", ret));
    BOOST_CHECK_EQUAL(ret, COIN/10000000);
    BOOST_CHECK(ParseMoney("0.00000001", ret));
    BOOST_CHECK_EQUAL(ret, COIN/100000000);

    // Attempted 63 bit overflow should fail
    BOOST_CHECK(!ParseMoney("92233720368.54775808", ret));

    // Parsing negative amounts must fail
    BOOST_CHECK(!ParseMoney("-1", ret));

    // Parsing strings with embedded NUL characters should fail
    BOOST_CHECK(!ParseMoney(std::string("\0-1", 3), ret));
    BOOST_CHECK(!ParseMoney(std::string("\01", 2), ret));
    BOOST_CHECK(!ParseMoney(std::string("1\0", 2), ret));
}

BOOST_AUTO_TEST_CASE(util_IsHex)
{
    BOOST_CHECK(IsHex("00"));
    BOOST_CHECK(IsHex("00112233445566778899aabbccddeeffAABBCCDDEEFF"));
    BOOST_CHECK(IsHex("ff"));
    BOOST_CHECK(IsHex("FF"));

    BOOST_CHECK(!IsHex(""));
    BOOST_CHECK(!IsHex("0"));
    BOOST_CHECK(!IsHex("a"));
    BOOST_CHECK(!IsHex("eleven"));
    BOOST_CHECK(!IsHex("00xx00"));
    BOOST_CHECK(!IsHex("0x0000"));
}

BOOST_AUTO_TEST_CASE(util_IsHexNumber)
{
    BOOST_CHECK(IsHexNumber("0x0"));
    BOOST_CHECK(IsHexNumber("0"));
    BOOST_CHECK(IsHexNumber("0x10"));
    BOOST_CHECK(IsHexNumber("10"));
    BOOST_CHECK(IsHexNumber("0xff"));
    BOOST_CHECK(IsHexNumber("ff"));
    BOOST_CHECK(IsHexNumber("0xFfa"));
    BOOST_CHECK(IsHexNumber("Ffa"));
    BOOST_CHECK(IsHexNumber("0x00112233445566778899aabbccddeeffAABBCCDDEEFF"));
    BOOST_CHECK(IsHexNumber("00112233445566778899aabbccddeeffAABBCCDDEEFF"));

    BOOST_CHECK(!IsHexNumber(""));   // empty string not allowed
    BOOST_CHECK(!IsHexNumber("0x")); // empty string after prefix not allowed
    BOOST_CHECK(!IsHexNumber("0x0 ")); // no spaces at end,
    BOOST_CHECK(!IsHexNumber(" 0x0")); // or beginning,
    BOOST_CHECK(!IsHexNumber("0x 0")); // or middle,
    BOOST_CHECK(!IsHexNumber(" "));    // etc.
    BOOST_CHECK(!IsHexNumber("0x0ga")); // invalid character
    BOOST_CHECK(!IsHexNumber("x0"));    // broken prefix
    BOOST_CHECK(!IsHexNumber("0x0x00")); // two prefixes not allowed

}

BOOST_AUTO_TEST_CASE(util_seed_insecure_rand)
{
    SeedInsecureRand(SeedRand::ZEROS);
    for (int mod=2;mod<11;mod++)
    {
        int mask = 1;
        // Really rough binomial confidence approximation.
        int err = 30*10000./mod*sqrt((1./mod*(1-1./mod))/10000.);
        //mask is 2^ceil(log2(mod))-1
        while(mask<mod-1)mask=(mask<<1)+1;

        int count = 0;
        //How often does it get a zero from the uniform range [0,mod)?
        for (int i = 0; i < 10000; i++) {
            uint32_t rval;
            do{
                rval=InsecureRand32()&mask;
            }while(rval>=(uint32_t)mod);
            count += rval==0;
        }
        BOOST_CHECK(count<=10000/mod+err);
        BOOST_CHECK(count>=10000/mod-err);
    }
}

BOOST_AUTO_TEST_CASE(util_TimingResistantEqual)
{
    BOOST_CHECK(TimingResistantEqual(std::string(""), std::string("")));
    BOOST_CHECK(!TimingResistantEqual(std::string("abc"), std::string("")));
    BOOST_CHECK(!TimingResistantEqual(std::string(""), std::string("abc")));
    BOOST_CHECK(!TimingResistantEqual(std::string("a"), std::string("aa")));
    BOOST_CHECK(!TimingResistantEqual(std::string("aa"), std::string("a")));
    BOOST_CHECK(TimingResistantEqual(std::string("abc"), std::string("abc")));
    BOOST_CHECK(!TimingResistantEqual(std::string("abc"), std::string("aba")));
}

/* Test strprintf formatting directives.
 * Put a string before and after to ensure sanity of element sizes on stack. */
#define B "check_prefix"
#define E "check_postfix"
BOOST_AUTO_TEST_CASE(strprintf_numbers)
{
    int64_t s64t = -9223372036854775807LL; /* signed 64 bit test value */
    uint64_t u64t = 18446744073709551615ULL; /* unsigned 64 bit test value */
    BOOST_CHECK(strprintf("%s %d %s", B, s64t, E) == B" -9223372036854775807 " E);
    BOOST_CHECK(strprintf("%s %u %s", B, u64t, E) == B" 18446744073709551615 " E);
    BOOST_CHECK(strprintf("%s %x %s", B, u64t, E) == B" ffffffffffffffff " E);

    size_t st = 12345678; /* unsigned size_t test value */
    ssize_t sst = -12345678; /* signed size_t test value */
    BOOST_CHECK(strprintf("%s %d %s", B, sst, E) == B" -12345678 " E);
    BOOST_CHECK(strprintf("%s %u %s", B, st, E) == B" 12345678 " E);
    BOOST_CHECK(strprintf("%s %x %s", B, st, E) == B" bc614e " E);

    ptrdiff_t pt = 87654321; /* positive ptrdiff_t test value */
    ptrdiff_t spt = -87654321; /* negative ptrdiff_t test value */
    BOOST_CHECK(strprintf("%s %d %s", B, spt, E) == B" -87654321 " E);
    BOOST_CHECK(strprintf("%s %u %s", B, pt, E) == B" 87654321 " E);
    BOOST_CHECK(strprintf("%s %x %s", B, pt, E) == B" 5397fb1 " E);
}
#undef B
#undef E

/* Check for mingw/wine issue #3494
 * Remove this test before time.ctime(0xffffffff) == 'Sun Feb  7 07:28:15 2106'
 */
BOOST_AUTO_TEST_CASE(gettime)
{
    BOOST_CHECK((GetTime() & ~0xFFFFFFFFLL) == 0);
}

BOOST_AUTO_TEST_CASE(util_time_GetTime)
{
    SetMockTime(111);
    // Check that mock time does not change after a sleep
    for (const auto& num_sleep : {0, 1}) {
        MilliSleep(num_sleep);
        BOOST_CHECK_EQUAL(111, GetTime()); // Deprecated time getter
        BOOST_CHECK_EQUAL(111, GetTime<std::chrono::seconds>().count());
        BOOST_CHECK_EQUAL(111000, GetTime<std::chrono::milliseconds>().count());
        BOOST_CHECK_EQUAL(111000000, GetTime<std::chrono::microseconds>().count());
    }

    SetMockTime(0);
    // Check that system time changes after a sleep
    const auto ms_0 = GetTime<std::chrono::milliseconds>();
    const auto us_0 = GetTime<std::chrono::microseconds>();
    MilliSleep(1);
    BOOST_CHECK(ms_0 < GetTime<std::chrono::milliseconds>());
    BOOST_CHECK(us_0 < GetTime<std::chrono::microseconds>());
}

BOOST_AUTO_TEST_CASE(test_IsDigit)
{
    BOOST_CHECK_EQUAL(IsDigit('0'), true);
    BOOST_CHECK_EQUAL(IsDigit('1'), true);
    BOOST_CHECK_EQUAL(IsDigit('8'), true);
    BOOST_CHECK_EQUAL(IsDigit('9'), true);

    BOOST_CHECK_EQUAL(IsDigit('0' - 1), false);
    BOOST_CHECK_EQUAL(IsDigit('9' + 1), false);
    BOOST_CHECK_EQUAL(IsDigit(0), false);
    BOOST_CHECK_EQUAL(IsDigit(1), false);
    BOOST_CHECK_EQUAL(IsDigit(8), false);
    BOOST_CHECK_EQUAL(IsDigit(9), false);
}

BOOST_AUTO_TEST_CASE(test_ParseInt32)
{
    int32_t n;
    // Valid values
    BOOST_CHECK(ParseInt32("1234", nullptr));
    BOOST_CHECK(ParseInt32("0", &n) && n == 0);
    BOOST_CHECK(ParseInt32("1234", &n) && n == 1234);
    BOOST_CHECK(ParseInt32("01234", &n) && n == 1234); // no octal
    BOOST_CHECK(ParseInt32("2147483647", &n) && n == 2147483647);
    BOOST_CHECK(ParseInt32("-2147483648", &n) && n == (-2147483647 - 1)); // (-2147483647 - 1) equals INT_MIN
    BOOST_CHECK(ParseInt32("-1234", &n) && n == -1234);
    // Invalid values
    BOOST_CHECK(!ParseInt32("", &n));
    BOOST_CHECK(!ParseInt32(" 1", &n)); // no padding inside
    BOOST_CHECK(!ParseInt32("1 ", &n));
    BOOST_CHECK(!ParseInt32("1a", &n));
    BOOST_CHECK(!ParseInt32("aap", &n));
    BOOST_CHECK(!ParseInt32("0x1", &n)); // no hex
    BOOST_CHECK(!ParseInt32("0x1", &n)); // no hex
    const char test_bytes[] = {'1', 0, '1'};
    std::string teststr(test_bytes, sizeof(test_bytes));
    BOOST_CHECK(!ParseInt32(teststr, &n)); // no embedded NULs
    // Overflow and underflow
    BOOST_CHECK(!ParseInt32("-2147483649", nullptr));
    BOOST_CHECK(!ParseInt32("2147483648", nullptr));
    BOOST_CHECK(!ParseInt32("-32482348723847471234", nullptr));
    BOOST_CHECK(!ParseInt32("32482348723847471234", nullptr));
}

BOOST_AUTO_TEST_CASE(test_ParseInt64)
{
    int64_t n;
    // Valid values
    BOOST_CHECK(ParseInt64("1234", nullptr));
    BOOST_CHECK(ParseInt64("0", &n) && n == 0LL);
    BOOST_CHECK(ParseInt64("1234", &n) && n == 1234LL);
    BOOST_CHECK(ParseInt64("01234", &n) && n == 1234LL); // no octal
    BOOST_CHECK(ParseInt64("2147483647", &n) && n == 2147483647LL);
    BOOST_CHECK(ParseInt64("-2147483648", &n) && n == -2147483648LL);
    BOOST_CHECK(ParseInt64("9223372036854775807", &n) && n == (int64_t)9223372036854775807);
    BOOST_CHECK(ParseInt64("-9223372036854775808", &n) && n == (int64_t)-9223372036854775807-1);
    BOOST_CHECK(ParseInt64("-1234", &n) && n == -1234LL);
    // Invalid values
    BOOST_CHECK(!ParseInt64("", &n));
    BOOST_CHECK(!ParseInt64(" 1", &n)); // no padding inside
    BOOST_CHECK(!ParseInt64("1 ", &n));
    BOOST_CHECK(!ParseInt64("1a", &n));
    BOOST_CHECK(!ParseInt64("aap", &n));
    BOOST_CHECK(!ParseInt64("0x1", &n)); // no hex
    const char test_bytes[] = {'1', 0, '1'};
    std::string teststr(test_bytes, sizeof(test_bytes));
    BOOST_CHECK(!ParseInt64(teststr, &n)); // no embedded NULs
    // Overflow and underflow
    BOOST_CHECK(!ParseInt64("-9223372036854775809", nullptr));
    BOOST_CHECK(!ParseInt64("9223372036854775808", nullptr));
    BOOST_CHECK(!ParseInt64("-32482348723847471234", nullptr));
    BOOST_CHECK(!ParseInt64("32482348723847471234", nullptr));
}

BOOST_AUTO_TEST_CASE(test_ParseUInt32)
{
    uint32_t n;
    // Valid values
    BOOST_CHECK(ParseUInt32("1234", nullptr));
    BOOST_CHECK(ParseUInt32("0", &n) && n == 0);
    BOOST_CHECK(ParseUInt32("1234", &n) && n == 1234);
    BOOST_CHECK(ParseUInt32("01234", &n) && n == 1234); // no octal
    BOOST_CHECK(ParseUInt32("2147483647", &n) && n == 2147483647);
    BOOST_CHECK(ParseUInt32("2147483648", &n) && n == (uint32_t)2147483648);
    BOOST_CHECK(ParseUInt32("4294967295", &n) && n == (uint32_t)4294967295);
    // Invalid values
    BOOST_CHECK(!ParseUInt32("", &n));
    BOOST_CHECK(!ParseUInt32(" 1", &n)); // no padding inside
    BOOST_CHECK(!ParseUInt32(" -1", &n));
    BOOST_CHECK(!ParseUInt32("1 ", &n));
    BOOST_CHECK(!ParseUInt32("1a", &n));
    BOOST_CHECK(!ParseUInt32("aap", &n));
    BOOST_CHECK(!ParseUInt32("0x1", &n)); // no hex
    BOOST_CHECK(!ParseUInt32("0x1", &n)); // no hex
    const char test_bytes[] = {'1', 0, '1'};
    std::string teststr(test_bytes, sizeof(test_bytes));
    BOOST_CHECK(!ParseUInt32(teststr, &n)); // no embedded NULs
    // Overflow and underflow
    BOOST_CHECK(!ParseUInt32("-2147483648", &n));
    BOOST_CHECK(!ParseUInt32("4294967296", &n));
    BOOST_CHECK(!ParseUInt32("-1234", &n));
    BOOST_CHECK(!ParseUInt32("-32482348723847471234", nullptr));
    BOOST_CHECK(!ParseUInt32("32482348723847471234", nullptr));
}

BOOST_AUTO_TEST_CASE(test_ParseUInt64)
{
    uint64_t n;
    // Valid values
    BOOST_CHECK(ParseUInt64("1234", nullptr));
    BOOST_CHECK(ParseUInt64("0", &n) && n == 0LL);
    BOOST_CHECK(ParseUInt64("1234", &n) && n == 1234LL);
    BOOST_CHECK(ParseUInt64("01234", &n) && n == 1234LL); // no octal
    BOOST_CHECK(ParseUInt64("2147483647", &n) && n == 2147483647LL);
    BOOST_CHECK(ParseUInt64("9223372036854775807", &n) && n == 9223372036854775807ULL);
    BOOST_CHECK(ParseUInt64("9223372036854775808", &n) && n == 9223372036854775808ULL);
    BOOST_CHECK(ParseUInt64("18446744073709551615", &n) && n == 18446744073709551615ULL);
    // Invalid values
    BOOST_CHECK(!ParseUInt64("", &n));
    BOOST_CHECK(!ParseUInt64(" 1", &n)); // no padding inside
    BOOST_CHECK(!ParseUInt64(" -1", &n));
    BOOST_CHECK(!ParseUInt64("1 ", &n));
    BOOST_CHECK(!ParseUInt64("1a", &n));
    BOOST_CHECK(!ParseUInt64("aap", &n));
    BOOST_CHECK(!ParseUInt64("0x1", &n)); // no hex
    const char test_bytes[] = {'1', 0, '1'};
    std::string teststr(test_bytes, sizeof(test_bytes));
    BOOST_CHECK(!ParseUInt64(teststr, &n)); // no embedded NULs
    // Overflow and underflow
    BOOST_CHECK(!ParseUInt64("-9223372036854775809", nullptr));
    BOOST_CHECK(!ParseUInt64("18446744073709551616", nullptr));
    BOOST_CHECK(!ParseUInt64("-32482348723847471234", nullptr));
    BOOST_CHECK(!ParseUInt64("-2147483648", &n));
    BOOST_CHECK(!ParseUInt64("-9223372036854775808", &n));
    BOOST_CHECK(!ParseUInt64("-1234", &n));
}

BOOST_AUTO_TEST_CASE(test_ParseDouble)
{
    double n;
    // Valid values
    BOOST_CHECK(ParseDouble("1234", nullptr));
    BOOST_CHECK(ParseDouble("0", &n) && n == 0.0);
    BOOST_CHECK(ParseDouble("1234", &n) && n == 1234.0);
    BOOST_CHECK(ParseDouble("01234", &n) && n == 1234.0); // no octal
    BOOST_CHECK(ParseDouble("2147483647", &n) && n == 2147483647.0);
    BOOST_CHECK(ParseDouble("-2147483648", &n) && n == -2147483648.0);
    BOOST_CHECK(ParseDouble("-1234", &n) && n == -1234.0);
    BOOST_CHECK(ParseDouble("1e6", &n) && n == 1e6);
    BOOST_CHECK(ParseDouble("-1e6", &n) && n == -1e6);
    // Invalid values
    BOOST_CHECK(!ParseDouble("", &n));
    BOOST_CHECK(!ParseDouble(" 1", &n)); // no padding inside
    BOOST_CHECK(!ParseDouble("1 ", &n));
    BOOST_CHECK(!ParseDouble("1a", &n));
    BOOST_CHECK(!ParseDouble("aap", &n));
    BOOST_CHECK(!ParseDouble("0x1", &n)); // no hex
    const char test_bytes[] = {'1', 0, '1'};
    std::string teststr(test_bytes, sizeof(test_bytes));
    BOOST_CHECK(!ParseDouble(teststr, &n)); // no embedded NULs
    // Overflow and underflow
    BOOST_CHECK(!ParseDouble("-1e10000", nullptr));
    BOOST_CHECK(!ParseDouble("1e10000", nullptr));
}

BOOST_AUTO_TEST_CASE(test_FormatParagraph)
{
    BOOST_CHECK_EQUAL(FormatParagraph("", 79, 0), "");
    BOOST_CHECK_EQUAL(FormatParagraph("test", 79, 0), "test");
    BOOST_CHECK_EQUAL(FormatParagraph(" test", 79, 0), " test");
    BOOST_CHECK_EQUAL(FormatParagraph("test test", 79, 0), "test test");
    BOOST_CHECK_EQUAL(FormatParagraph("test test", 4, 0), "test\ntest");
    BOOST_CHECK_EQUAL(FormatParagraph("testerde test", 4, 0), "testerde\ntest");
    BOOST_CHECK_EQUAL(FormatParagraph("test test", 4, 4), "test\n    test");

    // Make sure we don't indent a fully-new line following a too-long line ending
    BOOST_CHECK_EQUAL(FormatParagraph("test test\nabc", 4, 4), "test\n    test\nabc");

    BOOST_CHECK_EQUAL(FormatParagraph("This_is_a_very_long_test_string_without_any_spaces_so_it_should_just_get_returned_as_is_despite_the_length until it gets here", 79), "This_is_a_very_long_test_string_without_any_spaces_so_it_should_just_get_returned_as_is_despite_the_length\nuntil it gets here");

    // Test wrap length is exact
    BOOST_CHECK_EQUAL(FormatParagraph("a b c d e f g h i j k l m n o p q r s t u v w x y z 1 2 3 4 5 6 7 8 9 a b c de f g h i j k l m n o p", 79), "a b c d e f g h i j k l m n o p q r s t u v w x y z 1 2 3 4 5 6 7 8 9 a b c de\nf g h i j k l m n o p");
    BOOST_CHECK_EQUAL(FormatParagraph("x\na b c d e f g h i j k l m n o p q r s t u v w x y z 1 2 3 4 5 6 7 8 9 a b c de f g h i j k l m n o p", 79), "x\na b c d e f g h i j k l m n o p q r s t u v w x y z 1 2 3 4 5 6 7 8 9 a b c de\nf g h i j k l m n o p");
    // Indent should be included in length of lines
    BOOST_CHECK_EQUAL(FormatParagraph("x\na b c d e f g h i j k l m n o p q r s t u v w x y z 1 2 3 4 5 6 7 8 9 a b c de f g h i j k l m n o p q r s t u v w x y z 0 1 2 3 4 5 6 7 8 9 a b c d e fg h i j k", 79, 4), "x\na b c d e f g h i j k l m n o p q r s t u v w x y z 1 2 3 4 5 6 7 8 9 a b c de\n    f g h i j k l m n o p q r s t u v w x y z 0 1 2 3 4 5 6 7 8 9 a b c d e fg\n    h i j k");

    BOOST_CHECK_EQUAL(FormatParagraph("This is a very long test string. This is a second sentence in the very long test string.", 79), "This is a very long test string. This is a second sentence in the very long\ntest string.");
    BOOST_CHECK_EQUAL(FormatParagraph("This is a very long test string.\nThis is a second sentence in the very long test string. This is a third sentence in the very long test string.", 79), "This is a very long test string.\nThis is a second sentence in the very long test string. This is a third\nsentence in the very long test string.");
    BOOST_CHECK_EQUAL(FormatParagraph("This is a very long test string.\n\nThis is a second sentence in the very long test string. This is a third sentence in the very long test string.", 79), "This is a very long test string.\n\nThis is a second sentence in the very long test string. This is a third\nsentence in the very long test string.");
    BOOST_CHECK_EQUAL(FormatParagraph("Testing that normal newlines do not get indented.\nLike here.", 79), "Testing that normal newlines do not get indented.\nLike here.");
}

BOOST_AUTO_TEST_CASE(test_FormatSubVersion)
{
    std::vector<std::string> comments;
    comments.push_back(std::string("comment1"));
    std::vector<std::string> comments2;
    comments2.push_back(std::string("comment1"));
    comments2.push_back(SanitizeString(std::string("Comment2; .,_?@-; !\"#$%&'()*+/<=>[]\\^`{|}~"), SAFE_CHARS_UA_COMMENT)); // Semicolon is discouraged but not forbidden by BIP-0014
    BOOST_CHECK_EQUAL(FormatSubVersion("Test", 99900, std::vector<std::string>()),std::string("/Test:0.9.99/"));
    BOOST_CHECK_EQUAL(FormatSubVersion("Test", 99900, comments),std::string("/Test:0.9.99(comment1)/"));
    BOOST_CHECK_EQUAL(FormatSubVersion("Test", 99900, comments2),std::string("/Test:0.9.99(comment1; Comment2; .,_?@-; )/"));
}

BOOST_AUTO_TEST_CASE(test_ParseFixedPoint)
{
    int64_t amount = 0;
    BOOST_CHECK(ParseFixedPoint("0", 8, &amount));
    BOOST_CHECK_EQUAL(amount, 0LL);
    BOOST_CHECK(ParseFixedPoint("1", 8, &amount));
    BOOST_CHECK_EQUAL(amount, 100000000LL);
    BOOST_CHECK(ParseFixedPoint("0.0", 8, &amount));
    BOOST_CHECK_EQUAL(amount, 0LL);
    BOOST_CHECK(ParseFixedPoint("-0.1", 8, &amount));
    BOOST_CHECK_EQUAL(amount, -10000000LL);
    BOOST_CHECK(ParseFixedPoint("1.1", 8, &amount));
    BOOST_CHECK_EQUAL(amount, 110000000LL);
    BOOST_CHECK(ParseFixedPoint("1.10000000000000000", 8, &amount));
    BOOST_CHECK_EQUAL(amount, 110000000LL);
    BOOST_CHECK(ParseFixedPoint("1.1e1", 8, &amount));
    BOOST_CHECK_EQUAL(amount, 1100000000LL);
    BOOST_CHECK(ParseFixedPoint("1.1e-1", 8, &amount));
    BOOST_CHECK_EQUAL(amount, 11000000LL);
    BOOST_CHECK(ParseFixedPoint("1000", 8, &amount));
    BOOST_CHECK_EQUAL(amount, 100000000000LL);
    BOOST_CHECK(ParseFixedPoint("-1000", 8, &amount));
    BOOST_CHECK_EQUAL(amount, -100000000000LL);
    BOOST_CHECK(ParseFixedPoint("0.00000001", 8, &amount));
    BOOST_CHECK_EQUAL(amount, 1LL);
    BOOST_CHECK(ParseFixedPoint("0.0000000100000000", 8, &amount));
    BOOST_CHECK_EQUAL(amount, 1LL);
    BOOST_CHECK(ParseFixedPoint("-0.00000001", 8, &amount));
    BOOST_CHECK_EQUAL(amount, -1LL);
    BOOST_CHECK(ParseFixedPoint("1000000000.00000001", 8, &amount));
    BOOST_CHECK_EQUAL(amount, 100000000000000001LL);
    BOOST_CHECK(ParseFixedPoint("9999999999.99999999", 8, &amount));
    BOOST_CHECK_EQUAL(amount, 999999999999999999LL);
    BOOST_CHECK(ParseFixedPoint("-9999999999.99999999", 8, &amount));
    BOOST_CHECK_EQUAL(amount, -999999999999999999LL);

    BOOST_CHECK(!ParseFixedPoint("", 8, &amount));
    BOOST_CHECK(!ParseFixedPoint("-", 8, &amount));
    BOOST_CHECK(!ParseFixedPoint("a-1000", 8, &amount));
    BOOST_CHECK(!ParseFixedPoint("-a1000", 8, &amount));
    BOOST_CHECK(!ParseFixedPoint("-1000a", 8, &amount));
    BOOST_CHECK(!ParseFixedPoint("-01000", 8, &amount));
    BOOST_CHECK(!ParseFixedPoint("00.1", 8, &amount));
    BOOST_CHECK(!ParseFixedPoint(".1", 8, &amount));
    BOOST_CHECK(!ParseFixedPoint("--0.1", 8, &amount));
    BOOST_CHECK(!ParseFixedPoint("0.000000001", 8, &amount));
    BOOST_CHECK(!ParseFixedPoint("-0.000000001", 8, &amount));
    BOOST_CHECK(!ParseFixedPoint("0.00000001000000001", 8, &amount));
    BOOST_CHECK(!ParseFixedPoint("-10000000000.00000000", 8, &amount));
    BOOST_CHECK(!ParseFixedPoint("10000000000.00000000", 8, &amount));
    BOOST_CHECK(!ParseFixedPoint("-10000000000.00000001", 8, &amount));
    BOOST_CHECK(!ParseFixedPoint("10000000000.00000001", 8, &amount));
    BOOST_CHECK(!ParseFixedPoint("-10000000000.00000009", 8, &amount));
    BOOST_CHECK(!ParseFixedPoint("10000000000.00000009", 8, &amount));
    BOOST_CHECK(!ParseFixedPoint("-99999999999.99999999", 8, &amount));
    BOOST_CHECK(!ParseFixedPoint("99999909999.09999999", 8, &amount));
    BOOST_CHECK(!ParseFixedPoint("92233720368.54775807", 8, &amount));
    BOOST_CHECK(!ParseFixedPoint("92233720368.54775808", 8, &amount));
    BOOST_CHECK(!ParseFixedPoint("-92233720368.54775808", 8, &amount));
    BOOST_CHECK(!ParseFixedPoint("-92233720368.54775809", 8, &amount));
    BOOST_CHECK(!ParseFixedPoint("1.1e", 8, &amount));
    BOOST_CHECK(!ParseFixedPoint("1.1e-", 8, &amount));
    BOOST_CHECK(!ParseFixedPoint("1.", 8, &amount));
}

static void TestOtherThread(fs::path dirname, std::string lockname, bool *result)
{
    *result = LockDirectory(dirname, lockname);
}

#ifndef WIN32 // Cannot do this test on WIN32 due to lack of fork()
static constexpr char LockCommand = 'L';
static constexpr char UnlockCommand = 'U';
static constexpr char ExitCommand = 'X';

static void TestOtherProcess(fs::path dirname, std::string lockname, int fd)
{
    char ch;
    while (true) {
        int rv = read(fd, &ch, 1); // Wait for command
        assert(rv == 1);
        switch(ch) {
        case LockCommand:
            ch = LockDirectory(dirname, lockname);
            rv = write(fd, &ch, 1);
            assert(rv == 1);
            break;
        case UnlockCommand:
            ReleaseDirectoryLocks();
            ch = true; // Always succeeds
            rv = write(fd, &ch, 1);
            assert(rv == 1);
            break;
        case ExitCommand:
            close(fd);
            exit(0);
        default:
            assert(0);
        }
    }
}
#endif

BOOST_AUTO_TEST_CASE(test_LockDirectory)
{
    fs::path dirname = GetDataDir() / "lock_dir";
    const std::string lockname = ".lock";
#ifndef WIN32
    // Revert SIGCHLD to default, otherwise boost.test will catch and fail on
    // it: there is BOOST_TEST_IGNORE_SIGCHLD but that only works when defined
    // at build-time of the boost library
    void (*old_handler)(int) = signal(SIGCHLD, SIG_DFL);

    // Fork another process for testing before creating the lock, so that we
    // won't fork while holding the lock (which might be undefined, and is not
    // relevant as test case as that is avoided with -daemonize).
    int fd[2];
    BOOST_CHECK_EQUAL(socketpair(AF_UNIX, SOCK_STREAM, 0, fd), 0);
    pid_t pid = fork();
    if (!pid) {
        BOOST_CHECK_EQUAL(close(fd[1]), 0); // Child: close parent end
        TestOtherProcess(dirname, lockname, fd[0]);
    }
    BOOST_CHECK_EQUAL(close(fd[0]), 0); // Parent: close child end
#endif
    // Lock on non-existent directory should fail
    BOOST_CHECK_EQUAL(LockDirectory(dirname, lockname), false);

    fs::create_directories(dirname);

    // Probing lock on new directory should succeed
    BOOST_CHECK_EQUAL(LockDirectory(dirname, lockname, true), true);

    // Persistent lock on new directory should succeed
    BOOST_CHECK_EQUAL(LockDirectory(dirname, lockname), true);

    // Another lock on the directory from the same thread should succeed
    BOOST_CHECK_EQUAL(LockDirectory(dirname, lockname), true);

    // Another lock on the directory from a different thread within the same process should succeed
    bool threadresult;
    std::thread thr(TestOtherThread, dirname, lockname, &threadresult);
    thr.join();
    BOOST_CHECK_EQUAL(threadresult, true);
#ifndef WIN32
    // Try to acquire lock in child process while we're holding it, this should fail.
    char ch;
    BOOST_CHECK_EQUAL(write(fd[1], &LockCommand, 1), 1);
    BOOST_CHECK_EQUAL(read(fd[1], &ch, 1), 1);
    BOOST_CHECK_EQUAL((bool)ch, false);

    // Give up our lock
    ReleaseDirectoryLocks();
    // Probing lock from our side now should succeed, but not hold on to the lock.
    BOOST_CHECK_EQUAL(LockDirectory(dirname, lockname, true), true);

    // Try to acquire the lock in the child process, this should be successful.
    BOOST_CHECK_EQUAL(write(fd[1], &LockCommand, 1), 1);
    BOOST_CHECK_EQUAL(read(fd[1], &ch, 1), 1);
    BOOST_CHECK_EQUAL((bool)ch, true);

    // When we try to probe the lock now, it should fail.
    BOOST_CHECK_EQUAL(LockDirectory(dirname, lockname, true), false);

    // Unlock the lock in the child process
    BOOST_CHECK_EQUAL(write(fd[1], &UnlockCommand, 1), 1);
    BOOST_CHECK_EQUAL(read(fd[1], &ch, 1), 1);
    BOOST_CHECK_EQUAL((bool)ch, true);

    // When we try to probe the lock now, it should succeed.
    BOOST_CHECK_EQUAL(LockDirectory(dirname, lockname, true), true);

    // Re-lock the lock in the child process, then wait for it to exit, check
    // successful return. After that, we check that exiting the process
    // has released the lock as we would expect by probing it.
    int processstatus;
    BOOST_CHECK_EQUAL(write(fd[1], &LockCommand, 1), 1);
    BOOST_CHECK_EQUAL(write(fd[1], &ExitCommand, 1), 1);
    BOOST_CHECK_EQUAL(waitpid(pid, &processstatus, 0), pid);
    BOOST_CHECK_EQUAL(processstatus, 0);
    BOOST_CHECK_EQUAL(LockDirectory(dirname, lockname, true), true);

    // Restore SIGCHLD
    signal(SIGCHLD, old_handler);
    BOOST_CHECK_EQUAL(close(fd[1]), 0); // Close our side of the socketpair
#endif
    // Clean up
    ReleaseDirectoryLocks();
    fs::remove_all(dirname);
}

BOOST_AUTO_TEST_CASE(test_DirIsWritable)
{
    // Should be able to write to the data dir.
    fs::path tmpdirname = GetDataDir();
    BOOST_CHECK_EQUAL(DirIsWritable(tmpdirname), true);

    // Should not be able to write to a non-existent dir.
    tmpdirname = tmpdirname / fs::unique_path();
    BOOST_CHECK_EQUAL(DirIsWritable(tmpdirname), false);

    fs::create_directory(tmpdirname);
    // Should be able to write to it now.
    BOOST_CHECK_EQUAL(DirIsWritable(tmpdirname), true);
    fs::remove(tmpdirname);
}

BOOST_AUTO_TEST_CASE(test_ToLower)
{
    BOOST_CHECK_EQUAL(ToLower('@'), '@');
    BOOST_CHECK_EQUAL(ToLower('A'), 'a');
    BOOST_CHECK_EQUAL(ToLower('Z'), 'z');
    BOOST_CHECK_EQUAL(ToLower('['), '[');
    BOOST_CHECK_EQUAL(ToLower(0), 0);
    BOOST_CHECK_EQUAL(ToLower('\xff'), '\xff');

    BOOST_CHECK_EQUAL(ToLower(""), "");
    BOOST_CHECK_EQUAL(ToLower("#HODL"), "#hodl");
    BOOST_CHECK_EQUAL(ToLower("\x00\xfe\xff"), "\x00\xfe\xff");
}

BOOST_AUTO_TEST_CASE(test_ToUpper)
{
    BOOST_CHECK_EQUAL(ToUpper('`'), '`');
    BOOST_CHECK_EQUAL(ToUpper('a'), 'A');
    BOOST_CHECK_EQUAL(ToUpper('z'), 'Z');
    BOOST_CHECK_EQUAL(ToUpper('{'), '{');
    BOOST_CHECK_EQUAL(ToUpper(0), 0);
    BOOST_CHECK_EQUAL(ToUpper('\xff'), '\xff');

    BOOST_CHECK_EQUAL(ToUpper(""), "");
    BOOST_CHECK_EQUAL(ToUpper("#hodl"), "#HODL");
    BOOST_CHECK_EQUAL(ToUpper("\x00\xfe\xff"), "\x00\xfe\xff");
}

BOOST_AUTO_TEST_CASE(test_Capitalize)
{
    BOOST_CHECK_EQUAL(Capitalize(""), "");
    BOOST_CHECK_EQUAL(Capitalize("bitcoin"), "NdovuCoin");
    BOOST_CHECK_EQUAL(Capitalize("\x00\xfe\xff"), "\x00\xfe\xff");
}

<<<<<<< HEAD
=======
static std::string SpanToStr(Span<const char>& span)
{
    return std::string(span.begin(), span.end());
}

BOOST_AUTO_TEST_CASE(test_spanparsing)
{
    using namespace spanparsing;
    std::string input;
    Span<const char> sp;
    bool success;

    // Const(...): parse a constant, update span to skip it if successful
    input = "MilkToastHoney";
    sp = MakeSpan(input);
    success = Const("", sp); // empty
    BOOST_CHECK(success);
    BOOST_CHECK_EQUAL(SpanToStr(sp), "MilkToastHoney");

    success = Const("Milk", sp);
    BOOST_CHECK(success);
    BOOST_CHECK_EQUAL(SpanToStr(sp), "ToastHoney");

    success = Const("Bread", sp);
    BOOST_CHECK(!success);

    success = Const("Toast", sp);
    BOOST_CHECK(success);
    BOOST_CHECK_EQUAL(SpanToStr(sp), "Honey");

    success = Const("Honeybadger", sp);
    BOOST_CHECK(!success);

    success = Const("Honey", sp);
    BOOST_CHECK(success);
    BOOST_CHECK_EQUAL(SpanToStr(sp), "");

    // Func(...): parse a function call, update span to argument if successful
    input = "Foo(Bar(xy,z()))";
    sp = MakeSpan(input);

    success = Func("FooBar", sp);
    BOOST_CHECK(!success);

    success = Func("Foo(", sp);
    BOOST_CHECK(!success);

    success = Func("Foo", sp);
    BOOST_CHECK(success);
    BOOST_CHECK_EQUAL(SpanToStr(sp), "Bar(xy,z())");

    success = Func("Bar", sp);
    BOOST_CHECK(success);
    BOOST_CHECK_EQUAL(SpanToStr(sp), "xy,z()");

    success = Func("xy", sp);
    BOOST_CHECK(!success);

    // Expr(...): return expression that span begins with, update span to skip it
    Span<const char> result;

    input = "(n*(n-1))/2";
    sp = MakeSpan(input);
    result = Expr(sp);
    BOOST_CHECK_EQUAL(SpanToStr(result), "(n*(n-1))/2");
    BOOST_CHECK_EQUAL(SpanToStr(sp), "");

    input = "foo,bar";
    sp = MakeSpan(input);
    result = Expr(sp);
    BOOST_CHECK_EQUAL(SpanToStr(result), "foo");
    BOOST_CHECK_EQUAL(SpanToStr(sp), ",bar");

    input = "(aaaaa,bbbbb()),c";
    sp = MakeSpan(input);
    result = Expr(sp);
    BOOST_CHECK_EQUAL(SpanToStr(result), "(aaaaa,bbbbb())");
    BOOST_CHECK_EQUAL(SpanToStr(sp), ",c");

    input = "xyz)foo";
    sp = MakeSpan(input);
    result = Expr(sp);
    BOOST_CHECK_EQUAL(SpanToStr(result), "xyz");
    BOOST_CHECK_EQUAL(SpanToStr(sp), ")foo");

    input = "((a),(b),(c)),xxx";
    sp = MakeSpan(input);
    result = Expr(sp);
    BOOST_CHECK_EQUAL(SpanToStr(result), "((a),(b),(c))");
    BOOST_CHECK_EQUAL(SpanToStr(sp), ",xxx");

    // Split(...): split a string on every instance of sep, return vector
    std::vector<Span<const char>> results;

    input = "xxx";
    results = Split(MakeSpan(input), 'x');
    BOOST_CHECK_EQUAL(results.size(), 4);
    BOOST_CHECK_EQUAL(SpanToStr(results[0]), "");
    BOOST_CHECK_EQUAL(SpanToStr(results[1]), "");
    BOOST_CHECK_EQUAL(SpanToStr(results[2]), "");
    BOOST_CHECK_EQUAL(SpanToStr(results[3]), "");

    input = "one#two#three";
    results = Split(MakeSpan(input), '-');
    BOOST_CHECK_EQUAL(results.size(), 1);
    BOOST_CHECK_EQUAL(SpanToStr(results[0]), "one#two#three");

    input = "one#two#three";
    results = Split(MakeSpan(input), '#');
    BOOST_CHECK_EQUAL(results.size(), 3);
    BOOST_CHECK_EQUAL(SpanToStr(results[0]), "one");
    BOOST_CHECK_EQUAL(SpanToStr(results[1]), "two");
    BOOST_CHECK_EQUAL(SpanToStr(results[2]), "three");

    input = "*foo*bar*";
    results = Split(MakeSpan(input), '*');
    BOOST_CHECK_EQUAL(results.size(), 4);
    BOOST_CHECK_EQUAL(SpanToStr(results[0]), "");
    BOOST_CHECK_EQUAL(SpanToStr(results[1]), "foo");
    BOOST_CHECK_EQUAL(SpanToStr(results[2]), "bar");
    BOOST_CHECK_EQUAL(SpanToStr(results[3]), "");
}

>>>>>>> e8e79958
BOOST_AUTO_TEST_CASE(test_LogEscapeMessage)
{
    // ASCII and UTF-8 must pass through unaltered.
    BOOST_CHECK_EQUAL(BCLog::LogEscapeMessage("Valid log message貓"), "Valid log message貓");
    // Newlines must pass through unaltered.
    BOOST_CHECK_EQUAL(BCLog::LogEscapeMessage("Message\n with newlines\n"), "Message\n with newlines\n");
    // Other control characters are escaped in C syntax.
    BOOST_CHECK_EQUAL(BCLog::LogEscapeMessage("\x01\x7f Corrupted log message\x0d"), R"(\x01\x7f Corrupted log message\x0d)");
    // Embedded NULL characters are escaped too.
    const std::string NUL("O\x00O", 3);
    BOOST_CHECK_EQUAL(BCLog::LogEscapeMessage(NUL), R"(O\x00O)");
}

<<<<<<< HEAD
=======
namespace {

struct Tracker
{
    //! Points to the original object (possibly itself) we moved/copied from
    const Tracker* origin;
    //! How many copies where involved between the original object and this one (moves are not counted)
    int copies;

    Tracker() noexcept : origin(this), copies(0) {}
    Tracker(const Tracker& t) noexcept : origin(t.origin), copies(t.copies + 1) {}
    Tracker(Tracker&& t) noexcept : origin(t.origin), copies(t.copies) {}
    Tracker& operator=(const Tracker& t) noexcept
    {
        origin = t.origin;
        copies = t.copies + 1;
        return *this;
    }
    Tracker& operator=(Tracker&& t) noexcept
    {
        origin = t.origin;
        copies = t.copies;
        return *this;
    }
};

}

BOOST_AUTO_TEST_CASE(test_tracked_vector)
{
    Tracker t1;
    Tracker t2;
    Tracker t3;

    BOOST_CHECK(t1.origin == &t1);
    BOOST_CHECK(t2.origin == &t2);
    BOOST_CHECK(t3.origin == &t3);

    auto v1 = Vector(t1);
    BOOST_CHECK_EQUAL(v1.size(), 1);
    BOOST_CHECK(v1[0].origin == &t1);
    BOOST_CHECK_EQUAL(v1[0].copies, 1);

    auto v2 = Vector(std::move(t2));
    BOOST_CHECK_EQUAL(v2.size(), 1);
    BOOST_CHECK(v2[0].origin == &t2);
    BOOST_CHECK_EQUAL(v2[0].copies, 0);

    auto v3 = Vector(t1, std::move(t2));
    BOOST_CHECK_EQUAL(v3.size(), 2);
    BOOST_CHECK(v3[0].origin == &t1);
    BOOST_CHECK(v3[1].origin == &t2);
    BOOST_CHECK_EQUAL(v3[0].copies, 1);
    BOOST_CHECK_EQUAL(v3[1].copies, 0);

    auto v4 = Vector(std::move(v3[0]), v3[1], std::move(t3));
    BOOST_CHECK_EQUAL(v4.size(), 3);
    BOOST_CHECK(v4[0].origin == &t1);
    BOOST_CHECK(v4[1].origin == &t2);
    BOOST_CHECK(v4[2].origin == &t3);
    BOOST_CHECK_EQUAL(v4[0].copies, 1);
    BOOST_CHECK_EQUAL(v4[1].copies, 1);
    BOOST_CHECK_EQUAL(v4[2].copies, 0);

    auto v5 = Cat(v1, v4);
    BOOST_CHECK_EQUAL(v5.size(), 4);
    BOOST_CHECK(v5[0].origin == &t1);
    BOOST_CHECK(v5[1].origin == &t1);
    BOOST_CHECK(v5[2].origin == &t2);
    BOOST_CHECK(v5[3].origin == &t3);
    BOOST_CHECK_EQUAL(v5[0].copies, 2);
    BOOST_CHECK_EQUAL(v5[1].copies, 2);
    BOOST_CHECK_EQUAL(v5[2].copies, 2);
    BOOST_CHECK_EQUAL(v5[3].copies, 1);

    auto v6 = Cat(std::move(v1), v3);
    BOOST_CHECK_EQUAL(v6.size(), 3);
    BOOST_CHECK(v6[0].origin == &t1);
    BOOST_CHECK(v6[1].origin == &t1);
    BOOST_CHECK(v6[2].origin == &t2);
    BOOST_CHECK_EQUAL(v6[0].copies, 1);
    BOOST_CHECK_EQUAL(v6[1].copies, 2);
    BOOST_CHECK_EQUAL(v6[2].copies, 1);

    auto v7 = Cat(v2, std::move(v4));
    BOOST_CHECK_EQUAL(v7.size(), 4);
    BOOST_CHECK(v7[0].origin == &t2);
    BOOST_CHECK(v7[1].origin == &t1);
    BOOST_CHECK(v7[2].origin == &t2);
    BOOST_CHECK(v7[3].origin == &t3);
    BOOST_CHECK_EQUAL(v7[0].copies, 1);
    BOOST_CHECK_EQUAL(v7[1].copies, 1);
    BOOST_CHECK_EQUAL(v7[2].copies, 1);
    BOOST_CHECK_EQUAL(v7[3].copies, 0);

    auto v8 = Cat(std::move(v2), std::move(v3));
    BOOST_CHECK_EQUAL(v8.size(), 3);
    BOOST_CHECK(v8[0].origin == &t2);
    BOOST_CHECK(v8[1].origin == &t1);
    BOOST_CHECK(v8[2].origin == &t2);
    BOOST_CHECK_EQUAL(v8[0].copies, 0);
    BOOST_CHECK_EQUAL(v8[1].copies, 1);
    BOOST_CHECK_EQUAL(v8[2].copies, 0);
}

>>>>>>> e8e79958
BOOST_AUTO_TEST_SUITE_END()<|MERGE_RESOLUTION|>--- conflicted
+++ resolved
@@ -1767,8 +1767,6 @@
     BOOST_CHECK_EQUAL(Capitalize("\x00\xfe\xff"), "\x00\xfe\xff");
 }
 
-<<<<<<< HEAD
-=======
 static std::string SpanToStr(Span<const char>& span)
 {
     return std::string(span.begin(), span.end());
@@ -1892,7 +1890,6 @@
     BOOST_CHECK_EQUAL(SpanToStr(results[3]), "");
 }
 
->>>>>>> e8e79958
 BOOST_AUTO_TEST_CASE(test_LogEscapeMessage)
 {
     // ASCII and UTF-8 must pass through unaltered.
@@ -1906,8 +1903,6 @@
     BOOST_CHECK_EQUAL(BCLog::LogEscapeMessage(NUL), R"(O\x00O)");
 }
 
-<<<<<<< HEAD
-=======
 namespace {
 
 struct Tracker
@@ -2013,5 +2008,4 @@
     BOOST_CHECK_EQUAL(v8[2].copies, 0);
 }
 
->>>>>>> e8e79958
 BOOST_AUTO_TEST_SUITE_END()