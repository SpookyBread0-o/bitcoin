// Copyright (c) 2009-2010 Satoshi Nakamoto
// Copyright (c) 2009-2021 The Bitcoin Core developers
// Distributed under the MIT software license, see the accompanying
// file COPYING or http://www.opensource.org/licenses/mit-license.php.

#include <net_processing.h>

#include <addrman.h>
#include <banman.h>
#include <blockencodings.h>
#include <blockfilter.h>
#include <chainparams.h>
#include <consensus/amount.h>
#include <consensus/validation.h>
#include <deploymentstatus.h>
#include <hash.h>
#include <index/blockfilterindex.h>
#include <merkleblock.h>
#include <netbase.h>
#include <netmessagemaker.h>
#include <node/blockstorage.h>
#include <policy/fees.h>
#include <policy/policy.h>
#include <primitives/block.h>
#include <primitives/transaction.h>
#include <random.h>
#include <reverse_iterator.h>
#include <scheduler.h>
#include <streams.h>
#include <sync.h>
#include <tinyformat.h>
#include <txmempool.h>
#include <txorphanage.h>
#include <txrequest.h>
#include <util/check.h> // For NDEBUG compile time check
#include <util/strencodings.h>
#include <util/system.h>
#include <util/trace.h>
#include <validation.h>

#include <algorithm>
#include <atomic>
#include <chrono>
#include <memory>
#include <optional>
#include <typeinfo>

using node::ReadBlockFromDisk;
using node::ReadRawBlockFromDisk;
using node::fImporting;
using node::fPruneMode;
using node::fReindex;

/** How long to cache transactions in mapRelay for normal relay */
static constexpr auto RELAY_TX_CACHE_TIME = 15min;
/** How long a transaction has to be in the mempool before it can unconditionally be relayed (even when not in mapRelay). */
static constexpr auto UNCONDITIONAL_RELAY_DELAY = 2min;
/** Headers download timeout.
 *  Timeout = base + per_header * (expected number of headers) */
static constexpr auto HEADERS_DOWNLOAD_TIMEOUT_BASE = 15min;
static constexpr auto HEADERS_DOWNLOAD_TIMEOUT_PER_HEADER = 1ms;
/** Protect at least this many outbound peers from disconnection due to slow/
 * behind headers chain.
 */
static constexpr int32_t MAX_OUTBOUND_PEERS_TO_PROTECT_FROM_DISCONNECT = 4;
/** Timeout for (unprotected) outbound peers to sync to our chainwork */
static constexpr auto CHAIN_SYNC_TIMEOUT{20min};
/** How frequently to check for stale tips */
static constexpr auto STALE_CHECK_INTERVAL{10min};
/** How frequently to check for extra outbound peers and disconnect */
static constexpr auto EXTRA_PEER_CHECK_INTERVAL{45s};
/** Minimum time an outbound-peer-eviction candidate must be connected for, in order to evict */
static constexpr auto MINIMUM_CONNECT_TIME{30s};
/** SHA256("main address relay")[0:8] */
static constexpr uint64_t RANDOMIZER_ID_ADDRESS_RELAY = 0x3cac0035b5866b90ULL;
/// Age after which a stale block will no longer be served if requested as
/// protection against fingerprinting. Set to one month, denominated in seconds.
static constexpr int STALE_RELAY_AGE_LIMIT = 30 * 24 * 60 * 60;
/// Age after which a block is considered historical for purposes of rate
/// limiting block relay. Set to one week, denominated in seconds.
static constexpr int HISTORICAL_BLOCK_AGE = 7 * 24 * 60 * 60;
/** Time between pings automatically sent out for latency probing and keepalive */
static constexpr auto PING_INTERVAL{2min};
/** The maximum number of entries in a locator */
static const unsigned int MAX_LOCATOR_SZ = 101;
/** The maximum number of entries in an 'inv' protocol message */
static const unsigned int MAX_INV_SZ = 50000;
/** Maximum number of in-flight transaction requests from a peer. It is not a hard limit, but the threshold at which
 *  point the OVERLOADED_PEER_TX_DELAY kicks in. */
static constexpr int32_t MAX_PEER_TX_REQUEST_IN_FLIGHT = 100;
/** Maximum number of transactions to consider for requesting, per peer. It provides a reasonable DoS limit to
 *  per-peer memory usage spent on announcements, while covering peers continuously sending INVs at the maximum
 *  rate (by our own policy, see INVENTORY_BROADCAST_PER_SECOND) for several minutes, while not receiving
 *  the actual transaction (from any peer) in response to requests for them. */
static constexpr int32_t MAX_PEER_TX_ANNOUNCEMENTS = 5000;
/** How long to delay requesting transactions via txids, if we have wtxid-relaying peers */
static constexpr auto TXID_RELAY_DELAY{2s};
/** How long to delay requesting transactions from non-preferred peers */
static constexpr auto NONPREF_PEER_TX_DELAY{2s};
/** How long to delay requesting transactions from overloaded peers (see MAX_PEER_TX_REQUEST_IN_FLIGHT). */
static constexpr auto OVERLOADED_PEER_TX_DELAY{2s};
/** How long to wait before downloading a transaction from an additional peer */
static constexpr auto GETDATA_TX_INTERVAL{60s};
/** Limit to avoid sending big packets. Not used in processing incoming GETDATA for compatibility */
static const unsigned int MAX_GETDATA_SZ = 1000;
/** Number of blocks that can be requested at any given time from a single peer. */
static const int MAX_BLOCKS_IN_TRANSIT_PER_PEER = 16;
/** Time during which a peer must stall block download progress before being disconnected. */
static constexpr auto BLOCK_STALLING_TIMEOUT{2s};
/** Number of headers sent in one getheaders result. We rely on the assumption that if a peer sends
 *  less than this number, we reached its tip. Changing this value is a protocol upgrade. */
static const unsigned int MAX_HEADERS_RESULTS = 2000;
/** Maximum depth of blocks we're willing to serve as compact blocks to peers
 *  when requested. For older blocks, a regular BLOCK response will be sent. */
static const int MAX_CMPCTBLOCK_DEPTH = 5;
/** Maximum depth of blocks we're willing to respond to GETBLOCKTXN requests for. */
static const int MAX_BLOCKTXN_DEPTH = 10;
/** Size of the "block download window": how far ahead of our current height do we fetch?
 *  Larger windows tolerate larger download speed differences between peer, but increase the potential
 *  degree of disordering of blocks on disk (which make reindexing and pruning harder). We'll probably
 *  want to make this a per-peer adaptive value at some point. */
static const unsigned int BLOCK_DOWNLOAD_WINDOW = 1024;
/** Block download timeout base, expressed in multiples of the block interval (i.e. 10 min) */
static constexpr double BLOCK_DOWNLOAD_TIMEOUT_BASE = 1;
/** Additional block download timeout per parallel downloading peer (i.e. 5 min) */
static constexpr double BLOCK_DOWNLOAD_TIMEOUT_PER_PEER = 0.5;
/** Maximum number of headers to announce when relaying blocks with headers message.*/
static const unsigned int MAX_BLOCKS_TO_ANNOUNCE = 8;
/** Maximum number of unconnecting headers announcements before DoS score */
static const int MAX_UNCONNECTING_HEADERS = 10;
/** Minimum blocks required to signal NODE_NETWORK_LIMITED */
static const unsigned int NODE_NETWORK_LIMITED_MIN_BLOCKS = 288;
/** Average delay between local address broadcasts */
static constexpr auto AVG_LOCAL_ADDRESS_BROADCAST_INTERVAL{24h};
/** Average delay between peer address broadcasts */
static constexpr auto AVG_ADDRESS_BROADCAST_INTERVAL{30s};
/** Average delay between trickled inventory transmissions for inbound peers.
 *  Blocks and peers with NetPermissionFlags::NoBan permission bypass this. */
static constexpr auto INBOUND_INVENTORY_BROADCAST_INTERVAL{5s};
/** Average delay between trickled inventory transmissions for outbound peers.
 *  Use a smaller delay as there is less privacy concern for them.
 *  Blocks and peers with NetPermissionFlags::NoBan permission bypass this. */
static constexpr auto OUTBOUND_INVENTORY_BROADCAST_INTERVAL{2s};
/** Maximum rate of inventory items to send per second.
 *  Limits the impact of low-fee transaction floods. */
static constexpr unsigned int INVENTORY_BROADCAST_PER_SECOND = 7;
/** Maximum number of inventory items to send per transmission. */
static constexpr unsigned int INVENTORY_BROADCAST_MAX = INVENTORY_BROADCAST_PER_SECOND * count_seconds(INBOUND_INVENTORY_BROADCAST_INTERVAL);
/** The number of most recently announced transactions a peer can request. */
static constexpr unsigned int INVENTORY_MAX_RECENT_RELAY = 3500;
/** Verify that INVENTORY_MAX_RECENT_RELAY is enough to cache everything typically
 *  relayed before unconditional relay from the mempool kicks in. This is only a
 *  lower bound, and it should be larger to account for higher inv rate to outbound
 *  peers, and random variations in the broadcast mechanism. */
static_assert(INVENTORY_MAX_RECENT_RELAY >= INVENTORY_BROADCAST_PER_SECOND * UNCONDITIONAL_RELAY_DELAY / std::chrono::seconds{1}, "INVENTORY_RELAY_MAX too low");
/** Average delay between feefilter broadcasts in seconds. */
static constexpr auto AVG_FEEFILTER_BROADCAST_INTERVAL{10min};
/** Maximum feefilter broadcast delay after significant change. */
static constexpr auto MAX_FEEFILTER_CHANGE_DELAY{5min};
/** Maximum number of compact filters that may be requested with one getcfilters. See BIP 157. */
static constexpr uint32_t MAX_GETCFILTERS_SIZE = 1000;
/** Maximum number of cf hashes that may be requested with one getcfheaders. See BIP 157. */
static constexpr uint32_t MAX_GETCFHEADERS_SIZE = 2000;
/** the maximum percentage of addresses from our addrman to return in response to a getaddr message. */
static constexpr size_t MAX_PCT_ADDR_TO_SEND = 23;
<<<<<<< HEAD
=======
/** The maximum number of address records permitted in an ADDR message. */
static constexpr size_t MAX_ADDR_TO_SEND{1000};
>>>>>>> f6a356d2
/** The maximum rate of address records we're willing to process on average. Can be bypassed using
 *  the NetPermissionFlags::Addr permission. */
static constexpr double MAX_ADDR_RATE_PER_SECOND{0.1};
/** The soft limit of the address processing token bucket (the regular MAX_ADDR_RATE_PER_SECOND
 *  based increments won't go above this, but the MAX_ADDR_TO_SEND increment following GETADDR
<<<<<<< HEAD
 *  is exempt from this limit. */
=======
 *  is exempt from this limit). */
>>>>>>> f6a356d2
static constexpr size_t MAX_ADDR_PROCESSING_TOKEN_BUCKET{MAX_ADDR_TO_SEND};

// Internal stuff
namespace {
/** Blocks that are in flight, and that are in the queue to be downloaded. */
struct QueuedBlock {
    /** BlockIndex. We must have this since we only request blocks when we've already validated the header. */
    const CBlockIndex* pindex;
    /** Optional, used for CMPCTBLOCK downloads */
    std::unique_ptr<PartiallyDownloadedBlock> partialBlock;
};

<<<<<<< HEAD
/** Guards orphan transactions and extra txs for compact blocks */
RecursiveMutex g_cs_orphans;
/** Map from txid to orphan transaction record. Limited by
 *  -maxorphantx/DEFAULT_MAX_ORPHAN_TRANSACTIONS */
std::map<uint256, COrphanTx> mapOrphanTransactions TS_ITCOIN_GUARDED_BY(g_cs_orphans);
/** Index from wtxid into the mapOrphanTransactions to lookup orphan
 *  transactions using their witness ids. */
std::map<uint256, std::map<uint256, COrphanTx>::iterator> g_orphans_by_wtxid TS_ITCOIN_GUARDED_BY(g_cs_orphans);
=======
/**
 * Data structure for an individual peer. This struct is not protected by
 * cs_main since it does not contain validation-critical data.
 *
 * Memory is owned by shared pointers and this object is destructed when
 * the refcount drops to zero.
 *
 * Mutexes inside this struct must not be held when locking m_peer_mutex.
 *
 * TODO: move most members from CNodeState to this structure.
 * TODO: move remaining application-layer data members from CNode to this structure.
 */
struct Peer {
    /** Same id as the CNode object for this peer */
    const NodeId m_id{0};

    /** Protects misbehavior data members */
    Mutex m_misbehavior_mutex;
    /** Accumulated misbehavior score for this peer */
    int m_misbehavior_score TS_ITCOIN_GUARDED_BY(m_misbehavior_mutex){0};
    /** Whether this peer should be disconnected and marked as discouraged (unless it has NetPermissionFlags::NoBan permission). */
    bool m_should_discourage TS_ITCOIN_GUARDED_BY(m_misbehavior_mutex){false};

    /** Protects block inventory data members */
    Mutex m_block_inv_mutex;
    /** List of blocks that we'll announce via an `inv` message.
     * There is no final sorting before sending, as they are always sent
     * immediately and in the order requested. */
    std::vector<uint256> m_blocks_for_inv_relay TS_ITCOIN_GUARDED_BY(m_block_inv_mutex);
    /** Unfiltered list of blocks that we'd like to announce via a `headers`
     * message. If we can't announce via a `headers` message, we'll fall back to
     * announcing via `inv`. */
    std::vector<uint256> m_blocks_for_headers_relay TS_ITCOIN_GUARDED_BY(m_block_inv_mutex);
    /** The final block hash that we sent in an `inv` message to this peer.
     * When the peer requests this block, we send an `inv` message to trigger
     * the peer to request the next sequence of block hashes.
     * Most peers use headers-first syncing, which doesn't use this mechanism */
    uint256 m_continuation_block TS_ITCOIN_GUARDED_BY(m_block_inv_mutex) {};

    /** This peer's reported block height when we connected */
    std::atomic<int> m_starting_height{-1};

    /** The pong reply we're expecting, or 0 if no pong expected. */
    std::atomic<uint64_t> m_ping_nonce_sent{0};
    /** When the last ping was sent, or 0 if no ping was ever sent */
    std::atomic<std::chrono::microseconds> m_ping_start{0us};
    /** Whether a ping has been requested by the user */
    std::atomic<bool> m_ping_queued{false};

    /** A vector of addresses to send to the peer, limited to MAX_ADDR_TO_SEND. */
    std::vector<CAddress> m_addrs_to_send;
    /** Probabilistic filter to track recent addr messages relayed with this
     *  peer. Used to avoid relaying redundant addresses to this peer.
     *
     *  We initialize this filter for outbound peers (other than
     *  block-relay-only connections) or when an inbound peer sends us an
     *  address related message (ADDR, ADDRV2, GETADDR).
     *
     *  Presence of this filter must correlate with m_addr_relay_enabled.
     **/
    std::unique_ptr<CRollingBloomFilter> m_addr_known;
    /** Whether we are participating in address relay with this connection.
     *
     *  We set this bool to true for outbound peers (other than
     *  block-relay-only connections), or when an inbound peer sends us an
     *  address related message (ADDR, ADDRV2, GETADDR).
     *
     *  We use this bool to decide whether a peer is eligible for gossiping
     *  addr messages. This avoids relaying to peers that are unlikely to
     *  forward them, effectively blackholing self announcements. Reasons
     *  peers might support addr relay on the link include that they connected
     *  to us as a block-relay-only peer or they are a light client.
     *
     *  This field must correlate with whether m_addr_known has been
     *  initialized.*/
    std::atomic_bool m_addr_relay_enabled{false};
    /** Whether a getaddr request to this peer is outstanding. */
    bool m_getaddr_sent{false};
    /** Guards address sending timers. */
    mutable Mutex m_addr_send_times_mutex;
    /** Time point to send the next ADDR message to this peer. */
    std::chrono::microseconds m_next_addr_send TS_ITCOIN_GUARDED_BY(m_addr_send_times_mutex){0};
    /** Time point to possibly re-announce our local address to this peer. */
    std::chrono::microseconds m_next_local_addr_send TS_ITCOIN_GUARDED_BY(m_addr_send_times_mutex){0};
    /** Whether the peer has signaled support for receiving ADDRv2 (BIP155)
     *  messages, indicating a preference to receive ADDRv2 instead of ADDR ones. */
    std::atomic_bool m_wants_addrv2{false};
    /** Whether this peer has already sent us a getaddr message. */
    bool m_getaddr_recvd{false};
    /** Number of addresses that can be processed from this peer. Start at 1 to
     *  permit self-announcement. */
    double m_addr_token_bucket{1.0};
    /** When m_addr_token_bucket was last updated */
    std::chrono::microseconds m_addr_token_timestamp{GetTime<std::chrono::microseconds>()};
    /** Total number of addresses that were dropped due to rate limiting. */
    std::atomic<uint64_t> m_addr_rate_limited{0};
    /** Total number of addresses that were processed (excludes rate-limited ones). */
    std::atomic<uint64_t> m_addr_processed{0};
>>>>>>> f6a356d2

    /** Set of txids to reconsider once their parent transactions have been accepted **/
    std::set<uint256> m_orphan_work_set TS_ITCOIN_GUARDED_BY(g_cs_orphans);

    /** Protects m_getdata_requests **/
    Mutex m_getdata_requests_mutex;
    /** Work queue of items requested by this peer **/
    std::deque<CInv> m_getdata_requests TS_ITCOIN_GUARDED_BY(m_getdata_requests_mutex);

    explicit Peer(NodeId id)
        : m_id(id)
    {}
};

using PeerRef = std::shared_ptr<Peer>;

class PeerManagerImpl final : public PeerManager
{
public:
    PeerManagerImpl(const CChainParams& chainparams, CConnman& connman, AddrMan& addrman,
                    BanMan* banman, ChainstateManager& chainman,
                    CTxMemPool& pool, bool ignore_incoming_txs);

    /** Overridden from CValidationInterface. */
    void BlockConnected(const std::shared_ptr<const CBlock>& pblock, const CBlockIndex* pindexConnected) override;
    void BlockDisconnected(const std::shared_ptr<const CBlock> &block, const CBlockIndex* pindex) override;
    void UpdatedBlockTip(const CBlockIndex *pindexNew, const CBlockIndex *pindexFork, bool fInitialDownload) override;
    void BlockChecked(const CBlock& block, const BlockValidationState& state) override;
    void NewPoWValidBlock(const CBlockIndex *pindex, const std::shared_ptr<const CBlock>& pblock) override;

    /** Implement NetEventsInterface */
    void InitializeNode(CNode* pnode) override;
    void FinalizeNode(const CNode& node) override;
    bool ProcessMessages(CNode* pfrom, std::atomic<bool>& interrupt) override;
    bool SendMessages(CNode* pto) override TS_ITCOIN_EXCLUSIVE_LOCKS_REQUIRED(pto->cs_sendProcessing);

    /** Implement PeerManager */
    void StartScheduledTasks(CScheduler& scheduler) override;
    void CheckForStaleTipAndEvictPeers() override;
    std::optional<std::string> FetchBlock(NodeId peer_id, const CBlockIndex& block_index) override;
    bool GetNodeStateStats(NodeId nodeid, CNodeStateStats& stats) const override;
    bool IgnoresIncomingTxs() override { return m_ignore_incoming_txs; }
    void SendPings() override;
    void RelayTransaction(const uint256& txid, const uint256& wtxid) override;
    void SetBestHeight(int height) override { m_best_height = height; };
    void Misbehaving(const NodeId pnode, const int howmuch, const std::string& message) override;
    void ProcessMessage(CNode& pfrom, const std::string& msg_type, CDataStream& vRecv,
                        const std::chrono::microseconds time_received, const std::atomic<bool>& interruptMsgProc) override;

private:
    void _RelayTransaction(const uint256& txid, const uint256& wtxid)
        TS_ITCOIN_EXCLUSIVE_LOCKS_REQUIRED(cs_main);

    /** Consider evicting an outbound peer based on the amount of time they've been behind our tip */
    void ConsiderEviction(CNode& pto, std::chrono::seconds time_in_seconds) TS_ITCOIN_EXCLUSIVE_LOCKS_REQUIRED(cs_main);

    /** If we have extra outbound peers, try to disconnect the one with the oldest block announcement */
    void EvictExtraOutboundPeers(std::chrono::seconds now) TS_ITCOIN_EXCLUSIVE_LOCKS_REQUIRED(cs_main);

    /** Retrieve unbroadcast transactions from the mempool and reattempt sending to peers */
    void ReattemptInitialBroadcast(CScheduler& scheduler);

    /** Get a shared pointer to the Peer object.
     *  May return an empty shared_ptr if the Peer object can't be found. */
    PeerRef GetPeerRef(NodeId id) const;

    /** Get a shared pointer to the Peer object and remove it from m_peer_map.
     *  May return an empty shared_ptr if the Peer object can't be found. */
    PeerRef RemovePeer(NodeId id);

    /**
     * Potentially mark a node discouraged based on the contents of a BlockValidationState object
     *
     * @param[in] via_compact_block this bool is passed in because net_processing should
     * punish peers differently depending on whether the data was provided in a compact
     * block message or not. If the compact block had a valid header, but contained invalid
     * txs, the peer should not be punished. See BIP 152.
     *
     * @return Returns true if the peer was punished (probably disconnected)
     */
    bool MaybePunishNodeForBlock(NodeId nodeid, const BlockValidationState& state,
                                 bool via_compact_block, const std::string& message = "");

    /**
     * Potentially disconnect and discourage a node based on the contents of a TxValidationState object
     *
     * @return Returns true if the peer was punished (probably disconnected)
     */
    bool MaybePunishNodeForTx(NodeId nodeid, const TxValidationState& state, const std::string& message = "");

    /** Maybe disconnect a peer and discourage future connections from its address.
     *
     * @param[in]   pnode     The node to check.
     * @param[in]   peer      The peer object to check.
     * @return                True if the peer was marked for disconnection in this function
     */
    bool MaybeDiscourageAndDisconnect(CNode& pnode, Peer& peer);

    void ProcessOrphanTx(std::set<uint256>& orphan_work_set) TS_ITCOIN_EXCLUSIVE_LOCKS_REQUIRED(cs_main, g_cs_orphans);
    /** Process a single headers message from a peer. */
    void ProcessHeadersMessage(CNode& pfrom, const Peer& peer,
                               const std::vector<CBlockHeader>& headers,
                               bool via_compact_block);

    void SendBlockTransactions(CNode& pfrom, const CBlock& block, const BlockTransactionsRequest& req);

    /** Register with TxRequestTracker that an INV has been received from a
     *  peer. The announcement parameters are decided in PeerManager and then
     *  passed to TxRequestTracker. */
    void AddTxAnnouncement(const CNode& node, const GenTxid& gtxid, std::chrono::microseconds current_time)
        TS_ITCOIN_EXCLUSIVE_LOCKS_REQUIRED(::cs_main);

    /** Send a version message to a peer */
    void PushNodeVersion(CNode& pnode);

    /** Send a ping message every PING_INTERVAL or if requested via RPC. May
     *  mark the peer to be disconnected if a ping has timed out.
     *  We use mockable time for ping timeouts, so setmocktime may cause pings
     *  to time out. */
    void MaybeSendPing(CNode& node_to, Peer& peer, std::chrono::microseconds now);

    /** Send `addr` messages on a regular schedule. */
    void MaybeSendAddr(CNode& node, Peer& peer, std::chrono::microseconds current_time);

    /** Relay (gossip) an address to a few randomly chosen nodes.
     *
     * @param[in] originator   The id of the peer that sent us the address. We don't want to relay it back.
     * @param[in] addr         Address to relay.
     * @param[in] fReachable   Whether the address' network is reachable. We relay unreachable
     *                         addresses less.
     */
    void RelayAddress(NodeId originator, const CAddress& addr, bool fReachable);

    /** Send `feefilter` message. */
    void MaybeSendFeefilter(CNode& node, std::chrono::microseconds current_time) TS_ITCOIN_EXCLUSIVE_LOCKS_REQUIRED(cs_main);

    const CChainParams& m_chainparams;
    CConnman& m_connman;
    AddrMan& m_addrman;
    /** Pointer to this node's banman. May be nullptr - check existence before dereferencing. */
    BanMan* const m_banman;
    ChainstateManager& m_chainman;
    CTxMemPool& m_mempool;
    TxRequestTracker m_txrequest TS_ITCOIN_GUARDED_BY(::cs_main);

    /** The height of the best chain */
    std::atomic<int> m_best_height{-1};

    /** Next time to check for stale tip */
    std::chrono::seconds m_stale_tip_check_time{0s};

    /** Whether this node is running in blocks only mode */
    const bool m_ignore_incoming_txs;

    /** Whether we've completed initial sync yet, for determining when to turn
      * on extra block-relay-only peers. */
    bool m_initial_sync_finished{false};

    /** Protects m_peer_map. This mutex must not be locked while holding a lock
     *  on any of the mutexes inside a Peer object. */
    mutable Mutex m_peer_mutex;
    /**
     * Map of all Peer objects, keyed by peer id. This map is protected
     * by the m_peer_mutex. Once a shared pointer reference is
     * taken, the lock may be released. Individual fields are protected by
     * their own locks.
     */
    std::map<NodeId, PeerRef> m_peer_map TS_ITCOIN_GUARDED_BY(m_peer_mutex);

    std::atomic<std::chrono::microseconds> m_next_inv_to_inbounds{0us};

    /** Number of nodes with fSyncStarted. */
    int nSyncStarted TS_ITCOIN_GUARDED_BY(cs_main) = 0;

    /**
     * Sources of received blocks, saved to be able punish them when processing
     * happens afterwards.
     * Set mapBlockSource[hash].second to false if the node should not be
     * punished if the block is invalid.
     */
    std::map<uint256, std::pair<NodeId, bool>> mapBlockSource TS_ITCOIN_GUARDED_BY(cs_main);
<<<<<<< HEAD
=======

    /** Number of peers with wtxid relay. */
    int m_wtxid_relay_peers TS_ITCOIN_GUARDED_BY(cs_main) = 0;

    /** Number of outbound peers with m_chain_sync.m_protect. */
    int m_outbound_peers_with_protect_from_disconnect TS_ITCOIN_GUARDED_BY(cs_main) = 0;

    bool AlreadyHaveTx(const GenTxid& gtxid) TS_ITCOIN_EXCLUSIVE_LOCKS_REQUIRED(cs_main);
>>>>>>> f6a356d2

    /**
     * Filter for transactions that were recently rejected by the mempool.
     * These are not rerequested until the chain tip changes, at which point
     * the entire filter is reset.
     *
     * Without this filter we'd be re-requesting txs from each of our peers,
     * increasing bandwidth consumption considerably. For instance, with 100
     * peers, half of which relay a tx we don't accept, that might be a 50x
     * bandwidth increase. A flooding attacker attempting to roll-over the
     * filter using minimum-sized, 60byte, transactions might manage to send
     * 1000/sec if we have fast peers, so we pick 120,000 to give our peers a
     * two minute window to send invs to us.
     *
     * Decreasing the false positive rate is fairly cheap, so we pick one in a
     * million to make it highly unlikely for users to have issues with this
     * filter.
     *
     * We typically only add wtxids to this filter. For non-segwit
     * transactions, the txid == wtxid, so this only prevents us from
     * re-downloading non-segwit transactions when communicating with
     * non-wtxidrelay peers -- which is important for avoiding malleation
     * attacks that could otherwise interfere with transaction relay from
     * non-wtxidrelay peers. For communicating with wtxidrelay peers, having
     * the reject filter store wtxids is exactly what we want to avoid
     * redownload of a rejected transaction.
     *
     * In cases where we can tell that a segwit transaction will fail
     * validation no matter the witness, we may add the txid of such
     * transaction to the filter as well. This can be helpful when
     * communicating with txid-relay peers or if we were to otherwise fetch a
     * transaction via txid (eg in our orphan handling).
     *
     * Memory used: 1.3 MB
     */
<<<<<<< HEAD
    std::unique_ptr<CRollingBloomFilter> recentRejects TS_ITCOIN_GUARDED_BY(cs_main);
=======
    CRollingBloomFilter m_recent_rejects TS_ITCOIN_GUARDED_BY(::cs_main){120'000, 0.000'001};
>>>>>>> f6a356d2
    uint256 hashRecentRejectsChainTip TS_ITCOIN_GUARDED_BY(cs_main);

    /*
     * Filter for transactions that have been recently confirmed.
     * We use this to avoid requesting transactions that have already been
     * confirnmed.
     *
     * Blocks don't typically have more than 4000 transactions, so this should
     * be at least six blocks (~1 hr) worth of transactions that we can store,
     * inserting both a txid and wtxid for every observed transaction.
     * If the number of transactions appearing in a block goes up, or if we are
     * seeing getdata requests more than an hour after initial announcement, we
     * can increase this number.
     * The false positive rate of 1/1M should come out to less than 1
     * transaction per day that would be inadvertently ignored (which is the
     * same probability that we have in the reject filter).
     */
<<<<<<< HEAD
    Mutex g_cs_recent_confirmed_transactions;
    std::unique_ptr<CRollingBloomFilter> g_recent_confirmed_transactions TS_ITCOIN_GUARDED_BY(g_cs_recent_confirmed_transactions);

    /** Blocks that are in flight, and that are in the queue to be downloaded. */
    struct QueuedBlock {
        uint256 hash;
        const CBlockIndex* pindex;                               //!< Optional.
        bool fValidatedHeaders;                                  //!< Whether this block has validated headers at the time of request.
        std::unique_ptr<PartiallyDownloadedBlock> partialBlock;  //!< Optional, used for CMPCTBLOCK downloads
    };
    std::map<uint256, std::pair<NodeId, std::list<QueuedBlock>::iterator> > mapBlocksInFlight TS_ITCOIN_GUARDED_BY(cs_main);

    /** Stack of nodes which we have set to announce using compact blocks */
    std::list<NodeId> lNodesAnnouncingHeaderAndIDs TS_ITCOIN_GUARDED_BY(cs_main);

    /** Number of preferable block download peers. */
    int nPreferredDownload TS_ITCOIN_GUARDED_BY(cs_main) = 0;

    /** Number of peers from which we're downloading blocks. */
    int nPeersWithValidatedDownloads TS_ITCOIN_GUARDED_BY(cs_main) = 0;

    /** Number of peers with wtxid relay. */
    int g_wtxid_relay_peers TS_ITCOIN_GUARDED_BY(cs_main) = 0;

    /** Number of outbound peers with m_chain_sync.m_protect. */
    int g_outbound_peers_with_protect_from_disconnect TS_ITCOIN_GUARDED_BY(cs_main) = 0;
=======
    Mutex m_recent_confirmed_transactions_mutex;
    CRollingBloomFilter m_recent_confirmed_transactions TS_ITCOIN_GUARDED_BY(m_recent_confirmed_transactions_mutex){48'000, 0.000'001};

    /**
     * For sending `inv`s to inbound peers, we use a single (exponentially
     * distributed) timer for all peers. If we used a separate timer for each
     * peer, a spy node could make multiple inbound connections to us to
     * accurately determine when we received the transaction (and potentially
     * determine the transaction's origin). */
    std::chrono::microseconds NextInvToInbounds(std::chrono::microseconds now,
                                                std::chrono::seconds average_interval);

    /** Have we requested this block from a peer */
    bool IsBlockRequested(const uint256& hash) TS_ITCOIN_EXCLUSIVE_LOCKS_REQUIRED(cs_main);

    /** Remove this block from our tracked requested blocks. Called if:
     *  - the block has been received from a peer
     *  - the request for the block has timed out
     */
    void RemoveBlockRequest(const uint256& hash) TS_ITCOIN_EXCLUSIVE_LOCKS_REQUIRED(cs_main);

    /* Mark a block as in flight
     * Returns false, still setting pit, if the block was already in flight from the same peer
     * pit will only be valid as long as the same cs_main lock is being held
     */
    bool BlockRequested(NodeId nodeid, const CBlockIndex& block, std::list<QueuedBlock>::iterator** pit = nullptr) TS_ITCOIN_EXCLUSIVE_LOCKS_REQUIRED(cs_main);

    bool TipMayBeStale() TS_ITCOIN_EXCLUSIVE_LOCKS_REQUIRED(cs_main);

    /** Update pindexLastCommonBlock and add not-in-flight missing successors to vBlocks, until it has
     *  at most count entries.
     */
    void FindNextBlocksToDownload(NodeId nodeid, unsigned int count, std::vector<const CBlockIndex*>& vBlocks, NodeId& nodeStaller) TS_ITCOIN_EXCLUSIVE_LOCKS_REQUIRED(cs_main);

    std::map<uint256, std::pair<NodeId, std::list<QueuedBlock>::iterator> > mapBlocksInFlight TS_ITCOIN_GUARDED_BY(cs_main);
>>>>>>> f6a356d2

    /** When our tip was last updated. */
    std::atomic<std::chrono::seconds> m_last_tip_update{0s};

    /** Determine whether or not a peer can request a transaction, and return it (or nullptr if not found or not allowed). */
    CTransactionRef FindTxForGetData(const CNode& peer, const GenTxid& gtxid, const std::chrono::seconds mempool_req, const std::chrono::seconds now) TS_ITCOIN_LOCKS_EXCLUDED(cs_main);

    void ProcessGetData(CNode& pfrom, Peer& peer, const std::atomic<bool>& interruptMsgProc) TS_ITCOIN_EXCLUSIVE_LOCKS_REQUIRED(peer.m_getdata_requests_mutex) TS_ITCOIN_LOCKS_EXCLUDED(::cs_main);

    /** Process a new block. Perform any post-processing housekeeping */
    void ProcessBlock(CNode& node, const std::shared_ptr<const CBlock>& block, bool force_processing);

    /** Relay map (txid or wtxid -> CTransactionRef) */
    typedef std::map<uint256, CTransactionRef> MapRelay;
    MapRelay mapRelay TS_ITCOIN_GUARDED_BY(cs_main);
    /** Expiration-time ordered list of (expire time, relay map entry) pairs. */
<<<<<<< HEAD
    std::deque<std::pair<int64_t, MapRelay::iterator>> vRelayExpiration TS_ITCOIN_GUARDED_BY(cs_main);
=======
    std::deque<std::pair<std::chrono::microseconds, MapRelay::iterator>> g_relay_expiration TS_ITCOIN_GUARDED_BY(cs_main);
>>>>>>> f6a356d2

    /**
     * When a peer sends us a valid block, instruct it to announce blocks to us
     * using CMPCTBLOCK if possible by adding its nodeid to the end of
     * lNodesAnnouncingHeaderAndIDs, and keeping that list under a certain size by
     * removing the first element if necessary.
     */
    void MaybeSetPeerAsAnnouncingHeaderAndIDs(NodeId nodeid) TS_ITCOIN_EXCLUSIVE_LOCKS_REQUIRED(cs_main);

    /** Stack of nodes which we have set to announce using compact blocks */
    std::list<NodeId> lNodesAnnouncingHeaderAndIDs TS_ITCOIN_GUARDED_BY(cs_main);

    /** Number of peers from which we're downloading blocks. */
    int m_peers_downloading_from TS_ITCOIN_GUARDED_BY(cs_main) = 0;

    /** Storage for orphan information */
    TxOrphanage m_orphanage;

<<<<<<< HEAD
    /** Index from the parents' COutPoint into the mapOrphanTransactions. Used
     *  to remove orphan transactions from the mapOrphanTransactions */
    std::map<COutPoint, std::set<std::map<uint256, COrphanTx>::iterator, IteratorComparator>> mapOrphanTransactionsByPrev TS_ITCOIN_GUARDED_BY(g_cs_orphans);
    /** Orphan transactions in vector for quick random eviction */
    std::vector<std::map<uint256, COrphanTx>::iterator> g_orphan_list TS_ITCOIN_GUARDED_BY(g_cs_orphans);
=======
    void AddToCompactExtraTransactions(const CTransactionRef& tx) TS_ITCOIN_EXCLUSIVE_LOCKS_REQUIRED(g_cs_orphans);
>>>>>>> f6a356d2

    /** Orphan/conflicted/etc transactions that are kept for compact block reconstruction.
     *  The last -blockreconstructionextratxn/DEFAULT_BLOCK_RECONSTRUCTION_EXTRA_TXN of
     *  these are kept in a ring buffer */
<<<<<<< HEAD
    static std::vector<std::pair<uint256, CTransactionRef>> vExtraTxnForCompact TS_ITCOIN_GUARDED_BY(g_cs_orphans);
    /** Offset into vExtraTxnForCompact to insert the next tx */
    static size_t vExtraTxnForCompactIt TS_ITCOIN_GUARDED_BY(g_cs_orphans) = 0;
=======
    std::vector<std::pair<uint256, CTransactionRef>> vExtraTxnForCompact TS_ITCOIN_GUARDED_BY(g_cs_orphans);
    /** Offset into vExtraTxnForCompact to insert the next tx */
    size_t vExtraTxnForCompactIt TS_ITCOIN_GUARDED_BY(g_cs_orphans) = 0;

    /** Check whether the last unknown block a peer advertised is not yet known. */
    void ProcessBlockAvailability(NodeId nodeid) TS_ITCOIN_EXCLUSIVE_LOCKS_REQUIRED(cs_main);
    /** Update tracking information about which blocks a peer is assumed to have. */
    void UpdateBlockAvailability(NodeId nodeid, const uint256& hash) TS_ITCOIN_EXCLUSIVE_LOCKS_REQUIRED(cs_main);
    bool CanDirectFetch() TS_ITCOIN_EXCLUSIVE_LOCKS_REQUIRED(cs_main);

    /**
     * To prevent fingerprinting attacks, only send blocks/headers outside of
     * the active chain if they are no more than a month older (both in time,
     * and in best equivalent proof of work) than the best header chain we know
     * about and we fully-validated them at some point.
     */
    bool BlockRequestAllowed(const CBlockIndex* pindex) TS_ITCOIN_EXCLUSIVE_LOCKS_REQUIRED(cs_main);
    bool AlreadyHaveBlock(const uint256& block_hash) TS_ITCOIN_EXCLUSIVE_LOCKS_REQUIRED(cs_main);
    void ProcessGetBlockData(CNode& pfrom, Peer& peer, const CInv& inv);

    /**
     * Validation logic for compact filters request handling.
     *
     * May disconnect from the peer in the case of a bad request.
     *
     * @param[in]   peer            The peer that we received the request from
     * @param[in]   filter_type     The filter type the request is for. Must be basic filters.
     * @param[in]   start_height    The start height for the request
     * @param[in]   stop_hash       The stop_hash for the request
     * @param[in]   max_height_diff The maximum number of items permitted to request, as specified in BIP 157
     * @param[out]  stop_index      The CBlockIndex for the stop_hash block, if the request can be serviced.
     * @param[out]  filter_index    The filter index, if the request can be serviced.
     * @return                      True if the request can be serviced.
     */
    bool PrepareBlockFilterRequest(CNode& peer,
                                   BlockFilterType filter_type, uint32_t start_height,
                                   const uint256& stop_hash, uint32_t max_height_diff,
                                   const CBlockIndex*& stop_index,
                                   BlockFilterIndex*& filter_index);

    /**
     * Handle a cfilters request.
     *
     * May disconnect from the peer in the case of a bad request.
     *
     * @param[in]   peer            The peer that we received the request from
     * @param[in]   vRecv           The raw message received
     */
    void ProcessGetCFilters(CNode& peer, CDataStream& vRecv);

    /**
     * Handle a cfheaders request.
     *
     * May disconnect from the peer in the case of a bad request.
     *
     * @param[in]   peer            The peer that we received the request from
     * @param[in]   vRecv           The raw message received
     */
    void ProcessGetCFHeaders(CNode& peer, CDataStream& vRecv);

    /**
     * Handle a getcfcheckpt request.
     *
     * May disconnect from the peer in the case of a bad request.
     *
     * @param[in]   peer            The peer that we received the request from
     * @param[in]   vRecv           The raw message received
     */
    void ProcessGetCFCheckPt(CNode& peer, CDataStream& vRecv);

    /** Checks if address relay is permitted with peer. If needed, initializes
     * the m_addr_known bloom filter and sets m_addr_relay_enabled to true.
     *
     *  @return   True if address relay is enabled with peer
     *            False if address relay is disallowed
     */
    bool SetupAddressRelay(const CNode& node, Peer& peer);
};
} // namespace

namespace {
    /** Number of preferable block download peers. */
    int nPreferredDownload TS_ITCOIN_GUARDED_BY(cs_main) = 0;
>>>>>>> f6a356d2
} // namespace

namespace {
/**
 * Maintain validation-specific state about nodes, protected by cs_main, instead
 * by CNode's own locks. This simplifies asynchronous operation, where
 * processing of incoming data is done after the ProcessMessage call returns,
 * and we're no longer holding the node's locks.
 */
struct CNodeState {
    //! The best known block we know this peer has announced.
    const CBlockIndex* pindexBestKnownBlock{nullptr};
    //! The hash of the last unknown block this peer has announced.
    uint256 hashLastUnknownBlock{};
    //! The last full block we both have.
    const CBlockIndex* pindexLastCommonBlock{nullptr};
    //! The best header we have sent our peer.
    const CBlockIndex* pindexBestHeaderSent{nullptr};
    //! Length of current-streak of unconnecting headers announcements
    int nUnconnectingHeaders{0};
    //! Whether we've started headers synchronization with this peer.
    bool fSyncStarted{false};
    //! When to potentially disconnect peer for stalling headers download
    std::chrono::microseconds m_headers_sync_timeout{0us};
    //! Since when we're stalling block download progress (in microseconds), or 0.
    std::chrono::microseconds m_stalling_since{0us};
    std::list<QueuedBlock> vBlocksInFlight;
    //! When the first entry in vBlocksInFlight started downloading. Don't care when vBlocksInFlight is empty.
    std::chrono::microseconds m_downloading_since{0us};
    int nBlocksInFlight{0};
    //! Whether we consider this a preferred download peer.
    bool fPreferredDownload{false};
    //! Whether this peer wants invs or headers (when possible) for block announcements.
    bool fPreferHeaders{false};
    //! Whether this peer wants invs or cmpctblocks (when possible) for block announcements.
    bool fPreferHeaderAndIDs{false};
    /**
      * Whether this peer will send us cmpctblocks if we request them.
      * This is not used to gate request logic, as we really only care about fSupportsDesiredCmpctVersion,
      * but is used as a flag to "lock in" the version of compact blocks (fWantsCmpctWitness) we send.
      */
    bool fProvidesHeaderAndIDs{false};
    //! Whether this peer can give us witnesses
    bool fHaveWitness{false};
    //! Whether this peer wants witnesses in cmpctblocks/blocktxns
    bool fWantsCmpctWitness{false};
    /**
     * If we've announced NODE_WITNESS to this peer: whether the peer sends witnesses in cmpctblocks/blocktxns,
     * otherwise: whether this peer sends non-witnesses in cmpctblocks/blocktxns.
     */
    bool fSupportsDesiredCmpctVersion{false};

    /** State used to enforce CHAIN_SYNC_TIMEOUT and EXTRA_PEER_CHECK_INTERVAL logic.
      *
      * Both are only in effect for outbound, non-manual, non-protected connections.
      * Any peer protected (m_protect = true) is not chosen for eviction. A peer is
      * marked as protected if all of these are true:
      *   - its connection type is IsBlockOnlyConn() == false
      *   - it gave us a valid connecting header
      *   - we haven't reached MAX_OUTBOUND_PEERS_TO_PROTECT_FROM_DISCONNECT yet
      *   - its chain tip has at least as much work as ours
      *
      * CHAIN_SYNC_TIMEOUT: if a peer's best known block has less work than our tip,
      * set a timeout CHAIN_SYNC_TIMEOUT in the future:
      *   - If at timeout their best known block now has more work than our tip
      *     when the timeout was set, then either reset the timeout or clear it
      *     (after comparing against our current tip's work)
      *   - If at timeout their best known block still has less work than our
      *     tip did when the timeout was set, then send a getheaders message,
      *     and set a shorter timeout, HEADERS_RESPONSE_TIME seconds in future.
      *     If their best known block is still behind when that new timeout is
      *     reached, disconnect.
      *
      * EXTRA_PEER_CHECK_INTERVAL: after each interval, if we have too many outbound peers,
      * drop the outbound one that least recently announced us a new block.
      */
    struct ChainSyncTimeoutState {
        //! A timeout used for checking whether our peer has sufficiently synced
        std::chrono::seconds m_timeout{0s};
        //! A header with the work we require on our peer's chain
        const CBlockIndex* m_work_header{nullptr};
        //! After timeout is reached, set to true after sending getheaders
        bool m_sent_getheaders{false};
        //! Whether this peer is protected from disconnection due to a bad/slow chain
        bool m_protect{false};
    };

    ChainSyncTimeoutState m_chain_sync;

    //! Time of last new block announcement
    int64_t m_last_block_announcement{0};

    //! Whether this peer is an inbound connection
    const bool m_is_inbound;

    //! A rolling bloom filter of all announced tx CInvs to this peer.
    CRollingBloomFilter m_recently_announced_invs = CRollingBloomFilter{INVENTORY_MAX_RECENT_RELAY, 0.000001};

    //! Whether this peer relays txs via wtxid
    bool m_wtxid_relay{false};

    CNodeState(bool is_inbound) : m_is_inbound(is_inbound) {}
};

/** Map maintaining per-node state. */
static std::map<NodeId, CNodeState> mapNodeState TS_ITCOIN_GUARDED_BY(cs_main);

static CNodeState *State(NodeId pnode) TS_ITCOIN_EXCLUSIVE_LOCKS_REQUIRED(cs_main) {
    std::map<NodeId, CNodeState>::iterator it = mapNodeState.find(pnode);
    if (it == mapNodeState.end())
        return nullptr;
    return &it->second;
}

/**
 * Whether the peer supports the address. For example, a peer that does not
 * implement BIP155 cannot receive Tor v3 addresses because it requires
 * ADDRv2 (BIP155) encoding.
 */
<<<<<<< HEAD
struct Peer {
    /** Same id as the CNode object for this peer */
    const NodeId m_id{0};

    /** Protects misbehavior data members */
    Mutex m_misbehavior_mutex;
    /** Accumulated misbehavior score for this peer */
    int m_misbehavior_score TS_ITCOIN_GUARDED_BY(m_misbehavior_mutex){0};
    /** Whether this peer should be disconnected and marked as discouraged (unless it has the noban permission). */
    bool m_should_discourage TS_ITCOIN_GUARDED_BY(m_misbehavior_mutex){false};

    /** Set of txids to reconsider once their parent transactions have been accepted **/
    std::set<uint256> m_orphan_work_set TS_ITCOIN_GUARDED_BY(g_cs_orphans);

    /** Protects m_getdata_requests **/
    Mutex m_getdata_requests_mutex;
    /** Work queue of items requested by this peer **/
    std::deque<CInv> m_getdata_requests TS_ITCOIN_GUARDED_BY(m_getdata_requests_mutex);

    /** Number of addr messages that can be processed from this peer. Start at 1 to
     *  permit self-announcement. */
    double m_addr_token_bucket{1.0};
    /** When m_addr_token_bucket was last updated */
    std::chrono::microseconds m_addr_token_timestamp{GetTime<std::chrono::microseconds>()};
    /** Total number of addresses that were dropped due to rate limiting. */
    std::atomic<uint64_t> m_addr_rate_limited{0};
    /** Total number of addresses that were processed (excludes rate limited ones). */
    std::atomic<uint64_t> m_addr_processed{0};

    Peer(NodeId id) : m_id(id) {}
};

using PeerRef = std::shared_ptr<Peer>;

/**
 * Map of all Peer objects, keyed by peer id. This map is protected
 * by the global g_peer_mutex. Once a shared pointer reference is
 * taken, the lock may be released. Individual fields are protected by
 * their own locks.
 */
Mutex g_peer_mutex;
static std::map<NodeId, PeerRef> g_peer_map TS_ITCOIN_GUARDED_BY(g_peer_mutex);
=======
static bool IsAddrCompatible(const Peer& peer, const CAddress& addr)
{
    return peer.m_wants_addrv2 || addr.IsAddrV1Compatible();
}

static void AddAddressKnown(Peer& peer, const CAddress& addr)
{
    assert(peer.m_addr_known);
    peer.m_addr_known->insert(addr.GetKey());
}
>>>>>>> f6a356d2

static void PushAddress(Peer& peer, const CAddress& addr, FastRandomContext& insecure_rand)
{
    // Known checking here is only to save space from duplicates.
    // Before sending, we'll filter it again for known addresses that were
    // added after addresses were pushed.
    assert(peer.m_addr_known);
    if (addr.IsValid() && !peer.m_addr_known->contains(addr.GetKey()) && IsAddrCompatible(peer, addr)) {
        if (peer.m_addrs_to_send.size() >= MAX_ADDR_TO_SEND) {
            peer.m_addrs_to_send[insecure_rand.randrange(peer.m_addrs_to_send.size())] = addr;
        } else {
            peer.m_addrs_to_send.push_back(addr);
        }
    }
}

static void UpdatePreferredDownload(const CNode& node, CNodeState* state) TS_ITCOIN_EXCLUSIVE_LOCKS_REQUIRED(cs_main)
{
    nPreferredDownload -= state->fPreferredDownload;

    // Whether this node should be marked as a preferred download node.
    state->fPreferredDownload = (!node.IsInboundConn() || node.HasPermission(NetPermissionFlags::NoBan)) && !node.IsAddrFetchConn() && !node.fClient;

    nPreferredDownload += state->fPreferredDownload;
}

std::chrono::microseconds PeerManagerImpl::NextInvToInbounds(std::chrono::microseconds now,
                                                             std::chrono::seconds average_interval)
{
    if (m_next_inv_to_inbounds.load() < now) {
        // If this function were called from multiple threads simultaneously
        // it would possible that both update the next send variable, and return a different result to their caller.
        // This is not possible in practice as only the net processing thread invokes this function.
        m_next_inv_to_inbounds = GetExponentialRand(now, average_interval);
    }
    return m_next_inv_to_inbounds;
}

bool PeerManagerImpl::IsBlockRequested(const uint256& hash)
{
    return mapBlocksInFlight.find(hash) != mapBlocksInFlight.end();
}

void PeerManagerImpl::RemoveBlockRequest(const uint256& hash)
{
    auto it = mapBlocksInFlight.find(hash);
    if (it == mapBlocksInFlight.end()) {
        // Block was not requested
        return;
    }

    auto [node_id, list_it] = it->second;
    CNodeState *state = State(node_id);
    assert(state != nullptr);

    if (state->vBlocksInFlight.begin() == list_it) {
        // First block on the queue was received, update the start download time for the next one
        state->m_downloading_since = std::max(state->m_downloading_since, GetTime<std::chrono::microseconds>());
    }
    state->vBlocksInFlight.erase(list_it);

<<<<<<< HEAD
// Returns a bool indicating whether we requested this block.
// Also used if a block was /not/ received and timed out or started with another peer
static bool MarkBlockAsReceived(const uint256& hash) TS_ITCOIN_EXCLUSIVE_LOCKS_REQUIRED(cs_main) {
    std::map<uint256, std::pair<NodeId, std::list<QueuedBlock>::iterator> >::iterator itInFlight = mapBlocksInFlight.find(hash);
    if (itInFlight != mapBlocksInFlight.end()) {
        CNodeState *state = State(itInFlight->second.first);
        assert(state != nullptr);
        state->nBlocksInFlightValidHeaders -= itInFlight->second.second->fValidatedHeaders;
        if (state->nBlocksInFlightValidHeaders == 0 && itInFlight->second.second->fValidatedHeaders) {
            // Last validated block on the queue was received.
            nPeersWithValidatedDownloads--;
        }
        if (state->vBlocksInFlight.begin() == itInFlight->second.second) {
            // First block on the queue was received, update the start download time for the next one
            state->nDownloadingSince = std::max(state->nDownloadingSince, count_microseconds(GetTime<std::chrono::microseconds>()));
        }
        state->vBlocksInFlight.erase(itInFlight->second.second);
        state->nBlocksInFlight--;
        state->nStallingSince = 0;
        mapBlocksInFlight.erase(itInFlight);
        return true;
=======
    state->nBlocksInFlight--;
    if (state->nBlocksInFlight == 0) {
        // Last validated block on the queue was received.
        m_peers_downloading_from--;
>>>>>>> f6a356d2
    }
    state->m_stalling_since = 0us;
    mapBlocksInFlight.erase(it);
}

<<<<<<< HEAD
// returns false, still setting pit, if the block was already in flight from the same peer
// pit will only be valid as long as the same cs_main lock is being held
static bool MarkBlockAsInFlight(CTxMemPool& mempool, NodeId nodeid, const uint256& hash, const CBlockIndex* pindex = nullptr, std::list<QueuedBlock>::iterator** pit = nullptr) TS_ITCOIN_EXCLUSIVE_LOCKS_REQUIRED(cs_main) {
=======
bool PeerManagerImpl::BlockRequested(NodeId nodeid, const CBlockIndex& block, std::list<QueuedBlock>::iterator** pit)
{
    const uint256& hash{block.GetBlockHash()};

>>>>>>> f6a356d2
    CNodeState *state = State(nodeid);
    assert(state != nullptr);

    // Short-circuit most stuff in case it is from the same node
    std::map<uint256, std::pair<NodeId, std::list<QueuedBlock>::iterator> >::iterator itInFlight = mapBlocksInFlight.find(hash);
    if (itInFlight != mapBlocksInFlight.end() && itInFlight->second.first == nodeid) {
        if (pit) {
            *pit = &itInFlight->second.second;
        }
        return false;
    }

    // Make sure it's not listed somewhere already.
    RemoveBlockRequest(hash);

    std::list<QueuedBlock>::iterator it = state->vBlocksInFlight.insert(state->vBlocksInFlight.end(),
            {&block, std::unique_ptr<PartiallyDownloadedBlock>(pit ? new PartiallyDownloadedBlock(&m_mempool) : nullptr)});
    state->nBlocksInFlight++;
    if (state->nBlocksInFlight == 1) {
        // We're starting a block download (batch) from this peer.
        state->m_downloading_since = GetTime<std::chrono::microseconds>();
        m_peers_downloading_from++;
    }
    itInFlight = mapBlocksInFlight.insert(std::make_pair(hash, std::make_pair(nodeid, it))).first;
    if (pit) {
        *pit = &itInFlight->second.second;
<<<<<<< HEAD
    return true;
}

/** Check whether the last unknown block a peer advertised is not yet known. */
static void ProcessBlockAvailability(NodeId nodeid) TS_ITCOIN_EXCLUSIVE_LOCKS_REQUIRED(cs_main) {
    CNodeState *state = State(nodeid);
    assert(state != nullptr);

    if (!state->hashLastUnknownBlock.IsNull()) {
        const CBlockIndex* pindex = LookupBlockIndex(state->hashLastUnknownBlock);
        if (pindex && pindex->nChainWork > 0) {
            if (state->pindexBestKnownBlock == nullptr || pindex->nChainWork >= state->pindexBestKnownBlock->nChainWork) {
                state->pindexBestKnownBlock = pindex;
            }
            state->hashLastUnknownBlock.SetNull();
        }
    }
}

/** Update tracking information about which blocks a peer is assumed to have. */
static void UpdateBlockAvailability(NodeId nodeid, const uint256 &hash) TS_ITCOIN_EXCLUSIVE_LOCKS_REQUIRED(cs_main) {
    CNodeState *state = State(nodeid);
    assert(state != nullptr);

    ProcessBlockAvailability(nodeid);

    const CBlockIndex* pindex = LookupBlockIndex(hash);
    if (pindex && pindex->nChainWork > 0) {
        // An actually better block was announced.
        if (state->pindexBestKnownBlock == nullptr || pindex->nChainWork >= state->pindexBestKnownBlock->nChainWork) {
            state->pindexBestKnownBlock = pindex;
        }
    } else {
        // An unknown block was announced; just assume that the latest one is the best one.
        state->hashLastUnknownBlock = hash;
=======
>>>>>>> f6a356d2
    }
    return true;
}

<<<<<<< HEAD
/**
 * When a peer sends us a valid block, instruct it to announce blocks to us
 * using CMPCTBLOCK if possible by adding its nodeid to the end of
 * lNodesAnnouncingHeaderAndIDs, and keeping that list under a certain size by
 * removing the first element if necessary.
 */
static void MaybeSetPeerAsAnnouncingHeaderAndIDs(NodeId nodeid, CConnman& connman) TS_ITCOIN_EXCLUSIVE_LOCKS_REQUIRED(cs_main)
=======
void PeerManagerImpl::MaybeSetPeerAsAnnouncingHeaderAndIDs(NodeId nodeid)
>>>>>>> f6a356d2
{
    AssertLockHeld(cs_main);

    // Never request high-bandwidth mode from peers if we're blocks-only. Our
    // mempool will not contain the transactions necessary to reconstruct the
    // compact block.
    if (m_ignore_incoming_txs) return;

    CNodeState* nodestate = State(nodeid);
    if (!nodestate || !nodestate->fSupportsDesiredCmpctVersion) {
        // Never ask from peers who can't provide witnesses.
        return;
    }
    if (nodestate->fProvidesHeaderAndIDs) {
        int num_outbound_hb_peers = 0;
        for (std::list<NodeId>::iterator it = lNodesAnnouncingHeaderAndIDs.begin(); it != lNodesAnnouncingHeaderAndIDs.end(); it++) {
            if (*it == nodeid) {
                lNodesAnnouncingHeaderAndIDs.erase(it);
                lNodesAnnouncingHeaderAndIDs.push_back(nodeid);
                return;
            }
            CNodeState *state = State(*it);
            if (state != nullptr && !state->m_is_inbound) ++num_outbound_hb_peers;
        }
        if (nodestate->m_is_inbound) {
            // If we're adding an inbound HB peer, make sure we're not removing
            // our last outbound HB peer in the process.
            if (lNodesAnnouncingHeaderAndIDs.size() >= 3 && num_outbound_hb_peers == 1) {
                CNodeState *remove_node = State(lNodesAnnouncingHeaderAndIDs.front());
                if (remove_node != nullptr && !remove_node->m_is_inbound) {
                    // Put the HB outbound peer in the second slot, so that it
                    // doesn't get removed.
                    std::swap(lNodesAnnouncingHeaderAndIDs.front(), *std::next(lNodesAnnouncingHeaderAndIDs.begin()));
                }
            }
        }
<<<<<<< HEAD
        connman.ForNode(nodeid, [&connman](CNode* pfrom) TS_ITCOIN_EXCLUSIVE_LOCKS_REQUIRED(::cs_main) {
=======
        m_connman.ForNode(nodeid, [this](CNode* pfrom) TS_ITCOIN_EXCLUSIVE_LOCKS_REQUIRED(::cs_main) {
>>>>>>> f6a356d2
            AssertLockHeld(::cs_main);
            uint64_t nCMPCTBLOCKVersion = 2;
            if (lNodesAnnouncingHeaderAndIDs.size() >= 3) {
                // As per BIP152, we only get 3 of our peers to announce
                // blocks using compact encodings.
                m_connman.ForNode(lNodesAnnouncingHeaderAndIDs.front(), [this, nCMPCTBLOCKVersion](CNode* pnodeStop){
                    m_connman.PushMessage(pnodeStop, CNetMsgMaker(pnodeStop->GetCommonVersion()).Make(NetMsgType::SENDCMPCT, /*fAnnounceUsingCMPCTBLOCK=*/false, nCMPCTBLOCKVersion));
                    // save BIP152 bandwidth state: we select peer to be low-bandwidth
                    pnodeStop->m_bip152_highbandwidth_to = false;
                    return true;
                });
                lNodesAnnouncingHeaderAndIDs.pop_front();
            }
            m_connman.PushMessage(pfrom, CNetMsgMaker(pfrom->GetCommonVersion()).Make(NetMsgType::SENDCMPCT, /*fAnnounceUsingCMPCTBLOCK=*/true, nCMPCTBLOCKVersion));
            // save BIP152 bandwidth state: we select peer to be high-bandwidth
            pfrom->m_bip152_highbandwidth_to = true;
            lNodesAnnouncingHeaderAndIDs.push_back(pfrom->GetId());
            return true;
        });
    }
}

<<<<<<< HEAD
static bool TipMayBeStale(const Consensus::Params &consensusParams) TS_ITCOIN_EXCLUSIVE_LOCKS_REQUIRED(cs_main)
=======
bool PeerManagerImpl::TipMayBeStale()
>>>>>>> f6a356d2
{
    AssertLockHeld(cs_main);
    const Consensus::Params& consensusParams = m_chainparams.GetConsensus();
    if (m_last_tip_update.load() == 0s) {
        m_last_tip_update = GetTime<std::chrono::seconds>();
    }
    return m_last_tip_update.load() < GetTime<std::chrono::seconds>() - std::chrono::seconds{consensusParams.nPowTargetSpacing * 3} && mapBlocksInFlight.empty();
}

<<<<<<< HEAD
static bool CanDirectFetch(const Consensus::Params &consensusParams) TS_ITCOIN_EXCLUSIVE_LOCKS_REQUIRED(cs_main)
=======
bool PeerManagerImpl::CanDirectFetch()
>>>>>>> f6a356d2
{
    return m_chainman.ActiveChain().Tip()->GetBlockTime() > GetAdjustedTime() - m_chainparams.GetConsensus().nPowTargetSpacing * 20;
}

static bool PeerHasHeader(CNodeState *state, const CBlockIndex *pindex) TS_ITCOIN_EXCLUSIVE_LOCKS_REQUIRED(cs_main)
{
    if (state->pindexBestKnownBlock && pindex == state->pindexBestKnownBlock->GetAncestor(pindex->nHeight))
        return true;
    if (state->pindexBestHeaderSent && pindex == state->pindexBestHeaderSent->GetAncestor(pindex->nHeight))
        return true;
    return false;
}

<<<<<<< HEAD
/** Update pindexLastCommonBlock and add not-in-flight missing successors to vBlocks, until it has
 *  at most count entries. */
static void FindNextBlocksToDownload(NodeId nodeid, unsigned int count, std::vector<const CBlockIndex*>& vBlocks, NodeId& nodeStaller, const Consensus::Params& consensusParams) TS_ITCOIN_EXCLUSIVE_LOCKS_REQUIRED(cs_main)
=======
void PeerManagerImpl::ProcessBlockAvailability(NodeId nodeid) {
    CNodeState *state = State(nodeid);
    assert(state != nullptr);

    if (!state->hashLastUnknownBlock.IsNull()) {
        const CBlockIndex* pindex = m_chainman.m_blockman.LookupBlockIndex(state->hashLastUnknownBlock);
        if (pindex && pindex->nChainWork > 0) {
            if (state->pindexBestKnownBlock == nullptr || pindex->nChainWork >= state->pindexBestKnownBlock->nChainWork) {
                state->pindexBestKnownBlock = pindex;
            }
            state->hashLastUnknownBlock.SetNull();
        }
    }
}

void PeerManagerImpl::UpdateBlockAvailability(NodeId nodeid, const uint256 &hash) {
    CNodeState *state = State(nodeid);
    assert(state != nullptr);

    ProcessBlockAvailability(nodeid);

    const CBlockIndex* pindex = m_chainman.m_blockman.LookupBlockIndex(hash);
    if (pindex && pindex->nChainWork > 0) {
        // An actually better block was announced.
        if (state->pindexBestKnownBlock == nullptr || pindex->nChainWork >= state->pindexBestKnownBlock->nChainWork) {
            state->pindexBestKnownBlock = pindex;
        }
    } else {
        // An unknown block was announced; just assume that the latest one is the best one.
        state->hashLastUnknownBlock = hash;
    }
}

void PeerManagerImpl::FindNextBlocksToDownload(NodeId nodeid, unsigned int count, std::vector<const CBlockIndex*>& vBlocks, NodeId& nodeStaller)
>>>>>>> f6a356d2
{
    if (count == 0)
        return;

    vBlocks.reserve(vBlocks.size() + count);
    CNodeState *state = State(nodeid);
    assert(state != nullptr);

    // Make sure pindexBestKnownBlock is up to date, we'll need it.
    ProcessBlockAvailability(nodeid);

    if (state->pindexBestKnownBlock == nullptr || state->pindexBestKnownBlock->nChainWork < m_chainman.ActiveChain().Tip()->nChainWork || state->pindexBestKnownBlock->nChainWork < nMinimumChainWork) {
        // This peer has nothing interesting.
        return;
    }

    if (state->pindexLastCommonBlock == nullptr) {
        // Bootstrap quickly by guessing a parent of our best tip is the forking point.
        // Guessing wrong in either direction is not a problem.
        state->pindexLastCommonBlock = m_chainman.ActiveChain()[std::min(state->pindexBestKnownBlock->nHeight, m_chainman.ActiveChain().Height())];
    }

    // If the peer reorganized, our previous pindexLastCommonBlock may not be an ancestor
    // of its current tip anymore. Go back enough to fix that.
    state->pindexLastCommonBlock = LastCommonAncestor(state->pindexLastCommonBlock, state->pindexBestKnownBlock);
    if (state->pindexLastCommonBlock == state->pindexBestKnownBlock)
        return;

    const Consensus::Params& consensusParams = m_chainparams.GetConsensus();
    std::vector<const CBlockIndex*> vToFetch;
    const CBlockIndex *pindexWalk = state->pindexLastCommonBlock;
    // Never fetch further than the best block we know the peer has, or more than BLOCK_DOWNLOAD_WINDOW + 1 beyond the last
    // linked block we have in common with this peer. The +1 is so we can detect stalling, namely if we would be able to
    // download that next block if the window were 1 larger.
    int nWindowEnd = state->pindexLastCommonBlock->nHeight + BLOCK_DOWNLOAD_WINDOW;
    int nMaxHeight = std::min<int>(state->pindexBestKnownBlock->nHeight, nWindowEnd + 1);
    NodeId waitingfor = -1;
    while (pindexWalk->nHeight < nMaxHeight) {
        // Read up to 128 (or more, if more blocks than that are needed) successors of pindexWalk (towards
        // pindexBestKnownBlock) into vToFetch. We fetch 128, because CBlockIndex::GetAncestor may be as expensive
        // as iterating over ~100 CBlockIndex* entries anyway.
        int nToFetch = std::min(nMaxHeight - pindexWalk->nHeight, std::max<int>(count - vBlocks.size(), 128));
        vToFetch.resize(nToFetch);
        pindexWalk = state->pindexBestKnownBlock->GetAncestor(pindexWalk->nHeight + nToFetch);
        vToFetch[nToFetch - 1] = pindexWalk;
        for (unsigned int i = nToFetch - 1; i > 0; i--) {
            vToFetch[i - 1] = vToFetch[i]->pprev;
        }

        // Iterate over those blocks in vToFetch (in forward direction), adding the ones that
        // are not yet downloaded and not in flight to vBlocks. In the meantime, update
        // pindexLastCommonBlock as long as all ancestors are already downloaded, or if it's
        // already part of our chain (and therefore don't need it even if pruned).
        for (const CBlockIndex* pindex : vToFetch) {
            if (!pindex->IsValid(BLOCK_VALID_TREE)) {
                // We consider the chain that this peer is on invalid.
                return;
            }
            if (!State(nodeid)->fHaveWitness && DeploymentActiveAt(*pindex, consensusParams, Consensus::DEPLOYMENT_SEGWIT)) {
                // We wouldn't download this block or its descendants from this peer.
                return;
            }
            if (pindex->nStatus & BLOCK_HAVE_DATA || m_chainman.ActiveChain().Contains(pindex)) {
                if (pindex->HaveTxsDownloaded())
                    state->pindexLastCommonBlock = pindex;
            } else if (!IsBlockRequested(pindex->GetBlockHash())) {
                // The block is not already downloaded, and not yet in flight.
                if (pindex->nHeight > nWindowEnd) {
                    // We reached the end of the window.
                    if (vBlocks.size() == 0 && waitingfor != nodeid) {
                        // We aren't able to fetch anything, but we would be if the download window was one larger.
                        nodeStaller = waitingfor;
                    }
                    return;
                }
                vBlocks.push_back(pindex);
                if (vBlocks.size() == count) {
                    return;
                }
            } else if (waitingfor == -1) {
                // This is the first already-in-flight block.
                waitingfor = mapBlocksInFlight[pindex->GetBlockHash()].first;
            }
        }
    }
}

} // namespace

void PeerManagerImpl::PushNodeVersion(CNode& pnode)
{
    // Note that pnode->GetLocalServices() is a reflection of the local
    // services we were offering when the CNode object was created for this
    // peer.
    uint64_t my_services{pnode.GetLocalServices()};
    const int64_t nTime{count_seconds(GetTime<std::chrono::seconds>())};
    uint64_t nonce = pnode.GetLocalNonce();
    const int nNodeStartingHeight{m_best_height};
    NodeId nodeid = pnode.GetId();
    CAddress addr = pnode.addr;

    CService addr_you = addr.IsRoutable() && !IsProxy(addr) && addr.IsAddrV1Compatible() ? addr : CService();
    uint64_t your_services{addr.nServices};

    const bool tx_relay = !m_ignore_incoming_txs && pnode.m_tx_relay != nullptr && !pnode.IsFeelerConn();
    m_connman.PushMessage(&pnode, CNetMsgMaker(INIT_PROTO_VERSION).Make(NetMsgType::VERSION, PROTOCOL_VERSION, my_services, nTime,
            your_services, addr_you, // Together the pre-version-31402 serialization of CAddress "addrYou" (without nTime)
            my_services, CService(), // Together the pre-version-31402 serialization of CAddress "addrMe" (without nTime)
            nonce, strSubVersion, nNodeStartingHeight, tx_relay));

    if (fLogIPs) {
        LogPrint(BCLog::NET, "send version message: version %d, blocks=%d, them=%s, txrelay=%d, peer=%d\n", PROTOCOL_VERSION, nNodeStartingHeight, addr_you.ToString(), tx_relay, nodeid);
    } else {
        LogPrint(BCLog::NET, "send version message: version %d, blocks=%d, txrelay=%d, peer=%d\n", PROTOCOL_VERSION, nNodeStartingHeight, tx_relay, nodeid);
    }
}

void PeerManagerImpl::AddTxAnnouncement(const CNode& node, const GenTxid& gtxid, std::chrono::microseconds current_time)
{
    AssertLockHeld(::cs_main); // For m_txrequest
    NodeId nodeid = node.GetId();
    if (!node.HasPermission(NetPermissionFlags::Relay) && m_txrequest.Count(nodeid) >= MAX_PEER_TX_ANNOUNCEMENTS) {
        // Too many queued announcements from this peer
        return;
    }
    const CNodeState* state = State(nodeid);

    // Decide the TxRequestTracker parameters for this announcement:
    // - "preferred": if fPreferredDownload is set (= outbound, or NetPermissionFlags::NoBan permission)
    // - "reqtime": current time plus delays for:
    //   - NONPREF_PEER_TX_DELAY for announcements from non-preferred connections
    //   - TXID_RELAY_DELAY for txid announcements while wtxid peers are available
    //   - OVERLOADED_PEER_TX_DELAY for announcements from peers which have at least
    //     MAX_PEER_TX_REQUEST_IN_FLIGHT requests in flight (and don't have NetPermissionFlags::Relay).
    auto delay{0us};
    const bool preferred = state->fPreferredDownload;
    if (!preferred) delay += NONPREF_PEER_TX_DELAY;
    if (!gtxid.IsWtxid() && m_wtxid_relay_peers > 0) delay += TXID_RELAY_DELAY;
    const bool overloaded = !node.HasPermission(NetPermissionFlags::Relay) &&
        m_txrequest.CountInFlight(nodeid) >= MAX_PEER_TX_REQUEST_IN_FLIGHT;
    if (overloaded) delay += OVERLOADED_PEER_TX_DELAY;
    m_txrequest.ReceivedInv(nodeid, gtxid, preferred, current_time + delay);
}

// This function is used for testing the stale tip eviction logic, see
// denialofservice_tests.cpp
void UpdateLastBlockAnnounceTime(NodeId node, int64_t time_in_seconds)
{
    LOCK(cs_main);
    CNodeState *state = State(node);
    if (state) state->m_last_block_announcement = time_in_seconds;
}

void PeerManagerImpl::InitializeNode(CNode *pnode)
{
    NodeId nodeid = pnode->GetId();
    {
        LOCK(cs_main);
        mapNodeState.emplace_hint(mapNodeState.end(), std::piecewise_construct, std::forward_as_tuple(nodeid), std::forward_as_tuple(pnode->IsInboundConn()));
        assert(m_txrequest.Count(nodeid) == 0);
    }
    {
        PeerRef peer = std::make_shared<Peer>(nodeid);
        LOCK(m_peer_mutex);
        m_peer_map.emplace_hint(m_peer_map.end(), nodeid, std::move(peer));
    }
    if (!pnode->IsInboundConn()) {
        PushNodeVersion(*pnode);
    }
}

void PeerManagerImpl::ReattemptInitialBroadcast(CScheduler& scheduler)
{
    std::set<uint256> unbroadcast_txids = m_mempool.GetUnbroadcastTxs();

    for (const auto& txid : unbroadcast_txids) {
        CTransactionRef tx = m_mempool.get(txid);

        if (tx != nullptr) {
            LOCK(cs_main);
            _RelayTransaction(txid, tx->GetWitnessHash());
        } else {
            m_mempool.RemoveUnbroadcastTx(txid, true);
        }
    }

    // Schedule next run for 10-15 minutes in the future.
    // We add randomness on every cycle to avoid the possibility of P2P fingerprinting.
    const std::chrono::milliseconds delta = 10min + GetRandMillis(5min);
    scheduler.scheduleFromNow([&] { ReattemptInitialBroadcast(scheduler); }, delta);
}

void PeerManagerImpl::FinalizeNode(const CNode& node)
{
    NodeId nodeid = node.GetId();
    int misbehavior{0};
    {
    LOCK(cs_main);
    {
        // We remove the PeerRef from g_peer_map here, but we don't always
        // destruct the Peer. Sometimes another thread is still holding a
        // PeerRef, so the refcount is >= 1. Be careful not to do any
        // processing here that assumes Peer won't be changed before it's
        // destructed.
        PeerRef peer = RemovePeer(nodeid);
        assert(peer != nullptr);
        misbehavior = WITH_LOCK(peer->m_misbehavior_mutex, return peer->m_misbehavior_score);
    }
    CNodeState *state = State(nodeid);
    assert(state != nullptr);

    if (state->fSyncStarted)
        nSyncStarted--;

    for (const QueuedBlock& entry : state->vBlocksInFlight) {
        mapBlocksInFlight.erase(entry.pindex->GetBlockHash());
    }
    WITH_LOCK(g_cs_orphans, m_orphanage.EraseForPeer(nodeid));
    m_txrequest.DisconnectedPeer(nodeid);
    nPreferredDownload -= state->fPreferredDownload;
    m_peers_downloading_from -= (state->nBlocksInFlight != 0);
    assert(m_peers_downloading_from >= 0);
    m_outbound_peers_with_protect_from_disconnect -= state->m_chain_sync.m_protect;
    assert(m_outbound_peers_with_protect_from_disconnect >= 0);
    m_wtxid_relay_peers -= state->m_wtxid_relay;
    assert(m_wtxid_relay_peers >= 0);

    mapNodeState.erase(nodeid);

    if (mapNodeState.empty()) {
        // Do a consistency check after the last peer is removed.
        assert(mapBlocksInFlight.empty());
        assert(nPreferredDownload == 0);
        assert(m_peers_downloading_from == 0);
        assert(m_outbound_peers_with_protect_from_disconnect == 0);
        assert(m_wtxid_relay_peers == 0);
        assert(m_txrequest.Size() == 0);
        assert(m_orphanage.Size() == 0);
    }
    } // cs_main
    if (node.fSuccessfullyConnected && misbehavior == 0 &&
        !node.IsBlockOnlyConn() && !node.IsInboundConn()) {
        // Only change visible addrman state for full outbound peers.  We don't
        // call Connected() for feeler connections since they don't have
        // fSuccessfullyConnected set.
        m_addrman.Connected(node.addr);
    }
    LogPrint(BCLog::NET, "Cleared nodestate for peer=%d\n", nodeid);
}

PeerRef PeerManagerImpl::GetPeerRef(NodeId id) const
{
    LOCK(m_peer_mutex);
    auto it = m_peer_map.find(id);
    return it != m_peer_map.end() ? it->second : nullptr;
}

PeerRef PeerManagerImpl::RemovePeer(NodeId id)
{
    PeerRef ret;
    LOCK(m_peer_mutex);
    auto it = m_peer_map.find(id);
    if (it != m_peer_map.end()) {
        ret = std::move(it->second);
        m_peer_map.erase(it);
    }
    return ret;
}

bool PeerManagerImpl::GetNodeStateStats(NodeId nodeid, CNodeStateStats& stats) const
{
    {
        LOCK(cs_main);
        CNodeState* state = State(nodeid);
        if (state == nullptr)
            return false;
        stats.nSyncHeight = state->pindexBestKnownBlock ? state->pindexBestKnownBlock->nHeight : -1;
        stats.nCommonHeight = state->pindexLastCommonBlock ? state->pindexLastCommonBlock->nHeight : -1;
        for (const QueuedBlock& queue : state->vBlocksInFlight) {
            if (queue.pindex)
                stats.vHeightInFlight.push_back(queue.pindex->nHeight);
        }
    }

    PeerRef peer = GetPeerRef(nodeid);
    if (peer == nullptr) return false;
<<<<<<< HEAD
    stats.m_misbehavior_score = WITH_LOCK(peer->m_misbehavior_mutex, return peer->m_misbehavior_score);
    stats.m_addr_processed = peer->m_addr_processed.load();
    stats.m_addr_rate_limited = peer->m_addr_rate_limited.load();
=======
    stats.m_starting_height = peer->m_starting_height;
    // It is common for nodes with good ping times to suddenly become lagged,
    // due to a new block arriving or other large transfer.
    // Merely reporting pingtime might fool the caller into thinking the node was still responsive,
    // since pingtime does not update until the ping is complete, which might take a while.
    // So, if a ping is taking an unusually long time in flight,
    // the caller can immediately detect that this is happening.
    auto ping_wait{0us};
    if ((0 != peer->m_ping_nonce_sent) && (0 != peer->m_ping_start.load().count())) {
        ping_wait = GetTime<std::chrono::microseconds>() - peer->m_ping_start.load();
    }

    stats.m_ping_wait = ping_wait;
    stats.m_addr_processed = peer->m_addr_processed.load();
    stats.m_addr_rate_limited = peer->m_addr_rate_limited.load();
    stats.m_addr_relay_enabled = peer->m_addr_relay_enabled.load();
>>>>>>> f6a356d2

    return true;
}

<<<<<<< HEAD
//////////////////////////////////////////////////////////////////////////////
//
// mapOrphanTransactions
//

static void AddToCompactExtraTransactions(const CTransactionRef& tx) TS_ITCOIN_EXCLUSIVE_LOCKS_REQUIRED(g_cs_orphans)
=======
void PeerManagerImpl::AddToCompactExtraTransactions(const CTransactionRef& tx)
>>>>>>> f6a356d2
{
    size_t max_extra_txn = gArgs.GetIntArg("-blockreconstructionextratxn", DEFAULT_BLOCK_RECONSTRUCTION_EXTRA_TXN);
    if (max_extra_txn <= 0)
        return;
    if (!vExtraTxnForCompact.size())
        vExtraTxnForCompact.resize(max_extra_txn);
    vExtraTxnForCompact[vExtraTxnForCompactIt] = std::make_pair(tx->GetWitnessHash(), tx);
    vExtraTxnForCompactIt = (vExtraTxnForCompactIt + 1) % max_extra_txn;
}

<<<<<<< HEAD
bool AddOrphanTx(const CTransactionRef& tx, NodeId peer) TS_ITCOIN_EXCLUSIVE_LOCKS_REQUIRED(g_cs_orphans)
{
    const uint256& hash = tx->GetHash();
    if (mapOrphanTransactions.count(hash))
        return false;

    // Ignore big transactions, to avoid a
    // send-big-orphans memory exhaustion attack. If a peer has a legitimate
    // large transaction with a missing parent then we assume
    // it will rebroadcast it later, after the parent transaction(s)
    // have been mined or received.
    // 100 orphans, each of which is at most 100,000 bytes big is
    // at most 10 megabytes of orphans and somewhat more byprev index (in the worst case):
    unsigned int sz = GetTransactionWeight(*tx);
    if (sz > MAX_STANDARD_TX_WEIGHT)
    {
        LogPrint(BCLog::MEMPOOL, "ignoring large orphan tx (size: %u, hash: %s)\n", sz, hash.ToString());
        return false;
    }

    auto ret = mapOrphanTransactions.emplace(hash, COrphanTx{tx, peer, GetTime() + ORPHAN_TX_EXPIRE_TIME, g_orphan_list.size()});
    assert(ret.second);
    g_orphan_list.push_back(ret.first);
    // Allow for lookups in the orphan pool by wtxid, as well as txid
    g_orphans_by_wtxid.emplace(tx->GetWitnessHash(), ret.first);
    for (const CTxIn& txin : tx->vin) {
        mapOrphanTransactionsByPrev[txin.prevout].insert(ret.first);
    }

    AddToCompactExtraTransactions(tx);

    LogPrint(BCLog::MEMPOOL, "stored orphan tx %s (mapsz %u outsz %u)\n", hash.ToString(),
             mapOrphanTransactions.size(), mapOrphanTransactionsByPrev.size());
    return true;
}

int static EraseOrphanTx(uint256 hash) TS_ITCOIN_EXCLUSIVE_LOCKS_REQUIRED(g_cs_orphans)
{
    std::map<uint256, COrphanTx>::iterator it = mapOrphanTransactions.find(hash);
    if (it == mapOrphanTransactions.end())
        return 0;
    for (const CTxIn& txin : it->second.tx->vin)
    {
        auto itPrev = mapOrphanTransactionsByPrev.find(txin.prevout);
        if (itPrev == mapOrphanTransactionsByPrev.end())
            continue;
        itPrev->second.erase(it);
        if (itPrev->second.empty())
            mapOrphanTransactionsByPrev.erase(itPrev);
    }

    size_t old_pos = it->second.list_pos;
    assert(g_orphan_list[old_pos] == it);
    if (old_pos + 1 != g_orphan_list.size()) {
        // Unless we're deleting the last entry in g_orphan_list, move the last
        // entry to the position we're deleting.
        auto it_last = g_orphan_list.back();
        g_orphan_list[old_pos] = it_last;
        it_last->second.list_pos = old_pos;
    }
    g_orphan_list.pop_back();
    g_orphans_by_wtxid.erase(it->second.tx->GetWitnessHash());

    mapOrphanTransactions.erase(it);
    return 1;
}

void EraseOrphansFor(NodeId peer)
{
    LOCK(g_cs_orphans);
    int nErased = 0;
    std::map<uint256, COrphanTx>::iterator iter = mapOrphanTransactions.begin();
    while (iter != mapOrphanTransactions.end())
    {
        std::map<uint256, COrphanTx>::iterator maybeErase = iter++; // increment to avoid iterator becoming invalid
        if (maybeErase->second.fromPeer == peer)
        {
            nErased += EraseOrphanTx(maybeErase->second.tx->GetHash());
        }
    }
    if (nErased > 0) LogPrint(BCLog::MEMPOOL, "Erased %d orphan tx from peer=%d\n", nErased, peer);
}


unsigned int LimitOrphanTxSize(unsigned int nMaxOrphans)
{
    LOCK(g_cs_orphans);

    unsigned int nEvicted = 0;
    static int64_t nNextSweep;
    int64_t nNow = GetTime();
    if (nNextSweep <= nNow) {
        // Sweep out expired orphan pool entries:
        int nErased = 0;
        int64_t nMinExpTime = nNow + ORPHAN_TX_EXPIRE_TIME - ORPHAN_TX_EXPIRE_INTERVAL;
        std::map<uint256, COrphanTx>::iterator iter = mapOrphanTransactions.begin();
        while (iter != mapOrphanTransactions.end())
        {
            std::map<uint256, COrphanTx>::iterator maybeErase = iter++;
            if (maybeErase->second.nTimeExpire <= nNow) {
                nErased += EraseOrphanTx(maybeErase->second.tx->GetHash());
            } else {
                nMinExpTime = std::min(maybeErase->second.nTimeExpire, nMinExpTime);
            }
        }
        // Sweep again 5 minutes after the next entry that expires in order to batch the linear scan.
        nNextSweep = nMinExpTime + ORPHAN_TX_EXPIRE_INTERVAL;
        if (nErased > 0) LogPrint(BCLog::MEMPOOL, "Erased %d orphan tx due to expiration\n", nErased);
    }
    FastRandomContext rng;
    while (mapOrphanTransactions.size() > nMaxOrphans)
    {
        // Evict a random orphan:
        size_t randompos = rng.randrange(g_orphan_list.size());
        EraseOrphanTx(g_orphan_list[randompos]->first);
        ++nEvicted;
    }
    return nEvicted;
}

void PeerManager::Misbehaving(const NodeId pnode, const int howmuch, const std::string& message)
=======
void PeerManagerImpl::Misbehaving(const NodeId pnode, const int howmuch, const std::string& message)
>>>>>>> f6a356d2
{
    assert(howmuch > 0);

    PeerRef peer = GetPeerRef(pnode);
    if (peer == nullptr) return;

    LOCK(peer->m_misbehavior_mutex);
    const int score_before{peer->m_misbehavior_score};
    peer->m_misbehavior_score += howmuch;
    const int score_now{peer->m_misbehavior_score};

    const std::string message_prefixed = message.empty() ? "" : (": " + message);
    std::string warning;

    if (score_now >= DISCOURAGEMENT_THRESHOLD && score_before < DISCOURAGEMENT_THRESHOLD) {
        warning = " DISCOURAGE THRESHOLD EXCEEDED";
        peer->m_should_discourage = true;
    }

    LogPrint(BCLog::NET, "Misbehaving: peer=%d (%d -> %d)%s%s\n",
             pnode, score_before, score_now, warning, message_prefixed);
}

bool PeerManagerImpl::MaybePunishNodeForBlock(NodeId nodeid, const BlockValidationState& state,
                                              bool via_compact_block, const std::string& message)
{
    switch (state.GetResult()) {
    case BlockValidationResult::BLOCK_RESULT_UNSET:
        break;
    // The node is providing invalid data:
    case BlockValidationResult::BLOCK_CONSENSUS:
    case BlockValidationResult::BLOCK_MUTATED:
        if (!via_compact_block) {
            Misbehaving(nodeid, 100, message);
            return true;
        }
        break;
    case BlockValidationResult::BLOCK_CACHED_INVALID:
        {
            LOCK(cs_main);
            CNodeState *node_state = State(nodeid);
            if (node_state == nullptr) {
                break;
            }

            // Discourage outbound (but not inbound) peers if on an invalid chain.
            // Exempt HB compact block peers. Manual connections are always protected from discouragement.
            if (!via_compact_block && !node_state->m_is_inbound) {
                Misbehaving(nodeid, 100, message);
                return true;
            }
            break;
        }
    case BlockValidationResult::BLOCK_INVALID_HEADER:
    case BlockValidationResult::BLOCK_CHECKPOINT:
    case BlockValidationResult::BLOCK_INVALID_PREV:
        Misbehaving(nodeid, 100, message);
        return true;
    // Conflicting (but not necessarily invalid) data or different policy:
    case BlockValidationResult::BLOCK_MISSING_PREV:
        // TODO: Handle this much more gracefully (10 DoS points is super arbitrary)
        Misbehaving(nodeid, 10, message);
        return true;
    case BlockValidationResult::BLOCK_RECENT_CONSENSUS_CHANGE:
    case BlockValidationResult::BLOCK_TIME_FUTURE:
        break;
    }
    if (message != "") {
        LogPrint(BCLog::NET, "peer=%d: %s\n", nodeid, message);
    }
    return false;
}

bool PeerManagerImpl::MaybePunishNodeForTx(NodeId nodeid, const TxValidationState& state, const std::string& message)
{
    switch (state.GetResult()) {
    case TxValidationResult::TX_RESULT_UNSET:
        break;
    // The node is providing invalid data:
    case TxValidationResult::TX_CONSENSUS:
        Misbehaving(nodeid, 100, message);
        return true;
    // Conflicting (but not necessarily invalid) data or different policy:
    case TxValidationResult::TX_RECENT_CONSENSUS_CHANGE:
    case TxValidationResult::TX_INPUTS_NOT_STANDARD:
    case TxValidationResult::TX_NOT_STANDARD:
    case TxValidationResult::TX_MISSING_INPUTS:
    case TxValidationResult::TX_PREMATURE_SPEND:
    case TxValidationResult::TX_WITNESS_MUTATED:
    case TxValidationResult::TX_WITNESS_STRIPPED:
    case TxValidationResult::TX_CONFLICT:
    case TxValidationResult::TX_MEMPOOL_POLICY:
    case TxValidationResult::TX_NO_MEMPOOL:
        break;
    }
    if (message != "") {
        LogPrint(BCLog::NET, "peer=%d: %s\n", nodeid, message);
    }
    return false;
}

<<<<<<< HEAD

//////////////////////////////////////////////////////////////////////////////
//
// blockchain -> download logic notification
//

// To prevent fingerprinting attacks, only send blocks/headers outside of the
// active chain if they are no more than a month older (both in time, and in
// best equivalent proof of work) than the best header chain we know about and
// we fully-validated them at some point.
static bool BlockRequestAllowed(const CBlockIndex* pindex, const Consensus::Params& consensusParams) TS_ITCOIN_EXCLUSIVE_LOCKS_REQUIRED(cs_main)
=======
bool PeerManagerImpl::BlockRequestAllowed(const CBlockIndex* pindex)
>>>>>>> f6a356d2
{
    AssertLockHeld(cs_main);
    if (m_chainman.ActiveChain().Contains(pindex)) return true;
    return pindex->IsValid(BLOCK_VALID_SCRIPTS) && (pindexBestHeader != nullptr) &&
           (pindexBestHeader->GetBlockTime() - pindex->GetBlockTime() < STALE_RELAY_AGE_LIMIT) &&
           (GetBlockProofEquivalentTime(*pindexBestHeader, *pindex, *pindexBestHeader, m_chainparams.GetConsensus()) < STALE_RELAY_AGE_LIMIT);
}

std::optional<std::string> PeerManagerImpl::FetchBlock(NodeId peer_id, const CBlockIndex& block_index)
{
    if (fImporting) return "Importing...";
    if (fReindex) return "Reindexing...";

    LOCK(cs_main);
    // Ensure this peer exists and hasn't been disconnected
    CNodeState* state = State(peer_id);
    if (state == nullptr) return "Peer does not exist";
    // Ignore pre-segwit peers
    if (!state->fHaveWitness) return "Pre-SegWit peer";

    // Mark block as in-flight unless it already is (for this peer).
    // If a block was already in-flight for a different peer, its BLOCKTXN
    // response will be dropped.
    if (!BlockRequested(peer_id, block_index)) return "Already requested from this peer";

    // Construct message to request the block
    const uint256& hash{block_index.GetBlockHash()};
    std::vector<CInv> invs{CInv(MSG_BLOCK | MSG_WITNESS_FLAG, hash)};

    // Send block request message to the peer
    bool success = m_connman.ForNode(peer_id, [this, &invs](CNode* node) {
        const CNetMsgMaker msgMaker(node->GetCommonVersion());
        this->m_connman.PushMessage(node, msgMaker.Make(NetMsgType::GETDATA, invs));
        return true;
    });

    if (!success) return "Peer not fully connected";

    LogPrint(BCLog::NET, "Requesting block %s from peer=%d\n",
                 hash.ToString(), peer_id);
    return std::nullopt;
}

std::unique_ptr<PeerManager> PeerManager::make(const CChainParams& chainparams, CConnman& connman, AddrMan& addrman,
                                               BanMan* banman, ChainstateManager& chainman,
                                               CTxMemPool& pool, bool ignore_incoming_txs)
{
    return std::make_unique<PeerManagerImpl>(chainparams, connman, addrman, banman, chainman, pool, ignore_incoming_txs);
}

PeerManagerImpl::PeerManagerImpl(const CChainParams& chainparams, CConnman& connman, AddrMan& addrman,
                                 BanMan* banman, ChainstateManager& chainman,
                                 CTxMemPool& pool, bool ignore_incoming_txs)
    : m_chainparams(chainparams),
      m_connman(connman),
      m_addrman(addrman),
      m_banman(banman),
      m_chainman(chainman),
      m_mempool(pool),
      m_ignore_incoming_txs(ignore_incoming_txs)
{
}

void PeerManagerImpl::StartScheduledTasks(CScheduler& scheduler)
{
    // Stale tip checking and peer eviction are on two different timers, but we
    // don't want them to get out of sync due to drift in the scheduler, so we
    // combine them in one function and schedule at the quicker (peer-eviction)
    // timer.
    static_assert(EXTRA_PEER_CHECK_INTERVAL < STALE_CHECK_INTERVAL, "peer eviction timer should be less than stale tip check timer");
    scheduler.scheduleEvery([this] { this->CheckForStaleTipAndEvictPeers(); }, std::chrono::seconds{EXTRA_PEER_CHECK_INTERVAL});

    // schedule next run for 10-15 minutes in the future
    const std::chrono::milliseconds delta = 10min + GetRandMillis(5min);
    scheduler.scheduleFromNow([&] { ReattemptInitialBroadcast(scheduler); }, delta);
}

/**
 * Evict orphan txn pool entries based on a newly connected
 * block, remember the recently confirmed transactions, and delete tracked
 * announcements for them. Also save the time of the last tip update.
 */
void PeerManagerImpl::BlockConnected(const std::shared_ptr<const CBlock>& pblock, const CBlockIndex* pindex)
{
    m_orphanage.EraseForBlock(*pblock);
    m_last_tip_update = GetTime<std::chrono::seconds>();

    {
        LOCK(m_recent_confirmed_transactions_mutex);
        for (const auto& ptx : pblock->vtx) {
            m_recent_confirmed_transactions.insert(ptx->GetHash());
            if (ptx->GetHash() != ptx->GetWitnessHash()) {
                m_recent_confirmed_transactions.insert(ptx->GetWitnessHash());
            }
        }
    }
    {
        LOCK(cs_main);
        for (const auto& ptx : pblock->vtx) {
            m_txrequest.ForgetTxHash(ptx->GetHash());
            m_txrequest.ForgetTxHash(ptx->GetWitnessHash());
        }
    }
}

void PeerManagerImpl::BlockDisconnected(const std::shared_ptr<const CBlock> &block, const CBlockIndex* pindex)
{
    // To avoid relay problems with transactions that were previously
    // confirmed, clear our filter of recently confirmed transactions whenever
    // there's a reorg.
    // This means that in a 1-block reorg (where 1 block is disconnected and
    // then another block reconnected), our filter will drop to having only one
    // block's worth of transactions in it, but that should be fine, since
    // presumably the most common case of relaying a confirmed transaction
    // should be just after a new block containing it is found.
    LOCK(m_recent_confirmed_transactions_mutex);
    m_recent_confirmed_transactions.reset();
}

// All of the following cache a recent block, and are protected by cs_most_recent_block
static RecursiveMutex cs_most_recent_block;
static std::shared_ptr<const CBlock> most_recent_block TS_ITCOIN_GUARDED_BY(cs_most_recent_block);
static std::shared_ptr<const CBlockHeaderAndShortTxIDs> most_recent_compact_block TS_ITCOIN_GUARDED_BY(cs_most_recent_block);
static uint256 most_recent_block_hash TS_ITCOIN_GUARDED_BY(cs_most_recent_block);
static bool fWitnessesPresentInMostRecentCompactBlock TS_ITCOIN_GUARDED_BY(cs_most_recent_block);

/**
 * Maintain state about the best-seen block and fast-announce a compact block
 * to compatible peers.
 */
void PeerManagerImpl::NewPoWValidBlock(const CBlockIndex *pindex, const std::shared_ptr<const CBlock>& pblock)
{
    std::shared_ptr<const CBlockHeaderAndShortTxIDs> pcmpctblock = std::make_shared<const CBlockHeaderAndShortTxIDs> (*pblock, true);
    const CNetMsgMaker msgMaker(PROTOCOL_VERSION);

    LOCK(cs_main);

    static int nHighestFastAnnounce = 0;
    if (pindex->nHeight <= nHighestFastAnnounce)
        return;
    nHighestFastAnnounce = pindex->nHeight;

    bool fWitnessEnabled = DeploymentActiveAt(*pindex, m_chainparams.GetConsensus(), Consensus::DEPLOYMENT_SEGWIT);
    uint256 hashBlock(pblock->GetHash());

    {
        LOCK(cs_most_recent_block);
        most_recent_block_hash = hashBlock;
        most_recent_block = pblock;
        most_recent_compact_block = pcmpctblock;
        fWitnessesPresentInMostRecentCompactBlock = fWitnessEnabled;
    }

    m_connman.ForEachNode([this, &pcmpctblock, pindex, &msgMaker, fWitnessEnabled, &hashBlock](CNode* pnode) TS_ITCOIN_EXCLUSIVE_LOCKS_REQUIRED(::cs_main) {
        AssertLockHeld(::cs_main);

        // TODO: Avoid the repeated-serialization here
        if (pnode->GetCommonVersion() < INVALID_CB_NO_BAN_VERSION || pnode->fDisconnect)
            return;
        ProcessBlockAvailability(pnode->GetId());
        CNodeState &state = *State(pnode->GetId());
        // If the peer has, or we announced to them the previous block already,
        // but we don't think they have this one, go ahead and announce it
        if (state.fPreferHeaderAndIDs && (!fWitnessEnabled || state.fWantsCmpctWitness) &&
                !PeerHasHeader(&state, pindex) && PeerHasHeader(&state, pindex->pprev)) {

            LogPrint(BCLog::NET, "%s sending header-and-ids %s to peer=%d\n", "PeerManager::NewPoWValidBlock",
                    hashBlock.ToString(), pnode->GetId());
            m_connman.PushMessage(pnode, msgMaker.Make(NetMsgType::CMPCTBLOCK, *pcmpctblock));
            state.pindexBestHeaderSent = pindex;
        }
    });
}

/**
 * Update our best height and announce any block hashes which weren't previously
 * in m_chainman.ActiveChain() to our peers.
 */
void PeerManagerImpl::UpdatedBlockTip(const CBlockIndex *pindexNew, const CBlockIndex *pindexFork, bool fInitialDownload)
{
    SetBestHeight(pindexNew->nHeight);
    SetServiceFlagsIBDCache(!fInitialDownload);

    // Don't relay inventory during initial block download.
    if (fInitialDownload) return;

    // Find the hashes of all blocks that weren't previously in the best chain.
    std::vector<uint256> vHashes;
    const CBlockIndex *pindexToAnnounce = pindexNew;
    while (pindexToAnnounce != pindexFork) {
        vHashes.push_back(pindexToAnnounce->GetBlockHash());
        pindexToAnnounce = pindexToAnnounce->pprev;
        if (vHashes.size() == MAX_BLOCKS_TO_ANNOUNCE) {
            // Limit announcements in case of a huge reorganization.
            // Rely on the peer's synchronization mechanism in that case.
            break;
        }
    }

    {
        LOCK(m_peer_mutex);
        for (auto& it : m_peer_map) {
            Peer& peer = *it.second;
            LOCK(peer.m_block_inv_mutex);
            for (const uint256& hash : reverse_iterate(vHashes)) {
                peer.m_blocks_for_headers_relay.push_back(hash);
            }
        }
    }

    m_connman.WakeMessageHandler();
}

/**
 * Handle invalid block rejection and consequent peer discouragement, maintain which
 * peers announce compact blocks.
 */
void PeerManagerImpl::BlockChecked(const CBlock& block, const BlockValidationState& state)
{
    LOCK(cs_main);

    const uint256 hash(block.GetHash());
    std::map<uint256, std::pair<NodeId, bool>>::iterator it = mapBlockSource.find(hash);

    // If the block failed validation, we know where it came from and we're still connected
    // to that peer, maybe punish.
    if (state.IsInvalid() &&
        it != mapBlockSource.end() &&
        State(it->second.first)) {
            MaybePunishNodeForBlock(/*nodeid=*/ it->second.first, state, /*via_compact_block=*/ !it->second.second);
    }
    // Check that:
    // 1. The block is valid
    // 2. We're not in initial block download
    // 3. This is currently the best block we're aware of. We haven't updated
    //    the tip yet so we have no way to check this directly here. Instead we
    //    just check that there are currently no other blocks in flight.
    else if (state.IsValid() &&
             !m_chainman.ActiveChainstate().IsInitialBlockDownload() &&
             mapBlocksInFlight.count(hash) == mapBlocksInFlight.size()) {
        if (it != mapBlockSource.end()) {
            MaybeSetPeerAsAnnouncingHeaderAndIDs(it->second.first);
        }
    }
    if (it != mapBlockSource.end())
        mapBlockSource.erase(it);
}

//////////////////////////////////////////////////////////////////////////////
//
// Messages
//


<<<<<<< HEAD
bool static AlreadyHaveTx(const GenTxid& gtxid, const CTxMemPool& mempool) TS_ITCOIN_EXCLUSIVE_LOCKS_REQUIRED(cs_main)
=======
bool PeerManagerImpl::AlreadyHaveTx(const GenTxid& gtxid)
>>>>>>> f6a356d2
{
    if (m_chainman.ActiveChain().Tip()->GetBlockHash() != hashRecentRejectsChainTip) {
        // If the chain tip has changed previously rejected transactions
        // might be now valid, e.g. due to a nLockTime'd tx becoming valid,
        // or a double-spend. Reset the rejects filter and give those
        // txs a second chance.
        hashRecentRejectsChainTip = m_chainman.ActiveChain().Tip()->GetBlockHash();
        m_recent_rejects.reset();
    }

    const uint256& hash = gtxid.GetHash();

    if (m_orphanage.HaveTx(gtxid)) return true;

    {
        LOCK(m_recent_confirmed_transactions_mutex);
        if (m_recent_confirmed_transactions.contains(hash)) return true;
    }

    return m_recent_rejects.contains(hash) || m_mempool.exists(gtxid);
}

bool PeerManagerImpl::AlreadyHaveBlock(const uint256& block_hash)
{
    return m_chainman.m_blockman.LookupBlockIndex(block_hash) != nullptr;
}

void PeerManagerImpl::SendPings()
{
    LOCK(m_peer_mutex);
    for(auto& it : m_peer_map) it.second->m_ping_queued = true;
}

<<<<<<< HEAD
bool static AlreadyHaveBlock(const uint256& block_hash) TS_ITCOIN_EXCLUSIVE_LOCKS_REQUIRED(cs_main)
=======
void PeerManagerImpl::RelayTransaction(const uint256& txid, const uint256& wtxid)
>>>>>>> f6a356d2
{
    WITH_LOCK(cs_main, _RelayTransaction(txid, wtxid););
}

void PeerManagerImpl::_RelayTransaction(const uint256& txid, const uint256& wtxid)
{
<<<<<<< HEAD
    connman.ForEachNode([&txid, &wtxid](CNode* pnode) TS_ITCOIN_EXCLUSIVE_LOCKS_REQUIRED(::cs_main) {
=======
    m_connman.ForEachNode([&txid, &wtxid](CNode* pnode) TS_ITCOIN_EXCLUSIVE_LOCKS_REQUIRED(::cs_main) {
>>>>>>> f6a356d2
        AssertLockHeld(::cs_main);

        CNodeState* state = State(pnode->GetId());
        if (state == nullptr) return;
        if (state->m_wtxid_relay) {
            pnode->PushTxInventory(wtxid);
        } else {
            pnode->PushTxInventory(txid);
        }
    });
}

void PeerManagerImpl::RelayAddress(NodeId originator,
                                   const CAddress& addr,
                                   bool fReachable)
{
    // We choose the same nodes within a given 24h window (if the list of connected
    // nodes does not change) and we don't relay to nodes that already know an
    // address. So within 24h we will likely relay a given address once. This is to
    // prevent a peer from unjustly giving their address better propagation by sending
    // it to us repeatedly.

    if (!fReachable && !addr.IsRelayable()) return;

    // Relay to a limited number of other nodes
    // Use deterministic randomness to send to the same nodes for 24 hours
    // at a time so the m_addr_knowns of the chosen nodes prevent repeats
    const uint64_t hash_addr{CServiceHash(0, 0)(addr)};
    const CSipHasher hasher{m_connman.GetDeterministicRandomizer(RANDOMIZER_ID_ADDRESS_RELAY)
                                .Write(hash_addr)
                                .Write((GetTime() + hash_addr) / (24 * 60 * 60))};
    FastRandomContext insecure_rand;

    // Relay reachable addresses to 2 peers. Unreachable addresses are relayed randomly to 1 or 2 peers.
    unsigned int nRelayNodes = (fReachable || (hasher.Finalize() & 1)) ? 2 : 1;

    std::array<std::pair<uint64_t, Peer*>, 2> best{{{0, nullptr}, {0, nullptr}}};
    assert(nRelayNodes <= best.size());

    LOCK(m_peer_mutex);

    for (auto& [id, peer] : m_peer_map) {
        if (peer->m_addr_relay_enabled && id != originator && IsAddrCompatible(*peer, addr)) {
            uint64_t hashKey = CSipHasher(hasher).Write(id).Finalize();
            for (unsigned int i = 0; i < nRelayNodes; i++) {
                 if (hashKey > best[i].first) {
                     std::copy(best.begin() + i, best.begin() + nRelayNodes - 1, best.begin() + i + 1);
                     best[i] = std::make_pair(hashKey, peer.get());
                     break;
                 }
            }
        }
    };

    for (unsigned int i = 0; i < nRelayNodes && best[i].first != 0; i++) {
        PushAddress(*best[i].second, addr, insecure_rand);
    }
}

void PeerManagerImpl::ProcessGetBlockData(CNode& pfrom, Peer& peer, const CInv& inv)
{
    std::shared_ptr<const CBlock> a_recent_block;
    std::shared_ptr<const CBlockHeaderAndShortTxIDs> a_recent_compact_block;
    bool fWitnessesPresentInARecentCompactBlock;
    {
        LOCK(cs_most_recent_block);
        a_recent_block = most_recent_block;
        a_recent_compact_block = most_recent_compact_block;
        fWitnessesPresentInARecentCompactBlock = fWitnessesPresentInMostRecentCompactBlock;
    }

    bool need_activate_chain = false;
    {
        LOCK(cs_main);
        const CBlockIndex* pindex = m_chainman.m_blockman.LookupBlockIndex(inv.hash);
        if (pindex) {
            if (pindex->HaveTxsDownloaded() && !pindex->IsValid(BLOCK_VALID_SCRIPTS) &&
                    pindex->IsValid(BLOCK_VALID_TREE)) {
                // If we have the block and all of its parents, but have not yet validated it,
                // we might be in the middle of connecting it (ie in the unlock of cs_main
                // before ActivateBestChain but after AcceptBlock).
                // In this case, we need to run ActivateBestChain prior to checking the relay
                // conditions below.
                need_activate_chain = true;
            }
        }
    } // release cs_main before calling ActivateBestChain
    if (need_activate_chain) {
        BlockValidationState state;
        if (!m_chainman.ActiveChainstate().ActivateBestChain(state, a_recent_block)) {
            LogPrint(BCLog::NET, "failed to activate chain (%s)\n", state.ToString());
        }
    }

    LOCK(cs_main);
    const CBlockIndex* pindex = m_chainman.m_blockman.LookupBlockIndex(inv.hash);
    if (!pindex) {
        return;
    }
    if (!BlockRequestAllowed(pindex)) {
        LogPrint(BCLog::NET, "%s: ignoring request from peer=%i for old block that isn't in the main chain\n", __func__, pfrom.GetId());
        return;
    }
    const CNetMsgMaker msgMaker(pfrom.GetCommonVersion());
    // disconnect node in case we have reached the outbound limit for serving historical blocks
    if (m_connman.OutboundTargetReached(true) &&
        (((pindexBestHeader != nullptr) && (pindexBestHeader->GetBlockTime() - pindex->GetBlockTime() > HISTORICAL_BLOCK_AGE)) || inv.IsMsgFilteredBlk()) &&
        !pfrom.HasPermission(NetPermissionFlags::Download) // nodes with the download permission may exceed target
    ) {
        LogPrint(BCLog::NET, "historical block serving limit reached, disconnect peer=%d\n", pfrom.GetId());
        pfrom.fDisconnect = true;
        return;
    }
    // Avoid leaking prune-height by never sending blocks below the NODE_NETWORK_LIMITED threshold
    if (!pfrom.HasPermission(NetPermissionFlags::NoBan) && (
            (((pfrom.GetLocalServices() & NODE_NETWORK_LIMITED) == NODE_NETWORK_LIMITED) && ((pfrom.GetLocalServices() & NODE_NETWORK) != NODE_NETWORK) && (m_chainman.ActiveChain().Tip()->nHeight - pindex->nHeight > (int)NODE_NETWORK_LIMITED_MIN_BLOCKS + 2 /* add two blocks buffer extension for possible races */) )
       )) {
        LogPrint(BCLog::NET, "Ignore block request below NODE_NETWORK_LIMITED threshold, disconnect peer=%d\n", pfrom.GetId());
        //disconnect node and prevent it from stalling (would otherwise wait for the missing block)
        pfrom.fDisconnect = true;
        return;
    }
    // Pruned nodes may have deleted the block, so check whether
    // it's available before trying to send.
    if (!(pindex->nStatus & BLOCK_HAVE_DATA)) {
        return;
    }
    std::shared_ptr<const CBlock> pblock;
    if (a_recent_block && a_recent_block->GetHash() == pindex->GetBlockHash()) {
        pblock = a_recent_block;
    } else if (inv.IsMsgWitnessBlk()) {
        // Fast-path: in this case it is possible to serve the block directly from disk,
        // as the network format matches the format on disk
        std::vector<uint8_t> block_data;
        if (!ReadRawBlockFromDisk(block_data, pindex->GetBlockPos(), m_chainparams.MessageStart())) {
            assert(!"cannot load block from disk");
        }
        m_connman.PushMessage(&pfrom, msgMaker.Make(NetMsgType::BLOCK, Span{block_data}));
        // Don't set pblock as we've sent the block
    } else {
        // Send block from disk
        std::shared_ptr<CBlock> pblockRead = std::make_shared<CBlock>();
        if (!ReadBlockFromDisk(*pblockRead, pindex, m_chainparams.GetConsensus())) {
            assert(!"cannot load block from disk");
        }
        pblock = pblockRead;
    }
    if (pblock) {
        if (inv.IsMsgBlk()) {
            m_connman.PushMessage(&pfrom, msgMaker.Make(SERIALIZE_TRANSACTION_NO_WITNESS, NetMsgType::BLOCK, *pblock));
        } else if (inv.IsMsgWitnessBlk()) {
            m_connman.PushMessage(&pfrom, msgMaker.Make(NetMsgType::BLOCK, *pblock));
        } else if (inv.IsMsgFilteredBlk()) {
            bool sendMerkleBlock = false;
            CMerkleBlock merkleBlock;
            if (pfrom.m_tx_relay != nullptr) {
                LOCK(pfrom.m_tx_relay->cs_filter);
                if (pfrom.m_tx_relay->pfilter) {
                    sendMerkleBlock = true;
                    merkleBlock = CMerkleBlock(*pblock, *pfrom.m_tx_relay->pfilter);
                }
            }
            if (sendMerkleBlock) {
                m_connman.PushMessage(&pfrom, msgMaker.Make(NetMsgType::MERKLEBLOCK, merkleBlock));
                // CMerkleBlock just contains hashes, so also push any transactions in the block the client did not see
                // This avoids hurting performance by pointlessly requiring a round-trip
                // Note that there is currently no way for a node to request any single transactions we didn't send here -
                // they must either disconnect and retry or request the full block.
                // Thus, the protocol spec specified allows for us to provide duplicate txn here,
                // however we MUST always provide at least what the remote peer needs
                typedef std::pair<unsigned int, uint256> PairType;
                for (PairType& pair : merkleBlock.vMatchedTxn)
                    m_connman.PushMessage(&pfrom, msgMaker.Make(SERIALIZE_TRANSACTION_NO_WITNESS, NetMsgType::TX, *pblock->vtx[pair.first]));
            }
            // else
            // no response
        } else if (inv.IsMsgCmpctBlk()) {
            // If a peer is asking for old blocks, we're almost guaranteed
            // they won't have a useful mempool to match against a compact block,
            // and we don't feel like constructing the object for them, so
            // instead we respond with the full, non-compact block.
            bool fPeerWantsWitness = State(pfrom.GetId())->fWantsCmpctWitness;
            int nSendFlags = fPeerWantsWitness ? 0 : SERIALIZE_TRANSACTION_NO_WITNESS;
            if (CanDirectFetch() && pindex->nHeight >= m_chainman.ActiveChain().Height() - MAX_CMPCTBLOCK_DEPTH) {
                if ((fPeerWantsWitness || !fWitnessesPresentInARecentCompactBlock) && a_recent_compact_block && a_recent_compact_block->header.GetHash() == pindex->GetBlockHash()) {
                    m_connman.PushMessage(&pfrom, msgMaker.Make(nSendFlags, NetMsgType::CMPCTBLOCK, *a_recent_compact_block));
                } else {
                    CBlockHeaderAndShortTxIDs cmpctblock(*pblock, fPeerWantsWitness);
                    m_connman.PushMessage(&pfrom, msgMaker.Make(nSendFlags, NetMsgType::CMPCTBLOCK, cmpctblock));
                }
            } else {
                m_connman.PushMessage(&pfrom, msgMaker.Make(nSendFlags, NetMsgType::BLOCK, *pblock));
            }
        }
    }

    {
        LOCK(peer.m_block_inv_mutex);
        // Trigger the peer node to send a getblocks request for the next batch of inventory
        if (inv.hash == peer.m_continuation_block) {
            // Send immediately. This must send even if redundant,
            // and we want it right after the last block so they don't
            // wait for other stuff first.
            std::vector<CInv> vInv;
            vInv.push_back(CInv(MSG_BLOCK, m_chainman.ActiveChain().Tip()->GetBlockHash()));
            m_connman.PushMessage(&pfrom, msgMaker.Make(NetMsgType::INV, vInv));
            peer.m_continuation_block.SetNull();
        }
    }
}

<<<<<<< HEAD
//! Determine whether or not a peer can request a transaction, and return it (or nullptr if not found or not allowed).
static CTransactionRef FindTxForGetData(const CTxMemPool& mempool, const CNode& peer, const GenTxid& gtxid, const std::chrono::seconds mempool_req, const std::chrono::seconds now) TS_ITCOIN_LOCKS_EXCLUDED(cs_main)
=======
CTransactionRef PeerManagerImpl::FindTxForGetData(const CNode& peer, const GenTxid& gtxid, const std::chrono::seconds mempool_req, const std::chrono::seconds now)
>>>>>>> f6a356d2
{
    auto txinfo = m_mempool.info(gtxid);
    if (txinfo.tx) {
        // If a TX could have been INVed in reply to a MEMPOOL request,
        // or is older than UNCONDITIONAL_RELAY_DELAY, permit the request
        // unconditionally.
        if ((mempool_req.count() && txinfo.m_time <= mempool_req) || txinfo.m_time <= now - UNCONDITIONAL_RELAY_DELAY) {
            return std::move(txinfo.tx);
        }
    }

    {
        LOCK(cs_main);
        // Otherwise, the transaction must have been announced recently.
        if (State(peer.GetId())->m_recently_announced_invs.contains(gtxid.GetHash())) {
            // If it was, it can be relayed from either the mempool...
            if (txinfo.tx) return std::move(txinfo.tx);
            // ... or the relay pool.
            auto mi = mapRelay.find(gtxid.GetHash());
            if (mi != mapRelay.end()) return mi->second;
        }
    }

    return {};
}

<<<<<<< HEAD
void static ProcessGetData(CNode& pfrom, Peer& peer, const CChainParams& chainparams, CConnman& connman, CTxMemPool& mempool, const std::atomic<bool>& interruptMsgProc) TS_ITCOIN_EXCLUSIVE_LOCKS_REQUIRED(!cs_main, peer.m_getdata_requests_mutex)
=======
void PeerManagerImpl::ProcessGetData(CNode& pfrom, Peer& peer, const std::atomic<bool>& interruptMsgProc)
>>>>>>> f6a356d2
{
    AssertLockNotHeld(cs_main);

    std::deque<CInv>::iterator it = peer.m_getdata_requests.begin();
    std::vector<CInv> vNotFound;
    const CNetMsgMaker msgMaker(pfrom.GetCommonVersion());

    const auto now{GetTime<std::chrono::seconds>()};
    // Get last mempool request time
    const auto mempool_req = pfrom.m_tx_relay != nullptr ? pfrom.m_tx_relay->m_last_mempool_req.load() : std::chrono::seconds::min();

    // Process as many TX items from the front of the getdata queue as
    // possible, since they're common and it's efficient to batch process
    // them.
    while (it != peer.m_getdata_requests.end() && it->IsGenTxMsg()) {
        if (interruptMsgProc) return;
        // The send buffer provides backpressure. If there's no space in
        // the buffer, pause processing until the next call.
        if (pfrom.fPauseSend) break;

        const CInv &inv = *it++;

        if (pfrom.m_tx_relay == nullptr) {
            // Ignore GETDATA requests for transactions from blocks-only peers.
            continue;
        }

        CTransactionRef tx = FindTxForGetData(pfrom, ToGenTxid(inv), mempool_req, now);
        if (tx) {
            // WTX and WITNESS_TX imply we serialize with witness
            int nSendFlags = (inv.IsMsgTx() ? SERIALIZE_TRANSACTION_NO_WITNESS : 0);
            m_connman.PushMessage(&pfrom, msgMaker.Make(nSendFlags, NetMsgType::TX, *tx));
            m_mempool.RemoveUnbroadcastTx(tx->GetHash());
            // As we're going to send tx, make sure its unconfirmed parents are made requestable.
            std::vector<uint256> parent_ids_to_add;
            {
                LOCK(m_mempool.cs);
                auto txiter = m_mempool.GetIter(tx->GetHash());
                if (txiter) {
                    const CTxMemPoolEntry::Parents& parents = (*txiter)->GetMemPoolParentsConst();
                    parent_ids_to_add.reserve(parents.size());
                    for (const CTxMemPoolEntry& parent : parents) {
                        if (parent.GetTime() > now - UNCONDITIONAL_RELAY_DELAY) {
                            parent_ids_to_add.push_back(parent.GetTx().GetHash());
                        }
                    }
                }
            }
            for (const uint256& parent_txid : parent_ids_to_add) {
                // Relaying a transaction with a recent but unconfirmed parent.
                if (WITH_LOCK(pfrom.m_tx_relay->cs_tx_inventory, return !pfrom.m_tx_relay->filterInventoryKnown.contains(parent_txid))) {
                    LOCK(cs_main);
                    State(pfrom.GetId())->m_recently_announced_invs.insert(parent_txid);
                }
            }
        } else {
            vNotFound.push_back(inv);
        }
    }

    // Only process one BLOCK item per call, since they're uncommon and can be
    // expensive to process.
    if (it != peer.m_getdata_requests.end() && !pfrom.fPauseSend) {
        const CInv &inv = *it++;
        if (inv.IsGenBlkMsg()) {
            ProcessGetBlockData(pfrom, peer, inv);
        }
        // else: If the first item on the queue is an unknown type, we erase it
        // and continue processing the queue on the next call.
    }

    peer.m_getdata_requests.erase(peer.m_getdata_requests.begin(), it);

    if (!vNotFound.empty()) {
        // Let the peer know that we didn't find what it asked for, so it doesn't
        // have to wait around forever.
        // SPV clients care about this message: it's needed when they are
        // recursively walking the dependencies of relevant unconfirmed
        // transactions. SPV clients want to do that because they want to know
        // about (and store and rebroadcast and risk analyze) the dependencies
        // of transactions relevant to them, without having to download the
        // entire memory pool.
        // Also, other nodes can use these messages to automatically request a
        // transaction from some other peer that annnounced it, and stop
        // waiting for us to respond.
        // In normal operation, we often send NOTFOUND messages for parents of
        // transactions that we relay; if a peer is missing a parent, they may
        // assume we have them and request the parents from us.
        m_connman.PushMessage(&pfrom, msgMaker.Make(NetMsgType::NOTFOUND, vNotFound));
    }
}

static uint32_t GetFetchFlags(const CNode& pfrom) TS_ITCOIN_EXCLUSIVE_LOCKS_REQUIRED(cs_main) {
    uint32_t nFetchFlags = 0;
    if (State(pfrom.GetId())->fHaveWitness) {
        nFetchFlags |= MSG_WITNESS_FLAG;
    }
    return nFetchFlags;
}

void PeerManagerImpl::SendBlockTransactions(CNode& pfrom, const CBlock& block, const BlockTransactionsRequest& req)
{
    BlockTransactions resp(req);
    for (size_t i = 0; i < req.indexes.size(); i++) {
        if (req.indexes[i] >= block.vtx.size()) {
            Misbehaving(pfrom.GetId(), 100, "getblocktxn with out-of-bounds tx indices");
            return;
        }
        resp.txn[i] = block.vtx[req.indexes[i]];
    }
    LOCK(cs_main);
    const CNetMsgMaker msgMaker(pfrom.GetCommonVersion());
    int nSendFlags = State(pfrom.GetId())->fWantsCmpctWitness ? 0 : SERIALIZE_TRANSACTION_NO_WITNESS;
    m_connman.PushMessage(&pfrom, msgMaker.Make(nSendFlags, NetMsgType::BLOCKTXN, resp));
}

void PeerManagerImpl::ProcessHeadersMessage(CNode& pfrom, const Peer& peer,
                                            const std::vector<CBlockHeader>& headers,
                                            bool via_compact_block)
{
    const CNetMsgMaker msgMaker(pfrom.GetCommonVersion());
    size_t nCount = headers.size();

    if (nCount == 0) {
        // Nothing interesting. Stop asking this peers for more headers.
        return;
    }

    bool received_new_header = false;
    const CBlockIndex *pindexLast = nullptr;
    {
        LOCK(cs_main);
        CNodeState *nodestate = State(pfrom.GetId());

        // If this looks like it could be a block announcement (nCount <
        // MAX_BLOCKS_TO_ANNOUNCE), use special logic for handling headers that
        // don't connect:
        // - Send a getheaders message in response to try to connect the chain.
        // - The peer can send up to MAX_UNCONNECTING_HEADERS in a row that
        //   don't connect before giving DoS points
        // - Once a headers message is received that is valid and does connect,
        //   nUnconnectingHeaders gets reset back to 0.
        if (!m_chainman.m_blockman.LookupBlockIndex(headers[0].hashPrevBlock) && nCount < MAX_BLOCKS_TO_ANNOUNCE) {
            nodestate->nUnconnectingHeaders++;
            m_connman.PushMessage(&pfrom, msgMaker.Make(NetMsgType::GETHEADERS, m_chainman.ActiveChain().GetLocator(pindexBestHeader), uint256()));
            LogPrint(BCLog::NET, "received header %s: missing prev block %s, sending getheaders (%d) to end (peer=%d, nUnconnectingHeaders=%d)\n",
                    headers[0].GetHash().ToString(),
                    headers[0].hashPrevBlock.ToString(),
                    pindexBestHeader->nHeight,
                    pfrom.GetId(), nodestate->nUnconnectingHeaders);
            // Set hashLastUnknownBlock for this peer, so that if we
            // eventually get the headers - even from a different peer -
            // we can use this peer to download.
            UpdateBlockAvailability(pfrom.GetId(), headers.back().GetHash());

            if (nodestate->nUnconnectingHeaders % MAX_UNCONNECTING_HEADERS == 0) {
                Misbehaving(pfrom.GetId(), 20, strprintf("%d non-connecting headers", nodestate->nUnconnectingHeaders));
            }
            return;
        }

        uint256 hashLastBlock;
        for (const CBlockHeader& header : headers) {
            if (!hashLastBlock.IsNull() && header.hashPrevBlock != hashLastBlock) {
                Misbehaving(pfrom.GetId(), 20, "non-continuous headers sequence");
                return;
            }
            hashLastBlock = header.GetHash();
        }

        // If we don't have the last header, then they'll have given us
        // something new (if these headers are valid).
        if (!m_chainman.m_blockman.LookupBlockIndex(hashLastBlock)) {
            received_new_header = true;
        }
    }

    BlockValidationState state;
    if (!m_chainman.ProcessNewBlockHeaders(headers, state, m_chainparams, &pindexLast)) {
        if (state.IsInvalid()) {
            MaybePunishNodeForBlock(pfrom.GetId(), state, via_compact_block, "invalid header received");
            return;
        }
    }

    {
        LOCK(cs_main);
        CNodeState *nodestate = State(pfrom.GetId());
        if (nodestate->nUnconnectingHeaders > 0) {
            LogPrint(BCLog::NET, "peer=%d: resetting nUnconnectingHeaders (%d -> 0)\n", pfrom.GetId(), nodestate->nUnconnectingHeaders);
        }
        nodestate->nUnconnectingHeaders = 0;

        assert(pindexLast);
        UpdateBlockAvailability(pfrom.GetId(), pindexLast->GetBlockHash());

        // From here, pindexBestKnownBlock should be guaranteed to be non-null,
        // because it is set in UpdateBlockAvailability. Some nullptr checks
        // are still present, however, as belt-and-suspenders.

        if (received_new_header && pindexLast->nChainWork > m_chainman.ActiveChain().Tip()->nChainWork) {
            nodestate->m_last_block_announcement = GetTime();
        }

        if (nCount == MAX_HEADERS_RESULTS) {
            // Headers message had its maximum size; the peer may have more headers.
            // TODO: optimize: if pindexLast is an ancestor of m_chainman.ActiveChain().Tip or pindexBestHeader, continue
            // from there instead.
            LogPrint(BCLog::NET, "more getheaders (%d) to end to peer=%d (startheight:%d)\n",
                                 pindexLast->nHeight, pfrom.GetId(), peer.m_starting_height);
            m_connman.PushMessage(&pfrom, msgMaker.Make(NetMsgType::GETHEADERS, m_chainman.ActiveChain().GetLocator(pindexLast), uint256()));
        }

        // If this set of headers is valid and ends in a block with at least as
        // much work as our tip, download as much as possible.
        if (CanDirectFetch() && pindexLast->IsValid(BLOCK_VALID_TREE) && m_chainman.ActiveChain().Tip()->nChainWork <= pindexLast->nChainWork) {
            std::vector<const CBlockIndex*> vToFetch;
            const CBlockIndex *pindexWalk = pindexLast;
            // Calculate all the blocks we'd need to switch to pindexLast, up to a limit.
            while (pindexWalk && !m_chainman.ActiveChain().Contains(pindexWalk) && vToFetch.size() <= MAX_BLOCKS_IN_TRANSIT_PER_PEER) {
                if (!(pindexWalk->nStatus & BLOCK_HAVE_DATA) &&
                        !IsBlockRequested(pindexWalk->GetBlockHash()) &&
                        (!DeploymentActiveAt(*pindexWalk, m_chainparams.GetConsensus(), Consensus::DEPLOYMENT_SEGWIT) || State(pfrom.GetId())->fHaveWitness)) {
                    // We don't have this block, and it's not yet in flight.
                    vToFetch.push_back(pindexWalk);
                }
                pindexWalk = pindexWalk->pprev;
            }
            // If pindexWalk still isn't on our main chain, we're looking at a
            // very large reorg at a time we think we're close to caught up to
            // the main chain -- this shouldn't really happen.  Bail out on the
            // direct fetch and rely on parallel download instead.
            if (!m_chainman.ActiveChain().Contains(pindexWalk)) {
                LogPrint(BCLog::NET, "Large reorg, won't direct fetch to %s (%d)\n",
                        pindexLast->GetBlockHash().ToString(),
                        pindexLast->nHeight);
            } else {
                std::vector<CInv> vGetData;
                // Download as much as possible, from earliest to latest.
                for (const CBlockIndex *pindex : reverse_iterate(vToFetch)) {
                    if (nodestate->nBlocksInFlight >= MAX_BLOCKS_IN_TRANSIT_PER_PEER) {
                        // Can't download any more from this peer
                        break;
                    }
                    uint32_t nFetchFlags = GetFetchFlags(pfrom);
                    vGetData.push_back(CInv(MSG_BLOCK | nFetchFlags, pindex->GetBlockHash()));
                    BlockRequested(pfrom.GetId(), *pindex);
                    LogPrint(BCLog::NET, "Requesting block %s from  peer=%d\n",
                            pindex->GetBlockHash().ToString(), pfrom.GetId());
                }
                if (vGetData.size() > 1) {
                    LogPrint(BCLog::NET, "Downloading blocks toward %s (%d) via headers direct fetch\n",
                            pindexLast->GetBlockHash().ToString(), pindexLast->nHeight);
                }
                if (vGetData.size() > 0) {
                    if (!m_ignore_incoming_txs &&
                        nodestate->fSupportsDesiredCmpctVersion &&
                        vGetData.size() == 1 &&
                        mapBlocksInFlight.size() == 1 &&
                        pindexLast->pprev->IsValid(BLOCK_VALID_CHAIN)) {
                        // In any case, we want to download using a compact block, not a regular one
                        vGetData[0] = CInv(MSG_CMPCT_BLOCK, vGetData[0].hash);
                    }
                    m_connman.PushMessage(&pfrom, msgMaker.Make(NetMsgType::GETDATA, vGetData));
                }
            }
        }
        // If we're in IBD, we want outbound peers that will serve us a useful
        // chain. Disconnect peers that are on chains with insufficient work.
        if (m_chainman.ActiveChainstate().IsInitialBlockDownload() && nCount != MAX_HEADERS_RESULTS) {
            // When nCount < MAX_HEADERS_RESULTS, we know we have no more
            // headers to fetch from this peer.
            if (nodestate->pindexBestKnownBlock && nodestate->pindexBestKnownBlock->nChainWork < nMinimumChainWork) {
                // This peer has too little work on their headers chain to help
                // us sync -- disconnect if it is an outbound disconnection
                // candidate.
                // Note: We compare their tip to nMinimumChainWork (rather than
                // m_chainman.ActiveChain().Tip()) because we won't start block download
                // until we have a headers chain that has at least
                // nMinimumChainWork, even if a peer has a chain past our tip,
                // as an anti-DoS measure.
                if (pfrom.IsOutboundOrBlockRelayConn()) {
                    LogPrintf("Disconnecting outbound peer %d -- headers chain has insufficient work\n", pfrom.GetId());
                    pfrom.fDisconnect = true;
                }
            }
        }

        // If this is an outbound full-relay peer, check to see if we should protect
        // it from the bad/lagging chain logic.
        // Note that outbound block-relay peers are excluded from this protection, and
        // thus always subject to eviction under the bad/lagging chain logic.
        // See ChainSyncTimeoutState.
        if (!pfrom.fDisconnect && pfrom.IsFullOutboundConn() && nodestate->pindexBestKnownBlock != nullptr) {
            if (m_outbound_peers_with_protect_from_disconnect < MAX_OUTBOUND_PEERS_TO_PROTECT_FROM_DISCONNECT && nodestate->pindexBestKnownBlock->nChainWork >= m_chainman.ActiveChain().Tip()->nChainWork && !nodestate->m_chain_sync.m_protect) {
                LogPrint(BCLog::NET, "Protecting outbound peer=%d from eviction\n", pfrom.GetId());
                nodestate->m_chain_sync.m_protect = true;
                ++m_outbound_peers_with_protect_from_disconnect;
            }
        }
    }

    return;
}

/**
 * Reconsider orphan transactions after a parent has been accepted to the mempool.
 *
 * @param[in,out]  orphan_work_set  The set of orphan transactions to reconsider. Generally only one
 *                                  orphan will be reconsidered on each call of this function. This set
 *                                  may be added to if accepting an orphan causes its children to be
 *                                  reconsidered.
 */
void PeerManagerImpl::ProcessOrphanTx(std::set<uint256>& orphan_work_set)
{
    AssertLockHeld(cs_main);
    AssertLockHeld(g_cs_orphans);

    while (!orphan_work_set.empty()) {
        const uint256 orphanHash = *orphan_work_set.begin();
        orphan_work_set.erase(orphan_work_set.begin());

        const auto [porphanTx, from_peer] = m_orphanage.GetTx(orphanHash);
        if (porphanTx == nullptr) continue;

        const MempoolAcceptResult result = m_chainman.ProcessTransaction(porphanTx);
        const TxValidationState& state = result.m_state;

        if (result.m_result_type == MempoolAcceptResult::ResultType::VALID) {
            LogPrint(BCLog::MEMPOOL, "   accepted orphan tx %s\n", orphanHash.ToString());
            _RelayTransaction(orphanHash, porphanTx->GetWitnessHash());
            m_orphanage.AddChildrenToWorkSet(*porphanTx, orphan_work_set);
            m_orphanage.EraseTx(orphanHash);
            for (const CTransactionRef& removedTx : result.m_replaced_transactions.value()) {
                AddToCompactExtraTransactions(removedTx);
            }
            break;
        } else if (state.GetResult() != TxValidationResult::TX_MISSING_INPUTS) {
            if (state.IsInvalid()) {
                LogPrint(BCLog::MEMPOOL, "   invalid orphan tx %s from peer=%d. %s\n",
                    orphanHash.ToString(),
                    from_peer,
                    state.ToString());
                // Maybe punish peer that gave us an invalid orphan tx
                MaybePunishNodeForTx(from_peer, state);
            }
            // Has inputs but not accepted to mempool
            // Probably non-standard or insufficient fee
            LogPrint(BCLog::MEMPOOL, "   removed orphan tx %s\n", orphanHash.ToString());
            if (state.GetResult() != TxValidationResult::TX_WITNESS_STRIPPED) {
                // We can add the wtxid of this transaction to our reject filter.
                // Do not add txids of witness transactions or witness-stripped
                // transactions to the filter, as they can have been malleated;
                // adding such txids to the reject filter would potentially
                // interfere with relay of valid transactions from peers that
                // do not support wtxid-based relay. See
                // https://github.com/bitcoin/bitcoin/issues/8279 for details.
                // We can remove this restriction (and always add wtxids to
                // the filter even for witness stripped transactions) once
                // wtxid-based relay is broadly deployed.
                // See also comments in https://github.com/bitcoin/bitcoin/pull/18044#discussion_r443419034
                // for concerns around weakening security of unupgraded nodes
                // if we start doing this too early.
                m_recent_rejects.insert(porphanTx->GetWitnessHash());
                // If the transaction failed for TX_INPUTS_NOT_STANDARD,
                // then we know that the witness was irrelevant to the policy
                // failure, since this check depends only on the txid
                // (the scriptPubKey being spent is covered by the txid).
                // Add the txid to the reject filter to prevent repeated
                // processing of this transaction in the event that child
                // transactions are later received (resulting in
                // parent-fetching by txid via the orphan-handling logic).
                if (state.GetResult() == TxValidationResult::TX_INPUTS_NOT_STANDARD && porphanTx->GetWitnessHash() != porphanTx->GetHash()) {
                    // We only add the txid if it differs from the wtxid, to
                    // avoid wasting entries in the rolling bloom filter.
                    m_recent_rejects.insert(porphanTx->GetHash());
                }
            }
            m_orphanage.EraseTx(orphanHash);
            break;
        }
    }
}

bool PeerManagerImpl::PrepareBlockFilterRequest(CNode& peer,
                                                BlockFilterType filter_type, uint32_t start_height,
                                                const uint256& stop_hash, uint32_t max_height_diff,
                                                const CBlockIndex*& stop_index,
                                                BlockFilterIndex*& filter_index)
{
    const bool supported_filter_type =
        (filter_type == BlockFilterType::BASIC &&
         (peer.GetLocalServices() & NODE_COMPACT_FILTERS));
    if (!supported_filter_type) {
        LogPrint(BCLog::NET, "peer %d requested unsupported block filter type: %d\n",
                 peer.GetId(), static_cast<uint8_t>(filter_type));
        peer.fDisconnect = true;
        return false;
    }

    {
        LOCK(cs_main);
        stop_index = m_chainman.m_blockman.LookupBlockIndex(stop_hash);

        // Check that the stop block exists and the peer would be allowed to fetch it.
        if (!stop_index || !BlockRequestAllowed(stop_index)) {
            LogPrint(BCLog::NET, "peer %d requested invalid block hash: %s\n",
                     peer.GetId(), stop_hash.ToString());
            peer.fDisconnect = true;
            return false;
        }
    }

    uint32_t stop_height = stop_index->nHeight;
    if (start_height > stop_height) {
        LogPrint(BCLog::NET, "peer %d sent invalid getcfilters/getcfheaders with " /* Continued */
                 "start height %d and stop height %d\n",
                 peer.GetId(), start_height, stop_height);
        peer.fDisconnect = true;
        return false;
    }
    if (stop_height - start_height >= max_height_diff) {
        LogPrint(BCLog::NET, "peer %d requested too many cfilters/cfheaders: %d / %d\n",
                 peer.GetId(), stop_height - start_height + 1, max_height_diff);
        peer.fDisconnect = true;
        return false;
    }

    filter_index = GetBlockFilterIndex(filter_type);
    if (!filter_index) {
        LogPrint(BCLog::NET, "Filter index for supported type %s not found\n", BlockFilterTypeName(filter_type));
        return false;
    }

    return true;
}

void PeerManagerImpl::ProcessGetCFilters(CNode& peer, CDataStream& vRecv)
{
    uint8_t filter_type_ser;
    uint32_t start_height;
    uint256 stop_hash;

    vRecv >> filter_type_ser >> start_height >> stop_hash;

    const BlockFilterType filter_type = static_cast<BlockFilterType>(filter_type_ser);

    const CBlockIndex* stop_index;
    BlockFilterIndex* filter_index;
    if (!PrepareBlockFilterRequest(peer, filter_type, start_height, stop_hash,
                                   MAX_GETCFILTERS_SIZE, stop_index, filter_index)) {
        return;
    }

    std::vector<BlockFilter> filters;
    if (!filter_index->LookupFilterRange(start_height, stop_index, filters)) {
        LogPrint(BCLog::NET, "Failed to find block filter in index: filter_type=%s, start_height=%d, stop_hash=%s\n",
                     BlockFilterTypeName(filter_type), start_height, stop_hash.ToString());
        return;
    }

    for (const auto& filter : filters) {
        CSerializedNetMsg msg = CNetMsgMaker(peer.GetCommonVersion())
            .Make(NetMsgType::CFILTER, filter);
        m_connman.PushMessage(&peer, std::move(msg));
    }
}

void PeerManagerImpl::ProcessGetCFHeaders(CNode& peer, CDataStream& vRecv)
{
    uint8_t filter_type_ser;
    uint32_t start_height;
    uint256 stop_hash;

    vRecv >> filter_type_ser >> start_height >> stop_hash;

    const BlockFilterType filter_type = static_cast<BlockFilterType>(filter_type_ser);

    const CBlockIndex* stop_index;
    BlockFilterIndex* filter_index;
    if (!PrepareBlockFilterRequest(peer, filter_type, start_height, stop_hash,
                                   MAX_GETCFHEADERS_SIZE, stop_index, filter_index)) {
        return;
    }

    uint256 prev_header;
    if (start_height > 0) {
        const CBlockIndex* const prev_block =
            stop_index->GetAncestor(static_cast<int>(start_height - 1));
        if (!filter_index->LookupFilterHeader(prev_block, prev_header)) {
            LogPrint(BCLog::NET, "Failed to find block filter header in index: filter_type=%s, block_hash=%s\n",
                         BlockFilterTypeName(filter_type), prev_block->GetBlockHash().ToString());
            return;
        }
    }

    std::vector<uint256> filter_hashes;
    if (!filter_index->LookupFilterHashRange(start_height, stop_index, filter_hashes)) {
        LogPrint(BCLog::NET, "Failed to find block filter hashes in index: filter_type=%s, start_height=%d, stop_hash=%s\n",
                     BlockFilterTypeName(filter_type), start_height, stop_hash.ToString());
        return;
    }

    CSerializedNetMsg msg = CNetMsgMaker(peer.GetCommonVersion())
        .Make(NetMsgType::CFHEADERS,
              filter_type_ser,
              stop_index->GetBlockHash(),
              prev_header,
              filter_hashes);
    m_connman.PushMessage(&peer, std::move(msg));
}

void PeerManagerImpl::ProcessGetCFCheckPt(CNode& peer, CDataStream& vRecv)
{
    uint8_t filter_type_ser;
    uint256 stop_hash;

    vRecv >> filter_type_ser >> stop_hash;

    const BlockFilterType filter_type = static_cast<BlockFilterType>(filter_type_ser);

    const CBlockIndex* stop_index;
    BlockFilterIndex* filter_index;
    if (!PrepareBlockFilterRequest(peer, filter_type, /*start_height=*/0, stop_hash,
                                   /*max_height_diff=*/std::numeric_limits<uint32_t>::max(),
                                   stop_index, filter_index)) {
        return;
    }

    std::vector<uint256> headers(stop_index->nHeight / CFCHECKPT_INTERVAL);

    // Populate headers.
    const CBlockIndex* block_index = stop_index;
    for (int i = headers.size() - 1; i >= 0; i--) {
        int height = (i + 1) * CFCHECKPT_INTERVAL;
        block_index = block_index->GetAncestor(height);

        if (!filter_index->LookupFilterHeader(block_index, headers[i])) {
            LogPrint(BCLog::NET, "Failed to find block filter header in index: filter_type=%s, block_hash=%s\n",
                         BlockFilterTypeName(filter_type), block_index->GetBlockHash().ToString());
            return;
        }
    }

    CSerializedNetMsg msg = CNetMsgMaker(peer.GetCommonVersion())
        .Make(NetMsgType::CFCHECKPT,
              filter_type_ser,
              stop_index->GetBlockHash(),
              headers);
    m_connman.PushMessage(&peer, std::move(msg));
}

void PeerManagerImpl::ProcessBlock(CNode& node, const std::shared_ptr<const CBlock>& block, bool force_processing)
{
    bool new_block{false};
    m_chainman.ProcessNewBlock(m_chainparams, block, force_processing, &new_block);
    if (new_block) {
        node.m_last_block_time = GetTime<std::chrono::seconds>();
    } else {
        LOCK(cs_main);
        mapBlockSource.erase(block->GetHash());
    }
}

void PeerManagerImpl::ProcessMessage(CNode& pfrom, const std::string& msg_type, CDataStream& vRecv,
                                     const std::chrono::microseconds time_received,
                                     const std::atomic<bool>& interruptMsgProc)
{
    LogPrint(BCLog::NET, "received: %s (%u bytes) peer=%d\n", SanitizeString(msg_type), vRecv.size(), pfrom.GetId());

    PeerRef peer = GetPeerRef(pfrom.GetId());
    if (peer == nullptr) return;

    if (msg_type == NetMsgType::VERSION) {
        if (pfrom.nVersion != 0) {
            LogPrint(BCLog::NET, "redundant version message from peer=%d\n", pfrom.GetId());
            return;
        }

        int64_t nTime;
        CService addrMe;
        uint64_t nNonce = 1;
        ServiceFlags nServices;
        int nVersion;
        std::string cleanSubVer;
        int starting_height = -1;
        bool fRelay = true;

<<<<<<< HEAD
        vRecv >> nVersion >> nServiceInt >> nTime >> addrMe;
        if (nTime < 0) {
            nTime = 0;
        }
        nServices = ServiceFlags(nServiceInt);
=======
        vRecv >> nVersion >> Using<CustomUintFormatter<8>>(nServices) >> nTime;
        if (nTime < 0) {
            nTime = 0;
        }
        vRecv.ignore(8); // Ignore the addrMe service bits sent by the peer
        vRecv >> addrMe;
>>>>>>> f6a356d2
        if (!pfrom.IsInboundConn())
        {
            m_addrman.SetServices(pfrom.addr, nServices);
        }
        if (pfrom.ExpectServicesFromConn() && !HasAllDesirableServiceFlags(nServices))
        {
            LogPrint(BCLog::NET, "peer=%d does not offer the expected services (%08x offered, %08x expected); disconnecting\n", pfrom.GetId(), nServices, GetDesirableServiceFlags(nServices));
            pfrom.fDisconnect = true;
            return;
        }

        if (nVersion < MIN_PEER_PROTO_VERSION) {
            // disconnect from peers older than this proto version
            LogPrint(BCLog::NET, "peer=%d using obsolete version %i; disconnecting\n", pfrom.GetId(), nVersion);
            pfrom.fDisconnect = true;
            return;
        }

        if (!vRecv.empty()) {
            // The version message includes information about the sending node which we don't use:
            //   - 8 bytes (service bits)
            //   - 16 bytes (ipv6 address)
            //   - 2 bytes (port)
            vRecv.ignore(26);
            vRecv >> nNonce;
        }
        if (!vRecv.empty()) {
            std::string strSubVer;
            vRecv >> LIMITED_STRING(strSubVer, MAX_SUBVERSION_LENGTH);
            cleanSubVer = SanitizeString(strSubVer);
        }
        if (!vRecv.empty()) {
            vRecv >> starting_height;
        }
        if (!vRecv.empty())
            vRecv >> fRelay;
        // Disconnect if we connected to ourself
        if (pfrom.IsInboundConn() && !m_connman.CheckIncomingNonce(nNonce))
        {
            LogPrintf("connected to self at %s, disconnecting\n", pfrom.addr.ToString());
            pfrom.fDisconnect = true;
            return;
        }

        if (pfrom.IsInboundConn() && addrMe.IsRoutable())
        {
            SeenLocal(addrMe);
        }

        // Inbound peers send us their version message when they connect.
        // We send our version message in response.
        if (pfrom.IsInboundConn()) {
            PushNodeVersion(pfrom);
        }

        // Change version
        const int greatest_common_version = std::min(nVersion, PROTOCOL_VERSION);
        pfrom.SetCommonVersion(greatest_common_version);
        pfrom.nVersion = nVersion;

        const CNetMsgMaker msg_maker(greatest_common_version);

        if (greatest_common_version >= WTXID_RELAY_VERSION) {
            m_connman.PushMessage(&pfrom, msg_maker.Make(NetMsgType::WTXIDRELAY));
        }

        // Signal ADDRv2 support (BIP155).
        if (greatest_common_version >= 70016) {
            // BIP155 defines addrv2 and sendaddrv2 for all protocol versions, but some
            // implementations reject messages they don't know. As a courtesy, don't send
            // it to nodes with a version before 70016, as no software is known to support
            // BIP155 that doesn't announce at least that protocol version number.
            m_connman.PushMessage(&pfrom, msg_maker.Make(NetMsgType::SENDADDRV2));
        }

        m_connman.PushMessage(&pfrom, msg_maker.Make(NetMsgType::VERACK));

        pfrom.nServices = nServices;
        pfrom.SetAddrLocal(addrMe);
        {
            LOCK(pfrom.m_subver_mutex);
            pfrom.cleanSubVer = cleanSubVer;
        }
        peer->m_starting_height = starting_height;

        // set nodes not relaying blocks and tx and not serving (parts) of the historical blockchain as "clients"
        pfrom.fClient = (!(nServices & NODE_NETWORK) && !(nServices & NODE_NETWORK_LIMITED));

        // set nodes not capable of serving the complete blockchain history as "limited nodes"
        pfrom.m_limited_node = (!(nServices & NODE_NETWORK) && (nServices & NODE_NETWORK_LIMITED));

        if (pfrom.m_tx_relay != nullptr) {
            LOCK(pfrom.m_tx_relay->cs_filter);
            pfrom.m_tx_relay->fRelayTxes = fRelay; // set to true after we get the first filter* message
        }

        if((nServices & NODE_WITNESS))
        {
            LOCK(cs_main);
            State(pfrom.GetId())->fHaveWitness = true;
        }

        // Potentially mark this peer as a preferred download peer.
        {
        LOCK(cs_main);
        UpdatePreferredDownload(pfrom, State(pfrom.GetId()));
        }

        // Self advertisement & GETADDR logic
        if (!pfrom.IsInboundConn() && SetupAddressRelay(pfrom, *peer)) {
            // For outbound peers, we try to relay our address (so that other
            // nodes can try to find us more quickly, as we have no guarantee
            // that an outbound peer is even aware of how to reach us) and do a
            // one-time address fetch (to help populate/update our addrman). If
            // we're starting up for the first time, our addrman may be pretty
            // empty and no one will know who we are, so these mechanisms are
            // important to help us connect to the network.
            //
            // We skip this for block-relay-only peers. We want to avoid
            // potentially leaking addr information and we do not want to
            // indicate to the peer that we will participate in addr relay.
            if (fListen && !m_chainman.ActiveChainstate().IsInitialBlockDownload())
            {
                CAddress addr = GetLocalAddress(&pfrom.addr, pfrom.GetLocalServices());
                FastRandomContext insecure_rand;
                if (addr.IsRoutable())
                {
                    LogPrint(BCLog::NET, "ProcessMessages: advertising address %s\n", addr.ToString());
                    PushAddress(*peer, addr, insecure_rand);
                } else if (IsPeerAddrLocalGood(&pfrom)) {
                    // Override just the address with whatever the peer sees us as.
                    // Leave the port in addr as it was returned by GetLocalAddress()
                    // above, as this is an outbound connection and the peer cannot
                    // observe our listening port.
                    addr.SetIP(addrMe);
                    LogPrint(BCLog::NET, "ProcessMessages: advertising address %s\n", addr.ToString());
                    PushAddress(*peer, addr, insecure_rand);
                }
            }

            // Get recent addresses
            m_connman.PushMessage(&pfrom, CNetMsgMaker(greatest_common_version).Make(NetMsgType::GETADDR));
<<<<<<< HEAD
            pfrom.fGetAddr = true;
=======
            peer->m_getaddr_sent = true;
>>>>>>> f6a356d2
            // When requesting a getaddr, accept an additional MAX_ADDR_TO_SEND addresses in response
            // (bypassing the MAX_ADDR_PROCESSING_TOKEN_BUCKET limit).
            peer->m_addr_token_bucket += MAX_ADDR_TO_SEND;
        }

        if (!pfrom.IsInboundConn()) {
            // For non-inbound connections, we update the addrman to record
            // connection success so that addrman will have an up-to-date
            // notion of which peers are online and available.
            //
            // While we strive to not leak information about block-relay-only
            // connections via the addrman, not moving an address to the tried
            // table is also potentially detrimental because new-table entries
            // are subject to eviction in the event of addrman collisions.  We
            // mitigate the information-leak by never calling
            // AddrMan::Connected() on block-relay-only peers; see
            // FinalizeNode().
            //
            // This moves an address from New to Tried table in Addrman,
            // resolves tried-table collisions, etc.
            m_addrman.Good(pfrom.addr);
        }

        std::string remoteAddr;
        if (fLogIPs)
            remoteAddr = ", peeraddr=" + pfrom.addr.ToString();

        LogPrint(BCLog::NET, "receive version message: %s: version %d, blocks=%d, us=%s, txrelay=%d, peer=%d%s\n",
                  cleanSubVer, pfrom.nVersion,
                  peer->m_starting_height, addrMe.ToString(), fRelay, pfrom.GetId(),
                  remoteAddr);

        int64_t nTimeOffset = nTime - GetTime();
        pfrom.nTimeOffset = nTimeOffset;
        if (!pfrom.IsInboundConn()) {
            // Don't use timedata samples from inbound peers to make it
            // harder for others to tamper with our adjusted time.
            AddTimeData(pfrom.addr, nTimeOffset);
        }

        // If the peer is old enough to have the old alert system, send it the final alert.
        if (greatest_common_version <= 70012) {
            CDataStream finalAlert(ParseHex("60010000000000000000000000ffffff7f00000000ffffff7ffeffff7f01ffffff7f00000000ffffff7f00ffffff7f002f555247454e543a20416c657274206b657920636f6d70726f6d697365642c2075706772616465207265717569726564004630440220653febd6410f470f6bae11cad19c48413becb1ac2c17f908fd0fd53bdc3abd5202206d0e9c96fe88d4a0f01ed9dedae2b6f9e00da94cad0fecaae66ecf689bf71b50"), SER_NETWORK, PROTOCOL_VERSION);
            m_connman.PushMessage(&pfrom, CNetMsgMaker(greatest_common_version).Make("alert", finalAlert));
        }

        // Feeler connections exist only to verify if address is online.
        if (pfrom.IsFeelerConn()) {
            LogPrint(BCLog::NET, "feeler connection completed peer=%d; disconnecting\n", pfrom.GetId());
            pfrom.fDisconnect = true;
        }
        return;
    }

    if (pfrom.nVersion == 0) {
        // Must have a version message before anything else
        LogPrint(BCLog::NET, "non-version message before version handshake. Message \"%s\" from peer=%d\n", SanitizeString(msg_type), pfrom.GetId());
        return;
    }

    // At this point, the outgoing message serialization version can't change.
    const CNetMsgMaker msgMaker(pfrom.GetCommonVersion());

    if (msg_type == NetMsgType::VERACK) {
        if (pfrom.fSuccessfullyConnected) {
            LogPrint(BCLog::NET, "ignoring redundant verack message from peer=%d\n", pfrom.GetId());
            return;
        }

        if (!pfrom.IsInboundConn()) {
            LogPrintf("New outbound peer connected: version: %d, blocks=%d, peer=%d%s (%s)\n",
                      pfrom.nVersion.load(), peer->m_starting_height,
                      pfrom.GetId(), (fLogIPs ? strprintf(", peeraddr=%s", pfrom.addr.ToString()) : ""),
                      pfrom.ConnectionTypeAsString());
        }

        if (pfrom.GetCommonVersion() >= SENDHEADERS_VERSION) {
            // Tell our peer we prefer to receive headers rather than inv's
            // We send this to non-NODE NETWORK peers as well, because even
            // non-NODE NETWORK peers can announce blocks (such as pruning
            // nodes)
            m_connman.PushMessage(&pfrom, msgMaker.Make(NetMsgType::SENDHEADERS));
        }
        if (pfrom.GetCommonVersion() >= SHORT_IDS_BLOCKS_VERSION) {
            // Tell our peer we are willing to provide version 1 or 2 cmpctblocks
            // However, we do not request new block announcements using
            // cmpctblock messages.
            // We send this to non-NODE NETWORK peers as well, because
            // they may wish to request compact blocks from us
            bool fAnnounceUsingCMPCTBLOCK = false;
            uint64_t nCMPCTBLOCKVersion = 2;
            m_connman.PushMessage(&pfrom, msgMaker.Make(NetMsgType::SENDCMPCT, fAnnounceUsingCMPCTBLOCK, nCMPCTBLOCKVersion));
            nCMPCTBLOCKVersion = 1;
            m_connman.PushMessage(&pfrom, msgMaker.Make(NetMsgType::SENDCMPCT, fAnnounceUsingCMPCTBLOCK, nCMPCTBLOCKVersion));
        }
        pfrom.fSuccessfullyConnected = true;
        return;
    }

    if (msg_type == NetMsgType::SENDHEADERS) {
        LOCK(cs_main);
        State(pfrom.GetId())->fPreferHeaders = true;
        return;
    }

    if (msg_type == NetMsgType::SENDCMPCT) {
        bool fAnnounceUsingCMPCTBLOCK = false;
        uint64_t nCMPCTBLOCKVersion = 0;
        vRecv >> fAnnounceUsingCMPCTBLOCK >> nCMPCTBLOCKVersion;
        if (nCMPCTBLOCKVersion == 1 || nCMPCTBLOCKVersion == 2) {
            LOCK(cs_main);
            // fProvidesHeaderAndIDs is used to "lock in" version of compact blocks we send (fWantsCmpctWitness)
            if (!State(pfrom.GetId())->fProvidesHeaderAndIDs) {
                State(pfrom.GetId())->fProvidesHeaderAndIDs = true;
                State(pfrom.GetId())->fWantsCmpctWitness = nCMPCTBLOCKVersion == 2;
            }
            if (State(pfrom.GetId())->fWantsCmpctWitness == (nCMPCTBLOCKVersion == 2)) { // ignore later version announces
                State(pfrom.GetId())->fPreferHeaderAndIDs = fAnnounceUsingCMPCTBLOCK;
                // save whether peer selects us as BIP152 high-bandwidth peer
                // (receiving sendcmpct(1) signals high-bandwidth, sendcmpct(0) low-bandwidth)
                pfrom.m_bip152_highbandwidth_from = fAnnounceUsingCMPCTBLOCK;
            }
            if (!State(pfrom.GetId())->fSupportsDesiredCmpctVersion) {
                State(pfrom.GetId())->fSupportsDesiredCmpctVersion = (nCMPCTBLOCKVersion == 2);
            }
        }
        return;
    }

    // BIP339 defines feature negotiation of wtxidrelay, which must happen between
    // VERSION and VERACK to avoid relay problems from switching after a connection is up.
    if (msg_type == NetMsgType::WTXIDRELAY) {
        if (pfrom.fSuccessfullyConnected) {
            // Disconnect peers that send a wtxidrelay message after VERACK.
            LogPrint(BCLog::NET, "wtxidrelay received after verack from peer=%d; disconnecting\n", pfrom.GetId());
            pfrom.fDisconnect = true;
            return;
        }
        if (pfrom.GetCommonVersion() >= WTXID_RELAY_VERSION) {
            LOCK(cs_main);
            if (!State(pfrom.GetId())->m_wtxid_relay) {
                State(pfrom.GetId())->m_wtxid_relay = true;
                m_wtxid_relay_peers++;
            } else {
                LogPrint(BCLog::NET, "ignoring duplicate wtxidrelay from peer=%d\n", pfrom.GetId());
            }
        } else {
            LogPrint(BCLog::NET, "ignoring wtxidrelay due to old common version=%d from peer=%d\n", pfrom.GetCommonVersion(), pfrom.GetId());
        }
        return;
    }

    // BIP155 defines feature negotiation of addrv2 and sendaddrv2, which must happen
    // between VERSION and VERACK.
    if (msg_type == NetMsgType::SENDADDRV2) {
        if (pfrom.fSuccessfullyConnected) {
            // Disconnect peers that send a SENDADDRV2 message after VERACK.
            LogPrint(BCLog::NET, "sendaddrv2 received after verack from peer=%d; disconnecting\n", pfrom.GetId());
            pfrom.fDisconnect = true;
            return;
        }
        peer->m_wants_addrv2 = true;
        return;
    }

    if (msg_type == NetMsgType::SENDADDRV2) {
        if (pfrom.fSuccessfullyConnected) {
            // Disconnect peers that send SENDADDRV2 message after VERACK; this
            // must be negotiated between VERSION and VERACK.
            pfrom.fDisconnect = true;
            return;
        }
        pfrom.m_wants_addrv2 = true;
        return;
    }

    if (!pfrom.fSuccessfullyConnected) {
        LogPrint(BCLog::NET, "Unsupported message \"%s\" prior to verack from peer=%d\n", SanitizeString(msg_type), pfrom.GetId());
        return;
    }

    if (msg_type == NetMsgType::ADDR || msg_type == NetMsgType::ADDRV2) {
        int stream_version = vRecv.GetVersion();
        if (msg_type == NetMsgType::ADDRV2) {
            // Add ADDRV2_FORMAT to the version so that the CNetAddr and CAddress
            // unserialize methods know that an address in v2 format is coming.
            stream_version |= ADDRV2_FORMAT;
        }

        OverrideStream<CDataStream> s(&vRecv, vRecv.GetType(), stream_version);
        std::vector<CAddress> vAddr;

        s >> vAddr;

        if (!SetupAddressRelay(pfrom, *peer)) {
            LogPrint(BCLog::NET, "ignoring %s message from %s peer=%d\n", msg_type, pfrom.ConnectionTypeAsString(), pfrom.GetId());
            return;
        }

        if (vAddr.size() > MAX_ADDR_TO_SEND)
        {
            Misbehaving(pfrom.GetId(), 20, strprintf("%s message size = %u", msg_type, vAddr.size()));
            return;
        }

        // Store the new addresses
        std::vector<CAddress> vAddrOk;
        int64_t nNow = GetAdjustedTime();
        int64_t nSince = nNow - 10 * 60;

        // Update/increment addr rate limiting bucket.
<<<<<<< HEAD
        const auto current_time = GetTime<std::chrono::microseconds>();
        if (peer->m_addr_token_bucket < MAX_ADDR_PROCESSING_TOKEN_BUCKET) {
            // Don't increment bucket if it's already full
            const auto time_diff = std::max(current_time - peer->m_addr_token_timestamp, std::chrono::microseconds{0});
            const double increment = std::chrono::duration<double>(time_diff).count() * MAX_ADDR_RATE_PER_SECOND;
=======
        const auto current_time{GetTime<std::chrono::microseconds>()};
        if (peer->m_addr_token_bucket < MAX_ADDR_PROCESSING_TOKEN_BUCKET) {
            // Don't increment bucket if it's already full
            const auto time_diff = std::max(current_time - peer->m_addr_token_timestamp, 0us);
            const double increment = CountSecondsDouble(time_diff) * MAX_ADDR_RATE_PER_SECOND;
>>>>>>> f6a356d2
            peer->m_addr_token_bucket = std::min<double>(peer->m_addr_token_bucket + increment, MAX_ADDR_PROCESSING_TOKEN_BUCKET);
        }
        peer->m_addr_token_timestamp = current_time;

<<<<<<< HEAD
        const bool rate_limited = !pfrom.HasPermission(NetPermissionFlags::PF_ADDR);
=======
        const bool rate_limited = !pfrom.HasPermission(NetPermissionFlags::Addr);
>>>>>>> f6a356d2
        uint64_t num_proc = 0;
        uint64_t num_rate_limit = 0;
        Shuffle(vAddr.begin(), vAddr.end(), FastRandomContext());
        for (CAddress& addr : vAddr)
        {
            if (interruptMsgProc)
                return;

            // Apply rate limiting.
<<<<<<< HEAD
            if (rate_limited) {
                if (peer->m_addr_token_bucket < 1.0) {
                    ++num_rate_limit;
                    continue;
                }
=======
            if (peer->m_addr_token_bucket < 1.0) {
                if (rate_limited) {
                    ++num_rate_limit;
                    continue;
                }
            } else {
>>>>>>> f6a356d2
                peer->m_addr_token_bucket -= 1.0;
            }
            // We only bother storing full nodes, though this may include
            // things which we would not make an outbound connection to, in
            // part because we may make feeler connections to them.
            if (!MayHaveUsefulAddressDB(addr.nServices) && !HasAllDesirableServiceFlags(addr.nServices))
                continue;

            if (addr.nTime <= 100000000 || addr.nTime > nNow + 10 * 60)
                addr.nTime = nNow - 5 * 24 * 60 * 60;
            AddAddressKnown(*peer, addr);
            if (m_banman && (m_banman->IsDiscouraged(addr) || m_banman->IsBanned(addr))) {
                // Do not process banned/discouraged addresses beyond remembering we received them
                continue;
            }
            ++num_proc;
            bool fReachable = IsReachable(addr);
            if (addr.nTime > nSince && !peer->m_getaddr_sent && vAddr.size() <= 10 && addr.IsRoutable()) {
                // Relay to a limited number of other nodes
                RelayAddress(pfrom.GetId(), addr, fReachable);
            }
            // Do not store addresses outside our network
            if (fReachable)
                vAddrOk.push_back(addr);
        }
        peer->m_addr_processed += num_proc;
        peer->m_addr_rate_limited += num_rate_limit;
<<<<<<< HEAD
        LogPrint(BCLog::NET, "Received addr: %u addresses (%u processed, %u rate-limited) from peer=%d%s\n",
                 vAddr.size(),
                 num_proc,
                 num_rate_limit,
                 pfrom.GetId(),
                 fLogIPs ? ", peeraddr=" + pfrom.addr.ToString() : "");

        m_connman.AddNewAddresses(vAddrOk, pfrom.addr, 2 * 60 * 60);
        if (vAddr.size() < 1000)
            pfrom.fGetAddr = false;
        if (pfrom.IsAddrFetchConn())
            pfrom.fDisconnect = true;
        return;
    }

    if (msg_type == NetMsgType::SENDHEADERS) {
        LOCK(cs_main);
        State(pfrom.GetId())->fPreferHeaders = true;
        return;
    }
=======
        LogPrint(BCLog::NET, "Received addr: %u addresses (%u processed, %u rate-limited) from peer=%d\n",
                 vAddr.size(), num_proc, num_rate_limit, pfrom.GetId());

        m_addrman.Add(vAddrOk, pfrom.addr, 2 * 60 * 60);
        if (vAddr.size() < 1000) peer->m_getaddr_sent = false;
>>>>>>> f6a356d2

        // AddrFetch: Require multiple addresses to avoid disconnecting on self-announcements
        if (pfrom.IsAddrFetchConn() && vAddr.size() > 1) {
            LogPrint(BCLog::NET, "addrfetch connection completed peer=%d; disconnecting\n", pfrom.GetId());
            pfrom.fDisconnect = true;
        }
        return;
    }

    if (msg_type == NetMsgType::INV) {
        std::vector<CInv> vInv;
        vRecv >> vInv;
        if (vInv.size() > MAX_INV_SZ)
        {
            Misbehaving(pfrom.GetId(), 20, strprintf("inv message size = %u", vInv.size()));
            return;
        }

        // Reject tx INVs when the -blocksonly setting is enabled, or this is a
        // block-relay-only peer
        bool reject_tx_invs{m_ignore_incoming_txs || (pfrom.m_tx_relay == nullptr)};

        // Allow peers with relay permission to send data other than blocks in blocks only mode
        if (pfrom.HasPermission(NetPermissionFlags::Relay)) {
            reject_tx_invs = false;
        }

        LOCK(cs_main);

        const auto current_time{GetTime<std::chrono::microseconds>()};
        uint256* best_block{nullptr};

        for (CInv& inv : vInv) {
            if (interruptMsgProc) return;

            // Ignore INVs that don't match wtxidrelay setting.
            // Note that orphan parent fetching always uses MSG_TX GETDATAs regardless of the wtxidrelay setting.
            // This is fine as no INV messages are involved in that process.
            if (State(pfrom.GetId())->m_wtxid_relay) {
                if (inv.IsMsgTx()) continue;
            } else {
                if (inv.IsMsgWtx()) continue;
            }

            if (inv.IsMsgBlk()) {
                const bool fAlreadyHave = AlreadyHaveBlock(inv.hash);
                LogPrint(BCLog::NET, "got inv: %s  %s peer=%d\n", inv.ToString(), fAlreadyHave ? "have" : "new", pfrom.GetId());

                UpdateBlockAvailability(pfrom.GetId(), inv.hash);
                if (!fAlreadyHave && !fImporting && !fReindex && !IsBlockRequested(inv.hash)) {
                    // Headers-first is the primary method of announcement on
                    // the network. If a node fell back to sending blocks by inv,
                    // it's probably for a re-org. The final block hash
                    // provided should be the highest, so send a getheaders and
                    // then fetch the blocks we need to catch up.
                    best_block = &inv.hash;
                }
            } else if (inv.IsGenTxMsg()) {
                if (reject_tx_invs) {
                    LogPrint(BCLog::NET, "transaction (%s) inv sent in violation of protocol, disconnecting peer=%d\n", inv.hash.ToString(), pfrom.GetId());
                    pfrom.fDisconnect = true;
                    return;
                }
                const GenTxid gtxid = ToGenTxid(inv);
                const bool fAlreadyHave = AlreadyHaveTx(gtxid);
                LogPrint(BCLog::NET, "got inv: %s  %s peer=%d\n", inv.ToString(), fAlreadyHave ? "have" : "new", pfrom.GetId());

                pfrom.AddKnownTx(inv.hash);
                if (!fAlreadyHave && !m_chainman.ActiveChainstate().IsInitialBlockDownload()) {
                    AddTxAnnouncement(pfrom, gtxid, current_time);
                }
            } else {
                LogPrint(BCLog::NET, "Unknown inv type \"%s\" received from peer=%d\n", inv.ToString(), pfrom.GetId());
            }
        }

        if (best_block != nullptr) {
            m_connman.PushMessage(&pfrom, msgMaker.Make(NetMsgType::GETHEADERS, m_chainman.ActiveChain().GetLocator(pindexBestHeader), *best_block));
            LogPrint(BCLog::NET, "getheaders (%d) %s to peer=%d\n", pindexBestHeader->nHeight, best_block->ToString(), pfrom.GetId());
        }

        return;
    }

    if (msg_type == NetMsgType::GETDATA) {
        std::vector<CInv> vInv;
        vRecv >> vInv;
        if (vInv.size() > MAX_INV_SZ)
        {
            Misbehaving(pfrom.GetId(), 20, strprintf("getdata message size = %u", vInv.size()));
            return;
        }

        LogPrint(BCLog::NET, "received getdata (%u invsz) peer=%d\n", vInv.size(), pfrom.GetId());

        if (vInv.size() > 0) {
            LogPrint(BCLog::NET, "received getdata for: %s peer=%d\n", vInv[0].ToString(), pfrom.GetId());
        }

        {
            LOCK(peer->m_getdata_requests_mutex);
            peer->m_getdata_requests.insert(peer->m_getdata_requests.end(), vInv.begin(), vInv.end());
            ProcessGetData(pfrom, *peer, interruptMsgProc);
        }

        return;
    }

    if (msg_type == NetMsgType::GETBLOCKS) {
        CBlockLocator locator;
        uint256 hashStop;
        vRecv >> locator >> hashStop;

        if (locator.vHave.size() > MAX_LOCATOR_SZ) {
            LogPrint(BCLog::NET, "getblocks locator size %lld > %d, disconnect peer=%d\n", locator.vHave.size(), MAX_LOCATOR_SZ, pfrom.GetId());
            pfrom.fDisconnect = true;
            return;
        }

        // We might have announced the currently-being-connected tip using a
        // compact block, which resulted in the peer sending a getblocks
        // request, which we would otherwise respond to without the new block.
        // To avoid this situation we simply verify that we are on our best
        // known chain now. This is super overkill, but we handle it better
        // for getheaders requests, and there are no known nodes which support
        // compact blocks but still use getblocks to request blocks.
        {
            std::shared_ptr<const CBlock> a_recent_block;
            {
                LOCK(cs_most_recent_block);
                a_recent_block = most_recent_block;
            }
            BlockValidationState state;
            if (!m_chainman.ActiveChainstate().ActivateBestChain(state, a_recent_block)) {
                LogPrint(BCLog::NET, "failed to activate chain (%s)\n", state.ToString());
            }
        }

        LOCK(cs_main);

        // Find the last block the caller has in the main chain
        const CBlockIndex* pindex = m_chainman.ActiveChainstate().FindForkInGlobalIndex(locator);

        // Send the rest of the chain
        if (pindex)
            pindex = m_chainman.ActiveChain().Next(pindex);
        int nLimit = 500;
        LogPrint(BCLog::NET, "getblocks %d to %s limit %d from peer=%d\n", (pindex ? pindex->nHeight : -1), hashStop.IsNull() ? "end" : hashStop.ToString(), nLimit, pfrom.GetId());
        for (; pindex; pindex = m_chainman.ActiveChain().Next(pindex))
        {
            if (pindex->GetBlockHash() == hashStop)
            {
                LogPrint(BCLog::NET, "  getblocks stopping at %d %s\n", pindex->nHeight, pindex->GetBlockHash().ToString());
                break;
            }
            // If pruning, don't inv blocks unless we have on disk and are likely to still have
            // for some reasonable time window (1 hour) that block relay might require.
            const int nPrunedBlocksLikelyToHave = MIN_BLOCKS_TO_KEEP - 3600 / m_chainparams.GetConsensus().nPowTargetSpacing;
            if (fPruneMode && (!(pindex->nStatus & BLOCK_HAVE_DATA) || pindex->nHeight <= m_chainman.ActiveChain().Tip()->nHeight - nPrunedBlocksLikelyToHave))
            {
                LogPrint(BCLog::NET, " getblocks stopping, pruned or too old block at %d %s\n", pindex->nHeight, pindex->GetBlockHash().ToString());
                break;
            }
            WITH_LOCK(peer->m_block_inv_mutex, peer->m_blocks_for_inv_relay.push_back(pindex->GetBlockHash()));
            if (--nLimit <= 0) {
                // When this block is requested, we'll send an inv that'll
                // trigger the peer to getblocks the next batch of inventory.
                LogPrint(BCLog::NET, "  getblocks stopping at limit %d %s\n", pindex->nHeight, pindex->GetBlockHash().ToString());
                WITH_LOCK(peer->m_block_inv_mutex, {peer->m_continuation_block = pindex->GetBlockHash();});
                break;
            }
        }
        return;
    }

    if (msg_type == NetMsgType::GETBLOCKTXN) {
        BlockTransactionsRequest req;
        vRecv >> req;

        std::shared_ptr<const CBlock> recent_block;
        {
            LOCK(cs_most_recent_block);
            if (most_recent_block_hash == req.blockhash)
                recent_block = most_recent_block;
            // Unlock cs_most_recent_block to avoid cs_main lock inversion
        }
        if (recent_block) {
            SendBlockTransactions(pfrom, *recent_block, req);
            return;
        }

        {
            LOCK(cs_main);

            const CBlockIndex* pindex = m_chainman.m_blockman.LookupBlockIndex(req.blockhash);
            if (!pindex || !(pindex->nStatus & BLOCK_HAVE_DATA)) {
                LogPrint(BCLog::NET, "Peer %d sent us a getblocktxn for a block we don't have\n", pfrom.GetId());
                return;
            }

            if (pindex->nHeight >= m_chainman.ActiveChain().Height() - MAX_BLOCKTXN_DEPTH) {
                CBlock block;
                bool ret = ReadBlockFromDisk(block, pindex, m_chainparams.GetConsensus());
                assert(ret);

                SendBlockTransactions(pfrom, block, req);
                return;
            }
        }

        // If an older block is requested (should never happen in practice,
        // but can happen in tests) send a block response instead of a
        // blocktxn response. Sending a full block response instead of a
        // small blocktxn response is preferable in the case where a peer
        // might maliciously send lots of getblocktxn requests to trigger
        // expensive disk reads, because it will require the peer to
        // actually receive all the data read from disk over the network.
        LogPrint(BCLog::NET, "Peer %d sent us a getblocktxn for a block > %i deep\n", pfrom.GetId(), MAX_BLOCKTXN_DEPTH);
        CInv inv;
        WITH_LOCK(cs_main, inv.type = State(pfrom.GetId())->fWantsCmpctWitness ? MSG_WITNESS_BLOCK : MSG_BLOCK);
        inv.hash = req.blockhash;
        WITH_LOCK(peer->m_getdata_requests_mutex, peer->m_getdata_requests.push_back(inv));
        // The message processing loop will go around again (without pausing) and we'll respond then
        return;
    }

    if (msg_type == NetMsgType::GETHEADERS) {
        CBlockLocator locator;
        uint256 hashStop;
        vRecv >> locator >> hashStop;

        if (locator.vHave.size() > MAX_LOCATOR_SZ) {
            LogPrint(BCLog::NET, "getheaders locator size %lld > %d, disconnect peer=%d\n", locator.vHave.size(), MAX_LOCATOR_SZ, pfrom.GetId());
            pfrom.fDisconnect = true;
            return;
        }

        LOCK(cs_main);
        if (m_chainman.ActiveChainstate().IsInitialBlockDownload() && !pfrom.HasPermission(NetPermissionFlags::Download)) {
            LogPrint(BCLog::NET, "Ignoring getheaders from peer=%d because node is in initial block download\n", pfrom.GetId());
            return;
        }

        CNodeState *nodestate = State(pfrom.GetId());
        const CBlockIndex* pindex = nullptr;
        if (locator.IsNull())
        {
            // If locator is null, return the hashStop block
            pindex = m_chainman.m_blockman.LookupBlockIndex(hashStop);
            if (!pindex) {
                return;
            }

            if (!BlockRequestAllowed(pindex)) {
                LogPrint(BCLog::NET, "%s: ignoring request from peer=%i for old block header that isn't in the main chain\n", __func__, pfrom.GetId());
                return;
            }
        }
        else
        {
            // Find the last block the caller has in the main chain
            pindex = m_chainman.ActiveChainstate().FindForkInGlobalIndex(locator);
            if (pindex)
                pindex = m_chainman.ActiveChain().Next(pindex);
        }

        // we must use CBlocks, as CBlockHeaders won't include the 0x00 nTx count at the end
        std::vector<CBlock> vHeaders;
        int nLimit = MAX_HEADERS_RESULTS;
        LogPrint(BCLog::NET, "getheaders %d to %s from peer=%d\n", (pindex ? pindex->nHeight : -1), hashStop.IsNull() ? "end" : hashStop.ToString(), pfrom.GetId());
        for (; pindex; pindex = m_chainman.ActiveChain().Next(pindex))
        {
            vHeaders.push_back(pindex->GetBlockHeader());
            if (--nLimit <= 0 || pindex->GetBlockHash() == hashStop)
                break;
        }
        // pindex can be nullptr either if we sent m_chainman.ActiveChain().Tip() OR
        // if our peer has m_chainman.ActiveChain().Tip() (and thus we are sending an empty
        // headers message). In both cases it's safe to update
        // pindexBestHeaderSent to be our tip.
        //
        // It is important that we simply reset the BestHeaderSent value here,
        // and not max(BestHeaderSent, newHeaderSent). We might have announced
        // the currently-being-connected tip using a compact block, which
        // resulted in the peer sending a headers request, which we respond to
        // without the new block. By resetting the BestHeaderSent, we ensure we
        // will re-announce the new block via headers (or compact blocks again)
        // in the SendMessages logic.
        nodestate->pindexBestHeaderSent = pindex ? pindex : m_chainman.ActiveChain().Tip();
        m_connman.PushMessage(&pfrom, msgMaker.Make(NetMsgType::HEADERS, vHeaders));
        return;
    }

    if (msg_type == NetMsgType::TX) {
        // Stop processing the transaction early if
        // 1) We are in blocks only mode and peer has no relay permission
        // 2) This peer is a block-relay-only peer
        if ((m_ignore_incoming_txs && !pfrom.HasPermission(NetPermissionFlags::Relay)) || (pfrom.m_tx_relay == nullptr))
        {
            LogPrint(BCLog::NET, "transaction sent in violation of protocol peer=%d\n", pfrom.GetId());
            pfrom.fDisconnect = true;
            return;
        }

        // Stop processing the transaction early if we are still in IBD since we don't
        // have enough information to validate it yet. Sending unsolicited transactions
        // is not considered a protocol violation, so don't punish the peer.
        if (m_chainman.ActiveChainstate().IsInitialBlockDownload()) return;

        CTransactionRef ptx;
        vRecv >> ptx;
        const CTransaction& tx = *ptx;

        const uint256& txid = ptx->GetHash();
        const uint256& wtxid = ptx->GetWitnessHash();

        LOCK2(cs_main, g_cs_orphans);

        CNodeState* nodestate = State(pfrom.GetId());

        const uint256& hash = nodestate->m_wtxid_relay ? wtxid : txid;
        pfrom.AddKnownTx(hash);
        if (nodestate->m_wtxid_relay && txid != wtxid) {
            // Insert txid into filterInventoryKnown, even for
            // wtxidrelay peers. This prevents re-adding of
            // unconfirmed parents to the recently_announced
            // filter, when a child tx is requested. See
            // ProcessGetData().
            pfrom.AddKnownTx(txid);
        }

        m_txrequest.ReceivedResponse(pfrom.GetId(), txid);
        if (tx.HasWitness()) m_txrequest.ReceivedResponse(pfrom.GetId(), wtxid);

        // We do the AlreadyHaveTx() check using wtxid, rather than txid - in the
        // absence of witness malleation, this is strictly better, because the
        // recent rejects filter may contain the wtxid but rarely contains
        // the txid of a segwit transaction that has been rejected.
        // In the presence of witness malleation, it's possible that by only
        // doing the check with wtxid, we could overlook a transaction which
        // was confirmed with a different witness, or exists in our mempool
        // with a different witness, but this has limited downside:
        // mempool validation does its own lookup of whether we have the txid
        // already; and an adversary can already relay us old transactions
        // (older than our recency filter) if trying to DoS us, without any need
        // for witness malleation.
        if (AlreadyHaveTx(GenTxid::Wtxid(wtxid))) {
            if (pfrom.HasPermission(NetPermissionFlags::ForceRelay)) {
                // Always relay transactions received from peers with forcerelay
                // permission, even if they were already in the mempool, allowing
                // the node to function as a gateway for nodes hidden behind it.
                if (!m_mempool.exists(GenTxid::Txid(tx.GetHash()))) {
                    LogPrintf("Not relaying non-mempool transaction %s from forcerelay peer=%d\n", tx.GetHash().ToString(), pfrom.GetId());
                } else {
                    LogPrintf("Force relaying tx %s from peer=%d\n", tx.GetHash().ToString(), pfrom.GetId());
                    _RelayTransaction(tx.GetHash(), tx.GetWitnessHash());
                }
            }
            return;
        }

        const MempoolAcceptResult result = m_chainman.ProcessTransaction(ptx);
        const TxValidationState& state = result.m_state;

        if (result.m_result_type == MempoolAcceptResult::ResultType::VALID) {
            // As this version of the transaction was acceptable, we can forget about any
            // requests for it.
            m_txrequest.ForgetTxHash(tx.GetHash());
            m_txrequest.ForgetTxHash(tx.GetWitnessHash());
            _RelayTransaction(tx.GetHash(), tx.GetWitnessHash());
            m_orphanage.AddChildrenToWorkSet(tx, peer->m_orphan_work_set);

            pfrom.m_last_tx_time = GetTime<std::chrono::seconds>();

            LogPrint(BCLog::MEMPOOL, "AcceptToMemoryPool: peer=%d: accepted %s (poolsz %u txn, %u kB)\n",
                pfrom.GetId(),
                tx.GetHash().ToString(),
                m_mempool.size(), m_mempool.DynamicMemoryUsage() / 1000);

            for (const CTransactionRef& removedTx : result.m_replaced_transactions.value()) {
                AddToCompactExtraTransactions(removedTx);
            }

            // Recursively process any orphan transactions that depended on this one
            ProcessOrphanTx(peer->m_orphan_work_set);
        }
        else if (state.GetResult() == TxValidationResult::TX_MISSING_INPUTS)
        {
            bool fRejectedParents = false; // It may be the case that the orphans parents have all been rejected

            // Deduplicate parent txids, so that we don't have to loop over
            // the same parent txid more than once down below.
            std::vector<uint256> unique_parents;
            unique_parents.reserve(tx.vin.size());
            for (const CTxIn& txin : tx.vin) {
                // We start with all parents, and then remove duplicates below.
                unique_parents.push_back(txin.prevout.hash);
            }
            std::sort(unique_parents.begin(), unique_parents.end());
            unique_parents.erase(std::unique(unique_parents.begin(), unique_parents.end()), unique_parents.end());
            for (const uint256& parent_txid : unique_parents) {
                if (m_recent_rejects.contains(parent_txid)) {
                    fRejectedParents = true;
                    break;
                }
            }
            if (!fRejectedParents) {
                const auto current_time{GetTime<std::chrono::microseconds>()};

                for (const uint256& parent_txid : unique_parents) {
                    // Here, we only have the txid (and not wtxid) of the
                    // inputs, so we only request in txid mode, even for
                    // wtxidrelay peers.
                    // Eventually we should replace this with an improved
                    // protocol for getting all unconfirmed parents.
                    const auto gtxid{GenTxid::Txid(parent_txid)};
                    pfrom.AddKnownTx(parent_txid);
                    if (!AlreadyHaveTx(gtxid)) AddTxAnnouncement(pfrom, gtxid, current_time);
                }

                if (m_orphanage.AddTx(ptx, pfrom.GetId())) {
                    AddToCompactExtraTransactions(ptx);
                }

                // Once added to the orphan pool, a tx is considered AlreadyHave, and we shouldn't request it anymore.
                m_txrequest.ForgetTxHash(tx.GetHash());
                m_txrequest.ForgetTxHash(tx.GetWitnessHash());

                // DoS prevention: do not allow m_orphanage to grow unbounded (see CVE-2012-3789)
                unsigned int nMaxOrphanTx = (unsigned int)std::max((int64_t)0, gArgs.GetIntArg("-maxorphantx", DEFAULT_MAX_ORPHAN_TRANSACTIONS));
                unsigned int nEvicted = m_orphanage.LimitOrphans(nMaxOrphanTx);
                if (nEvicted > 0) {
                    LogPrint(BCLog::MEMPOOL, "orphanage overflow, removed %u tx\n", nEvicted);
                }
            } else {
                LogPrint(BCLog::MEMPOOL, "not keeping orphan with rejected parents %s\n",tx.GetHash().ToString());
                // We will continue to reject this tx since it has rejected
                // parents so avoid re-requesting it from other peers.
                // Here we add both the txid and the wtxid, as we know that
                // regardless of what witness is provided, we will not accept
                // this, so we don't need to allow for redownload of this txid
                // from any of our non-wtxidrelay peers.
                m_recent_rejects.insert(tx.GetHash());
                m_recent_rejects.insert(tx.GetWitnessHash());
                m_txrequest.ForgetTxHash(tx.GetHash());
                m_txrequest.ForgetTxHash(tx.GetWitnessHash());
            }
        } else {
            if (state.GetResult() != TxValidationResult::TX_WITNESS_STRIPPED) {
                // We can add the wtxid of this transaction to our reject filter.
                // Do not add txids of witness transactions or witness-stripped
                // transactions to the filter, as they can have been malleated;
                // adding such txids to the reject filter would potentially
                // interfere with relay of valid transactions from peers that
                // do not support wtxid-based relay. See
                // https://github.com/bitcoin/bitcoin/issues/8279 for details.
                // We can remove this restriction (and always add wtxids to
                // the filter even for witness stripped transactions) once
                // wtxid-based relay is broadly deployed.
                // See also comments in https://github.com/bitcoin/bitcoin/pull/18044#discussion_r443419034
                // for concerns around weakening security of unupgraded nodes
                // if we start doing this too early.
                m_recent_rejects.insert(tx.GetWitnessHash());
                m_txrequest.ForgetTxHash(tx.GetWitnessHash());
                // If the transaction failed for TX_INPUTS_NOT_STANDARD,
                // then we know that the witness was irrelevant to the policy
                // failure, since this check depends only on the txid
                // (the scriptPubKey being spent is covered by the txid).
                // Add the txid to the reject filter to prevent repeated
                // processing of this transaction in the event that child
                // transactions are later received (resulting in
                // parent-fetching by txid via the orphan-handling logic).
                if (state.GetResult() == TxValidationResult::TX_INPUTS_NOT_STANDARD && tx.GetWitnessHash() != tx.GetHash()) {
                    m_recent_rejects.insert(tx.GetHash());
                    m_txrequest.ForgetTxHash(tx.GetHash());
                }
                if (RecursiveDynamicUsage(*ptx) < 100000) {
                    AddToCompactExtraTransactions(ptx);
                }
            }
        }

        // If a tx has been detected by m_recent_rejects, we will have reached
        // this point and the tx will have been ignored. Because we haven't
        // submitted the tx to our mempool, we won't have computed a DoS
        // score for it or determined exactly why we consider it invalid.
        //
        // This means we won't penalize any peer subsequently relaying a DoSy
        // tx (even if we penalized the first peer who gave it to us) because
        // we have to account for m_recent_rejects showing false positives. In
        // other words, we shouldn't penalize a peer if we aren't *sure* they
        // submitted a DoSy tx.
        //
        // Note that m_recent_rejects doesn't just record DoSy or invalid
        // transactions, but any tx not accepted by the mempool, which may be
        // due to node policy (vs. consensus). So we can't blanket penalize a
        // peer simply for relaying a tx that our m_recent_rejects has caught,
        // regardless of false positives.

        if (state.IsInvalid()) {
            LogPrint(BCLog::MEMPOOLREJ, "%s from peer=%d was not accepted: %s\n", tx.GetHash().ToString(),
                pfrom.GetId(),
                state.ToString());
            MaybePunishNodeForTx(pfrom.GetId(), state);
        }
        return;
    }

    if (msg_type == NetMsgType::CMPCTBLOCK)
    {
        // Ignore cmpctblock received while importing
        if (fImporting || fReindex) {
            LogPrint(BCLog::NET, "Unexpected cmpctblock message received from peer %d\n", pfrom.GetId());
            return;
        }

        CBlockHeaderAndShortTxIDs cmpctblock;
        vRecv >> cmpctblock;

        bool received_new_header = false;

        {
        LOCK(cs_main);

        if (!m_chainman.m_blockman.LookupBlockIndex(cmpctblock.header.hashPrevBlock)) {
            // Doesn't connect (or is genesis), instead of DoSing in AcceptBlockHeader, request deeper headers
            if (!m_chainman.ActiveChainstate().IsInitialBlockDownload())
                m_connman.PushMessage(&pfrom, msgMaker.Make(NetMsgType::GETHEADERS, m_chainman.ActiveChain().GetLocator(pindexBestHeader), uint256()));
            return;
        }

        if (!m_chainman.m_blockman.LookupBlockIndex(cmpctblock.header.GetHash())) {
            received_new_header = true;
        }
        }

        const CBlockIndex *pindex = nullptr;
        BlockValidationState state;
        if (!m_chainman.ProcessNewBlockHeaders({cmpctblock.header}, state, m_chainparams, &pindex)) {
            if (state.IsInvalid()) {
                MaybePunishNodeForBlock(pfrom.GetId(), state, /*via_compact_block*/ true, "invalid header via cmpctblock");
                return;
            }
        }

        // When we succeed in decoding a block's txids from a cmpctblock
        // message we typically jump to the BLOCKTXN handling code, with a
        // dummy (empty) BLOCKTXN message, to re-use the logic there in
        // completing processing of the putative block (without cs_main).
        bool fProcessBLOCKTXN = false;
        CDataStream blockTxnMsg(SER_NETWORK, PROTOCOL_VERSION);

        // If we end up treating this as a plain headers message, call that as well
        // without cs_main.
        bool fRevertToHeaderProcessing = false;

        // Keep a CBlock for "optimistic" compactblock reconstructions (see
        // below)
        std::shared_ptr<CBlock> pblock = std::make_shared<CBlock>();
        bool fBlockReconstructed = false;

        {
        LOCK2(cs_main, g_cs_orphans);
        // If AcceptBlockHeader returned true, it set pindex
        assert(pindex);
        UpdateBlockAvailability(pfrom.GetId(), pindex->GetBlockHash());

        CNodeState *nodestate = State(pfrom.GetId());

        // If this was a new header with more work than our tip, update the
        // peer's last block announcement time
        if (received_new_header && pindex->nChainWork > m_chainman.ActiveChain().Tip()->nChainWork) {
            nodestate->m_last_block_announcement = GetTime();
        }

        std::map<uint256, std::pair<NodeId, std::list<QueuedBlock>::iterator> >::iterator blockInFlightIt = mapBlocksInFlight.find(pindex->GetBlockHash());
        bool fAlreadyInFlight = blockInFlightIt != mapBlocksInFlight.end();

        if (pindex->nStatus & BLOCK_HAVE_DATA) // Nothing to do here
            return;

        if (pindex->nChainWork <= m_chainman.ActiveChain().Tip()->nChainWork || // We know something better
                pindex->nTx != 0) { // We had this block at some point, but pruned it
            if (fAlreadyInFlight) {
                // We requested this block for some reason, but our mempool will probably be useless
                // so we just grab the block via normal getdata
                std::vector<CInv> vInv(1);
                vInv[0] = CInv(MSG_BLOCK | GetFetchFlags(pfrom), cmpctblock.header.GetHash());
                m_connman.PushMessage(&pfrom, msgMaker.Make(NetMsgType::GETDATA, vInv));
            }
            return;
        }

        // If we're not close to tip yet, give up and let parallel block fetch work its magic
        if (!fAlreadyInFlight && !CanDirectFetch()) {
            return;
        }

        if (DeploymentActiveAt(*pindex, m_chainparams.GetConsensus(), Consensus::DEPLOYMENT_SEGWIT) && !nodestate->fSupportsDesiredCmpctVersion) {
            // Don't bother trying to process compact blocks from v1 peers
            // after segwit activates.
            return;
        }

        // We want to be a bit conservative just to be extra careful about DoS
        // possibilities in compact block processing...
        if (pindex->nHeight <= m_chainman.ActiveChain().Height() + 2) {
            if ((!fAlreadyInFlight && nodestate->nBlocksInFlight < MAX_BLOCKS_IN_TRANSIT_PER_PEER) ||
                 (fAlreadyInFlight && blockInFlightIt->second.first == pfrom.GetId())) {
                std::list<QueuedBlock>::iterator* queuedBlockIt = nullptr;
                if (!BlockRequested(pfrom.GetId(), *pindex, &queuedBlockIt)) {
                    if (!(*queuedBlockIt)->partialBlock)
                        (*queuedBlockIt)->partialBlock.reset(new PartiallyDownloadedBlock(&m_mempool));
                    else {
                        // The block was already in flight using compact blocks from the same peer
                        LogPrint(BCLog::NET, "Peer sent us compact block we were already syncing!\n");
                        return;
                    }
                }

                PartiallyDownloadedBlock& partialBlock = *(*queuedBlockIt)->partialBlock;
                ReadStatus status = partialBlock.InitData(cmpctblock, vExtraTxnForCompact);
                if (status == READ_STATUS_INVALID) {
                    RemoveBlockRequest(pindex->GetBlockHash()); // Reset in-flight state in case Misbehaving does not result in a disconnect
                    Misbehaving(pfrom.GetId(), 100, "invalid compact block");
                    return;
                } else if (status == READ_STATUS_FAILED) {
                    // Duplicate txindexes, the block is now in-flight, so just request it
                    std::vector<CInv> vInv(1);
                    vInv[0] = CInv(MSG_BLOCK | GetFetchFlags(pfrom), cmpctblock.header.GetHash());
                    m_connman.PushMessage(&pfrom, msgMaker.Make(NetMsgType::GETDATA, vInv));
                    return;
                }

                BlockTransactionsRequest req;
                for (size_t i = 0; i < cmpctblock.BlockTxCount(); i++) {
                    if (!partialBlock.IsTxAvailable(i))
                        req.indexes.push_back(i);
                }
                if (req.indexes.empty()) {
                    // Dirty hack to jump to BLOCKTXN code (TODO: move message handling into their own functions)
                    BlockTransactions txn;
                    txn.blockhash = cmpctblock.header.GetHash();
                    blockTxnMsg << txn;
                    fProcessBLOCKTXN = true;
                } else {
                    req.blockhash = pindex->GetBlockHash();
                    m_connman.PushMessage(&pfrom, msgMaker.Make(NetMsgType::GETBLOCKTXN, req));
                }
            } else {
                // This block is either already in flight from a different
                // peer, or this peer has too many blocks outstanding to
                // download from.
                // Optimistically try to reconstruct anyway since we might be
                // able to without any round trips.
                PartiallyDownloadedBlock tempBlock(&m_mempool);
                ReadStatus status = tempBlock.InitData(cmpctblock, vExtraTxnForCompact);
                if (status != READ_STATUS_OK) {
                    // TODO: don't ignore failures
                    return;
                }
                std::vector<CTransactionRef> dummy;
                status = tempBlock.FillBlock(*pblock, dummy);
                if (status == READ_STATUS_OK) {
                    fBlockReconstructed = true;
                }
            }
        } else {
            if (fAlreadyInFlight) {
                // We requested this block, but its far into the future, so our
                // mempool will probably be useless - request the block normally
                std::vector<CInv> vInv(1);
                vInv[0] = CInv(MSG_BLOCK | GetFetchFlags(pfrom), cmpctblock.header.GetHash());
                m_connman.PushMessage(&pfrom, msgMaker.Make(NetMsgType::GETDATA, vInv));
                return;
            } else {
                // If this was an announce-cmpctblock, we want the same treatment as a header message
                fRevertToHeaderProcessing = true;
            }
        }
        } // cs_main

        if (fProcessBLOCKTXN) {
            return ProcessMessage(pfrom, NetMsgType::BLOCKTXN, blockTxnMsg, time_received, interruptMsgProc);
        }

        if (fRevertToHeaderProcessing) {
            // Headers received from HB compact block peers are permitted to be
            // relayed before full validation (see BIP 152), so we don't want to disconnect
            // the peer if the header turns out to be for an invalid block.
            // Note that if a peer tries to build on an invalid chain, that
            // will be detected and the peer will be disconnected/discouraged.
            return ProcessHeadersMessage(pfrom, *peer, {cmpctblock.header}, /*via_compact_block=*/true);
        }

        if (fBlockReconstructed) {
            // If we got here, we were able to optimistically reconstruct a
            // block that is in flight from some other peer.
            {
                LOCK(cs_main);
                mapBlockSource.emplace(pblock->GetHash(), std::make_pair(pfrom.GetId(), false));
            }
            // Setting force_processing to true means that we bypass some of
            // our anti-DoS protections in AcceptBlock, which filters
            // unrequested blocks that might be trying to waste our resources
            // (eg disk space). Because we only try to reconstruct blocks when
            // we're close to caught up (via the CanDirectFetch() requirement
            // above, combined with the behavior of not requesting blocks until
            // we have a chain with at least nMinimumChainWork), and we ignore
            // compact blocks with less work than our tip, it is safe to treat
            // reconstructed compact blocks as having been requested.
            ProcessBlock(pfrom, pblock, /*force_processing=*/true);
            LOCK(cs_main); // hold cs_main for CBlockIndex::IsValid()
            if (pindex->IsValid(BLOCK_VALID_TRANSACTIONS)) {
                // Clear download state for this block, which is in
                // process from some other peer.  We do this after calling
                // ProcessNewBlock so that a malleated cmpctblock announcement
                // can't be used to interfere with block relay.
                RemoveBlockRequest(pblock->GetHash());
            }
        }
        return;
    }

    if (msg_type == NetMsgType::BLOCKTXN)
    {
        // Ignore blocktxn received while importing
        if (fImporting || fReindex) {
            LogPrint(BCLog::NET, "Unexpected blocktxn message received from peer %d\n", pfrom.GetId());
            return;
        }

        BlockTransactions resp;
        vRecv >> resp;

        std::shared_ptr<CBlock> pblock = std::make_shared<CBlock>();
        bool fBlockRead = false;
        {
            LOCK(cs_main);

            std::map<uint256, std::pair<NodeId, std::list<QueuedBlock>::iterator> >::iterator it = mapBlocksInFlight.find(resp.blockhash);
            if (it == mapBlocksInFlight.end() || !it->second.second->partialBlock ||
                    it->second.first != pfrom.GetId()) {
                LogPrint(BCLog::NET, "Peer %d sent us block transactions for block we weren't expecting\n", pfrom.GetId());
                return;
            }

            PartiallyDownloadedBlock& partialBlock = *it->second.second->partialBlock;
            ReadStatus status = partialBlock.FillBlock(*pblock, resp.txn);
            if (status == READ_STATUS_INVALID) {
                RemoveBlockRequest(resp.blockhash); // Reset in-flight state in case Misbehaving does not result in a disconnect
                Misbehaving(pfrom.GetId(), 100, "invalid compact block/non-matching block transactions");
                return;
            } else if (status == READ_STATUS_FAILED) {
                // Might have collided, fall back to getdata now :(
                std::vector<CInv> invs;
                invs.push_back(CInv(MSG_BLOCK | GetFetchFlags(pfrom), resp.blockhash));
                m_connman.PushMessage(&pfrom, msgMaker.Make(NetMsgType::GETDATA, invs));
            } else {
                // Block is either okay, or possibly we received
                // READ_STATUS_CHECKBLOCK_FAILED.
                // Note that CheckBlock can only fail for one of a few reasons:
                // 1. bad-proof-of-work (impossible here, because we've already
                //    accepted the header)
                // 2. merkleroot doesn't match the transactions given (already
                //    caught in FillBlock with READ_STATUS_FAILED, so
                //    impossible here)
                // 3. the block is otherwise invalid (eg invalid coinbase,
                //    block is too big, too many legacy sigops, etc).
                // So if CheckBlock failed, #3 is the only possibility.
                // Under BIP 152, we don't discourage the peer unless proof of work is
                // invalid (we don't require all the stateless checks to have
                // been run).  This is handled below, so just treat this as
                // though the block was successfully read, and rely on the
                // handling in ProcessNewBlock to ensure the block index is
                // updated, etc.
                RemoveBlockRequest(resp.blockhash); // it is now an empty pointer
                fBlockRead = true;
                // mapBlockSource is used for potentially punishing peers and
                // updating which peers send us compact blocks, so the race
                // between here and cs_main in ProcessNewBlock is fine.
                // BIP 152 permits peers to relay compact blocks after validating
                // the header only; we should not punish peers if the block turns
                // out to be invalid.
                mapBlockSource.emplace(resp.blockhash, std::make_pair(pfrom.GetId(), false));
            }
        } // Don't hold cs_main when we call into ProcessNewBlock
        if (fBlockRead) {
            // Since we requested this block (it was in mapBlocksInFlight), force it to be processed,
            // even if it would not be a candidate for new tip (missing previous block, chain not long enough, etc)
            // This bypasses some anti-DoS logic in AcceptBlock (eg to prevent
            // disk-space attacks), but this should be safe due to the
            // protections in the compact block handler -- see related comment
            // in compact block optimistic reconstruction handling.
            ProcessBlock(pfrom, pblock, /*force_processing=*/true);
        }
        return;
    }

    if (msg_type == NetMsgType::HEADERS)
    {
        // Ignore headers received while importing
        if (fImporting || fReindex) {
            LogPrint(BCLog::NET, "Unexpected headers message received from peer %d\n", pfrom.GetId());
            return;
        }

        std::vector<CBlockHeader> headers;

        // Bypass the normal CBlock deserialization, as we don't want to risk deserializing 2000 full blocks.
        unsigned int nCount = ReadCompactSize(vRecv);
        if (nCount > MAX_HEADERS_RESULTS) {
            Misbehaving(pfrom.GetId(), 20, strprintf("headers message size = %u", nCount));
            return;
        }
        headers.resize(nCount);
        for (unsigned int n = 0; n < nCount; n++) {
            vRecv >> headers[n];
            ReadCompactSize(vRecv); // ignore tx count; assume it is 0.
        }

        return ProcessHeadersMessage(pfrom, *peer, headers, /*via_compact_block=*/false);
    }

    if (msg_type == NetMsgType::BLOCK)
    {
        // Ignore block received while importing
        if (fImporting || fReindex) {
            LogPrint(BCLog::NET, "Unexpected block message received from peer %d\n", pfrom.GetId());
            return;
        }

        std::shared_ptr<CBlock> pblock = std::make_shared<CBlock>();
        vRecv >> *pblock;

        LogPrint(BCLog::NET, "received block %s peer=%d\n", pblock->GetHash().ToString(), pfrom.GetId());

        bool forceProcessing = false;
        const uint256 hash(pblock->GetHash());
        {
            LOCK(cs_main);
            // Always process the block if we requested it, since we may
            // need it even when it's not a candidate for a new best tip.
            forceProcessing = IsBlockRequested(hash);
            RemoveBlockRequest(hash);
            // mapBlockSource is only used for punishing peers and setting
            // which peers send us compact blocks, so the race between here and
            // cs_main in ProcessNewBlock is fine.
            mapBlockSource.emplace(hash, std::make_pair(pfrom.GetId(), true));
        }
        ProcessBlock(pfrom, pblock, forceProcessing);
        return;
    }

    if (msg_type == NetMsgType::GETADDR) {
        // This asymmetric behavior for inbound and outbound connections was introduced
        // to prevent a fingerprinting attack: an attacker can send specific fake addresses
        // to users' AddrMan and later request them by sending getaddr messages.
        // Making nodes which are behind NAT and can only make outgoing connections ignore
        // the getaddr message mitigates the attack.
        if (!pfrom.IsInboundConn()) {
            LogPrint(BCLog::NET, "Ignoring \"getaddr\" from %s connection. peer=%d\n", pfrom.ConnectionTypeAsString(), pfrom.GetId());
            return;
        }

        // Since this must be an inbound connection, SetupAddressRelay will
        // never fail.
        Assume(SetupAddressRelay(pfrom, *peer));

        // Only send one GetAddr response per connection to reduce resource waste
        // and discourage addr stamping of INV announcements.
        if (peer->m_getaddr_recvd) {
            LogPrint(BCLog::NET, "Ignoring repeated \"getaddr\". peer=%d\n", pfrom.GetId());
            return;
        }
        peer->m_getaddr_recvd = true;

        peer->m_addrs_to_send.clear();
        std::vector<CAddress> vAddr;
        if (pfrom.HasPermission(NetPermissionFlags::Addr)) {
            vAddr = m_connman.GetAddresses(MAX_ADDR_TO_SEND, MAX_PCT_ADDR_TO_SEND, /* network */ std::nullopt);
        } else {
            vAddr = m_connman.GetAddresses(pfrom, MAX_ADDR_TO_SEND, MAX_PCT_ADDR_TO_SEND);
        }
        FastRandomContext insecure_rand;
        for (const CAddress &addr : vAddr) {
            PushAddress(*peer, addr, insecure_rand);
        }
        return;
    }

    if (msg_type == NetMsgType::MEMPOOL) {
        if (!(pfrom.GetLocalServices() & NODE_BLOOM) && !pfrom.HasPermission(NetPermissionFlags::Mempool))
        {
            if (!pfrom.HasPermission(NetPermissionFlags::NoBan))
            {
                LogPrint(BCLog::NET, "mempool request with bloom filters disabled, disconnect peer=%d\n", pfrom.GetId());
                pfrom.fDisconnect = true;
            }
            return;
        }

        if (m_connman.OutboundTargetReached(false) && !pfrom.HasPermission(NetPermissionFlags::Mempool))
        {
            if (!pfrom.HasPermission(NetPermissionFlags::NoBan))
            {
                LogPrint(BCLog::NET, "mempool request with bandwidth limit reached, disconnect peer=%d\n", pfrom.GetId());
                pfrom.fDisconnect = true;
            }
            return;
        }

        if (pfrom.m_tx_relay != nullptr) {
            LOCK(pfrom.m_tx_relay->cs_tx_inventory);
            pfrom.m_tx_relay->fSendMempool = true;
        }
        return;
    }

    if (msg_type == NetMsgType::PING) {
        if (pfrom.GetCommonVersion() > BIP0031_VERSION) {
            uint64_t nonce = 0;
            vRecv >> nonce;
            // Echo the message back with the nonce. This allows for two useful features:
            //
            // 1) A remote node can quickly check if the connection is operational
            // 2) Remote nodes can measure the latency of the network thread. If this node
            //    is overloaded it won't respond to pings quickly and the remote node can
            //    avoid sending us more work, like chain download requests.
            //
            // The nonce stops the remote getting confused between different pings: without
            // it, if the remote node sends a ping once per second and this node takes 5
            // seconds to respond to each, the 5th ping the remote sends would appear to
            // return very quickly.
            m_connman.PushMessage(&pfrom, msgMaker.Make(NetMsgType::PONG, nonce));
        }
        return;
    }

    if (msg_type == NetMsgType::PONG) {
        const auto ping_end = time_received;
        uint64_t nonce = 0;
        size_t nAvail = vRecv.in_avail();
        bool bPingFinished = false;
        std::string sProblem;

        if (nAvail >= sizeof(nonce)) {
            vRecv >> nonce;

            // Only process pong message if there is an outstanding ping (old ping without nonce should never pong)
            if (peer->m_ping_nonce_sent != 0) {
                if (nonce == peer->m_ping_nonce_sent) {
                    // Matching pong received, this ping is no longer outstanding
                    bPingFinished = true;
                    const auto ping_time = ping_end - peer->m_ping_start.load();
                    if (ping_time.count() >= 0) {
                        // Let connman know about this successful ping-pong
                        pfrom.PongReceived(ping_time);
                    } else {
                        // This should never happen
                        sProblem = "Timing mishap";
                    }
                } else {
                    // Nonce mismatches are normal when pings are overlapping
                    sProblem = "Nonce mismatch";
                    if (nonce == 0) {
                        // This is most likely a bug in another implementation somewhere; cancel this ping
                        bPingFinished = true;
                        sProblem = "Nonce zero";
                    }
                }
            } else {
                sProblem = "Unsolicited pong without ping";
            }
        } else {
            // This is most likely a bug in another implementation somewhere; cancel this ping
            bPingFinished = true;
            sProblem = "Short payload";
        }

        if (!(sProblem.empty())) {
            LogPrint(BCLog::NET, "pong peer=%d: %s, %x expected, %x received, %u bytes\n",
                pfrom.GetId(),
                sProblem,
                peer->m_ping_nonce_sent,
                nonce,
                nAvail);
        }
        if (bPingFinished) {
            peer->m_ping_nonce_sent = 0;
        }
        return;
    }

    if (msg_type == NetMsgType::FILTERLOAD) {
        if (!(pfrom.GetLocalServices() & NODE_BLOOM)) {
            LogPrint(BCLog::NET, "filterload received despite not offering bloom services from peer=%d; disconnecting\n", pfrom.GetId());
            pfrom.fDisconnect = true;
            return;
        }
        CBloomFilter filter;
        vRecv >> filter;

        if (!filter.IsWithinSizeConstraints())
        {
            // There is no excuse for sending a too-large filter
            Misbehaving(pfrom.GetId(), 100, "too-large bloom filter");
        }
        else if (pfrom.m_tx_relay != nullptr)
        {
            LOCK(pfrom.m_tx_relay->cs_filter);
            pfrom.m_tx_relay->pfilter.reset(new CBloomFilter(filter));
            pfrom.m_tx_relay->fRelayTxes = true;
        }
        return;
    }

    if (msg_type == NetMsgType::FILTERADD) {
        if (!(pfrom.GetLocalServices() & NODE_BLOOM)) {
            LogPrint(BCLog::NET, "filteradd received despite not offering bloom services from peer=%d; disconnecting\n", pfrom.GetId());
            pfrom.fDisconnect = true;
            return;
        }
        std::vector<unsigned char> vData;
        vRecv >> vData;

        // Nodes must NEVER send a data item > 520 bytes (the max size for a script data object,
        // and thus, the maximum size any matched object can have) in a filteradd message
        bool bad = false;
        if (vData.size() > MAX_SCRIPT_ELEMENT_SIZE) {
            bad = true;
        } else if (pfrom.m_tx_relay != nullptr) {
            LOCK(pfrom.m_tx_relay->cs_filter);
            if (pfrom.m_tx_relay->pfilter) {
                pfrom.m_tx_relay->pfilter->insert(vData);
            } else {
                bad = true;
            }
        }
        if (bad) {
            Misbehaving(pfrom.GetId(), 100, "bad filteradd message");
        }
        return;
    }

    if (msg_type == NetMsgType::FILTERCLEAR) {
        if (!(pfrom.GetLocalServices() & NODE_BLOOM)) {
            LogPrint(BCLog::NET, "filterclear received despite not offering bloom services from peer=%d; disconnecting\n", pfrom.GetId());
            pfrom.fDisconnect = true;
            return;
        }
        if (pfrom.m_tx_relay == nullptr) {
            return;
        }
        LOCK(pfrom.m_tx_relay->cs_filter);
        pfrom.m_tx_relay->pfilter = nullptr;
        pfrom.m_tx_relay->fRelayTxes = true;
        return;
    }

    if (msg_type == NetMsgType::FEEFILTER) {
        CAmount newFeeFilter = 0;
        vRecv >> newFeeFilter;
        if (MoneyRange(newFeeFilter)) {
            if (pfrom.m_tx_relay != nullptr) {
                pfrom.m_tx_relay->minFeeFilter = newFeeFilter;
            }
            LogPrint(BCLog::NET, "received: feefilter of %s from peer=%d\n", CFeeRate(newFeeFilter).ToString(), pfrom.GetId());
        }
        return;
    }

    if (msg_type == NetMsgType::GETCFILTERS) {
        ProcessGetCFilters(pfrom, vRecv);
        return;
    }

    if (msg_type == NetMsgType::GETCFHEADERS) {
        ProcessGetCFHeaders(pfrom, vRecv);
        return;
    }

    if (msg_type == NetMsgType::GETCFCHECKPT) {
        ProcessGetCFCheckPt(pfrom, vRecv);
        return;
    }

    if (msg_type == NetMsgType::NOTFOUND) {
        std::vector<CInv> vInv;
        vRecv >> vInv;
        if (vInv.size() <= MAX_PEER_TX_ANNOUNCEMENTS + MAX_BLOCKS_IN_TRANSIT_PER_PEER) {
            LOCK(::cs_main);
            for (CInv &inv : vInv) {
                if (inv.IsGenTxMsg()) {
                    // If we receive a NOTFOUND message for a tx we requested, mark the announcement for it as
                    // completed in TxRequestTracker.
                    m_txrequest.ReceivedResponse(pfrom.GetId(), inv.hash);
                }
            }
        }
        return;
    }

    // Ignore unknown commands for extensibility
    LogPrint(BCLog::NET, "Unknown command \"%s\" from peer=%d\n", SanitizeString(msg_type), pfrom.GetId());
    return;
}

bool PeerManagerImpl::MaybeDiscourageAndDisconnect(CNode& pnode, Peer& peer)
{
    {
        LOCK(peer.m_misbehavior_mutex);

        // There's nothing to do if the m_should_discourage flag isn't set
        if (!peer.m_should_discourage) return false;

        peer.m_should_discourage = false;
    } // peer.m_misbehavior_mutex

    if (pnode.HasPermission(NetPermissionFlags::NoBan)) {
        // We never disconnect or discourage peers for bad behavior if they have NetPermissionFlags::NoBan permission
        LogPrintf("Warning: not punishing noban peer %d!\n", peer.m_id);
        return false;
    }

    if (pnode.IsManualConn()) {
        // We never disconnect or discourage manual peers for bad behavior
        LogPrintf("Warning: not punishing manually connected peer %d!\n", peer.m_id);
        return false;
    }

    if (pnode.addr.IsLocal()) {
        // We disconnect local peers for bad behavior but don't discourage (since that would discourage
        // all peers on the same local address)
        LogPrint(BCLog::NET, "Warning: disconnecting but not discouraging %s peer %d!\n",
                 pnode.m_inbound_onion ? "inbound onion" : "local", peer.m_id);
        pnode.fDisconnect = true;
        return true;
    }

    // Normal case: Disconnect the peer and discourage all nodes sharing the address
    LogPrint(BCLog::NET, "Disconnecting and discouraging peer %d!\n", peer.m_id);
    if (m_banman) m_banman->Discourage(pnode.addr);
    m_connman.DisconnectNode(pnode.addr);
    return true;
}

bool PeerManagerImpl::ProcessMessages(CNode* pfrom, std::atomic<bool>& interruptMsgProc)
{
    bool fMoreWork = false;

    PeerRef peer = GetPeerRef(pfrom->GetId());
    if (peer == nullptr) return false;

    {
        LOCK(peer->m_getdata_requests_mutex);
        if (!peer->m_getdata_requests.empty()) {
            ProcessGetData(*pfrom, *peer, interruptMsgProc);
        }
    }

    {
        LOCK2(cs_main, g_cs_orphans);
        if (!peer->m_orphan_work_set.empty()) {
            ProcessOrphanTx(peer->m_orphan_work_set);
        }
    }

    if (pfrom->fDisconnect)
        return false;

    // this maintains the order of responses
    // and prevents m_getdata_requests to grow unbounded
    {
        LOCK(peer->m_getdata_requests_mutex);
        if (!peer->m_getdata_requests.empty()) return true;
    }

    {
        LOCK(g_cs_orphans);
        if (!peer->m_orphan_work_set.empty()) return true;
    }

    // Don't bother if send buffer is too full to respond anyway
    if (pfrom->fPauseSend) return false;

    std::list<CNetMessage> msgs;
    {
        LOCK(pfrom->cs_vProcessMsg);
        if (pfrom->vProcessMsg.empty()) return false;
        // Just take one message
        msgs.splice(msgs.begin(), pfrom->vProcessMsg, pfrom->vProcessMsg.begin());
        pfrom->nProcessQueueSize -= msgs.front().m_raw_message_size;
        pfrom->fPauseRecv = pfrom->nProcessQueueSize > m_connman.GetReceiveFloodSize();
        fMoreWork = !pfrom->vProcessMsg.empty();
    }
    CNetMessage& msg(msgs.front());

    TRACE6(net, inbound_message,
        pfrom->GetId(),
        pfrom->m_addr_name.c_str(),
        pfrom->ConnectionTypeAsString().c_str(),
        msg.m_type.c_str(),
        msg.m_recv.size(),
        msg.m_recv.data()
    );

    if (gArgs.GetBoolArg("-capturemessages", false)) {
        CaptureMessage(pfrom->addr, msg.m_type, MakeUCharSpan(msg.m_recv), /*is_incoming=*/true);
    }

    msg.SetVersion(pfrom->GetCommonVersion());

    try {
        ProcessMessage(*pfrom, msg.m_type, msg.m_recv, msg.m_time, interruptMsgProc);
        if (interruptMsgProc) return false;
        {
            LOCK(peer->m_getdata_requests_mutex);
            if (!peer->m_getdata_requests.empty()) fMoreWork = true;
        }
    } catch (const std::exception& e) {
        LogPrint(BCLog::NET, "%s(%s, %u bytes): Exception '%s' (%s) caught\n", __func__, SanitizeString(msg.m_type), msg.m_message_size, e.what(), typeid(e).name());
    } catch (...) {
        LogPrint(BCLog::NET, "%s(%s, %u bytes): Unknown exception caught\n", __func__, SanitizeString(msg.m_type), msg.m_message_size);
    }

    return fMoreWork;
}

void PeerManagerImpl::ConsiderEviction(CNode& pto, std::chrono::seconds time_in_seconds)
{
    AssertLockHeld(cs_main);

    CNodeState &state = *State(pto.GetId());
    const CNetMsgMaker msgMaker(pto.GetCommonVersion());

    if (!state.m_chain_sync.m_protect && pto.IsOutboundOrBlockRelayConn() && state.fSyncStarted) {
        // This is an outbound peer subject to disconnection if they don't
        // announce a block with as much work as the current tip within
        // CHAIN_SYNC_TIMEOUT + HEADERS_RESPONSE_TIME seconds (note: if
        // their chain has more work than ours, we should sync to it,
        // unless it's invalid, in which case we should find that out and
        // disconnect from them elsewhere).
        if (state.pindexBestKnownBlock != nullptr && state.pindexBestKnownBlock->nChainWork >= m_chainman.ActiveChain().Tip()->nChainWork) {
            if (state.m_chain_sync.m_timeout != 0s) {
                state.m_chain_sync.m_timeout = 0s;
                state.m_chain_sync.m_work_header = nullptr;
                state.m_chain_sync.m_sent_getheaders = false;
            }
        } else if (state.m_chain_sync.m_timeout == 0s || (state.m_chain_sync.m_work_header != nullptr && state.pindexBestKnownBlock != nullptr && state.pindexBestKnownBlock->nChainWork >= state.m_chain_sync.m_work_header->nChainWork)) {
            // Our best block known by this peer is behind our tip, and we're either noticing
            // that for the first time, OR this peer was able to catch up to some earlier point
            // where we checked against our tip.
            // Either way, set a new timeout based on current tip.
            state.m_chain_sync.m_timeout = time_in_seconds + CHAIN_SYNC_TIMEOUT;
            state.m_chain_sync.m_work_header = m_chainman.ActiveChain().Tip();
            state.m_chain_sync.m_sent_getheaders = false;
        } else if (state.m_chain_sync.m_timeout > 0s && time_in_seconds > state.m_chain_sync.m_timeout) {
            // No evidence yet that our peer has synced to a chain with work equal to that
            // of our tip, when we first detected it was behind. Send a single getheaders
            // message to give the peer a chance to update us.
            if (state.m_chain_sync.m_sent_getheaders) {
                // They've run out of time to catch up!
                LogPrintf("Disconnecting outbound peer %d for old chain, best known block = %s\n", pto.GetId(), state.pindexBestKnownBlock != nullptr ? state.pindexBestKnownBlock->GetBlockHash().ToString() : "<none>");
                pto.fDisconnect = true;
            } else {
                assert(state.m_chain_sync.m_work_header);
                LogPrint(BCLog::NET, "sending getheaders to outbound peer=%d to verify chain work (current best known block:%s, benchmark blockhash: %s)\n", pto.GetId(), state.pindexBestKnownBlock != nullptr ? state.pindexBestKnownBlock->GetBlockHash().ToString() : "<none>", state.m_chain_sync.m_work_header->GetBlockHash().ToString());
                m_connman.PushMessage(&pto, msgMaker.Make(NetMsgType::GETHEADERS, m_chainman.ActiveChain().GetLocator(state.m_chain_sync.m_work_header->pprev), uint256()));
                state.m_chain_sync.m_sent_getheaders = true;
                constexpr auto HEADERS_RESPONSE_TIME{2min};
                // Bump the timeout to allow a response, which could clear the timeout
                // (if the response shows the peer has synced), reset the timeout (if
                // the peer syncs to the required work but not to our tip), or result
                // in disconnect (if we advance to the timeout and pindexBestKnownBlock
                // has not sufficiently progressed)
                state.m_chain_sync.m_timeout = time_in_seconds + HEADERS_RESPONSE_TIME;
            }
        }
    }
}

void PeerManagerImpl::EvictExtraOutboundPeers(std::chrono::seconds now)
{
    // If we have any extra block-relay-only peers, disconnect the youngest unless
    // it's given us a block -- in which case, compare with the second-youngest, and
    // out of those two, disconnect the peer who least recently gave us a block.
    // The youngest block-relay-only peer would be the extra peer we connected
    // to temporarily in order to sync our tip; see net.cpp.
    // Note that we use higher nodeid as a measure for most recent connection.
    if (m_connman.GetExtraBlockRelayCount() > 0) {
        std::pair<NodeId, std::chrono::seconds> youngest_peer{-1, 0}, next_youngest_peer{-1, 0};

        m_connman.ForEachNode([&](CNode* pnode) {
            if (!pnode->IsBlockOnlyConn() || pnode->fDisconnect) return;
            if (pnode->GetId() > youngest_peer.first) {
                next_youngest_peer = youngest_peer;
                youngest_peer.first = pnode->GetId();
                youngest_peer.second = pnode->m_last_block_time;
            }
        });
        NodeId to_disconnect = youngest_peer.first;
        if (youngest_peer.second > next_youngest_peer.second) {
            // Our newest block-relay-only peer gave us a block more recently;
            // disconnect our second youngest.
            to_disconnect = next_youngest_peer.first;
        }
        m_connman.ForNode(to_disconnect, [&](CNode* pnode) TS_ITCOIN_EXCLUSIVE_LOCKS_REQUIRED(::cs_main) {
            AssertLockHeld(::cs_main);
            // Make sure we're not getting a block right now, and that
            // we've been connected long enough for this eviction to happen
            // at all.
            // Note that we only request blocks from a peer if we learn of a
            // valid headers chain with at least as much work as our tip.
            CNodeState *node_state = State(pnode->GetId());
            if (node_state == nullptr ||
                (now - pnode->m_connected >= MINIMUM_CONNECT_TIME && node_state->nBlocksInFlight == 0)) {
                pnode->fDisconnect = true;
                LogPrint(BCLog::NET, "disconnecting extra block-relay-only peer=%d (last block received at time %d)\n",
                         pnode->GetId(), count_seconds(pnode->m_last_block_time));
                return true;
            } else {
                LogPrint(BCLog::NET, "keeping block-relay-only peer=%d chosen for eviction (connect time: %d, blocks_in_flight: %d)\n",
                         pnode->GetId(), count_seconds(pnode->m_connected), node_state->nBlocksInFlight);
            }
            return false;
        });
    }

    // Check whether we have too many outbound-full-relay peers
    if (m_connman.GetExtraFullOutboundCount() > 0) {
        // If we have more outbound-full-relay peers than we target, disconnect one.
        // Pick the outbound-full-relay peer that least recently announced
        // us a new block, with ties broken by choosing the more recent
        // connection (higher node id)
        NodeId worst_peer = -1;
        int64_t oldest_block_announcement = std::numeric_limits<int64_t>::max();

        m_connman.ForEachNode([&](CNode* pnode) TS_ITCOIN_EXCLUSIVE_LOCKS_REQUIRED(::cs_main) {
            AssertLockHeld(::cs_main);

            // Only consider outbound-full-relay peers that are not already
            // marked for disconnection
            if (!pnode->IsFullOutboundConn() || pnode->fDisconnect) return;
            CNodeState *state = State(pnode->GetId());
            if (state == nullptr) return; // shouldn't be possible, but just in case
            // Don't evict our protected peers
            if (state->m_chain_sync.m_protect) return;
            if (state->m_last_block_announcement < oldest_block_announcement || (state->m_last_block_announcement == oldest_block_announcement && pnode->GetId() > worst_peer)) {
                worst_peer = pnode->GetId();
                oldest_block_announcement = state->m_last_block_announcement;
            }
        });
        if (worst_peer != -1) {
            bool disconnected = m_connman.ForNode(worst_peer, [&](CNode* pnode) TS_ITCOIN_EXCLUSIVE_LOCKS_REQUIRED(::cs_main) {
                AssertLockHeld(::cs_main);

                // Only disconnect a peer that has been connected to us for
                // some reasonable fraction of our check-frequency, to give
                // it time for new information to have arrived.
                // Also don't disconnect any peer we're trying to download a
                // block from.
                CNodeState &state = *State(pnode->GetId());
                if (now - pnode->m_connected > MINIMUM_CONNECT_TIME && state.nBlocksInFlight == 0) {
                    LogPrint(BCLog::NET, "disconnecting extra outbound peer=%d (last block announcement received at time %d)\n", pnode->GetId(), oldest_block_announcement);
                    pnode->fDisconnect = true;
                    return true;
                } else {
                    LogPrint(BCLog::NET, "keeping outbound peer=%d chosen for eviction (connect time: %d, blocks_in_flight: %d)\n",
                             pnode->GetId(), count_seconds(pnode->m_connected), state.nBlocksInFlight);
                    return false;
                }
            });
            if (disconnected) {
                // If we disconnected an extra peer, that means we successfully
                // connected to at least one peer after the last time we
                // detected a stale tip. Don't try any more extra peers until
                // we next detect a stale tip, to limit the load we put on the
                // network from these extra connections.
                m_connman.SetTryNewOutboundPeer(false);
            }
        }
    }
}

void PeerManagerImpl::CheckForStaleTipAndEvictPeers()
{
    LOCK(cs_main);

    auto now{GetTime<std::chrono::seconds>()};

    EvictExtraOutboundPeers(now);

    if (now > m_stale_tip_check_time) {
        // Check whether our tip is stale, and if so, allow using an extra
        // outbound peer
        if (!fImporting && !fReindex && m_connman.GetNetworkActive() && m_connman.GetUseAddrmanOutgoing() && TipMayBeStale()) {
            LogPrintf("Potential stale tip detected, will try using extra outbound peer (last tip update: %d seconds ago)\n",
                      count_seconds(now - m_last_tip_update.load()));
            m_connman.SetTryNewOutboundPeer(true);
        } else if (m_connman.GetTryNewOutboundPeer()) {
            m_connman.SetTryNewOutboundPeer(false);
        }
        m_stale_tip_check_time = now + STALE_CHECK_INTERVAL;
    }

    if (!m_initial_sync_finished && CanDirectFetch()) {
        m_connman.StartExtraBlockRelayPeers();
        m_initial_sync_finished = true;
    }
}

void PeerManagerImpl::MaybeSendPing(CNode& node_to, Peer& peer, std::chrono::microseconds now)
{
    if (m_connman.ShouldRunInactivityChecks(node_to, std::chrono::duration_cast<std::chrono::seconds>(now)) &&
        peer.m_ping_nonce_sent &&
        now > peer.m_ping_start.load() + TIMEOUT_INTERVAL)
    {
        // The ping timeout is using mocktime. To disable the check during
        // testing, increase -peertimeout.
        LogPrint(BCLog::NET, "ping timeout: %fs peer=%d\n", 0.000001 * count_microseconds(now - peer.m_ping_start.load()), peer.m_id);
        node_to.fDisconnect = true;
        return;
    }

    const CNetMsgMaker msgMaker(node_to.GetCommonVersion());
    bool pingSend = false;

    if (peer.m_ping_queued) {
        // RPC ping request by user
        pingSend = true;
    }

    if (peer.m_ping_nonce_sent == 0 && now > peer.m_ping_start.load() + PING_INTERVAL) {
        // Ping automatically sent as a latency probe & keepalive.
        pingSend = true;
    }

    if (pingSend) {
        uint64_t nonce = 0;
        while (nonce == 0) {
            GetRandBytes((unsigned char*)&nonce, sizeof(nonce));
        }
        peer.m_ping_queued = false;
        peer.m_ping_start = now;
        if (node_to.GetCommonVersion() > BIP0031_VERSION) {
            peer.m_ping_nonce_sent = nonce;
            m_connman.PushMessage(&node_to, msgMaker.Make(NetMsgType::PING, nonce));
        } else {
            // Peer is too old to support ping command with nonce, pong will never arrive.
            peer.m_ping_nonce_sent = 0;
            m_connman.PushMessage(&node_to, msgMaker.Make(NetMsgType::PING));
        }
    }
}

void PeerManagerImpl::MaybeSendAddr(CNode& node, Peer& peer, std::chrono::microseconds current_time)
{
    // Nothing to do for non-address-relay peers
    if (!peer.m_addr_relay_enabled) return;

    LOCK(peer.m_addr_send_times_mutex);
    // Periodically advertise our local address to the peer.
    if (fListen && !m_chainman.ActiveChainstate().IsInitialBlockDownload() &&
        peer.m_next_local_addr_send < current_time) {
        // If we've sent before, clear the bloom filter for the peer, so that our
        // self-announcement will actually go out.
        // This might be unnecessary if the bloom filter has already rolled
        // over since our last self-announcement, but there is only a small
        // bandwidth cost that we can incur by doing this (which happens
        // once a day on average).
        if (peer.m_next_local_addr_send != 0us) {
            peer.m_addr_known->reset();
        }
        if (std::optional<CAddress> local_addr = GetLocalAddrForPeer(&node)) {
            FastRandomContext insecure_rand;
            PushAddress(peer, *local_addr, insecure_rand);
        }
        peer.m_next_local_addr_send = GetExponentialRand(current_time, AVG_LOCAL_ADDRESS_BROADCAST_INTERVAL);
    }

    // We sent an `addr` message to this peer recently. Nothing more to do.
    if (current_time <= peer.m_next_addr_send) return;

    peer.m_next_addr_send = GetExponentialRand(current_time, AVG_ADDRESS_BROADCAST_INTERVAL);

    if (!Assume(peer.m_addrs_to_send.size() <= MAX_ADDR_TO_SEND)) {
        // Should be impossible since we always check size before adding to
        // m_addrs_to_send. Recover by trimming the vector.
        peer.m_addrs_to_send.resize(MAX_ADDR_TO_SEND);
    }

    // Remove addr records that the peer already knows about, and add new
    // addrs to the m_addr_known filter on the same pass.
    auto addr_already_known = [&peer](const CAddress& addr) {
        bool ret = peer.m_addr_known->contains(addr.GetKey());
        if (!ret) peer.m_addr_known->insert(addr.GetKey());
        return ret;
    };
    peer.m_addrs_to_send.erase(std::remove_if(peer.m_addrs_to_send.begin(), peer.m_addrs_to_send.end(), addr_already_known),
                           peer.m_addrs_to_send.end());

    // No addr messages to send
    if (peer.m_addrs_to_send.empty()) return;

    const char* msg_type;
    int make_flags;
    if (peer.m_wants_addrv2) {
        msg_type = NetMsgType::ADDRV2;
        make_flags = ADDRV2_FORMAT;
    } else {
        msg_type = NetMsgType::ADDR;
        make_flags = 0;
    }
    m_connman.PushMessage(&node, CNetMsgMaker(node.GetCommonVersion()).Make(make_flags, msg_type, peer.m_addrs_to_send));
    peer.m_addrs_to_send.clear();

    // we only send the big addr message once
    if (peer.m_addrs_to_send.capacity() > 40) {
        peer.m_addrs_to_send.shrink_to_fit();
    }
}

void PeerManagerImpl::MaybeSendFeefilter(CNode& pto, std::chrono::microseconds current_time)
{
    AssertLockHeld(cs_main);

    if (m_ignore_incoming_txs) return;
    if (!pto.m_tx_relay) return;
    if (pto.GetCommonVersion() < FEEFILTER_VERSION) return;
    // peers with the forcerelay permission should not filter txs to us
    if (pto.HasPermission(NetPermissionFlags::ForceRelay)) return;

    CAmount currentFilter = m_mempool.GetMinFee(gArgs.GetIntArg("-maxmempool", DEFAULT_MAX_MEMPOOL_SIZE) * 1000000).GetFeePerK();
    static FeeFilterRounder g_filter_rounder{CFeeRate{DEFAULT_MIN_RELAY_TX_FEE}};

    if (m_chainman.ActiveChainstate().IsInitialBlockDownload()) {
        // Received tx-inv messages are discarded when the active
        // chainstate is in IBD, so tell the peer to not send them.
        currentFilter = MAX_MONEY;
    } else {
        static const CAmount MAX_FILTER{g_filter_rounder.round(MAX_MONEY)};
        if (pto.m_tx_relay->lastSentFeeFilter == MAX_FILTER) {
            // Send the current filter if we sent MAX_FILTER previously
            // and made it out of IBD.
            pto.m_tx_relay->m_next_send_feefilter = 0us;
        }
    }
    if (current_time > pto.m_tx_relay->m_next_send_feefilter) {
        CAmount filterToSend = g_filter_rounder.round(currentFilter);
        // We always have a fee filter of at least minRelayTxFee
        filterToSend = std::max(filterToSend, ::minRelayTxFee.GetFeePerK());
        if (filterToSend != pto.m_tx_relay->lastSentFeeFilter) {
            m_connman.PushMessage(&pto, CNetMsgMaker(pto.GetCommonVersion()).Make(NetMsgType::FEEFILTER, filterToSend));
            pto.m_tx_relay->lastSentFeeFilter = filterToSend;
        }
        pto.m_tx_relay->m_next_send_feefilter = GetExponentialRand(current_time, AVG_FEEFILTER_BROADCAST_INTERVAL);
    }
    // If the fee filter has changed substantially and it's still more than MAX_FEEFILTER_CHANGE_DELAY
    // until scheduled broadcast, then move the broadcast to within MAX_FEEFILTER_CHANGE_DELAY.
    else if (current_time + MAX_FEEFILTER_CHANGE_DELAY < pto.m_tx_relay->m_next_send_feefilter &&
                (currentFilter < 3 * pto.m_tx_relay->lastSentFeeFilter / 4 || currentFilter > 4 * pto.m_tx_relay->lastSentFeeFilter / 3)) {
        pto.m_tx_relay->m_next_send_feefilter = current_time + GetRandomDuration<std::chrono::microseconds>(MAX_FEEFILTER_CHANGE_DELAY);
    }
}

namespace {
class CompareInvMempoolOrder
{
    CTxMemPool *mp;
    bool m_wtxid_relay;
public:
    explicit CompareInvMempoolOrder(CTxMemPool *_mempool, bool use_wtxid)
    {
        mp = _mempool;
        m_wtxid_relay = use_wtxid;
    }

    bool operator()(std::set<uint256>::iterator a, std::set<uint256>::iterator b)
    {
        /* As std::make_heap produces a max-heap, we want the entries with the
         * fewest ancestors/highest fee to sort later. */
        return mp->CompareDepthAndScore(*b, *a, m_wtxid_relay);
    }
};
}

bool PeerManagerImpl::SetupAddressRelay(const CNode& node, Peer& peer)
{
    // We don't participate in addr relay with outbound block-relay-only
    // connections to prevent providing adversaries with the additional
    // information of addr traffic to infer the link.
    if (node.IsBlockOnlyConn()) return false;

    if (!peer.m_addr_relay_enabled.exchange(true)) {
        // First addr message we have received from the peer, initialize
        // m_addr_known
        peer.m_addr_known = std::make_unique<CRollingBloomFilter>(5000, 0.001);
    }

    return true;
}

bool PeerManagerImpl::SendMessages(CNode* pto)
{
    PeerRef peer = GetPeerRef(pto->GetId());
    if (!peer) return false;
    const Consensus::Params& consensusParams = m_chainparams.GetConsensus();

    // We must call MaybeDiscourageAndDisconnect first, to ensure that we'll
    // disconnect misbehaving peers even before the version handshake is complete.
    if (MaybeDiscourageAndDisconnect(*pto, *peer)) return true;

    // Don't send anything until the version handshake is complete
    if (!pto->fSuccessfullyConnected || pto->fDisconnect)
        return true;

    // If we get here, the outgoing message serialization version is set and can't change.
    const CNetMsgMaker msgMaker(pto->GetCommonVersion());

    const auto current_time{GetTime<std::chrono::microseconds>()};

    if (pto->IsAddrFetchConn() && current_time - pto->m_connected > 10 * AVG_ADDRESS_BROADCAST_INTERVAL) {
        LogPrint(BCLog::NET, "addrfetch connection timeout; disconnecting peer=%d\n", pto->GetId());
        pto->fDisconnect = true;
        return true;
    }

    MaybeSendPing(*pto, *peer, current_time);

    // MaybeSendPing may have marked peer for disconnection
    if (pto->fDisconnect) return true;

    MaybeSendAddr(*pto, *peer, current_time);

    {
        LOCK(cs_main);

        CNodeState &state = *State(pto->GetId());

        // Start block sync
        if (pindexBestHeader == nullptr)
            pindexBestHeader = m_chainman.ActiveChain().Tip();
        bool fFetch = state.fPreferredDownload || (nPreferredDownload == 0 && !pto->fClient && !pto->IsAddrFetchConn()); // Download if this is a nice peer, or we have no nice peers and this one might do.
        if (!state.fSyncStarted && !pto->fClient && !fImporting && !fReindex) {
            // Only actively request headers from a single peer, unless we're close to today.
            if ((nSyncStarted == 0 && fFetch) || pindexBestHeader->GetBlockTime() > GetAdjustedTime() - 24 * 60 * 60) {
                state.fSyncStarted = true;
                state.m_headers_sync_timeout = current_time + HEADERS_DOWNLOAD_TIMEOUT_BASE +
                    (
                        // Convert HEADERS_DOWNLOAD_TIMEOUT_PER_HEADER to microseconds before scaling
                        // to maintain precision
                        std::chrono::microseconds{HEADERS_DOWNLOAD_TIMEOUT_PER_HEADER} *
                        (GetAdjustedTime() - pindexBestHeader->GetBlockTime()) / consensusParams.nPowTargetSpacing
                    );
                nSyncStarted++;
                const CBlockIndex *pindexStart = pindexBestHeader;
                /* If possible, start at the block preceding the currently
                   best known header.  This ensures that we always get a
                   non-empty list of headers back as long as the peer
                   is up-to-date.  With a non-empty response, we can initialise
                   the peer's known best block.  This wouldn't be possible
                   if we requested starting at pindexBestHeader and
                   got back an empty response.  */
                if (pindexStart->pprev)
                    pindexStart = pindexStart->pprev;
                LogPrint(BCLog::NET, "initial getheaders (%d) to peer=%d (startheight:%d)\n", pindexStart->nHeight, pto->GetId(), peer->m_starting_height);
                m_connman.PushMessage(pto, msgMaker.Make(NetMsgType::GETHEADERS, m_chainman.ActiveChain().GetLocator(pindexStart), uint256()));
            }
        }

        //
        // Try sending block announcements via headers
        //
        {
            // If we have less than MAX_BLOCKS_TO_ANNOUNCE in our
            // list of block hashes we're relaying, and our peer wants
            // headers announcements, then find the first header
            // not yet known to our peer but would connect, and send.
            // If no header would connect, or if we have too many
            // blocks, or if the peer doesn't want headers, just
            // add all to the inv queue.
            LOCK(peer->m_block_inv_mutex);
            std::vector<CBlock> vHeaders;
            bool fRevertToInv = ((!state.fPreferHeaders &&
                                 (!state.fPreferHeaderAndIDs || peer->m_blocks_for_headers_relay.size() > 1)) ||
                                 peer->m_blocks_for_headers_relay.size() > MAX_BLOCKS_TO_ANNOUNCE);
            const CBlockIndex *pBestIndex = nullptr; // last header queued for delivery
            ProcessBlockAvailability(pto->GetId()); // ensure pindexBestKnownBlock is up-to-date

            if (!fRevertToInv) {
                bool fFoundStartingHeader = false;
                // Try to find first header that our peer doesn't have, and
                // then send all headers past that one.  If we come across any
                // headers that aren't on m_chainman.ActiveChain(), give up.
                for (const uint256& hash : peer->m_blocks_for_headers_relay) {
                    const CBlockIndex* pindex = m_chainman.m_blockman.LookupBlockIndex(hash);
                    assert(pindex);
                    if (m_chainman.ActiveChain()[pindex->nHeight] != pindex) {
                        // Bail out if we reorged away from this block
                        fRevertToInv = true;
                        break;
                    }
                    if (pBestIndex != nullptr && pindex->pprev != pBestIndex) {
                        // This means that the list of blocks to announce don't
                        // connect to each other.
                        // This shouldn't really be possible to hit during
                        // regular operation (because reorgs should take us to
                        // a chain that has some block not on the prior chain,
                        // which should be caught by the prior check), but one
                        // way this could happen is by using invalidateblock /
                        // reconsiderblock repeatedly on the tip, causing it to
                        // be added multiple times to m_blocks_for_headers_relay.
                        // Robustly deal with this rare situation by reverting
                        // to an inv.
                        fRevertToInv = true;
                        break;
                    }
                    pBestIndex = pindex;
                    if (fFoundStartingHeader) {
                        // add this to the headers message
                        vHeaders.push_back(pindex->GetBlockHeader());
                    } else if (PeerHasHeader(&state, pindex)) {
                        continue; // keep looking for the first new block
                    } else if (pindex->pprev == nullptr || PeerHasHeader(&state, pindex->pprev)) {
                        // Peer doesn't have this header but they do have the prior one.
                        // Start sending headers.
                        fFoundStartingHeader = true;
                        vHeaders.push_back(pindex->GetBlockHeader());
                    } else {
                        // Peer doesn't have this header or the prior one -- nothing will
                        // connect, so bail out.
                        fRevertToInv = true;
                        break;
                    }
                }
            }
            if (!fRevertToInv && !vHeaders.empty()) {
                if (vHeaders.size() == 1 && state.fPreferHeaderAndIDs) {
                    // We only send up to 1 block as header-and-ids, as otherwise
                    // probably means we're doing an initial-ish-sync or they're slow
                    LogPrint(BCLog::NET, "%s sending header-and-ids %s to peer=%d\n", __func__,
                            vHeaders.front().GetHash().ToString(), pto->GetId());

                    int nSendFlags = state.fWantsCmpctWitness ? 0 : SERIALIZE_TRANSACTION_NO_WITNESS;

                    bool fGotBlockFromCache = false;
                    {
                        LOCK(cs_most_recent_block);
                        if (most_recent_block_hash == pBestIndex->GetBlockHash()) {
                            if (state.fWantsCmpctWitness || !fWitnessesPresentInMostRecentCompactBlock)
                                m_connman.PushMessage(pto, msgMaker.Make(nSendFlags, NetMsgType::CMPCTBLOCK, *most_recent_compact_block));
                            else {
                                CBlockHeaderAndShortTxIDs cmpctblock(*most_recent_block, state.fWantsCmpctWitness);
                                m_connman.PushMessage(pto, msgMaker.Make(nSendFlags, NetMsgType::CMPCTBLOCK, cmpctblock));
                            }
                            fGotBlockFromCache = true;
                        }
                    }
                    if (!fGotBlockFromCache) {
                        CBlock block;
                        bool ret = ReadBlockFromDisk(block, pBestIndex, consensusParams);
                        assert(ret);
                        CBlockHeaderAndShortTxIDs cmpctblock(block, state.fWantsCmpctWitness);
                        m_connman.PushMessage(pto, msgMaker.Make(nSendFlags, NetMsgType::CMPCTBLOCK, cmpctblock));
                    }
                    state.pindexBestHeaderSent = pBestIndex;
                } else if (state.fPreferHeaders) {
                    if (vHeaders.size() > 1) {
                        LogPrint(BCLog::NET, "%s: %u headers, range (%s, %s), to peer=%d\n", __func__,
                                vHeaders.size(),
                                vHeaders.front().GetHash().ToString(),
                                vHeaders.back().GetHash().ToString(), pto->GetId());
                    } else {
                        LogPrint(BCLog::NET, "%s: sending header %s to peer=%d\n", __func__,
                                vHeaders.front().GetHash().ToString(), pto->GetId());
                    }
                    m_connman.PushMessage(pto, msgMaker.Make(NetMsgType::HEADERS, vHeaders));
                    state.pindexBestHeaderSent = pBestIndex;
                } else
                    fRevertToInv = true;
            }
            if (fRevertToInv) {
                // If falling back to using an inv, just try to inv the tip.
                // The last entry in m_blocks_for_headers_relay was our tip at some point
                // in the past.
                if (!peer->m_blocks_for_headers_relay.empty()) {
                    const uint256& hashToAnnounce = peer->m_blocks_for_headers_relay.back();
                    const CBlockIndex* pindex = m_chainman.m_blockman.LookupBlockIndex(hashToAnnounce);
                    assert(pindex);

                    // Warn if we're announcing a block that is not on the main chain.
                    // This should be very rare and could be optimized out.
                    // Just log for now.
                    if (m_chainman.ActiveChain()[pindex->nHeight] != pindex) {
                        LogPrint(BCLog::NET, "Announcing block %s not on main chain (tip=%s)\n",
                            hashToAnnounce.ToString(), m_chainman.ActiveChain().Tip()->GetBlockHash().ToString());
                    }

                    // If the peer's chain has this block, don't inv it back.
                    if (!PeerHasHeader(&state, pindex)) {
                        peer->m_blocks_for_inv_relay.push_back(hashToAnnounce);
                        LogPrint(BCLog::NET, "%s: sending inv peer=%d hash=%s\n", __func__,
                            pto->GetId(), hashToAnnounce.ToString());
                    }
                }
            }
            peer->m_blocks_for_headers_relay.clear();
        }

        //
        // Message: inventory
        //
        std::vector<CInv> vInv;
        {
            LOCK(peer->m_block_inv_mutex);
            vInv.reserve(std::max<size_t>(peer->m_blocks_for_inv_relay.size(), INVENTORY_BROADCAST_MAX));

            // Add blocks
            for (const uint256& hash : peer->m_blocks_for_inv_relay) {
                vInv.push_back(CInv(MSG_BLOCK, hash));
                if (vInv.size() == MAX_INV_SZ) {
                    m_connman.PushMessage(pto, msgMaker.Make(NetMsgType::INV, vInv));
                    vInv.clear();
                }
            }
            peer->m_blocks_for_inv_relay.clear();
        }

        if (pto->m_tx_relay != nullptr) {
                LOCK(pto->m_tx_relay->cs_tx_inventory);
                // Check whether periodic sends should happen
                bool fSendTrickle = pto->HasPermission(NetPermissionFlags::NoBan);
                if (pto->m_tx_relay->nNextInvSend < current_time) {
                    fSendTrickle = true;
                    if (pto->IsInboundConn()) {
                        pto->m_tx_relay->nNextInvSend = NextInvToInbounds(current_time, INBOUND_INVENTORY_BROADCAST_INTERVAL);
                    } else {
                        pto->m_tx_relay->nNextInvSend = GetExponentialRand(current_time, OUTBOUND_INVENTORY_BROADCAST_INTERVAL);
                    }
                }

                // Time to send but the peer has requested we not relay transactions.
                if (fSendTrickle) {
                    LOCK(pto->m_tx_relay->cs_filter);
                    if (!pto->m_tx_relay->fRelayTxes) pto->m_tx_relay->setInventoryTxToSend.clear();
                }

                // Respond to BIP35 mempool requests
                if (fSendTrickle && pto->m_tx_relay->fSendMempool) {
                    auto vtxinfo = m_mempool.infoAll();
                    pto->m_tx_relay->fSendMempool = false;
                    const CFeeRate filterrate{pto->m_tx_relay->minFeeFilter.load()};

                    LOCK(pto->m_tx_relay->cs_filter);

                    for (const auto& txinfo : vtxinfo) {
                        const uint256& hash = state.m_wtxid_relay ? txinfo.tx->GetWitnessHash() : txinfo.tx->GetHash();
                        CInv inv(state.m_wtxid_relay ? MSG_WTX : MSG_TX, hash);
                        pto->m_tx_relay->setInventoryTxToSend.erase(hash);
                        // Don't send transactions that peers will not put into their mempool
                        if (txinfo.fee < filterrate.GetFee(txinfo.vsize)) {
                            continue;
                        }
                        if (pto->m_tx_relay->pfilter) {
                            if (!pto->m_tx_relay->pfilter->IsRelevantAndUpdate(*txinfo.tx)) continue;
                        }
                        pto->m_tx_relay->filterInventoryKnown.insert(hash);
                        // Responses to MEMPOOL requests bypass the m_recently_announced_invs filter.
                        vInv.push_back(inv);
                        if (vInv.size() == MAX_INV_SZ) {
                            m_connman.PushMessage(pto, msgMaker.Make(NetMsgType::INV, vInv));
                            vInv.clear();
                        }
                    }
                    pto->m_tx_relay->m_last_mempool_req = std::chrono::duration_cast<std::chrono::seconds>(current_time);
                }

                // Determine transactions to relay
                if (fSendTrickle) {
                    // Produce a vector with all candidates for sending
                    std::vector<std::set<uint256>::iterator> vInvTx;
                    vInvTx.reserve(pto->m_tx_relay->setInventoryTxToSend.size());
                    for (std::set<uint256>::iterator it = pto->m_tx_relay->setInventoryTxToSend.begin(); it != pto->m_tx_relay->setInventoryTxToSend.end(); it++) {
                        vInvTx.push_back(it);
                    }
                    const CFeeRate filterrate{pto->m_tx_relay->minFeeFilter.load()};
                    // Topologically and fee-rate sort the inventory we send for privacy and priority reasons.
                    // A heap is used so that not all items need sorting if only a few are being sent.
                    CompareInvMempoolOrder compareInvMempoolOrder(&m_mempool, state.m_wtxid_relay);
                    std::make_heap(vInvTx.begin(), vInvTx.end(), compareInvMempoolOrder);
                    // No reason to drain out at many times the network's capacity,
                    // especially since we have many peers and some will draw much shorter delays.
                    unsigned int nRelayedTransactions = 0;
                    LOCK(pto->m_tx_relay->cs_filter);
                    while (!vInvTx.empty() && nRelayedTransactions < INVENTORY_BROADCAST_MAX) {
                        // Fetch the top element from the heap
                        std::pop_heap(vInvTx.begin(), vInvTx.end(), compareInvMempoolOrder);
                        std::set<uint256>::iterator it = vInvTx.back();
                        vInvTx.pop_back();
                        uint256 hash = *it;
                        CInv inv(state.m_wtxid_relay ? MSG_WTX : MSG_TX, hash);
                        // Remove it from the to-be-sent set
                        pto->m_tx_relay->setInventoryTxToSend.erase(it);
                        // Check if not in the filter already
                        if (pto->m_tx_relay->filterInventoryKnown.contains(hash)) {
                            continue;
                        }
                        // Not in the mempool anymore? don't bother sending it.
                        auto txinfo = m_mempool.info(ToGenTxid(inv));
                        if (!txinfo.tx) {
                            continue;
                        }
                        auto txid = txinfo.tx->GetHash();
                        auto wtxid = txinfo.tx->GetWitnessHash();
                        // Peer told you to not send transactions at that feerate? Don't bother sending it.
                        if (txinfo.fee < filterrate.GetFee(txinfo.vsize)) {
                            continue;
                        }
                        if (pto->m_tx_relay->pfilter && !pto->m_tx_relay->pfilter->IsRelevantAndUpdate(*txinfo.tx)) continue;
                        // Send
                        State(pto->GetId())->m_recently_announced_invs.insert(hash);
                        vInv.push_back(inv);
                        nRelayedTransactions++;
                        {
                            // Expire old relay messages
                            while (!g_relay_expiration.empty() && g_relay_expiration.front().first < current_time)
                            {
                                mapRelay.erase(g_relay_expiration.front().second);
                                g_relay_expiration.pop_front();
                            }

                            auto ret = mapRelay.emplace(txid, std::move(txinfo.tx));
                            if (ret.second) {
                                g_relay_expiration.emplace_back(current_time + RELAY_TX_CACHE_TIME, ret.first);
                            }
                            // Add wtxid-based lookup into mapRelay as well, so that peers can request by wtxid
                            auto ret2 = mapRelay.emplace(wtxid, ret.first->second);
                            if (ret2.second) {
                                g_relay_expiration.emplace_back(current_time + RELAY_TX_CACHE_TIME, ret2.first);
                            }
                        }
                        if (vInv.size() == MAX_INV_SZ) {
                            m_connman.PushMessage(pto, msgMaker.Make(NetMsgType::INV, vInv));
                            vInv.clear();
                        }
                        pto->m_tx_relay->filterInventoryKnown.insert(hash);
                        if (hash != txid) {
                            // Insert txid into filterInventoryKnown, even for
                            // wtxidrelay peers. This prevents re-adding of
                            // unconfirmed parents to the recently_announced
                            // filter, when a child tx is requested. See
                            // ProcessGetData().
                            pto->m_tx_relay->filterInventoryKnown.insert(txid);
                        }
                    }
                }
        }
        if (!vInv.empty())
            m_connman.PushMessage(pto, msgMaker.Make(NetMsgType::INV, vInv));

        // Detect whether we're stalling
        if (state.m_stalling_since.count() && state.m_stalling_since < current_time - BLOCK_STALLING_TIMEOUT) {
            // Stalling only triggers when the block download window cannot move. During normal steady state,
            // the download window should be much larger than the to-be-downloaded set of blocks, so disconnection
            // should only happen during initial block download.
            LogPrintf("Peer=%d is stalling block download, disconnecting\n", pto->GetId());
            pto->fDisconnect = true;
            return true;
        }
        // In case there is a block that has been in flight from this peer for block_interval * (1 + 0.5 * N)
        // (with N the number of peers from which we're downloading validated blocks), disconnect due to timeout.
        // We compensate for other peers to prevent killing off peers due to our own downstream link
        // being saturated. We only count validated in-flight blocks so peers can't advertise non-existing block hashes
        // to unreasonably increase our timeout.
        if (state.vBlocksInFlight.size() > 0) {
            QueuedBlock &queuedBlock = state.vBlocksInFlight.front();
            int nOtherPeersWithValidatedDownloads = m_peers_downloading_from - 1;
            if (current_time > state.m_downloading_since + std::chrono::seconds{consensusParams.nPowTargetSpacing} * (BLOCK_DOWNLOAD_TIMEOUT_BASE + BLOCK_DOWNLOAD_TIMEOUT_PER_PEER * nOtherPeersWithValidatedDownloads)) {
                LogPrintf("Timeout downloading block %s from peer=%d, disconnecting\n", queuedBlock.pindex->GetBlockHash().ToString(), pto->GetId());
                pto->fDisconnect = true;
                return true;
            }
        }
        // Check for headers sync timeouts
        if (state.fSyncStarted && state.m_headers_sync_timeout < std::chrono::microseconds::max()) {
            // Detect whether this is a stalling initial-headers-sync peer
            if (pindexBestHeader->GetBlockTime() <= GetAdjustedTime() - 24 * 60 * 60) {
                if (current_time > state.m_headers_sync_timeout && nSyncStarted == 1 && (nPreferredDownload - state.fPreferredDownload >= 1)) {
                    // Disconnect a peer (without NetPermissionFlags::NoBan permission) if it is our only sync peer,
                    // and we have others we could be using instead.
                    // Note: If all our peers are inbound, then we won't
                    // disconnect our sync peer for stalling; we have bigger
                    // problems if we can't get any outbound peers.
                    if (!pto->HasPermission(NetPermissionFlags::NoBan)) {
                        LogPrintf("Timeout downloading headers from peer=%d, disconnecting\n", pto->GetId());
                        pto->fDisconnect = true;
                        return true;
                    } else {
                        LogPrintf("Timeout downloading headers from noban peer=%d, not disconnecting\n", pto->GetId());
                        // Reset the headers sync state so that we have a
                        // chance to try downloading from a different peer.
                        // Note: this will also result in at least one more
                        // getheaders message to be sent to
                        // this peer (eventually).
                        state.fSyncStarted = false;
                        nSyncStarted--;
                        state.m_headers_sync_timeout = 0us;
                    }
                }
            } else {
                // After we've caught up once, reset the timeout so we can't trigger
                // disconnect later.
                state.m_headers_sync_timeout = std::chrono::microseconds::max();
            }
        }

        // Check that outbound peers have reasonable chains
        // GetTime() is used by this anti-DoS logic so we can test this using mocktime
        ConsiderEviction(*pto, GetTime<std::chrono::seconds>());

        //
        // Message: getdata (blocks)
        //
        std::vector<CInv> vGetData;
        if (!pto->fClient && ((fFetch && !pto->m_limited_node) || !m_chainman.ActiveChainstate().IsInitialBlockDownload()) && state.nBlocksInFlight < MAX_BLOCKS_IN_TRANSIT_PER_PEER) {
            std::vector<const CBlockIndex*> vToDownload;
            NodeId staller = -1;
            FindNextBlocksToDownload(pto->GetId(), MAX_BLOCKS_IN_TRANSIT_PER_PEER - state.nBlocksInFlight, vToDownload, staller);
            for (const CBlockIndex *pindex : vToDownload) {
                uint32_t nFetchFlags = GetFetchFlags(*pto);
                vGetData.push_back(CInv(MSG_BLOCK | nFetchFlags, pindex->GetBlockHash()));
                BlockRequested(pto->GetId(), *pindex);
                LogPrint(BCLog::NET, "Requesting block %s (%d) peer=%d\n", pindex->GetBlockHash().ToString(),
                    pindex->nHeight, pto->GetId());
            }
            if (state.nBlocksInFlight == 0 && staller != -1) {
                if (State(staller)->m_stalling_since == 0us) {
                    State(staller)->m_stalling_since = current_time;
                    LogPrint(BCLog::NET, "Stall started peer=%d\n", staller);
                }
            }
        }

        //
        // Message: getdata (transactions)
        //
        std::vector<std::pair<NodeId, GenTxid>> expired;
        auto requestable = m_txrequest.GetRequestable(pto->GetId(), current_time, &expired);
        for (const auto& entry : expired) {
            LogPrint(BCLog::NET, "timeout of inflight %s %s from peer=%d\n", entry.second.IsWtxid() ? "wtx" : "tx",
                entry.second.GetHash().ToString(), entry.first);
        }
        for (const GenTxid& gtxid : requestable) {
            if (!AlreadyHaveTx(gtxid)) {
                LogPrint(BCLog::NET, "Requesting %s %s peer=%d\n", gtxid.IsWtxid() ? "wtx" : "tx",
                    gtxid.GetHash().ToString(), pto->GetId());
                vGetData.emplace_back(gtxid.IsWtxid() ? MSG_WTX : (MSG_TX | GetFetchFlags(*pto)), gtxid.GetHash());
                if (vGetData.size() >= MAX_GETDATA_SZ) {
                    m_connman.PushMessage(pto, msgMaker.Make(NetMsgType::GETDATA, vGetData));
                    vGetData.clear();
                }
                m_txrequest.RequestedTx(pto->GetId(), gtxid.GetHash(), current_time + GETDATA_TX_INTERVAL);
            } else {
                // We have already seen this transaction, no need to download. This is just a belt-and-suspenders, as
                // this should already be called whenever a transaction becomes AlreadyHaveTx().
                m_txrequest.ForgetTxHash(gtxid.GetHash());
            }
        }


        if (!vGetData.empty())
            m_connman.PushMessage(pto, msgMaker.Make(NetMsgType::GETDATA, vGetData));

        MaybeSendFeefilter(*pto, current_time);
    } // release cs_main
    return true;
}<|MERGE_RESOLUTION|>--- conflicted
+++ resolved
@@ -163,21 +163,14 @@
 static constexpr uint32_t MAX_GETCFHEADERS_SIZE = 2000;
 /** the maximum percentage of addresses from our addrman to return in response to a getaddr message. */
 static constexpr size_t MAX_PCT_ADDR_TO_SEND = 23;
-<<<<<<< HEAD
-=======
 /** The maximum number of address records permitted in an ADDR message. */
 static constexpr size_t MAX_ADDR_TO_SEND{1000};
->>>>>>> f6a356d2
 /** The maximum rate of address records we're willing to process on average. Can be bypassed using
  *  the NetPermissionFlags::Addr permission. */
 static constexpr double MAX_ADDR_RATE_PER_SECOND{0.1};
 /** The soft limit of the address processing token bucket (the regular MAX_ADDR_RATE_PER_SECOND
  *  based increments won't go above this, but the MAX_ADDR_TO_SEND increment following GETADDR
-<<<<<<< HEAD
- *  is exempt from this limit. */
-=======
  *  is exempt from this limit). */
->>>>>>> f6a356d2
 static constexpr size_t MAX_ADDR_PROCESSING_TOKEN_BUCKET{MAX_ADDR_TO_SEND};
 
 // Internal stuff
@@ -190,16 +183,6 @@
     std::unique_ptr<PartiallyDownloadedBlock> partialBlock;
 };
 
-<<<<<<< HEAD
-/** Guards orphan transactions and extra txs for compact blocks */
-RecursiveMutex g_cs_orphans;
-/** Map from txid to orphan transaction record. Limited by
- *  -maxorphantx/DEFAULT_MAX_ORPHAN_TRANSACTIONS */
-std::map<uint256, COrphanTx> mapOrphanTransactions TS_ITCOIN_GUARDED_BY(g_cs_orphans);
-/** Index from wtxid into the mapOrphanTransactions to lookup orphan
- *  transactions using their witness ids. */
-std::map<uint256, std::map<uint256, COrphanTx>::iterator> g_orphans_by_wtxid TS_ITCOIN_GUARDED_BY(g_cs_orphans);
-=======
 /**
  * Data structure for an individual peer. This struct is not protected by
  * cs_main since it does not contain validation-critical data.
@@ -298,7 +281,6 @@
     std::atomic<uint64_t> m_addr_rate_limited{0};
     /** Total number of addresses that were processed (excludes rate-limited ones). */
     std::atomic<uint64_t> m_addr_processed{0};
->>>>>>> f6a356d2
 
     /** Set of txids to reconsider once their parent transactions have been accepted **/
     std::set<uint256> m_orphan_work_set TS_ITCOIN_GUARDED_BY(g_cs_orphans);
@@ -480,8 +462,6 @@
      * punished if the block is invalid.
      */
     std::map<uint256, std::pair<NodeId, bool>> mapBlockSource TS_ITCOIN_GUARDED_BY(cs_main);
-<<<<<<< HEAD
-=======
 
     /** Number of peers with wtxid relay. */
     int m_wtxid_relay_peers TS_ITCOIN_GUARDED_BY(cs_main) = 0;
@@ -490,7 +470,6 @@
     int m_outbound_peers_with_protect_from_disconnect TS_ITCOIN_GUARDED_BY(cs_main) = 0;
 
     bool AlreadyHaveTx(const GenTxid& gtxid) TS_ITCOIN_EXCLUSIVE_LOCKS_REQUIRED(cs_main);
->>>>>>> f6a356d2
 
     /**
      * Filter for transactions that were recently rejected by the mempool.
@@ -526,11 +505,7 @@
      *
      * Memory used: 1.3 MB
      */
-<<<<<<< HEAD
-    std::unique_ptr<CRollingBloomFilter> recentRejects TS_ITCOIN_GUARDED_BY(cs_main);
-=======
     CRollingBloomFilter m_recent_rejects TS_ITCOIN_GUARDED_BY(::cs_main){120'000, 0.000'001};
->>>>>>> f6a356d2
     uint256 hashRecentRejectsChainTip TS_ITCOIN_GUARDED_BY(cs_main);
 
     /*
@@ -548,34 +523,6 @@
      * transaction per day that would be inadvertently ignored (which is the
      * same probability that we have in the reject filter).
      */
-<<<<<<< HEAD
-    Mutex g_cs_recent_confirmed_transactions;
-    std::unique_ptr<CRollingBloomFilter> g_recent_confirmed_transactions TS_ITCOIN_GUARDED_BY(g_cs_recent_confirmed_transactions);
-
-    /** Blocks that are in flight, and that are in the queue to be downloaded. */
-    struct QueuedBlock {
-        uint256 hash;
-        const CBlockIndex* pindex;                               //!< Optional.
-        bool fValidatedHeaders;                                  //!< Whether this block has validated headers at the time of request.
-        std::unique_ptr<PartiallyDownloadedBlock> partialBlock;  //!< Optional, used for CMPCTBLOCK downloads
-    };
-    std::map<uint256, std::pair<NodeId, std::list<QueuedBlock>::iterator> > mapBlocksInFlight TS_ITCOIN_GUARDED_BY(cs_main);
-
-    /** Stack of nodes which we have set to announce using compact blocks */
-    std::list<NodeId> lNodesAnnouncingHeaderAndIDs TS_ITCOIN_GUARDED_BY(cs_main);
-
-    /** Number of preferable block download peers. */
-    int nPreferredDownload TS_ITCOIN_GUARDED_BY(cs_main) = 0;
-
-    /** Number of peers from which we're downloading blocks. */
-    int nPeersWithValidatedDownloads TS_ITCOIN_GUARDED_BY(cs_main) = 0;
-
-    /** Number of peers with wtxid relay. */
-    int g_wtxid_relay_peers TS_ITCOIN_GUARDED_BY(cs_main) = 0;
-
-    /** Number of outbound peers with m_chain_sync.m_protect. */
-    int g_outbound_peers_with_protect_from_disconnect TS_ITCOIN_GUARDED_BY(cs_main) = 0;
-=======
     Mutex m_recent_confirmed_transactions_mutex;
     CRollingBloomFilter m_recent_confirmed_transactions TS_ITCOIN_GUARDED_BY(m_recent_confirmed_transactions_mutex){48'000, 0.000'001};
 
@@ -611,7 +558,6 @@
     void FindNextBlocksToDownload(NodeId nodeid, unsigned int count, std::vector<const CBlockIndex*>& vBlocks, NodeId& nodeStaller) TS_ITCOIN_EXCLUSIVE_LOCKS_REQUIRED(cs_main);
 
     std::map<uint256, std::pair<NodeId, std::list<QueuedBlock>::iterator> > mapBlocksInFlight TS_ITCOIN_GUARDED_BY(cs_main);
->>>>>>> f6a356d2
 
     /** When our tip was last updated. */
     std::atomic<std::chrono::seconds> m_last_tip_update{0s};
@@ -628,11 +574,7 @@
     typedef std::map<uint256, CTransactionRef> MapRelay;
     MapRelay mapRelay TS_ITCOIN_GUARDED_BY(cs_main);
     /** Expiration-time ordered list of (expire time, relay map entry) pairs. */
-<<<<<<< HEAD
-    std::deque<std::pair<int64_t, MapRelay::iterator>> vRelayExpiration TS_ITCOIN_GUARDED_BY(cs_main);
-=======
     std::deque<std::pair<std::chrono::microseconds, MapRelay::iterator>> g_relay_expiration TS_ITCOIN_GUARDED_BY(cs_main);
->>>>>>> f6a356d2
 
     /**
      * When a peer sends us a valid block, instruct it to announce blocks to us
@@ -651,24 +593,11 @@
     /** Storage for orphan information */
     TxOrphanage m_orphanage;
 
-<<<<<<< HEAD
-    /** Index from the parents' COutPoint into the mapOrphanTransactions. Used
-     *  to remove orphan transactions from the mapOrphanTransactions */
-    std::map<COutPoint, std::set<std::map<uint256, COrphanTx>::iterator, IteratorComparator>> mapOrphanTransactionsByPrev TS_ITCOIN_GUARDED_BY(g_cs_orphans);
-    /** Orphan transactions in vector for quick random eviction */
-    std::vector<std::map<uint256, COrphanTx>::iterator> g_orphan_list TS_ITCOIN_GUARDED_BY(g_cs_orphans);
-=======
     void AddToCompactExtraTransactions(const CTransactionRef& tx) TS_ITCOIN_EXCLUSIVE_LOCKS_REQUIRED(g_cs_orphans);
->>>>>>> f6a356d2
 
     /** Orphan/conflicted/etc transactions that are kept for compact block reconstruction.
      *  The last -blockreconstructionextratxn/DEFAULT_BLOCK_RECONSTRUCTION_EXTRA_TXN of
      *  these are kept in a ring buffer */
-<<<<<<< HEAD
-    static std::vector<std::pair<uint256, CTransactionRef>> vExtraTxnForCompact TS_ITCOIN_GUARDED_BY(g_cs_orphans);
-    /** Offset into vExtraTxnForCompact to insert the next tx */
-    static size_t vExtraTxnForCompactIt TS_ITCOIN_GUARDED_BY(g_cs_orphans) = 0;
-=======
     std::vector<std::pair<uint256, CTransactionRef>> vExtraTxnForCompact TS_ITCOIN_GUARDED_BY(g_cs_orphans);
     /** Offset into vExtraTxnForCompact to insert the next tx */
     size_t vExtraTxnForCompactIt TS_ITCOIN_GUARDED_BY(g_cs_orphans) = 0;
@@ -752,7 +681,6 @@
 namespace {
     /** Number of preferable block download peers. */
     int nPreferredDownload TS_ITCOIN_GUARDED_BY(cs_main) = 0;
->>>>>>> f6a356d2
 } // namespace
 
 namespace {
@@ -872,50 +800,6 @@
  * implement BIP155 cannot receive Tor v3 addresses because it requires
  * ADDRv2 (BIP155) encoding.
  */
-<<<<<<< HEAD
-struct Peer {
-    /** Same id as the CNode object for this peer */
-    const NodeId m_id{0};
-
-    /** Protects misbehavior data members */
-    Mutex m_misbehavior_mutex;
-    /** Accumulated misbehavior score for this peer */
-    int m_misbehavior_score TS_ITCOIN_GUARDED_BY(m_misbehavior_mutex){0};
-    /** Whether this peer should be disconnected and marked as discouraged (unless it has the noban permission). */
-    bool m_should_discourage TS_ITCOIN_GUARDED_BY(m_misbehavior_mutex){false};
-
-    /** Set of txids to reconsider once their parent transactions have been accepted **/
-    std::set<uint256> m_orphan_work_set TS_ITCOIN_GUARDED_BY(g_cs_orphans);
-
-    /** Protects m_getdata_requests **/
-    Mutex m_getdata_requests_mutex;
-    /** Work queue of items requested by this peer **/
-    std::deque<CInv> m_getdata_requests TS_ITCOIN_GUARDED_BY(m_getdata_requests_mutex);
-
-    /** Number of addr messages that can be processed from this peer. Start at 1 to
-     *  permit self-announcement. */
-    double m_addr_token_bucket{1.0};
-    /** When m_addr_token_bucket was last updated */
-    std::chrono::microseconds m_addr_token_timestamp{GetTime<std::chrono::microseconds>()};
-    /** Total number of addresses that were dropped due to rate limiting. */
-    std::atomic<uint64_t> m_addr_rate_limited{0};
-    /** Total number of addresses that were processed (excludes rate limited ones). */
-    std::atomic<uint64_t> m_addr_processed{0};
-
-    Peer(NodeId id) : m_id(id) {}
-};
-
-using PeerRef = std::shared_ptr<Peer>;
-
-/**
- * Map of all Peer objects, keyed by peer id. This map is protected
- * by the global g_peer_mutex. Once a shared pointer reference is
- * taken, the lock may be released. Individual fields are protected by
- * their own locks.
- */
-Mutex g_peer_mutex;
-static std::map<NodeId, PeerRef> g_peer_map TS_ITCOIN_GUARDED_BY(g_peer_mutex);
-=======
 static bool IsAddrCompatible(const Peer& peer, const CAddress& addr)
 {
     return peer.m_wants_addrv2 || addr.IsAddrV1Compatible();
@@ -926,7 +810,6 @@
     assert(peer.m_addr_known);
     peer.m_addr_known->insert(addr.GetKey());
 }
->>>>>>> f6a356d2
 
 static void PushAddress(Peer& peer, const CAddress& addr, FastRandomContext& insecure_rand)
 {
@@ -988,49 +871,19 @@
     }
     state->vBlocksInFlight.erase(list_it);
 
-<<<<<<< HEAD
-// Returns a bool indicating whether we requested this block.
-// Also used if a block was /not/ received and timed out or started with another peer
-static bool MarkBlockAsReceived(const uint256& hash) TS_ITCOIN_EXCLUSIVE_LOCKS_REQUIRED(cs_main) {
-    std::map<uint256, std::pair<NodeId, std::list<QueuedBlock>::iterator> >::iterator itInFlight = mapBlocksInFlight.find(hash);
-    if (itInFlight != mapBlocksInFlight.end()) {
-        CNodeState *state = State(itInFlight->second.first);
-        assert(state != nullptr);
-        state->nBlocksInFlightValidHeaders -= itInFlight->second.second->fValidatedHeaders;
-        if (state->nBlocksInFlightValidHeaders == 0 && itInFlight->second.second->fValidatedHeaders) {
-            // Last validated block on the queue was received.
-            nPeersWithValidatedDownloads--;
-        }
-        if (state->vBlocksInFlight.begin() == itInFlight->second.second) {
-            // First block on the queue was received, update the start download time for the next one
-            state->nDownloadingSince = std::max(state->nDownloadingSince, count_microseconds(GetTime<std::chrono::microseconds>()));
-        }
-        state->vBlocksInFlight.erase(itInFlight->second.second);
-        state->nBlocksInFlight--;
-        state->nStallingSince = 0;
-        mapBlocksInFlight.erase(itInFlight);
-        return true;
-=======
     state->nBlocksInFlight--;
     if (state->nBlocksInFlight == 0) {
         // Last validated block on the queue was received.
         m_peers_downloading_from--;
->>>>>>> f6a356d2
     }
     state->m_stalling_since = 0us;
     mapBlocksInFlight.erase(it);
 }
 
-<<<<<<< HEAD
-// returns false, still setting pit, if the block was already in flight from the same peer
-// pit will only be valid as long as the same cs_main lock is being held
-static bool MarkBlockAsInFlight(CTxMemPool& mempool, NodeId nodeid, const uint256& hash, const CBlockIndex* pindex = nullptr, std::list<QueuedBlock>::iterator** pit = nullptr) TS_ITCOIN_EXCLUSIVE_LOCKS_REQUIRED(cs_main) {
-=======
 bool PeerManagerImpl::BlockRequested(NodeId nodeid, const CBlockIndex& block, std::list<QueuedBlock>::iterator** pit)
 {
     const uint256& hash{block.GetBlockHash()};
 
->>>>>>> f6a356d2
     CNodeState *state = State(nodeid);
     assert(state != nullptr);
 
@@ -1057,59 +910,11 @@
     itInFlight = mapBlocksInFlight.insert(std::make_pair(hash, std::make_pair(nodeid, it))).first;
     if (pit) {
         *pit = &itInFlight->second.second;
-<<<<<<< HEAD
+    }
     return true;
 }
 
-/** Check whether the last unknown block a peer advertised is not yet known. */
-static void ProcessBlockAvailability(NodeId nodeid) TS_ITCOIN_EXCLUSIVE_LOCKS_REQUIRED(cs_main) {
-    CNodeState *state = State(nodeid);
-    assert(state != nullptr);
-
-    if (!state->hashLastUnknownBlock.IsNull()) {
-        const CBlockIndex* pindex = LookupBlockIndex(state->hashLastUnknownBlock);
-        if (pindex && pindex->nChainWork > 0) {
-            if (state->pindexBestKnownBlock == nullptr || pindex->nChainWork >= state->pindexBestKnownBlock->nChainWork) {
-                state->pindexBestKnownBlock = pindex;
-            }
-            state->hashLastUnknownBlock.SetNull();
-        }
-    }
-}
-
-/** Update tracking information about which blocks a peer is assumed to have. */
-static void UpdateBlockAvailability(NodeId nodeid, const uint256 &hash) TS_ITCOIN_EXCLUSIVE_LOCKS_REQUIRED(cs_main) {
-    CNodeState *state = State(nodeid);
-    assert(state != nullptr);
-
-    ProcessBlockAvailability(nodeid);
-
-    const CBlockIndex* pindex = LookupBlockIndex(hash);
-    if (pindex && pindex->nChainWork > 0) {
-        // An actually better block was announced.
-        if (state->pindexBestKnownBlock == nullptr || pindex->nChainWork >= state->pindexBestKnownBlock->nChainWork) {
-            state->pindexBestKnownBlock = pindex;
-        }
-    } else {
-        // An unknown block was announced; just assume that the latest one is the best one.
-        state->hashLastUnknownBlock = hash;
-=======
->>>>>>> f6a356d2
-    }
-    return true;
-}
-
-<<<<<<< HEAD
-/**
- * When a peer sends us a valid block, instruct it to announce blocks to us
- * using CMPCTBLOCK if possible by adding its nodeid to the end of
- * lNodesAnnouncingHeaderAndIDs, and keeping that list under a certain size by
- * removing the first element if necessary.
- */
-static void MaybeSetPeerAsAnnouncingHeaderAndIDs(NodeId nodeid, CConnman& connman) TS_ITCOIN_EXCLUSIVE_LOCKS_REQUIRED(cs_main)
-=======
 void PeerManagerImpl::MaybeSetPeerAsAnnouncingHeaderAndIDs(NodeId nodeid)
->>>>>>> f6a356d2
 {
     AssertLockHeld(cs_main);
 
@@ -1146,11 +951,7 @@
                 }
             }
         }
-<<<<<<< HEAD
-        connman.ForNode(nodeid, [&connman](CNode* pfrom) TS_ITCOIN_EXCLUSIVE_LOCKS_REQUIRED(::cs_main) {
-=======
         m_connman.ForNode(nodeid, [this](CNode* pfrom) TS_ITCOIN_EXCLUSIVE_LOCKS_REQUIRED(::cs_main) {
->>>>>>> f6a356d2
             AssertLockHeld(::cs_main);
             uint64_t nCMPCTBLOCKVersion = 2;
             if (lNodesAnnouncingHeaderAndIDs.size() >= 3) {
@@ -1173,11 +974,7 @@
     }
 }
 
-<<<<<<< HEAD
-static bool TipMayBeStale(const Consensus::Params &consensusParams) TS_ITCOIN_EXCLUSIVE_LOCKS_REQUIRED(cs_main)
-=======
 bool PeerManagerImpl::TipMayBeStale()
->>>>>>> f6a356d2
 {
     AssertLockHeld(cs_main);
     const Consensus::Params& consensusParams = m_chainparams.GetConsensus();
@@ -1187,11 +984,7 @@
     return m_last_tip_update.load() < GetTime<std::chrono::seconds>() - std::chrono::seconds{consensusParams.nPowTargetSpacing * 3} && mapBlocksInFlight.empty();
 }
 
-<<<<<<< HEAD
-static bool CanDirectFetch(const Consensus::Params &consensusParams) TS_ITCOIN_EXCLUSIVE_LOCKS_REQUIRED(cs_main)
-=======
 bool PeerManagerImpl::CanDirectFetch()
->>>>>>> f6a356d2
 {
     return m_chainman.ActiveChain().Tip()->GetBlockTime() > GetAdjustedTime() - m_chainparams.GetConsensus().nPowTargetSpacing * 20;
 }
@@ -1205,11 +998,6 @@
     return false;
 }
 
-<<<<<<< HEAD
-/** Update pindexLastCommonBlock and add not-in-flight missing successors to vBlocks, until it has
- *  at most count entries. */
-static void FindNextBlocksToDownload(NodeId nodeid, unsigned int count, std::vector<const CBlockIndex*>& vBlocks, NodeId& nodeStaller, const Consensus::Params& consensusParams) TS_ITCOIN_EXCLUSIVE_LOCKS_REQUIRED(cs_main)
-=======
 void PeerManagerImpl::ProcessBlockAvailability(NodeId nodeid) {
     CNodeState *state = State(nodeid);
     assert(state != nullptr);
@@ -1244,7 +1032,6 @@
 }
 
 void PeerManagerImpl::FindNextBlocksToDownload(NodeId nodeid, unsigned int count, std::vector<const CBlockIndex*>& vBlocks, NodeId& nodeStaller)
->>>>>>> f6a356d2
 {
     if (count == 0)
         return;
@@ -1531,11 +1318,6 @@
 
     PeerRef peer = GetPeerRef(nodeid);
     if (peer == nullptr) return false;
-<<<<<<< HEAD
-    stats.m_misbehavior_score = WITH_LOCK(peer->m_misbehavior_mutex, return peer->m_misbehavior_score);
-    stats.m_addr_processed = peer->m_addr_processed.load();
-    stats.m_addr_rate_limited = peer->m_addr_rate_limited.load();
-=======
     stats.m_starting_height = peer->m_starting_height;
     // It is common for nodes with good ping times to suddenly become lagged,
     // due to a new block arriving or other large transfer.
@@ -1552,21 +1334,11 @@
     stats.m_addr_processed = peer->m_addr_processed.load();
     stats.m_addr_rate_limited = peer->m_addr_rate_limited.load();
     stats.m_addr_relay_enabled = peer->m_addr_relay_enabled.load();
->>>>>>> f6a356d2
 
     return true;
 }
 
-<<<<<<< HEAD
-//////////////////////////////////////////////////////////////////////////////
-//
-// mapOrphanTransactions
-//
-
-static void AddToCompactExtraTransactions(const CTransactionRef& tx) TS_ITCOIN_EXCLUSIVE_LOCKS_REQUIRED(g_cs_orphans)
-=======
 void PeerManagerImpl::AddToCompactExtraTransactions(const CTransactionRef& tx)
->>>>>>> f6a356d2
 {
     size_t max_extra_txn = gArgs.GetIntArg("-blockreconstructionextratxn", DEFAULT_BLOCK_RECONSTRUCTION_EXTRA_TXN);
     if (max_extra_txn <= 0)
@@ -1577,131 +1349,7 @@
     vExtraTxnForCompactIt = (vExtraTxnForCompactIt + 1) % max_extra_txn;
 }
 
-<<<<<<< HEAD
-bool AddOrphanTx(const CTransactionRef& tx, NodeId peer) TS_ITCOIN_EXCLUSIVE_LOCKS_REQUIRED(g_cs_orphans)
-{
-    const uint256& hash = tx->GetHash();
-    if (mapOrphanTransactions.count(hash))
-        return false;
-
-    // Ignore big transactions, to avoid a
-    // send-big-orphans memory exhaustion attack. If a peer has a legitimate
-    // large transaction with a missing parent then we assume
-    // it will rebroadcast it later, after the parent transaction(s)
-    // have been mined or received.
-    // 100 orphans, each of which is at most 100,000 bytes big is
-    // at most 10 megabytes of orphans and somewhat more byprev index (in the worst case):
-    unsigned int sz = GetTransactionWeight(*tx);
-    if (sz > MAX_STANDARD_TX_WEIGHT)
-    {
-        LogPrint(BCLog::MEMPOOL, "ignoring large orphan tx (size: %u, hash: %s)\n", sz, hash.ToString());
-        return false;
-    }
-
-    auto ret = mapOrphanTransactions.emplace(hash, COrphanTx{tx, peer, GetTime() + ORPHAN_TX_EXPIRE_TIME, g_orphan_list.size()});
-    assert(ret.second);
-    g_orphan_list.push_back(ret.first);
-    // Allow for lookups in the orphan pool by wtxid, as well as txid
-    g_orphans_by_wtxid.emplace(tx->GetWitnessHash(), ret.first);
-    for (const CTxIn& txin : tx->vin) {
-        mapOrphanTransactionsByPrev[txin.prevout].insert(ret.first);
-    }
-
-    AddToCompactExtraTransactions(tx);
-
-    LogPrint(BCLog::MEMPOOL, "stored orphan tx %s (mapsz %u outsz %u)\n", hash.ToString(),
-             mapOrphanTransactions.size(), mapOrphanTransactionsByPrev.size());
-    return true;
-}
-
-int static EraseOrphanTx(uint256 hash) TS_ITCOIN_EXCLUSIVE_LOCKS_REQUIRED(g_cs_orphans)
-{
-    std::map<uint256, COrphanTx>::iterator it = mapOrphanTransactions.find(hash);
-    if (it == mapOrphanTransactions.end())
-        return 0;
-    for (const CTxIn& txin : it->second.tx->vin)
-    {
-        auto itPrev = mapOrphanTransactionsByPrev.find(txin.prevout);
-        if (itPrev == mapOrphanTransactionsByPrev.end())
-            continue;
-        itPrev->second.erase(it);
-        if (itPrev->second.empty())
-            mapOrphanTransactionsByPrev.erase(itPrev);
-    }
-
-    size_t old_pos = it->second.list_pos;
-    assert(g_orphan_list[old_pos] == it);
-    if (old_pos + 1 != g_orphan_list.size()) {
-        // Unless we're deleting the last entry in g_orphan_list, move the last
-        // entry to the position we're deleting.
-        auto it_last = g_orphan_list.back();
-        g_orphan_list[old_pos] = it_last;
-        it_last->second.list_pos = old_pos;
-    }
-    g_orphan_list.pop_back();
-    g_orphans_by_wtxid.erase(it->second.tx->GetWitnessHash());
-
-    mapOrphanTransactions.erase(it);
-    return 1;
-}
-
-void EraseOrphansFor(NodeId peer)
-{
-    LOCK(g_cs_orphans);
-    int nErased = 0;
-    std::map<uint256, COrphanTx>::iterator iter = mapOrphanTransactions.begin();
-    while (iter != mapOrphanTransactions.end())
-    {
-        std::map<uint256, COrphanTx>::iterator maybeErase = iter++; // increment to avoid iterator becoming invalid
-        if (maybeErase->second.fromPeer == peer)
-        {
-            nErased += EraseOrphanTx(maybeErase->second.tx->GetHash());
-        }
-    }
-    if (nErased > 0) LogPrint(BCLog::MEMPOOL, "Erased %d orphan tx from peer=%d\n", nErased, peer);
-}
-
-
-unsigned int LimitOrphanTxSize(unsigned int nMaxOrphans)
-{
-    LOCK(g_cs_orphans);
-
-    unsigned int nEvicted = 0;
-    static int64_t nNextSweep;
-    int64_t nNow = GetTime();
-    if (nNextSweep <= nNow) {
-        // Sweep out expired orphan pool entries:
-        int nErased = 0;
-        int64_t nMinExpTime = nNow + ORPHAN_TX_EXPIRE_TIME - ORPHAN_TX_EXPIRE_INTERVAL;
-        std::map<uint256, COrphanTx>::iterator iter = mapOrphanTransactions.begin();
-        while (iter != mapOrphanTransactions.end())
-        {
-            std::map<uint256, COrphanTx>::iterator maybeErase = iter++;
-            if (maybeErase->second.nTimeExpire <= nNow) {
-                nErased += EraseOrphanTx(maybeErase->second.tx->GetHash());
-            } else {
-                nMinExpTime = std::min(maybeErase->second.nTimeExpire, nMinExpTime);
-            }
-        }
-        // Sweep again 5 minutes after the next entry that expires in order to batch the linear scan.
-        nNextSweep = nMinExpTime + ORPHAN_TX_EXPIRE_INTERVAL;
-        if (nErased > 0) LogPrint(BCLog::MEMPOOL, "Erased %d orphan tx due to expiration\n", nErased);
-    }
-    FastRandomContext rng;
-    while (mapOrphanTransactions.size() > nMaxOrphans)
-    {
-        // Evict a random orphan:
-        size_t randompos = rng.randrange(g_orphan_list.size());
-        EraseOrphanTx(g_orphan_list[randompos]->first);
-        ++nEvicted;
-    }
-    return nEvicted;
-}
-
-void PeerManager::Misbehaving(const NodeId pnode, const int howmuch, const std::string& message)
-=======
 void PeerManagerImpl::Misbehaving(const NodeId pnode, const int howmuch, const std::string& message)
->>>>>>> f6a356d2
 {
     assert(howmuch > 0);
 
@@ -1803,21 +1451,7 @@
     return false;
 }
 
-<<<<<<< HEAD
-
-//////////////////////////////////////////////////////////////////////////////
-//
-// blockchain -> download logic notification
-//
-
-// To prevent fingerprinting attacks, only send blocks/headers outside of the
-// active chain if they are no more than a month older (both in time, and in
-// best equivalent proof of work) than the best header chain we know about and
-// we fully-validated them at some point.
-static bool BlockRequestAllowed(const CBlockIndex* pindex, const Consensus::Params& consensusParams) TS_ITCOIN_EXCLUSIVE_LOCKS_REQUIRED(cs_main)
-=======
 bool PeerManagerImpl::BlockRequestAllowed(const CBlockIndex* pindex)
->>>>>>> f6a356d2
 {
     AssertLockHeld(cs_main);
     if (m_chainman.ActiveChain().Contains(pindex)) return true;
@@ -2072,11 +1706,7 @@
 //
 
 
-<<<<<<< HEAD
-bool static AlreadyHaveTx(const GenTxid& gtxid, const CTxMemPool& mempool) TS_ITCOIN_EXCLUSIVE_LOCKS_REQUIRED(cs_main)
-=======
 bool PeerManagerImpl::AlreadyHaveTx(const GenTxid& gtxid)
->>>>>>> f6a356d2
 {
     if (m_chainman.ActiveChain().Tip()->GetBlockHash() != hashRecentRejectsChainTip) {
         // If the chain tip has changed previously rejected transactions
@@ -2110,22 +1740,14 @@
     for(auto& it : m_peer_map) it.second->m_ping_queued = true;
 }
 
-<<<<<<< HEAD
-bool static AlreadyHaveBlock(const uint256& block_hash) TS_ITCOIN_EXCLUSIVE_LOCKS_REQUIRED(cs_main)
-=======
 void PeerManagerImpl::RelayTransaction(const uint256& txid, const uint256& wtxid)
->>>>>>> f6a356d2
 {
     WITH_LOCK(cs_main, _RelayTransaction(txid, wtxid););
 }
 
 void PeerManagerImpl::_RelayTransaction(const uint256& txid, const uint256& wtxid)
 {
-<<<<<<< HEAD
-    connman.ForEachNode([&txid, &wtxid](CNode* pnode) TS_ITCOIN_EXCLUSIVE_LOCKS_REQUIRED(::cs_main) {
-=======
     m_connman.ForEachNode([&txid, &wtxid](CNode* pnode) TS_ITCOIN_EXCLUSIVE_LOCKS_REQUIRED(::cs_main) {
->>>>>>> f6a356d2
         AssertLockHeld(::cs_main);
 
         CNodeState* state = State(pnode->GetId());
@@ -2337,12 +1959,7 @@
     }
 }
 
-<<<<<<< HEAD
-//! Determine whether or not a peer can request a transaction, and return it (or nullptr if not found or not allowed).
-static CTransactionRef FindTxForGetData(const CTxMemPool& mempool, const CNode& peer, const GenTxid& gtxid, const std::chrono::seconds mempool_req, const std::chrono::seconds now) TS_ITCOIN_LOCKS_EXCLUDED(cs_main)
-=======
 CTransactionRef PeerManagerImpl::FindTxForGetData(const CNode& peer, const GenTxid& gtxid, const std::chrono::seconds mempool_req, const std::chrono::seconds now)
->>>>>>> f6a356d2
 {
     auto txinfo = m_mempool.info(gtxid);
     if (txinfo.tx) {
@@ -2369,11 +1986,7 @@
     return {};
 }
 
-<<<<<<< HEAD
-void static ProcessGetData(CNode& pfrom, Peer& peer, const CChainParams& chainparams, CConnman& connman, CTxMemPool& mempool, const std::atomic<bool>& interruptMsgProc) TS_ITCOIN_EXCLUSIVE_LOCKS_REQUIRED(!cs_main, peer.m_getdata_requests_mutex)
-=======
 void PeerManagerImpl::ProcessGetData(CNode& pfrom, Peer& peer, const std::atomic<bool>& interruptMsgProc)
->>>>>>> f6a356d2
 {
     AssertLockNotHeld(cs_main);
 
@@ -2962,20 +2575,12 @@
         int starting_height = -1;
         bool fRelay = true;
 
-<<<<<<< HEAD
-        vRecv >> nVersion >> nServiceInt >> nTime >> addrMe;
-        if (nTime < 0) {
-            nTime = 0;
-        }
-        nServices = ServiceFlags(nServiceInt);
-=======
         vRecv >> nVersion >> Using<CustomUintFormatter<8>>(nServices) >> nTime;
         if (nTime < 0) {
             nTime = 0;
         }
         vRecv.ignore(8); // Ignore the addrMe service bits sent by the peer
         vRecv >> addrMe;
->>>>>>> f6a356d2
         if (!pfrom.IsInboundConn())
         {
             m_addrman.SetServices(pfrom.addr, nServices);
@@ -3118,11 +2723,7 @@
 
             // Get recent addresses
             m_connman.PushMessage(&pfrom, CNetMsgMaker(greatest_common_version).Make(NetMsgType::GETADDR));
-<<<<<<< HEAD
-            pfrom.fGetAddr = true;
-=======
             peer->m_getaddr_sent = true;
->>>>>>> f6a356d2
             // When requesting a getaddr, accept an additional MAX_ADDR_TO_SEND addresses in response
             // (bypassing the MAX_ADDR_PROCESSING_TOKEN_BUCKET limit).
             peer->m_addr_token_bucket += MAX_ADDR_TO_SEND;
@@ -3288,17 +2889,6 @@
         return;
     }
 
-    if (msg_type == NetMsgType::SENDADDRV2) {
-        if (pfrom.fSuccessfullyConnected) {
-            // Disconnect peers that send SENDADDRV2 message after VERACK; this
-            // must be negotiated between VERSION and VERACK.
-            pfrom.fDisconnect = true;
-            return;
-        }
-        pfrom.m_wants_addrv2 = true;
-        return;
-    }
-
     if (!pfrom.fSuccessfullyConnected) {
         LogPrint(BCLog::NET, "Unsupported message \"%s\" prior to verack from peer=%d\n", SanitizeString(msg_type), pfrom.GetId());
         return;
@@ -3334,28 +2924,16 @@
         int64_t nSince = nNow - 10 * 60;
 
         // Update/increment addr rate limiting bucket.
-<<<<<<< HEAD
-        const auto current_time = GetTime<std::chrono::microseconds>();
-        if (peer->m_addr_token_bucket < MAX_ADDR_PROCESSING_TOKEN_BUCKET) {
-            // Don't increment bucket if it's already full
-            const auto time_diff = std::max(current_time - peer->m_addr_token_timestamp, std::chrono::microseconds{0});
-            const double increment = std::chrono::duration<double>(time_diff).count() * MAX_ADDR_RATE_PER_SECOND;
-=======
         const auto current_time{GetTime<std::chrono::microseconds>()};
         if (peer->m_addr_token_bucket < MAX_ADDR_PROCESSING_TOKEN_BUCKET) {
             // Don't increment bucket if it's already full
             const auto time_diff = std::max(current_time - peer->m_addr_token_timestamp, 0us);
             const double increment = CountSecondsDouble(time_diff) * MAX_ADDR_RATE_PER_SECOND;
->>>>>>> f6a356d2
             peer->m_addr_token_bucket = std::min<double>(peer->m_addr_token_bucket + increment, MAX_ADDR_PROCESSING_TOKEN_BUCKET);
         }
         peer->m_addr_token_timestamp = current_time;
 
-<<<<<<< HEAD
-        const bool rate_limited = !pfrom.HasPermission(NetPermissionFlags::PF_ADDR);
-=======
         const bool rate_limited = !pfrom.HasPermission(NetPermissionFlags::Addr);
->>>>>>> f6a356d2
         uint64_t num_proc = 0;
         uint64_t num_rate_limit = 0;
         Shuffle(vAddr.begin(), vAddr.end(), FastRandomContext());
@@ -3365,20 +2943,12 @@
                 return;
 
             // Apply rate limiting.
-<<<<<<< HEAD
-            if (rate_limited) {
-                if (peer->m_addr_token_bucket < 1.0) {
-                    ++num_rate_limit;
-                    continue;
-                }
-=======
             if (peer->m_addr_token_bucket < 1.0) {
                 if (rate_limited) {
                     ++num_rate_limit;
                     continue;
                 }
             } else {
->>>>>>> f6a356d2
                 peer->m_addr_token_bucket -= 1.0;
             }
             // We only bother storing full nodes, though this may include
@@ -3406,34 +2976,11 @@
         }
         peer->m_addr_processed += num_proc;
         peer->m_addr_rate_limited += num_rate_limit;
-<<<<<<< HEAD
-        LogPrint(BCLog::NET, "Received addr: %u addresses (%u processed, %u rate-limited) from peer=%d%s\n",
-                 vAddr.size(),
-                 num_proc,
-                 num_rate_limit,
-                 pfrom.GetId(),
-                 fLogIPs ? ", peeraddr=" + pfrom.addr.ToString() : "");
-
-        m_connman.AddNewAddresses(vAddrOk, pfrom.addr, 2 * 60 * 60);
-        if (vAddr.size() < 1000)
-            pfrom.fGetAddr = false;
-        if (pfrom.IsAddrFetchConn())
-            pfrom.fDisconnect = true;
-        return;
-    }
-
-    if (msg_type == NetMsgType::SENDHEADERS) {
-        LOCK(cs_main);
-        State(pfrom.GetId())->fPreferHeaders = true;
-        return;
-    }
-=======
         LogPrint(BCLog::NET, "Received addr: %u addresses (%u processed, %u rate-limited) from peer=%d\n",
                  vAddr.size(), num_proc, num_rate_limit, pfrom.GetId());
 
         m_addrman.Add(vAddrOk, pfrom.addr, 2 * 60 * 60);
         if (vAddr.size() < 1000) peer->m_getaddr_sent = false;
->>>>>>> f6a356d2
 
         // AddrFetch: Require multiple addresses to avoid disconnecting on self-announcements
         if (pfrom.IsAddrFetchConn() && vAddr.size() > 1) {
