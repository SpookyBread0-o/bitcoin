// Copyright (c) 2009-2010 Satoshi Nakamoto
// Copyright (c) 2009-2020 The Bitcoin Core developers
// Distributed under the MIT software license, see the accompanying
// file COPYING or http://www.opensource.org/licenses/mit-license.php.

#include <net_processing.h>

#include <addrman.h>
#include <banman.h>
#include <blockencodings.h>
#include <blockfilter.h>
#include <chainparams.h>
#include <consensus/validation.h>
#include <hash.h>
#include <index/blockfilterindex.h>
#include <validation.h>
#include <merkleblock.h>
#include <netmessagemaker.h>
#include <netbase.h>
#include <policy/fees.h>
#include <policy/policy.h>
#include <primitives/block.h>
#include <primitives/transaction.h>
#include <random.h>
#include <reverse_iterator.h>
#include <scheduler.h>
#include <tinyformat.h>
#include <txmempool.h>
#include <util/system.h>
#include <util/strencodings.h>

//#include <util/validation.h>
#include <ctime> // Cybersecurity Lab
#include <univalue.h> // Cybersecurity Lab
#include <node/context.h> // Cybersecurity Lab
#include <rpc/blockchain.h> // Cybersecurity Lab
#include <rpc/server.h> // Cybersecurity Lab
#include <rpc/protocol.h> // Cybersecurity Lab
#include <rpc/util.h> // Cybersecurity Lab

#include <memory>
#include <typeinfo>

#if defined(NDEBUG)
# error "Bitcoin cannot be compiled without assertions."
#endif

/** Expiration time for orphan transactions in seconds */
static constexpr int64_t ORPHAN_TX_EXPIRE_TIME = 20 * 60;
/** Minimum time between orphan transactions expire time checks in seconds */
static constexpr int64_t ORPHAN_TX_EXPIRE_INTERVAL = 5 * 60;
/** How long to cache transactions in mapRelay for normal relay */
static constexpr std::chrono::seconds RELAY_TX_CACHE_TIME{15 * 60};
/** Headers download timeout expressed in microseconds
 *  Timeout = base + per_header * (expected number of headers) */
static constexpr int64_t HEADERS_DOWNLOAD_TIMEOUT_BASE = 15 * 60 * 1000000; // 15 minutes
static constexpr int64_t HEADERS_DOWNLOAD_TIMEOUT_PER_HEADER = 1000; // 1ms/header
/** Protect at least this many outbound peers from disconnection due to slow/
 * behind headers chain.
 */
static constexpr int32_t MAX_OUTBOUND_PEERS_TO_PROTECT_FROM_DISCONNECT = 4;
/** Timeout for (unprotected) outbound peers to sync to our chainwork, in seconds */
static constexpr int64_t CHAIN_SYNC_TIMEOUT = 20 * 60; // 20 minutes
/** How frequently to check for stale tips, in seconds */
static constexpr int64_t STALE_CHECK_INTERVAL = 10 * 60; // 10 minutes
/** How frequently to check for extra outbound peers and disconnect, in seconds */
static constexpr int64_t EXTRA_PEER_CHECK_INTERVAL = 45;
/** Minimum time an outbound-peer-eviction candidate must be connected for, in order to evict, in seconds */
static constexpr int64_t MINIMUM_CONNECT_TIME = 30;
/** SHA256("main address relay")[0:8] */
static constexpr uint64_t RANDOMIZER_ID_ADDRESS_RELAY = 0x3cac0035b5866b90ULL;
/// Age after which a stale block will no longer be served if requested as
/// protection against fingerprinting. Set to one month, denominated in seconds.
static constexpr int STALE_RELAY_AGE_LIMIT = 30 * 24 * 60 * 60;
/// Age after which a block is considered historical for purposes of rate
/// limiting block relay. Set to one week, denominated in seconds.
static constexpr int HISTORICAL_BLOCK_AGE = 7 * 24 * 60 * 60;
/** Time between pings automatically sent out for latency probing and keepalive (in seconds). */
static const int PING_INTERVAL = 2 * 60;
/** The maximum number of entries in a locator */
static const unsigned int MAX_LOCATOR_SZ = 101;
/** The maximum number of entries in an 'inv' protocol message */
static const unsigned int MAX_INV_SZ = 50000;
/** Maximum number of in-flight transactions from a peer */
static constexpr int32_t MAX_PEER_TX_IN_FLIGHT = 100;
/** Maximum number of announced transactions from a peer */
static constexpr int32_t MAX_PEER_TX_ANNOUNCEMENTS = 2 * MAX_INV_SZ;
/** How many microseconds to delay requesting transactions from inbound peers */
static constexpr std::chrono::microseconds INBOUND_PEER_TX_DELAY{std::chrono::seconds{2}};
/** How long to wait (in microseconds) before downloading a transaction from an additional peer */
static constexpr std::chrono::microseconds GETDATA_TX_INTERVAL{std::chrono::seconds{60}};
/** Maximum delay (in microseconds) for transaction requests to avoid biasing some peers over others. */
static constexpr std::chrono::microseconds MAX_GETDATA_RANDOM_DELAY{std::chrono::seconds{2}};
/** How long to wait (in microseconds) before expiring an in-flight getdata request to a peer */
static constexpr std::chrono::microseconds TX_EXPIRY_INTERVAL{GETDATA_TX_INTERVAL * 10};
static_assert(INBOUND_PEER_TX_DELAY >= MAX_GETDATA_RANDOM_DELAY,
"To preserve security, MAX_GETDATA_RANDOM_DELAY should not exceed INBOUND_PEER_DELAY");
/** Limit to avoid sending big packets. Not used in processing incoming GETDATA for compatibility */
static const unsigned int MAX_GETDATA_SZ = 1000;
/** Number of blocks that can be requested at any given time from a single peer. */
static const int MAX_BLOCKS_IN_TRANSIT_PER_PEER = 16;
/** Timeout in seconds during which a peer must stall block download progress before being disconnected. */
static const unsigned int BLOCK_STALLING_TIMEOUT = 2;
/** Number of headers sent in one getheaders result. We rely on the assumption that if a peer sends
 *  less than this number, we reached its tip. Changing this value is a protocol upgrade. */
static const unsigned int MAX_HEADERS_RESULTS = 2000;
/** Maximum depth of blocks we're willing to serve as compact blocks to peers
 *  when requested. For older blocks, a regular BLOCK response will be sent. */
static const int MAX_CMPCTBLOCK_DEPTH = 5;
/** Maximum depth of blocks we're willing to respond to GETBLOCKTXN requests for. */
static const int MAX_BLOCKTXN_DEPTH = 10;
/** Size of the "block download window": how far ahead of our current height do we fetch?
 *  Larger windows tolerate larger download speed differences between peer, but increase the potential
 *  degree of disordering of blocks on disk (which make reindexing and pruning harder). We'll probably
 *  want to make this a per-peer adaptive value at some point. */
static const unsigned int BLOCK_DOWNLOAD_WINDOW = 1024;
/** Block download timeout base, expressed in millionths of the block interval (i.e. 10 min) */
static const int64_t BLOCK_DOWNLOAD_TIMEOUT_BASE = 1000000;
/** Additional block download timeout per parallel downloading peer (i.e. 5 min) */
static const int64_t BLOCK_DOWNLOAD_TIMEOUT_PER_PEER = 500000;
/** Maximum number of headers to announce when relaying blocks with headers message.*/
static const unsigned int MAX_BLOCKS_TO_ANNOUNCE = 8;
/** Maximum number of unconnecting headers announcements before DoS score */
static const int MAX_UNCONNECTING_HEADERS = 10;
/** Minimum blocks required to signal NODE_NETWORK_LIMITED */
static const unsigned int NODE_NETWORK_LIMITED_MIN_BLOCKS = 288;
/** Average delay between local address broadcasts */
static constexpr std::chrono::hours AVG_LOCAL_ADDRESS_BROADCAST_INTERVAL{24};
/** Average delay between peer address broadcasts */
static constexpr std::chrono::seconds AVG_ADDRESS_BROADCAST_INTERVAL{30};
/** Average delay between trickled inventory transmissions in seconds.
 *  Blocks and whitelisted receivers bypass this, outbound peers get half this delay. */
static const unsigned int INVENTORY_BROADCAST_INTERVAL = 5;
/** Maximum number of inventory items to send per transmission.
 *  Limits the impact of low-fee transaction floods. */
static constexpr unsigned int INVENTORY_BROADCAST_MAX = 7 * INVENTORY_BROADCAST_INTERVAL;
/** Average delay between feefilter broadcasts in seconds. */
static constexpr unsigned int AVG_FEEFILTER_BROADCAST_INTERVAL = 10 * 60;
/** Maximum feefilter broadcast delay after significant change. */
static constexpr unsigned int MAX_FEEFILTER_CHANGE_DELAY = 5 * 60;
/** Maximum number of compact filters that may be requested with one getcfilters. See BIP 157. */
static constexpr uint32_t MAX_GETCFILTERS_SIZE = 1000;
/** Maximum number of cf hashes that may be requested with one getcfheaders. See BIP 157. */
static constexpr uint32_t MAX_GETCFHEADERS_SIZE = 2000;

struct COrphanTx {
    // When modifying, adapt the copy of this definition in tests/DoS_tests.
    CTransactionRef tx;
    NodeId fromPeer;
    int64_t nTimeExpire;
    size_t list_pos;
};
RecursiveMutex g_cs_orphans;
std::map<uint256, COrphanTx> mapOrphanTransactions GUARDED_BY(g_cs_orphans);

void EraseOrphansFor(NodeId peer);

/** Increase a node's misbehavior score. */
void Misbehaving(NodeId nodeid, int howmuch, const std::string& message="") EXCLUSIVE_LOCKS_REQUIRED(cs_main);

// Internal stuff
namespace {
    /** Number of nodes with fSyncStarted. */
    int nSyncStarted GUARDED_BY(cs_main) = 0;

    /**
     * Sources of received blocks, saved to be able punish them when processing
     * happens afterwards.
     * Set mapBlockSource[hash].second to false if the node should not be
     * punished if the block is invalid.
     */
    std::map<uint256, std::pair<NodeId, bool>> mapBlockSource GUARDED_BY(cs_main);

    /**
     * Filter for transactions that were recently rejected by
     * AcceptToMemoryPool. These are not rerequested until the chain tip
     * changes, at which point the entire filter is reset.
     *
     * Without this filter we'd be re-requesting txs from each of our peers,
     * increasing bandwidth consumption considerably. For instance, with 100
     * peers, half of which relay a tx we don't accept, that might be a 50x
     * bandwidth increase. A flooding attacker attempting to roll-over the
     * filter using minimum-sized, 60byte, transactions might manage to send
     * 1000/sec if we have fast peers, so we pick 120,000 to give our peers a
     * two minute window to send invs to us.
     *
     * Decreasing the false positive rate is fairly cheap, so we pick one in a
     * million to make it highly unlikely for users to have issues with this
     * filter.
     *
     * Memory used: 1.3 MB
     */
    std::unique_ptr<CRollingBloomFilter> recentRejects GUARDED_BY(cs_main);
    uint256 hashRecentRejectsChainTip GUARDED_BY(cs_main);

    /*
     * Filter for transactions that have been recently confirmed.
     * We use this to avoid requesting transactions that have already been
     * confirnmed.
     */
    RecursiveMutex g_cs_recent_confirmed_transactions;
    std::unique_ptr<CRollingBloomFilter> g_recent_confirmed_transactions GUARDED_BY(g_cs_recent_confirmed_transactions);

    /** Blocks that are in flight, and that are in the queue to be downloaded. */
    struct QueuedBlock {
        uint256 hash;
        const CBlockIndex* pindex;                               //!< Optional.
        bool fValidatedHeaders;                                  //!< Whether this block has validated headers at the time of request.
        std::unique_ptr<PartiallyDownloadedBlock> partialBlock;  //!< Optional, used for CMPCTBLOCK downloads
    };
    std::map<uint256, std::pair<NodeId, std::list<QueuedBlock>::iterator> > mapBlocksInFlight GUARDED_BY(cs_main);

    /** Stack of nodes which we have set to announce using compact blocks */
    std::list<NodeId> lNodesAnnouncingHeaderAndIDs GUARDED_BY(cs_main);

    /** Number of preferable block download peers. */
    int nPreferredDownload GUARDED_BY(cs_main) = 0;

    /** Number of peers from which we're downloading blocks. */
    int nPeersWithValidatedDownloads GUARDED_BY(cs_main) = 0;

    /** Number of outbound peers with m_chain_sync.m_protect. */
    int g_outbound_peers_with_protect_from_disconnect GUARDED_BY(cs_main) = 0;

    /** When our tip was last updated. */
    std::atomic<int64_t> g_last_tip_update(0);

    /** Relay map */
    typedef std::map<uint256, CTransactionRef> MapRelay;
    MapRelay mapRelay GUARDED_BY(cs_main);
    /** Expiration-time ordered list of (expire time, relay map entry) pairs. */
    std::deque<std::pair<int64_t, MapRelay::iterator>> vRelayExpiration GUARDED_BY(cs_main);

    struct IteratorComparator
    {
        template<typename I>
        bool operator()(const I& a, const I& b) const
        {
            return &(*a) < &(*b);
        }
    };
    std::map<COutPoint, std::set<std::map<uint256, COrphanTx>::iterator, IteratorComparator>> mapOrphanTransactionsByPrev GUARDED_BY(g_cs_orphans);

    std::vector<std::map<uint256, COrphanTx>::iterator> g_orphan_list GUARDED_BY(g_cs_orphans); //! For random eviction

    static size_t vExtraTxnForCompactIt GUARDED_BY(g_cs_orphans) = 0;
    static std::vector<std::pair<uint256, CTransactionRef>> vExtraTxnForCompact GUARDED_BY(g_cs_orphans);
} // namespace

namespace {
/**
 * Maintain validation-specific state about nodes, protected by cs_main, instead
 * by CNode's own locks. This simplifies asynchronous operation, where
 * processing of incoming data is done after the ProcessMessage call returns,
 * and we're no longer holding the node's locks.
 */
struct CNodeState {
    //! The peer's address
    const CService address;
    //! Whether we have a fully established connection.
    bool fCurrentlyConnected;
    //! Accumulated misbehaviour score for this peer.
    int nMisbehavior;
    //! Whether this peer should be disconnected and banned (unless whitelisted).
    bool fShouldBan;
    //! String name of this peer (debugging/logging purposes).
    const std::string name;
    //! The best known block we know this peer has announced.
    const CBlockIndex *pindexBestKnownBlock;
    //! The hash of the last unknown block this peer has announced.
    uint256 hashLastUnknownBlock;
    //! The last full block we both have.
    const CBlockIndex *pindexLastCommonBlock;
    //! The best header we have sent our peer.
    const CBlockIndex *pindexBestHeaderSent;
    //! Length of current-streak of unconnecting headers announcements
    int nUnconnectingHeaders;
    //! Whether we've started headers synchronization with this peer.
    bool fSyncStarted;
    //! When to potentially disconnect peer for stalling headers download
    int64_t nHeadersSyncTimeout;
    //! Since when we're stalling block download progress (in microseconds), or 0.
    int64_t nStallingSince;
    std::list<QueuedBlock> vBlocksInFlight;
    //! When the first entry in vBlocksInFlight started downloading. Don't care when vBlocksInFlight is empty.
    int64_t nDownloadingSince;
    int nBlocksInFlight;
    int nBlocksInFlightValidHeaders;
    //! Whether we consider this a preferred download peer.
    bool fPreferredDownload;
    //! Whether this peer wants invs or headers (when possible) for block announcements.
    bool fPreferHeaders;
    //! Whether this peer wants invs or cmpctblocks (when possible) for block announcements.
    bool fPreferHeaderAndIDs;
    /**
      * Whether this peer will send us cmpctblocks if we request them.
      * This is not used to gate request logic, as we really only care about fSupportsDesiredCmpctVersion,
      * but is used as a flag to "lock in" the version of compact blocks (fWantsCmpctWitness) we send.
      */
    bool fProvidesHeaderAndIDs;
    //! Whether this peer can give us witnesses
    bool fHaveWitness;
    //! Whether this peer wants witnesses in cmpctblocks/blocktxns
    bool fWantsCmpctWitness;
    /**
     * If we've announced NODE_WITNESS to this peer: whether the peer sends witnesses in cmpctblocks/blocktxns,
     * otherwise: whether this peer sends non-witnesses in cmpctblocks/blocktxns.
     */
    bool fSupportsDesiredCmpctVersion;

    /** State used to enforce CHAIN_SYNC_TIMEOUT
      * Only in effect for outbound, non-manual, full-relay connections, with
      * m_protect == false
      * Algorithm: if a peer's best known block has less work than our tip,
      * set a timeout CHAIN_SYNC_TIMEOUT seconds in the future:
      *   - If at timeout their best known block now has more work than our tip
      *     when the timeout was set, then either reset the timeout or clear it
      *     (after comparing against our current tip's work)
      *   - If at timeout their best known block still has less work than our
      *     tip did when the timeout was set, then send a getheaders message,
      *     and set a shorter timeout, HEADERS_RESPONSE_TIME seconds in future.
      *     If their best known block is still behind when that new timeout is
      *     reached, disconnect.
      */
    struct ChainSyncTimeoutState {
        //! A timeout used for checking whether our peer has sufficiently synced
        int64_t m_timeout;
        //! A header with the work we require on our peer's chain
        const CBlockIndex * m_work_header;
        //! After timeout is reached, set to true after sending getheaders
        bool m_sent_getheaders;
        //! Whether this peer is protected from disconnection due to a bad/slow chain
        bool m_protect;
    };

    ChainSyncTimeoutState m_chain_sync;

    //! Time of last new block announcement
    int64_t m_last_block_announcement;

    /*
     * State associated with transaction download.
     *
     * Tx download algorithm:
     *
     *   When inv comes in, queue up (process_time, txid) inside the peer's
     *   CNodeState (m_tx_process_time) as long as m_tx_announced for the peer
     *   isn't too big (MAX_PEER_TX_ANNOUNCEMENTS).
     *
     *   The process_time for a transaction is set to nNow for outbound peers,
     *   nNow + 2 seconds for inbound peers. This is the time at which we'll
     *   consider trying to request the transaction from the peer in
     *   SendMessages(). The delay for inbound peers is to allow outbound peers
     *   a chance to announce before we request from inbound peers, to prevent
     *   an adversary from using inbound connections to blind us to a
     *   transaction (InvBlock).
     *
     *   When we call SendMessages() for a given peer,
     *   we will loop over the transactions in m_tx_process_time, looking
     *   at the transactions whose process_time <= nNow. We'll request each
     *   such transaction that we don't have already and that hasn't been
     *   requested from another peer recently, up until we hit the
     *   MAX_PEER_TX_IN_FLIGHT limit for the peer. Then we'll update
     *   g_already_asked_for for each requested txid, storing the time of the
     *   GETDATA request. We use g_already_asked_for to coordinate transaction
     *   requests amongst our peers.
     *
     *   For transactions that we still need but we have already recently
     *   requested from some other peer, we'll reinsert (process_time, txid)
     *   back into the peer's m_tx_process_time at the point in the future at
     *   which the most recent GETDATA request would time out (ie
     *   GETDATA_TX_INTERVAL + the request time stored in g_already_asked_for).
     *   We add an additional delay for inbound peers, again to prefer
     *   attempting download from outbound peers first.
     *   We also add an extra small random delay up to 2 seconds
     *   to avoid biasing some peers over others. (e.g., due to fixed ordering
     *   of peer processing in ThreadMessageHandler).
     *
     *   When we receive a transaction from a peer, we remove the txid from the
     *   peer's m_tx_in_flight set and from their recently announced set
     *   (m_tx_announced).  We also clear g_already_asked_for for that entry, so
     *   that if somehow the transaction is not accepted but also not added to
     *   the reject filter, then we will eventually redownload from other
     *   peers.
     */
    struct TxDownloadState {
        /* Track when to attempt download of announced transactions (process
         * time in micros -> txid)
         */
        std::multimap<std::chrono::microseconds, uint256> m_tx_process_time;

        //! Store all the transactions a peer has recently announced
        std::set<uint256> m_tx_announced;

        //! Store transactions which were requested by us, with timestamp
        std::map<uint256, std::chrono::microseconds> m_tx_in_flight;

        //! Periodically check for stuck getdata requests
        std::chrono::microseconds m_check_expiry_timer{0};
    };

    TxDownloadState m_tx_download;

    //! Whether this peer is an inbound connection
    bool m_is_inbound;

    //! Whether this peer is a manual connection
    bool m_is_manual_connection;

    CNodeState(CAddress addrIn, std::string addrNameIn, bool is_inbound, bool is_manual) :
        address(addrIn), name(std::move(addrNameIn)), m_is_inbound(is_inbound),
        m_is_manual_connection (is_manual)
    {
        fCurrentlyConnected = false;
        nMisbehavior = 0;
        fShouldBan = false;
        pindexBestKnownBlock = nullptr;
        hashLastUnknownBlock.SetNull();
        pindexLastCommonBlock = nullptr;
        pindexBestHeaderSent = nullptr;
        nUnconnectingHeaders = 0;
        fSyncStarted = false;
        nHeadersSyncTimeout = 0;
        nStallingSince = 0;
        nDownloadingSince = 0;
        nBlocksInFlight = 0;
        nBlocksInFlightValidHeaders = 0;
        fPreferredDownload = false;
        fPreferHeaders = false;
        fPreferHeaderAndIDs = false;
        fProvidesHeaderAndIDs = false;
        fHaveWitness = false;
        fWantsCmpctWitness = false;
        fSupportsDesiredCmpctVersion = false;
        m_chain_sync = { 0, nullptr, false, false };
        m_last_block_announcement = 0;
    }
};

// Keeps track of the time (in microseconds) when transactions were requested last time
limitedmap<uint256, std::chrono::microseconds> g_already_asked_for GUARDED_BY(cs_main)(MAX_INV_SZ);

/** Map maintaining per-node state. */
static std::map<NodeId, CNodeState> mapNodeState GUARDED_BY(cs_main);

static CNodeState *State(NodeId pnode) EXCLUSIVE_LOCKS_REQUIRED(cs_main) {
    std::map<NodeId, CNodeState>::iterator it = mapNodeState.find(pnode);
    if (it == mapNodeState.end())
        return nullptr;
    return &it->second;
}

static void UpdatePreferredDownload(const CNode& node, CNodeState* state) EXCLUSIVE_LOCKS_REQUIRED(cs_main)
{
    nPreferredDownload -= state->fPreferredDownload;

    // Whether this node should be marked as a preferred download node.
    state->fPreferredDownload = (!node.fInbound || node.HasPermission(PF_NOBAN)) && !node.fOneShot && !node.fClient;

    nPreferredDownload += state->fPreferredDownload;
}

static void PushNodeVersion(CNode& pnode, CConnman* connman, int64_t nTime)
{
    // Note that pnode->GetLocalServices() is a reflection of the local
    // services we were offering when the CNode object was created for this
    // peer.
    ServiceFlags nLocalNodeServices = pnode.GetLocalServices();
    uint64_t nonce = pnode.GetLocalNonce();
    int nNodeStartingHeight = pnode.GetMyStartingHeight();
    NodeId nodeid = pnode.GetId();
    CAddress addr = pnode.addr;

    CAddress addrYou = (addr.IsRoutable() && !IsProxy(addr) ? addr : CAddress(CService(), addr.nServices));
    CAddress addrMe = CAddress(CService(), nLocalNodeServices);

    connman->PushMessage(&pnode, CNetMsgMaker(INIT_PROTO_VERSION).Make(NetMsgType::VERSION, PROTOCOL_VERSION, (uint64_t)nLocalNodeServices, nTime, addrYou, addrMe,
            nonce, strSubVersion, nNodeStartingHeight, ::g_relay_txes && pnode.m_tx_relay != nullptr));

    if (fLogIPs) {
        LogPrint(BCLog::NET, "send version message: version %d, blocks=%d, us=%s, them=%s, peer=%d\n", PROTOCOL_VERSION, nNodeStartingHeight, addrMe.ToString(), addrYou.ToString(), nodeid);
    } else {
        LogPrint(BCLog::NET, "send version message: version %d, blocks=%d, us=%s, peer=%d\n", PROTOCOL_VERSION, nNodeStartingHeight, addrMe.ToString(), nodeid);
    }
}

// Returns a bool indicating whether we requested this block.
// Also used if a block was /not/ received and timed out or started with another peer
static bool MarkBlockAsReceived(const uint256& hash) EXCLUSIVE_LOCKS_REQUIRED(cs_main) {
    std::map<uint256, std::pair<NodeId, std::list<QueuedBlock>::iterator> >::iterator itInFlight = mapBlocksInFlight.find(hash);
    if (itInFlight != mapBlocksInFlight.end()) {
        CNodeState *state = State(itInFlight->second.first);
        assert(state != nullptr);
        state->nBlocksInFlightValidHeaders -= itInFlight->second.second->fValidatedHeaders;
        if (state->nBlocksInFlightValidHeaders == 0 && itInFlight->second.second->fValidatedHeaders) {
            // Last validated block on the queue was received.
            nPeersWithValidatedDownloads--;
        }
        if (state->vBlocksInFlight.begin() == itInFlight->second.second) {
            // First block on the queue was received, update the start download time for the next one
            state->nDownloadingSince = std::max(state->nDownloadingSince, GetTimeMicros());
        }
        state->vBlocksInFlight.erase(itInFlight->second.second);
        state->nBlocksInFlight--;
        state->nStallingSince = 0;
        mapBlocksInFlight.erase(itInFlight);
        return true;
    }
    return false;
}

// returns false, still setting pit, if the block was already in flight from the same peer
// pit will only be valid as long as the same cs_main lock is being held
static bool MarkBlockAsInFlight(CTxMemPool& mempool, NodeId nodeid, const uint256& hash, const CBlockIndex* pindex = nullptr, std::list<QueuedBlock>::iterator** pit = nullptr) EXCLUSIVE_LOCKS_REQUIRED(cs_main) {
    CNodeState *state = State(nodeid);
    assert(state != nullptr);

    // Short-circuit most stuff in case it is from the same node
    std::map<uint256, std::pair<NodeId, std::list<QueuedBlock>::iterator> >::iterator itInFlight = mapBlocksInFlight.find(hash);
    if (itInFlight != mapBlocksInFlight.end() && itInFlight->second.first == nodeid) {
        if (pit) {
            *pit = &itInFlight->second.second;
        }
        return false;
    }

    // Make sure it's not listed somewhere already.
    MarkBlockAsReceived(hash);

    std::list<QueuedBlock>::iterator it = state->vBlocksInFlight.insert(state->vBlocksInFlight.end(),
            {hash, pindex, pindex != nullptr, std::unique_ptr<PartiallyDownloadedBlock>(pit ? new PartiallyDownloadedBlock(&mempool) : nullptr)});
    state->nBlocksInFlight++;
    state->nBlocksInFlightValidHeaders += it->fValidatedHeaders;
    if (state->nBlocksInFlight == 1) {
        // We're starting a block download (batch) from this peer.
        state->nDownloadingSince = GetTimeMicros();
    }
    if (state->nBlocksInFlightValidHeaders == 1 && pindex != nullptr) {
        nPeersWithValidatedDownloads++;
    }
    itInFlight = mapBlocksInFlight.insert(std::make_pair(hash, std::make_pair(nodeid, it))).first;
    if (pit)
        *pit = &itInFlight->second.second;
    return true;
}

/** Check whether the last unknown block a peer advertised is not yet known. */
static void ProcessBlockAvailability(NodeId nodeid) EXCLUSIVE_LOCKS_REQUIRED(cs_main) {
    CNodeState *state = State(nodeid);
    assert(state != nullptr);

    if (!state->hashLastUnknownBlock.IsNull()) {
        const CBlockIndex* pindex = LookupBlockIndex(state->hashLastUnknownBlock);
        if (pindex && pindex->nChainWork > 0) {
            if (state->pindexBestKnownBlock == nullptr || pindex->nChainWork >= state->pindexBestKnownBlock->nChainWork) {
                state->pindexBestKnownBlock = pindex;
            }
            state->hashLastUnknownBlock.SetNull();
        }
    }
}

/** Update tracking information about which blocks a peer is assumed to have. */
static void UpdateBlockAvailability(NodeId nodeid, const uint256 &hash) EXCLUSIVE_LOCKS_REQUIRED(cs_main) {
    CNodeState *state = State(nodeid);
    assert(state != nullptr);

    ProcessBlockAvailability(nodeid);

    const CBlockIndex* pindex = LookupBlockIndex(hash);
    if (pindex && pindex->nChainWork > 0) {
        // An actually better block was announced.
        if (state->pindexBestKnownBlock == nullptr || pindex->nChainWork >= state->pindexBestKnownBlock->nChainWork) {
            state->pindexBestKnownBlock = pindex;
        }
    } else {
        // An unknown block was announced; just assume that the latest one is the best one.
        state->hashLastUnknownBlock = hash;
    }
}

/**
 * When a peer sends us a valid block, instruct it to announce blocks to us
 * using CMPCTBLOCK if possible by adding its nodeid to the end of
 * lNodesAnnouncingHeaderAndIDs, and keeping that list under a certain size by
 * removing the first element if necessary.
 */
static void MaybeSetPeerAsAnnouncingHeaderAndIDs(NodeId nodeid, CConnman* connman) EXCLUSIVE_LOCKS_REQUIRED(cs_main)
{
    AssertLockHeld(cs_main);
    CNodeState* nodestate = State(nodeid);
    if (!nodestate || !nodestate->fSupportsDesiredCmpctVersion) {
        // Never ask from peers who can't provide witnesses.
        return;
    }
    if (nodestate->fProvidesHeaderAndIDs) {
        for (std::list<NodeId>::iterator it = lNodesAnnouncingHeaderAndIDs.begin(); it != lNodesAnnouncingHeaderAndIDs.end(); it++) {
            if (*it == nodeid) {
                lNodesAnnouncingHeaderAndIDs.erase(it);
                lNodesAnnouncingHeaderAndIDs.push_back(nodeid);
                return;
            }
        }
        connman->ForNode(nodeid, [connman](CNode* pfrom){
            AssertLockHeld(cs_main);
            uint64_t nCMPCTBLOCKVersion = (pfrom->GetLocalServices() & NODE_WITNESS) ? 2 : 1;
            if (lNodesAnnouncingHeaderAndIDs.size() >= 3) {
                // As per BIP152, we only get 3 of our peers to announce
                // blocks using compact encodings.
                connman->ForNode(lNodesAnnouncingHeaderAndIDs.front(), [connman, nCMPCTBLOCKVersion](CNode* pnodeStop){
                    AssertLockHeld(cs_main);
                    connman->PushMessage(pnodeStop, CNetMsgMaker(pnodeStop->GetSendVersion()).Make(NetMsgType::SENDCMPCT, /*fAnnounceUsingCMPCTBLOCK=*/false, nCMPCTBLOCKVersion));
                    return true;
                });
                lNodesAnnouncingHeaderAndIDs.pop_front();
            }
            connman->PushMessage(pfrom, CNetMsgMaker(pfrom->GetSendVersion()).Make(NetMsgType::SENDCMPCT, /*fAnnounceUsingCMPCTBLOCK=*/true, nCMPCTBLOCKVersion));
            lNodesAnnouncingHeaderAndIDs.push_back(pfrom->GetId());
            return true;
        });
    }
}

static bool TipMayBeStale(const Consensus::Params &consensusParams) EXCLUSIVE_LOCKS_REQUIRED(cs_main)
{
    AssertLockHeld(cs_main);
    if (g_last_tip_update == 0) {
        g_last_tip_update = GetTime();
    }
    return g_last_tip_update < GetTime() - consensusParams.nPowTargetSpacing * 3 && mapBlocksInFlight.empty();
}

static bool CanDirectFetch(const Consensus::Params &consensusParams) EXCLUSIVE_LOCKS_REQUIRED(cs_main)
{
    return ::ChainActive().Tip()->GetBlockTime() > GetAdjustedTime() - consensusParams.nPowTargetSpacing * 20;
}

static bool PeerHasHeader(CNodeState *state, const CBlockIndex *pindex) EXCLUSIVE_LOCKS_REQUIRED(cs_main)
{
    if (state->pindexBestKnownBlock && pindex == state->pindexBestKnownBlock->GetAncestor(pindex->nHeight))
        return true;
    if (state->pindexBestHeaderSent && pindex == state->pindexBestHeaderSent->GetAncestor(pindex->nHeight))
        return true;
    return false;
}

/** Update pindexLastCommonBlock and add not-in-flight missing successors to vBlocks, until it has
 *  at most count entries. */
static void FindNextBlocksToDownload(NodeId nodeid, unsigned int count, std::vector<const CBlockIndex*>& vBlocks, NodeId& nodeStaller, const Consensus::Params& consensusParams) EXCLUSIVE_LOCKS_REQUIRED(cs_main)
{
    if (count == 0)
        return;

    vBlocks.reserve(vBlocks.size() + count);
    CNodeState *state = State(nodeid);
    assert(state != nullptr);

    // Make sure pindexBestKnownBlock is up to date, we'll need it.
    ProcessBlockAvailability(nodeid);

    if (state->pindexBestKnownBlock == nullptr || state->pindexBestKnownBlock->nChainWork < ::ChainActive().Tip()->nChainWork || state->pindexBestKnownBlock->nChainWork < nMinimumChainWork) {
        // This peer has nothing interesting.
        return;
    }

    if (state->pindexLastCommonBlock == nullptr) {
        // Bootstrap quickly by guessing a parent of our best tip is the forking point.
        // Guessing wrong in either direction is not a problem.
        state->pindexLastCommonBlock = ::ChainActive()[std::min(state->pindexBestKnownBlock->nHeight, ::ChainActive().Height())];
    }

    // If the peer reorganized, our previous pindexLastCommonBlock may not be an ancestor
    // of its current tip anymore. Go back enough to fix that.
    state->pindexLastCommonBlock = LastCommonAncestor(state->pindexLastCommonBlock, state->pindexBestKnownBlock);
    if (state->pindexLastCommonBlock == state->pindexBestKnownBlock)
        return;

    std::vector<const CBlockIndex*> vToFetch;
    const CBlockIndex *pindexWalk = state->pindexLastCommonBlock;
    // Never fetch further than the best block we know the peer has, or more than BLOCK_DOWNLOAD_WINDOW + 1 beyond the last
    // linked block we have in common with this peer. The +1 is so we can detect stalling, namely if we would be able to
    // download that next block if the window were 1 larger.
    int nWindowEnd = state->pindexLastCommonBlock->nHeight + BLOCK_DOWNLOAD_WINDOW;
    int nMaxHeight = std::min<int>(state->pindexBestKnownBlock->nHeight, nWindowEnd + 1);
    NodeId waitingfor = -1;
    while (pindexWalk->nHeight < nMaxHeight) {
        // Read up to 128 (or more, if more blocks than that are needed) successors of pindexWalk (towards
        // pindexBestKnownBlock) into vToFetch. We fetch 128, because CBlockIndex::GetAncestor may be as expensive
        // as iterating over ~100 CBlockIndex* entries anyway.
        int nToFetch = std::min(nMaxHeight - pindexWalk->nHeight, std::max<int>(count - vBlocks.size(), 128));
        vToFetch.resize(nToFetch);
        pindexWalk = state->pindexBestKnownBlock->GetAncestor(pindexWalk->nHeight + nToFetch);
        vToFetch[nToFetch - 1] = pindexWalk;
        for (unsigned int i = nToFetch - 1; i > 0; i--) {
            vToFetch[i - 1] = vToFetch[i]->pprev;
        }

        // Iterate over those blocks in vToFetch (in forward direction), adding the ones that
        // are not yet downloaded and not in flight to vBlocks. In the meantime, update
        // pindexLastCommonBlock as long as all ancestors are already downloaded, or if it's
        // already part of our chain (and therefore don't need it even if pruned).
        for (const CBlockIndex* pindex : vToFetch) {
            if (!pindex->IsValid(BLOCK_VALID_TREE)) {
                // We consider the chain that this peer is on invalid.
                return;
            }
            if (!State(nodeid)->fHaveWitness && IsWitnessEnabled(pindex->pprev, consensusParams)) {
                // We wouldn't download this block or its descendants from this peer.
                return;
            }
            if (pindex->nStatus & BLOCK_HAVE_DATA || ::ChainActive().Contains(pindex)) {
                if (pindex->HaveTxsDownloaded())
                    state->pindexLastCommonBlock = pindex;
            } else if (mapBlocksInFlight.count(pindex->GetBlockHash()) == 0) {
                // The block is not already downloaded, and not yet in flight.
                if (pindex->nHeight > nWindowEnd) {
                    // We reached the end of the window.
                    if (vBlocks.size() == 0 && waitingfor != nodeid) {
                        // We aren't able to fetch anything, but we would be if the download window was one larger.
                        nodeStaller = waitingfor;
                    }
                    return;
                }
                vBlocks.push_back(pindex);
                if (vBlocks.size() == count) {
                    return;
                }
            } else if (waitingfor == -1) {
                // This is the first already-in-flight block.
                waitingfor = mapBlocksInFlight[pindex->GetBlockHash()].first;
            }
        }
    }
}

void EraseTxRequest(const uint256& txid) EXCLUSIVE_LOCKS_REQUIRED(cs_main)
{
    g_already_asked_for.erase(txid);
}

std::chrono::microseconds GetTxRequestTime(const uint256& txid) EXCLUSIVE_LOCKS_REQUIRED(cs_main)
{
    auto it = g_already_asked_for.find(txid);
    if (it != g_already_asked_for.end()) {
        return it->second;
    }
    return {};
}

void UpdateTxRequestTime(const uint256& txid, std::chrono::microseconds request_time) EXCLUSIVE_LOCKS_REQUIRED(cs_main)
{
    auto it = g_already_asked_for.find(txid);
    if (it == g_already_asked_for.end()) {
        g_already_asked_for.insert(std::make_pair(txid, request_time));
    } else {
        g_already_asked_for.update(it, request_time);
    }
}

std::chrono::microseconds CalculateTxGetDataTime(const uint256& txid, std::chrono::microseconds current_time, bool use_inbound_delay) EXCLUSIVE_LOCKS_REQUIRED(cs_main)
{
    std::chrono::microseconds process_time;
    const auto last_request_time = GetTxRequestTime(txid);
    // First time requesting this tx
    if (last_request_time.count() == 0) {
        process_time = current_time;
    } else {
        // Randomize the delay to avoid biasing some peers over others (such as due to
        // fixed ordering of peer processing in ThreadMessageHandler)
        process_time = last_request_time + GETDATA_TX_INTERVAL + GetRandMicros(MAX_GETDATA_RANDOM_DELAY);
    }

    // We delay processing announcements from inbound peers
    if (use_inbound_delay) process_time += INBOUND_PEER_TX_DELAY;

    return process_time;
}

void RequestTx(CNodeState* state, const uint256& txid, std::chrono::microseconds current_time) EXCLUSIVE_LOCKS_REQUIRED(cs_main)
{
    CNodeState::TxDownloadState& peer_download_state = state->m_tx_download;
    if (peer_download_state.m_tx_announced.size() >= MAX_PEER_TX_ANNOUNCEMENTS ||
            peer_download_state.m_tx_process_time.size() >= MAX_PEER_TX_ANNOUNCEMENTS ||
            peer_download_state.m_tx_announced.count(txid)) {
        // Too many queued announcements from this peer, or we already have
        // this announcement
        return;
    }
    peer_download_state.m_tx_announced.insert(txid);

    // Calculate the time to try requesting this transaction. Use
    // fPreferredDownload as a proxy for outbound peers.
    const auto process_time = CalculateTxGetDataTime(txid, current_time, !state->fPreferredDownload);

    peer_download_state.m_tx_process_time.emplace(process_time, txid);
}

} // namespace

// This function is used for testing the stale tip eviction logic, see
// denialofservice_tests.cpp
void UpdateLastBlockAnnounceTime(NodeId node, int64_t time_in_seconds)
{
    LOCK(cs_main);
    CNodeState *state = State(node);
    if (state) state->m_last_block_announcement = time_in_seconds;
}

// Returns true for outbound peers, excluding manual connections, feelers, and
// one-shots.
static bool IsOutboundDisconnectionCandidate(const CNode& node)
{
    return !(node.fInbound || node.m_manual_connection || node.fFeeler || node.fOneShot);
}

void PeerLogicValidation::InitializeNode(CNode *pnode) {
    CAddress addr = pnode->addr;
    std::string addrName = pnode->GetAddrName();
    NodeId nodeid = pnode->GetId();
    {
        LOCK(cs_main);
        mapNodeState.emplace_hint(mapNodeState.end(), std::piecewise_construct, std::forward_as_tuple(nodeid), std::forward_as_tuple(addr, std::move(addrName), pnode->fInbound, pnode->m_manual_connection));
    }
    if(!pnode->fInbound)
        PushNodeVersion(*pnode, connman, GetTime());
}

void PeerLogicValidation::ReattemptInitialBroadcast(CScheduler& scheduler) const
{
    std::set<uint256> unbroadcast_txids = m_mempool.GetUnbroadcastTxs();

    for (const uint256& txid : unbroadcast_txids) {
        // Sanity check: all unbroadcast txns should exist in the mempool
        if (m_mempool.exists(txid)) {
            RelayTransaction(txid, *connman);
        } else {
            m_mempool.RemoveUnbroadcastTx(txid, true);
        }
    }

    // Schedule next run for 10-15 minutes in the future.
    // We add randomness on every cycle to avoid the possibility of P2P fingerprinting.
    const std::chrono::milliseconds delta = std::chrono::minutes{10} + GetRandMillis(std::chrono::minutes{5});
    scheduler.scheduleFromNow([&] { ReattemptInitialBroadcast(scheduler); }, delta);
}

void PeerLogicValidation::FinalizeNode(NodeId nodeid, bool& fUpdateConnectionTime) {
    fUpdateConnectionTime = false;
    LOCK(cs_main);
    CNodeState *state = State(nodeid);
    assert(state != nullptr);

    if (state->fSyncStarted)
        nSyncStarted--;

    if (state->nMisbehavior == 0 && state->fCurrentlyConnected) {
        fUpdateConnectionTime = true;
    }

    for (const QueuedBlock& entry : state->vBlocksInFlight) {
        mapBlocksInFlight.erase(entry.hash);
    }
    EraseOrphansFor(nodeid);
    nPreferredDownload -= state->fPreferredDownload;
    nPeersWithValidatedDownloads -= (state->nBlocksInFlightValidHeaders != 0);
    assert(nPeersWithValidatedDownloads >= 0);
    g_outbound_peers_with_protect_from_disconnect -= state->m_chain_sync.m_protect;
    assert(g_outbound_peers_with_protect_from_disconnect >= 0);

    mapNodeState.erase(nodeid);

    if (mapNodeState.empty()) {
        // Do a consistency check after the last peer is removed.
        assert(mapBlocksInFlight.empty());
        assert(nPreferredDownload == 0);
        assert(nPeersWithValidatedDownloads == 0);
        assert(g_outbound_peers_with_protect_from_disconnect == 0);
    }
    LogPrint(BCLog::NET, "Cleared nodestate for peer=%d\n", nodeid);
}

bool GetNodeStateStats(NodeId nodeid, CNodeStateStats &stats) {
    LOCK(cs_main);
    CNodeState *state = State(nodeid);
    if (state == nullptr)
        return false;
    stats.nMisbehavior = state->nMisbehavior;
    stats.nSyncHeight = state->pindexBestKnownBlock ? state->pindexBestKnownBlock->nHeight : -1;
    stats.nCommonHeight = state->pindexLastCommonBlock ? state->pindexLastCommonBlock->nHeight : -1;
    for (const QueuedBlock& queue : state->vBlocksInFlight) {
        if (queue.pindex)
            stats.vHeightInFlight.push_back(queue.pindex->nHeight);
    }
    return true;
}

//////////////////////////////////////////////////////////////////////////////
//
// mapOrphanTransactions
//

static void AddToCompactExtraTransactions(const CTransactionRef& tx) EXCLUSIVE_LOCKS_REQUIRED(g_cs_orphans)
{
    size_t max_extra_txn = gArgs.GetArg("-blockreconstructionextratxn", DEFAULT_BLOCK_RECONSTRUCTION_EXTRA_TXN);
    if (max_extra_txn <= 0)
        return;
    if (!vExtraTxnForCompact.size())
        vExtraTxnForCompact.resize(max_extra_txn);
    vExtraTxnForCompact[vExtraTxnForCompactIt] = std::make_pair(tx->GetWitnessHash(), tx);
    vExtraTxnForCompactIt = (vExtraTxnForCompactIt + 1) % max_extra_txn;
}

bool AddOrphanTx(const CTransactionRef& tx, NodeId peer) EXCLUSIVE_LOCKS_REQUIRED(g_cs_orphans)
{
    const uint256& hash = tx->GetHash();
    if (mapOrphanTransactions.count(hash))
        return false;

    // Ignore big transactions, to avoid a
    // send-big-orphans memory exhaustion attack. If a peer has a legitimate
    // large transaction with a missing parent then we assume
    // it will rebroadcast it later, after the parent transaction(s)
    // have been mined or received.
    // 100 orphans, each of which is at most 100,000 bytes big is
    // at most 10 megabytes of orphans and somewhat more byprev index (in the worst case):
    unsigned int sz = GetTransactionWeight(*tx);
    if (sz > MAX_STANDARD_TX_WEIGHT)
    {
        LogPrint(BCLog::MEMPOOL, "ignoring large orphan tx (size: %u, hash: %s)\n", sz, hash.ToString());
        return false;
    }

    auto ret = mapOrphanTransactions.emplace(hash, COrphanTx{tx, peer, GetTime() + ORPHAN_TX_EXPIRE_TIME, g_orphan_list.size()});
    assert(ret.second);
    g_orphan_list.push_back(ret.first);
    for (const CTxIn& txin : tx->vin) {
        mapOrphanTransactionsByPrev[txin.prevout].insert(ret.first);
    }

    AddToCompactExtraTransactions(tx);

    LogPrint(BCLog::MEMPOOL, "stored orphan tx %s (mapsz %u outsz %u)\n", hash.ToString(),
             mapOrphanTransactions.size(), mapOrphanTransactionsByPrev.size());
    return true;
}

int static EraseOrphanTx(uint256 hash) EXCLUSIVE_LOCKS_REQUIRED(g_cs_orphans)
{
    std::map<uint256, COrphanTx>::iterator it = mapOrphanTransactions.find(hash);
    if (it == mapOrphanTransactions.end())
        return 0;
    for (const CTxIn& txin : it->second.tx->vin)
    {
        auto itPrev = mapOrphanTransactionsByPrev.find(txin.prevout);
        if (itPrev == mapOrphanTransactionsByPrev.end())
            continue;
        itPrev->second.erase(it);
        if (itPrev->second.empty())
            mapOrphanTransactionsByPrev.erase(itPrev);
    }

    size_t old_pos = it->second.list_pos;
    assert(g_orphan_list[old_pos] == it);
    if (old_pos + 1 != g_orphan_list.size()) {
        // Unless we're deleting the last entry in g_orphan_list, move the last
        // entry to the position we're deleting.
        auto it_last = g_orphan_list.back();
        g_orphan_list[old_pos] = it_last;
        it_last->second.list_pos = old_pos;
    }
    g_orphan_list.pop_back();

    mapOrphanTransactions.erase(it);
    return 1;
}

void EraseOrphansFor(NodeId peer)
{
    LOCK(g_cs_orphans);
    int nErased = 0;
    std::map<uint256, COrphanTx>::iterator iter = mapOrphanTransactions.begin();
    while (iter != mapOrphanTransactions.end())
    {
        std::map<uint256, COrphanTx>::iterator maybeErase = iter++; // increment to avoid iterator becoming invalid
        if (maybeErase->second.fromPeer == peer)
        {
            nErased += EraseOrphanTx(maybeErase->second.tx->GetHash());
        }
    }
    if (nErased > 0) LogPrint(BCLog::MEMPOOL, "Erased %d orphan tx from peer=%d\n", nErased, peer);
}


unsigned int LimitOrphanTxSize(unsigned int nMaxOrphans)
{
    LOCK(g_cs_orphans);

    unsigned int nEvicted = 0;
    static int64_t nNextSweep;
    int64_t nNow = GetTime();
    if (nNextSweep <= nNow) {
        // Sweep out expired orphan pool entries:
        int nErased = 0;
        int64_t nMinExpTime = nNow + ORPHAN_TX_EXPIRE_TIME - ORPHAN_TX_EXPIRE_INTERVAL;
        std::map<uint256, COrphanTx>::iterator iter = mapOrphanTransactions.begin();
        while (iter != mapOrphanTransactions.end())
        {
            std::map<uint256, COrphanTx>::iterator maybeErase = iter++;
            if (maybeErase->second.nTimeExpire <= nNow) {
                nErased += EraseOrphanTx(maybeErase->second.tx->GetHash());
            } else {
                nMinExpTime = std::min(maybeErase->second.nTimeExpire, nMinExpTime);
            }
        }
        // Sweep again 5 minutes after the next entry that expires in order to batch the linear scan.
        nNextSweep = nMinExpTime + ORPHAN_TX_EXPIRE_INTERVAL;
        if (nErased > 0) LogPrint(BCLog::MEMPOOL, "Erased %d orphan tx due to expiration\n", nErased);
    }
    FastRandomContext rng;
    while (mapOrphanTransactions.size() > nMaxOrphans)
    {
        // Evict a random orphan:
        size_t randompos = rng.randrange(g_orphan_list.size());
        EraseOrphanTx(g_orphan_list[randompos]->first);
        ++nEvicted;
    }
    return nEvicted;
}

/**
 * Mark a misbehaving peer to be banned depending upon the value of `-banscore`.
 */
void Misbehaving(NodeId pnode, int howmuch, const std::string& message) EXCLUSIVE_LOCKS_REQUIRED(cs_main)
{
    if (howmuch == 0)
        return;

    CNodeState *state = State(pnode);
    if (state == nullptr)
        return;

    state->nMisbehavior += howmuch;
    int banscore = gArgs.GetArg("-banscore", DEFAULT_BANSCORE_THRESHOLD);
    std::string message_prefixed = message.empty() ? "" : (": " + message);

    LogPrint(BCLog::RESEARCHER, "\n\n!!!!!!!!!!!!!!!!!!!!!!!!!!!!!!!!!!!!!!!!!!!!!!!!!!!!!!!!!!!!!!!!!!!!!!!!!!!!!!!!n*** Node %d has been misbehaving! (\"%s\")! Misbehavior score = %d (%d added) (%d before ban)", pnode, message_prefixed, state->nMisbehavior, howmuch, banscore); // Cybersecurity Lab

    if (state->nMisbehavior >= banscore && state->nMisbehavior - howmuch < banscore)
    {
        LogPrint(BCLog::NET, "%s: %s peer=%d (%d -> %d) BAN THRESHOLD EXCEEDED%s\n", __func__, state->name, pnode, state->nMisbehavior-howmuch, state->nMisbehavior, message_prefixed);
        state->fShouldBan = true;
    } else
        LogPrint(BCLog::NET, "%s: %s peer=%d (%d -> %d)%s\n", __func__, state->name, pnode, state->nMisbehavior-howmuch, state->nMisbehavior, message_prefixed);
}

/**
 * Potentially ban a node based on the contents of a BlockValidationState object
 *
 * @param[in] via_compact_block this bool is passed in because net_processing should
 * punish peers differently depending on whether the data was provided in a compact
 * block message or not. If the compact block had a valid header, but contained invalid
 * txs, the peer should not be punished. See BIP 152.
 *
 * @return Returns true if the peer was punished (probably disconnected)
 */
static bool MaybePunishNodeForBlock(NodeId nodeid, const BlockValidationState& state, bool via_compact_block, const std::string& message = "") {
    switch (state.GetResult()) {
    case BlockValidationResult::BLOCK_RESULT_UNSET:
        break;
    // The node is providing invalid data:
    case BlockValidationResult::BLOCK_CONSENSUS:
    case BlockValidationResult::BLOCK_MUTATED:
        if (!via_compact_block) {
            LOCK(cs_main);
            Misbehaving(nodeid, 100, message);
            return true;
        }
        break;
    case BlockValidationResult::BLOCK_CACHED_INVALID:
        {
            LOCK(cs_main);
            CNodeState *node_state = State(nodeid);
            if (node_state == nullptr) {
                break;
            }

            // Ban outbound (but not inbound) peers if on an invalid chain.
            // Exempt HB compact block peers and manual connections.
            if (!via_compact_block && !node_state->m_is_inbound && !node_state->m_is_manual_connection) {
                Misbehaving(nodeid, 100, message);
                return true;
            }
            break;
        }
    case BlockValidationResult::BLOCK_INVALID_HEADER:
    case BlockValidationResult::BLOCK_CHECKPOINT:
    case BlockValidationResult::BLOCK_INVALID_PREV:
        {
            LOCK(cs_main);
            Misbehaving(nodeid, 100, message);
        }
        return true;
    // Conflicting (but not necessarily invalid) data or different policy:
    case BlockValidationResult::BLOCK_MISSING_PREV:
        {
            // TODO: Handle this much more gracefully (10 DoS points is super arbitrary)
            LOCK(cs_main);
            Misbehaving(nodeid, 10, message);
        }
        return true;
    case BlockValidationResult::BLOCK_RECENT_CONSENSUS_CHANGE:
    case BlockValidationResult::BLOCK_TIME_FUTURE:
        break;
    }
    if (message != "") {
        LogPrint(BCLog::NET, "peer=%d: %s\n", nodeid, message);
    }
    return false;
}

/**
 * Potentially ban a node based on the contents of a TxValidationState object
 *
 * @return Returns true if the peer was punished (probably disconnected)
 */
static bool MaybePunishNodeForTx(NodeId nodeid, const TxValidationState& state, const std::string& message = "")
{
    switch (state.GetResult()) {
    case TxValidationResult::TX_RESULT_UNSET:
        break;
    // The node is providing invalid data:
    case TxValidationResult::TX_CONSENSUS:
        {
            LOCK(cs_main);
            Misbehaving(nodeid, 100, message);
            return true;
        }
    // Conflicting (but not necessarily invalid) data or different policy:
    case TxValidationResult::TX_RECENT_CONSENSUS_CHANGE:
    case TxValidationResult::TX_NOT_STANDARD:
    case TxValidationResult::TX_MISSING_INPUTS:
    case TxValidationResult::TX_PREMATURE_SPEND:
    case TxValidationResult::TX_WITNESS_MUTATED:
    case TxValidationResult::TX_CONFLICT:
    case TxValidationResult::TX_MEMPOOL_POLICY:
        break;
    }
    if (message != "") {
        LogPrint(BCLog::NET, "peer=%d: %s\n", nodeid, message);
    }
    return false;
}


//////////////////////////////////////////////////////////////////////////////
//
// blockchain -> download logic notification
//

// To prevent fingerprinting attacks, only send blocks/headers outside of the
// active chain if they are no more than a month older (both in time, and in
// best equivalent proof of work) than the best header chain we know about and
// we fully-validated them at some point.
static bool BlockRequestAllowed(const CBlockIndex* pindex, const Consensus::Params& consensusParams) EXCLUSIVE_LOCKS_REQUIRED(cs_main)
{
    AssertLockHeld(cs_main);
    if (::ChainActive().Contains(pindex)) return true;
    return pindex->IsValid(BLOCK_VALID_SCRIPTS) && (pindexBestHeader != nullptr) &&
        (pindexBestHeader->GetBlockTime() - pindex->GetBlockTime() < STALE_RELAY_AGE_LIMIT) &&
        (GetBlockProofEquivalentTime(*pindexBestHeader, *pindex, *pindexBestHeader, consensusParams) < STALE_RELAY_AGE_LIMIT);
}

PeerLogicValidation::PeerLogicValidation(CConnman* connmanIn, BanMan* banman, CScheduler& scheduler, ChainstateManager& chainman, CTxMemPool& pool)
    : connman(connmanIn),
      m_banman(banman),
      m_chainman(chainman),
      m_mempool(pool),
      m_stale_tip_check_time(0)
{
    // Initialize global variables that cannot be constructed at startup.
    recentRejects.reset(new CRollingBloomFilter(120000, 0.000001));

    // Blocks don't typically have more than 4000 transactions, so this should
    // be at least six blocks (~1 hr) worth of transactions that we can store.
    // If the number of transactions appearing in a block goes up, or if we are
    // seeing getdata requests more than an hour after initial announcement, we
    // can increase this number.
    // The false positive rate of 1/1M should come out to less than 1
    // transaction per day that would be inadvertently ignored (which is the
    // same probability that we have in the reject filter).
    g_recent_confirmed_transactions.reset(new CRollingBloomFilter(24000, 0.000001));

    const Consensus::Params& consensusParams = Params().GetConsensus();
    // Stale tip checking and peer eviction are on two different timers, but we
    // don't want them to get out of sync due to drift in the scheduler, so we
    // combine them in one function and schedule at the quicker (peer-eviction)
    // timer.
    static_assert(EXTRA_PEER_CHECK_INTERVAL < STALE_CHECK_INTERVAL, "peer eviction timer should be less than stale tip check timer");
    scheduler.scheduleEvery([this, consensusParams] { this->CheckForStaleTipAndEvictPeers(consensusParams); }, std::chrono::seconds{EXTRA_PEER_CHECK_INTERVAL});

    // schedule next run for 10-15 minutes in the future
    const std::chrono::milliseconds delta = std::chrono::minutes{10} + GetRandMillis(std::chrono::minutes{5});
    scheduler.scheduleFromNow([&] { ReattemptInitialBroadcast(scheduler); }, delta);
}

/**
 * Evict orphan txn pool entries (EraseOrphanTx) based on a newly connected
 * block. Also save the time of the last tip update.
 */
void PeerLogicValidation::BlockConnected(const std::shared_ptr<const CBlock>& pblock, const CBlockIndex* pindex)
{
    {
        LOCK(g_cs_orphans);

        std::vector<uint256> vOrphanErase;

        for (const CTransactionRef& ptx : pblock->vtx) {
            const CTransaction& tx = *ptx;

            // Which orphan pool entries must we evict?
            for (const auto& txin : tx.vin) {
                auto itByPrev = mapOrphanTransactionsByPrev.find(txin.prevout);
                if (itByPrev == mapOrphanTransactionsByPrev.end()) continue;
                for (auto mi = itByPrev->second.begin(); mi != itByPrev->second.end(); ++mi) {
                    const CTransaction& orphanTx = *(*mi)->second.tx;
                    const uint256& orphanHash = orphanTx.GetHash();
                    vOrphanErase.push_back(orphanHash);
                }
            }
        }

        // Erase orphan transactions included or precluded by this block
        if (vOrphanErase.size()) {
            int nErased = 0;
            for (const uint256& orphanHash : vOrphanErase) {
                nErased += EraseOrphanTx(orphanHash);
            }
            LogPrint(BCLog::MEMPOOL, "Erased %d orphan tx included or conflicted by block\n", nErased);
        }

        g_last_tip_update = GetTime();
    }
    {
        LOCK(g_cs_recent_confirmed_transactions);
        for (const auto& ptx : pblock->vtx) {
            g_recent_confirmed_transactions->insert(ptx->GetHash());
        }
    }
}

void PeerLogicValidation::BlockDisconnected(const std::shared_ptr<const CBlock> &block, const CBlockIndex* pindex)
{
    // To avoid relay problems with transactions that were previously
    // confirmed, clear our filter of recently confirmed transactions whenever
    // there's a reorg.
    // This means that in a 1-block reorg (where 1 block is disconnected and
    // then another block reconnected), our filter will drop to having only one
    // block's worth of transactions in it, but that should be fine, since
    // presumably the most common case of relaying a confirmed transaction
    // should be just after a new block containing it is found.
    LOCK(g_cs_recent_confirmed_transactions);
    g_recent_confirmed_transactions->reset();
}

// All of the following cache a recent block, and are protected by cs_most_recent_block
static RecursiveMutex cs_most_recent_block;
static std::shared_ptr<const CBlock> most_recent_block GUARDED_BY(cs_most_recent_block);
static std::shared_ptr<const CBlockHeaderAndShortTxIDs> most_recent_compact_block GUARDED_BY(cs_most_recent_block);
static uint256 most_recent_block_hash GUARDED_BY(cs_most_recent_block);
static bool fWitnessesPresentInMostRecentCompactBlock GUARDED_BY(cs_most_recent_block);

/**
 * Maintain state about the best-seen block and fast-announce a compact block
 * to compatible peers.
 */
void PeerLogicValidation::NewPoWValidBlock(const CBlockIndex *pindex, const std::shared_ptr<const CBlock>& pblock) {
    std::shared_ptr<const CBlockHeaderAndShortTxIDs> pcmpctblock = std::make_shared<const CBlockHeaderAndShortTxIDs> (*pblock, true);
    const CNetMsgMaker msgMaker(PROTOCOL_VERSION);

    LOCK(cs_main);

    static int nHighestFastAnnounce = 0;
    if (pindex->nHeight <= nHighestFastAnnounce)
        return;
    nHighestFastAnnounce = pindex->nHeight;

    bool fWitnessEnabled = IsWitnessEnabled(pindex->pprev, Params().GetConsensus());
    uint256 hashBlock(pblock->GetHash());

    {
        LOCK(cs_most_recent_block);
        most_recent_block_hash = hashBlock;
        most_recent_block = pblock;
        most_recent_compact_block = pcmpctblock;
        fWitnessesPresentInMostRecentCompactBlock = fWitnessEnabled;
    }

    connman->ForEachNode([this, &pcmpctblock, pindex, &msgMaker, fWitnessEnabled, &hashBlock](CNode* pnode) {
        AssertLockHeld(cs_main);

        // TODO: Avoid the repeated-serialization here
        if (pnode->nVersion < INVALID_CB_NO_BAN_VERSION || pnode->fDisconnect)
            return;
        ProcessBlockAvailability(pnode->GetId());
        CNodeState &state = *State(pnode->GetId());
        // If the peer has, or we announced to them the previous block already,
        // but we don't think they have this one, go ahead and announce it
        if (state.fPreferHeaderAndIDs && (!fWitnessEnabled || state.fWantsCmpctWitness) &&
                !PeerHasHeader(&state, pindex) && PeerHasHeader(&state, pindex->pprev)) {

            LogPrint(BCLog::NET, "%s sending header-and-ids %s to peer=%d\n", "PeerLogicValidation::NewPoWValidBlock",
                    hashBlock.ToString(), pnode->GetId());
            connman->PushMessage(pnode, msgMaker.Make(NetMsgType::CMPCTBLOCK, *pcmpctblock));
            state.pindexBestHeaderSent = pindex;
        }
    });
}

/**
 * Update our best height and announce any block hashes which weren't previously
 * in ::ChainActive() to our peers.
 */
void PeerLogicValidation::UpdatedBlockTip(const CBlockIndex *pindexNew, const CBlockIndex *pindexFork, bool fInitialDownload) {
    const int nNewHeight = pindexNew->nHeight;
    connman->SetBestHeight(nNewHeight);

    SetServiceFlagsIBDCache(!fInitialDownload);
    if (!fInitialDownload) {
        // Find the hashes of all blocks that weren't previously in the best chain.
        std::vector<uint256> vHashes;
        const CBlockIndex *pindexToAnnounce = pindexNew;
        while (pindexToAnnounce != pindexFork) {
            vHashes.push_back(pindexToAnnounce->GetBlockHash());
            pindexToAnnounce = pindexToAnnounce->pprev;
            if (vHashes.size() == MAX_BLOCKS_TO_ANNOUNCE) {
                // Limit announcements in case of a huge reorganization.
                // Rely on the peer's synchronization mechanism in that case.
                break;
            }
        }
        // Relay inventory, but don't relay old inventory during initial block download.
        connman->ForEachNode([nNewHeight, &vHashes](CNode* pnode) {
            if (nNewHeight > (pnode->nStartingHeight != -1 ? pnode->nStartingHeight - 2000 : 0)) {
                for (const uint256& hash : reverse_iterate(vHashes)) {
                    pnode->PushBlockHash(hash);
                }
            }
        });
        connman->WakeMessageHandler();
    }
}

/**
 * Handle invalid block rejection and consequent peer banning, maintain which
 * peers announce compact blocks.
 */
void PeerLogicValidation::BlockChecked(const CBlock& block, const BlockValidationState& state) {
    LOCK(cs_main);

    const uint256 hash(block.GetHash());
    std::map<uint256, std::pair<NodeId, bool>>::iterator it = mapBlockSource.find(hash);

    // If the block failed validation, we know where it came from and we're still connected
    // to that peer, maybe punish.
    if (state.IsInvalid() &&
        it != mapBlockSource.end() &&
        State(it->second.first)) {
            MaybePunishNodeForBlock(/*nodeid=*/ it->second.first, state, /*via_compact_block=*/ !it->second.second);
    }
    // Check that:
    // 1. The block is valid
    // 2. We're not in initial block download
    // 3. This is currently the best block we're aware of. We haven't updated
    //    the tip yet so we have no way to check this directly here. Instead we
    //    just check that there are currently no other blocks in flight.
    else if (state.IsValid() &&
             !::ChainstateActive().IsInitialBlockDownload() &&
             mapBlocksInFlight.count(hash) == mapBlocksInFlight.size()) {
        if (it != mapBlockSource.end()) {
            MaybeSetPeerAsAnnouncingHeaderAndIDs(it->second.first, connman);
        }
    }
    if (it != mapBlockSource.end())
        mapBlockSource.erase(it);
}

//////////////////////////////////////////////////////////////////////////////
//
// Messages
//


bool static AlreadyHave(const CInv& inv, const CTxMemPool& mempool) EXCLUSIVE_LOCKS_REQUIRED(cs_main)
{
    switch (inv.type)
    {
    case MSG_TX:
    case MSG_WITNESS_TX:
        {
            assert(recentRejects);
            if (::ChainActive().Tip()->GetBlockHash() != hashRecentRejectsChainTip)
            {
                // If the chain tip has changed previously rejected transactions
                // might be now valid, e.g. due to a nLockTime'd tx becoming valid,
                // or a double-spend. Reset the rejects filter and give those
                // txs a second chance.
                hashRecentRejectsChainTip = ::ChainActive().Tip()->GetBlockHash();
                recentRejects->reset();
            }

            {
                LOCK(g_cs_orphans);
                if (mapOrphanTransactions.count(inv.hash)) return true;
            }

            {
                LOCK(g_cs_recent_confirmed_transactions);
                if (g_recent_confirmed_transactions->contains(inv.hash)) return true;
            }

            return recentRejects->contains(inv.hash) ||
                   mempool.exists(inv.hash);
        }
    case MSG_BLOCK:
    case MSG_WITNESS_BLOCK:
        return LookupBlockIndex(inv.hash) != nullptr;
    }
    // Don't know what it is, just say we already got one
    return true;
}

void RelayTransaction(const uint256& txid, const CConnman& connman)
{
    CInv inv(MSG_TX, txid);
    connman.ForEachNode([&inv](CNode* pnode)
    {
        pnode->PushInventory(inv);
    });
}

static void RelayAddress(const CAddress& addr, bool fReachable, const CConnman& connman)
{
    unsigned int nRelayNodes = fReachable ? 2 : 1; // limited relaying of addresses outside our network(s)

    // Relay to a limited number of other nodes
    // Use deterministic randomness to send to the same nodes for 24 hours
    // at a time so the m_addr_knowns of the chosen nodes prevent repeats
    uint64_t hashAddr = addr.GetHash();
    const CSipHasher hasher = connman.GetDeterministicRandomizer(RANDOMIZER_ID_ADDRESS_RELAY).Write(hashAddr << 32).Write((GetTime() + hashAddr) / (24 * 60 * 60));
    FastRandomContext insecure_rand;

    std::array<std::pair<uint64_t, CNode*>,2> best{{{0, nullptr}, {0, nullptr}}};
    assert(nRelayNodes <= best.size());

    auto sortfunc = [&best, &hasher, nRelayNodes](CNode* pnode) {
        if (pnode->nVersion >= CADDR_TIME_VERSION && pnode->IsAddrRelayPeer()) {
            uint64_t hashKey = CSipHasher(hasher).Write(pnode->GetId()).Finalize();
            for (unsigned int i = 0; i < nRelayNodes; i++) {
                 if (hashKey > best[i].first) {
                     std::copy(best.begin() + i, best.begin() + nRelayNodes - 1, best.begin() + i + 1);
                     best[i] = std::make_pair(hashKey, pnode);
                     break;
                 }
            }
        }
    };

    auto pushfunc = [&addr, &best, nRelayNodes, &insecure_rand] {
        for (unsigned int i = 0; i < nRelayNodes && best[i].first != 0; i++) {
            best[i].second->PushAddress(addr, insecure_rand);
        }
    };

    connman.ForEachNodeThen(std::move(sortfunc), std::move(pushfunc));
}

void static ProcessGetBlockData(CNode& pfrom, const CChainParams& chainparams, const CInv& inv, CConnman* connman)
{
    bool send = false;
    std::shared_ptr<const CBlock> a_recent_block;
    std::shared_ptr<const CBlockHeaderAndShortTxIDs> a_recent_compact_block;
    bool fWitnessesPresentInARecentCompactBlock;
    const Consensus::Params& consensusParams = chainparams.GetConsensus();
    {
        LOCK(cs_most_recent_block);
        a_recent_block = most_recent_block;
        a_recent_compact_block = most_recent_compact_block;
        fWitnessesPresentInARecentCompactBlock = fWitnessesPresentInMostRecentCompactBlock;
    }

    bool need_activate_chain = false;
    {
        LOCK(cs_main);
        const CBlockIndex* pindex = LookupBlockIndex(inv.hash);
        if (pindex) {
            if (pindex->HaveTxsDownloaded() && !pindex->IsValid(BLOCK_VALID_SCRIPTS) &&
                    pindex->IsValid(BLOCK_VALID_TREE)) {
                // If we have the block and all of its parents, but have not yet validated it,
                // we might be in the middle of connecting it (ie in the unlock of cs_main
                // before ActivateBestChain but after AcceptBlock).
                // In this case, we need to run ActivateBestChain prior to checking the relay
                // conditions below.
                need_activate_chain = true;
            }
        }
    } // release cs_main before calling ActivateBestChain
    if (need_activate_chain) {
        BlockValidationState state;
        if (!ActivateBestChain(state, Params(), a_recent_block)) {
            LogPrint(BCLog::NET, "failed to activate chain (%s)\n", state.ToString());
        }
    }

    LOCK(cs_main);
    const CBlockIndex* pindex = LookupBlockIndex(inv.hash);
    if (pindex) {
        send = BlockRequestAllowed(pindex, consensusParams);
        if (!send) {
            LogPrint(BCLog::NET, "%s: ignoring request from peer=%i for old block that isn't in the main chain\n", __func__, pfrom.GetId());
        }
    }
    const CNetMsgMaker msgMaker(pfrom.GetSendVersion());
    // disconnect node in case we have reached the outbound limit for serving historical blocks
    if (send &&
        connman->OutboundTargetReached(true) &&
        (((pindexBestHeader != nullptr) && (pindexBestHeader->GetBlockTime() - pindex->GetBlockTime() > HISTORICAL_BLOCK_AGE)) || inv.type == MSG_FILTERED_BLOCK) &&
        !pfrom.HasPermission(PF_NOBAN) // never disconnect nodes with the noban permission
    ) {
        LogPrint(BCLog::NET, "historical block serving limit reached, disconnect peer=%d\n", pfrom.GetId());

        //disconnect node
        pfrom.fDisconnect = true;
        send = false;
    }
    // Avoid leaking prune-height by never sending blocks below the NODE_NETWORK_LIMITED threshold
    if (send && !pfrom.HasPermission(PF_NOBAN) && (
            (((pfrom.GetLocalServices() & NODE_NETWORK_LIMITED) == NODE_NETWORK_LIMITED) && ((pfrom.GetLocalServices() & NODE_NETWORK) != NODE_NETWORK) && (::ChainActive().Tip()->nHeight - pindex->nHeight > (int)NODE_NETWORK_LIMITED_MIN_BLOCKS + 2 /* add two blocks buffer extension for possible races */) )
       )) {
        LogPrint(BCLog::NET, "Ignore block request below NODE_NETWORK_LIMITED threshold from peer=%d\n", pfrom.GetId());

        //disconnect node and prevent it from stalling (would otherwise wait for the missing block)
        pfrom.fDisconnect = true;
        send = false;
    }
    // Pruned nodes may have deleted the block, so check whether
    // it's available before trying to send.
    if (send && (pindex->nStatus & BLOCK_HAVE_DATA))
    {
        std::shared_ptr<const CBlock> pblock;
        if (a_recent_block && a_recent_block->GetHash() == pindex->GetBlockHash()) {
            pblock = a_recent_block;
        } else if (inv.type == MSG_WITNESS_BLOCK) {
            // Fast-path: in this case it is possible to serve the block directly from disk,
            // as the network format matches the format on disk
            std::vector<uint8_t> block_data;
            if (!ReadRawBlockFromDisk(block_data, pindex, chainparams.MessageStart())) {
                assert(!"cannot load block from disk");
            }
            connman->PushMessage(&pfrom, msgMaker.Make(NetMsgType::BLOCK, MakeSpan(block_data)));
            // Don't set pblock as we've sent the block
        } else {
            // Send block from disk
            std::shared_ptr<CBlock> pblockRead = std::make_shared<CBlock>();
            if (!ReadBlockFromDisk(*pblockRead, pindex, consensusParams))
                assert(!"cannot load block from disk");
            pblock = pblockRead;
        }
        if (pblock) {
            if (inv.type == MSG_BLOCK)
                connman->PushMessage(&pfrom, msgMaker.Make(SERIALIZE_TRANSACTION_NO_WITNESS, NetMsgType::BLOCK, *pblock));
            else if (inv.type == MSG_WITNESS_BLOCK)
                connman->PushMessage(&pfrom, msgMaker.Make(NetMsgType::BLOCK, *pblock));
            else if (inv.type == MSG_FILTERED_BLOCK)
            {
                bool sendMerkleBlock = false;
                CMerkleBlock merkleBlock;
                if (pfrom.m_tx_relay != nullptr) {
                    LOCK(pfrom.m_tx_relay->cs_filter);
                    if (pfrom.m_tx_relay->pfilter) {
                        sendMerkleBlock = true;
                        merkleBlock = CMerkleBlock(*pblock, *pfrom.m_tx_relay->pfilter);
                    }
                }
                if (sendMerkleBlock) {
                    connman->PushMessage(&pfrom, msgMaker.Make(NetMsgType::MERKLEBLOCK, merkleBlock));
                    // CMerkleBlock just contains hashes, so also push any transactions in the block the client did not see
                    // This avoids hurting performance by pointlessly requiring a round-trip
                    // Note that there is currently no way for a node to request any single transactions we didn't send here -
                    // they must either disconnect and retry or request the full block.
                    // Thus, the protocol spec specified allows for us to provide duplicate txn here,
                    // however we MUST always provide at least what the remote peer needs
                    typedef std::pair<unsigned int, uint256> PairType;
                    for (PairType& pair : merkleBlock.vMatchedTxn)
                        connman->PushMessage(&pfrom, msgMaker.Make(SERIALIZE_TRANSACTION_NO_WITNESS, NetMsgType::TX, *pblock->vtx[pair.first]));
                }
                // else
                    // no response
            }
            else if (inv.type == MSG_CMPCT_BLOCK)
            {
                // If a peer is asking for old blocks, we're almost guaranteed
                // they won't have a useful mempool to match against a compact block,
                // and we don't feel like constructing the object for them, so
                // instead we respond with the full, non-compact block.
                bool fPeerWantsWitness = State(pfrom.GetId())->fWantsCmpctWitness;
                int nSendFlags = fPeerWantsWitness ? 0 : SERIALIZE_TRANSACTION_NO_WITNESS;
                if (CanDirectFetch(consensusParams) && pindex->nHeight >= ::ChainActive().Height() - MAX_CMPCTBLOCK_DEPTH) {
                    if ((fPeerWantsWitness || !fWitnessesPresentInARecentCompactBlock) && a_recent_compact_block && a_recent_compact_block->header.GetHash() == pindex->GetBlockHash()) {
                        connman->PushMessage(&pfrom, msgMaker.Make(nSendFlags, NetMsgType::CMPCTBLOCK, *a_recent_compact_block));
                    } else {
                        CBlockHeaderAndShortTxIDs cmpctblock(*pblock, fPeerWantsWitness);
                        connman->PushMessage(&pfrom, msgMaker.Make(nSendFlags, NetMsgType::CMPCTBLOCK, cmpctblock));
                    }
                } else {
                    connman->PushMessage(&pfrom, msgMaker.Make(nSendFlags, NetMsgType::BLOCK, *pblock));
                }
            }
        }

        // Trigger the peer node to send a getblocks request for the next batch of inventory
        if (inv.hash == pfrom.hashContinue)
        {
            // Bypass PushInventory, this must send even if redundant,
            // and we want it right after the last block so they don't
            // wait for other stuff first.
            std::vector<CInv> vInv;
            vInv.push_back(CInv(MSG_BLOCK, ::ChainActive().Tip()->GetBlockHash()));
            connman->PushMessage(&pfrom, msgMaker.Make(NetMsgType::INV, vInv));
            pfrom.hashContinue.SetNull();
        }
    }
}

//! Determine whether or not a peer can request a transaction, and return it (or nullptr if not found or not allowed).
CTransactionRef static FindTxForGetData(CNode& peer, const uint256& txid, const std::chrono::seconds mempool_req, const std::chrono::seconds longlived_mempool_time) LOCKS_EXCLUDED(cs_main)
{
    // Check if the requested transaction is so recent that we're just
    // about to announce it to the peer; if so, they certainly shouldn't
    // know we already have it.
    {
        LOCK(peer.m_tx_relay->cs_tx_inventory);
        if (peer.m_tx_relay->setInventoryTxToSend.count(txid)) return {};
    }

    {
        LOCK(cs_main);
        // Look up transaction in relay pool
        auto mi = mapRelay.find(txid);
        if (mi != mapRelay.end()) return mi->second;
    }

    auto txinfo = mempool.info(txid);
    if (txinfo.tx) {
        // To protect privacy, do not answer getdata using the mempool when
        // that TX couldn't have been INVed in reply to a MEMPOOL request,
        // or when it's too recent to have expired from mapRelay.
        if ((mempool_req.count() && txinfo.m_time <= mempool_req) || txinfo.m_time <= longlived_mempool_time) {
            return txinfo.tx;
        }
    }

    return {};
}

void static ProcessGetData(CNode& pfrom, const CChainParams& chainparams, CConnman* connman, CTxMemPool& mempool, const std::atomic<bool>& interruptMsgProc) LOCKS_EXCLUDED(cs_main)
{
    AssertLockNotHeld(cs_main);

    std::deque<CInv>::iterator it = pfrom.vRecvGetData.begin();
    std::vector<CInv> vNotFound;
    const CNetMsgMaker msgMaker(pfrom.GetSendVersion());

    // mempool entries added before this time have likely expired from mapRelay
    const std::chrono::seconds longlived_mempool_time = GetTime<std::chrono::seconds>() - RELAY_TX_CACHE_TIME;
    // Get last mempool request time
    const std::chrono::seconds mempool_req = pfrom.m_tx_relay != nullptr ? pfrom.m_tx_relay->m_last_mempool_req.load()
                                                                          : std::chrono::seconds::min();

    // Process as many TX items from the front of the getdata queue as
    // possible, since they're common and it's efficient to batch process
    // them.
    while (it != pfrom.vRecvGetData.end() && (it->type == MSG_TX || it->type == MSG_WITNESS_TX)) {
        if (interruptMsgProc) return;
        // The send buffer provides backpressure. If there's no space in
        // the buffer, pause processing until the next call.
        if (pfrom.fPauseSend) break;

        const CInv &inv = *it++;

        if (pfrom.m_tx_relay == nullptr) {
            // Ignore GETDATA requests for transactions from blocks-only peers.
            continue;
        }

        CTransactionRef tx = FindTxForGetData(pfrom, inv.hash, mempool_req, longlived_mempool_time);
        if (tx) {
            int nSendFlags = (inv.type == MSG_TX ? SERIALIZE_TRANSACTION_NO_WITNESS : 0);
            connman->PushMessage(&pfrom, msgMaker.Make(nSendFlags, NetMsgType::TX, *tx));
            mempool.RemoveUnbroadcastTx(inv.hash);
        } else {
            vNotFound.push_back(inv);
        }
    }

    // Only process one BLOCK item per call, since they're uncommon and can be
    // expensive to process.
    if (it != pfrom.vRecvGetData.end() && !pfrom.fPauseSend) {
        const CInv &inv = *it++;
        if (inv.type == MSG_BLOCK || inv.type == MSG_FILTERED_BLOCK || inv.type == MSG_CMPCT_BLOCK || inv.type == MSG_WITNESS_BLOCK) {
            ProcessGetBlockData(pfrom, chainparams, inv, connman);
        }
        // else: If the first item on the queue is an unknown type, we erase it
        // and continue processing the queue on the next call.
    }

    pfrom.vRecvGetData.erase(pfrom.vRecvGetData.begin(), it);

    if (!vNotFound.empty()) {
        // Let the peer know that we didn't find what it asked for, so it doesn't
        // have to wait around forever.
        // SPV clients care about this message: it's needed when they are
        // recursively walking the dependencies of relevant unconfirmed
        // transactions. SPV clients want to do that because they want to know
        // about (and store and rebroadcast and risk analyze) the dependencies
        // of transactions relevant to them, without having to download the
        // entire memory pool.
        // Also, other nodes can use these messages to automatically request a
        // transaction from some other peer that annnounced it, and stop
        // waiting for us to respond.
        // In normal operation, we often send NOTFOUND messages for parents of
        // transactions that we relay; if a peer is missing a parent, they may
        // assume we have them and request the parents from us.
        connman->PushMessage(&pfrom, msgMaker.Make(NetMsgType::NOTFOUND, vNotFound));
    }
}

static uint32_t GetFetchFlags(const CNode& pfrom) EXCLUSIVE_LOCKS_REQUIRED(cs_main) {
    uint32_t nFetchFlags = 0;
    if ((pfrom.GetLocalServices() & NODE_WITNESS) && State(pfrom.GetId())->fHaveWitness) {
        nFetchFlags |= MSG_WITNESS_FLAG;
    }
    return nFetchFlags;
}

inline void static SendBlockTransactions(const CBlock& block, const BlockTransactionsRequest& req, CNode& pfrom, CConnman* connman) {
    BlockTransactions resp(req);
    for (size_t i = 0; i < req.indexes.size(); i++) {
        if (req.indexes[i] >= block.vtx.size()) {
            LOCK(cs_main);
            Misbehaving(pfrom.GetId(), 100, strprintf("Peer %d sent us a getblocktxn with out-of-bounds tx indices", pfrom.GetId()));
            return;
        }
        resp.txn[i] = block.vtx[req.indexes[i]];
    }
    LOCK(cs_main);
    const CNetMsgMaker msgMaker(pfrom.GetSendVersion());
    int nSendFlags = State(pfrom.GetId())->fWantsCmpctWitness ? 0 : SERIALIZE_TRANSACTION_NO_WITNESS;
    connman->PushMessage(&pfrom, msgMaker.Make(nSendFlags, NetMsgType::BLOCKTXN, resp));
}

bool static ProcessHeadersMessage(CNode& pfrom, CConnman* connman, ChainstateManager& chainman, CTxMemPool& mempool, const std::vector<CBlockHeader>& headers, const CChainParams& chainparams, bool via_compact_block)
{
    const CNetMsgMaker msgMaker(pfrom.GetSendVersion());
    size_t nCount = headers.size();

    if (nCount == 0) {
        // Nothing interesting. Stop asking this peers for more headers.
        return true;
    }

    bool received_new_header = false;
    const CBlockIndex *pindexLast = nullptr;
    {
        LOCK(cs_main);
        CNodeState *nodestate = State(pfrom.GetId());

        // If this looks like it could be a block announcement (nCount <
        // MAX_BLOCKS_TO_ANNOUNCE), use special logic for handling headers that
        // don't connect:
        // - Send a getheaders message in response to try to connect the chain.
        // - The peer can send up to MAX_UNCONNECTING_HEADERS in a row that
        //   don't connect before giving DoS points
        // - Once a headers message is received that is valid and does connect,
        //   nUnconnectingHeaders gets reset back to 0.
        if (!LookupBlockIndex(headers[0].hashPrevBlock) && nCount < MAX_BLOCKS_TO_ANNOUNCE) {
            nodestate->nUnconnectingHeaders++;
            connman->PushMessage(&pfrom, msgMaker.Make(NetMsgType::GETHEADERS, ::ChainActive().GetLocator(pindexBestHeader), uint256()));
            LogPrint(BCLog::NET, "received header %s: missing prev block %s, sending getheaders (%d) to end (peer=%d, nUnconnectingHeaders=%d)\n",
                    headers[0].GetHash().ToString(),
                    headers[0].hashPrevBlock.ToString(),
                    pindexBestHeader->nHeight,
                    pfrom.GetId(), nodestate->nUnconnectingHeaders);
            // Set hashLastUnknownBlock for this peer, so that if we
            // eventually get the headers - even from a different peer -
            // we can use this peer to download.
            UpdateBlockAvailability(pfrom.GetId(), headers.back().GetHash());

            if (nodestate->nUnconnectingHeaders % MAX_UNCONNECTING_HEADERS == 0) {
                Misbehaving(pfrom.GetId(), 20);
            }
            return true;
        }

        uint256 hashLastBlock;
        for (const CBlockHeader& header : headers) {
            if (!hashLastBlock.IsNull() && header.hashPrevBlock != hashLastBlock) {
                Misbehaving(pfrom.GetId(), 20, "non-continuous headers sequence");
                return false;
            }
            hashLastBlock = header.GetHash();
        }

        // If we don't have the last header, then they'll have given us
        // something new (if these headers are valid).
        if (!LookupBlockIndex(hashLastBlock)) {
            received_new_header = true;
        }
    }

    BlockValidationState state;
    if (!chainman.ProcessNewBlockHeaders(headers, state, chainparams, &pindexLast)) {
        if (state.IsInvalid()) {
            MaybePunishNodeForBlock(pfrom.GetId(), state, via_compact_block, "invalid header received");
            return false;
        }
    }

    {
        LOCK(cs_main);
        CNodeState *nodestate = State(pfrom.GetId());
        if (nodestate->nUnconnectingHeaders > 0) {
            LogPrint(BCLog::NET, "peer=%d: resetting nUnconnectingHeaders (%d -> 0)\n", pfrom.GetId(), nodestate->nUnconnectingHeaders);
        }
        nodestate->nUnconnectingHeaders = 0;

        assert(pindexLast);
        UpdateBlockAvailability(pfrom.GetId(), pindexLast->GetBlockHash());

        // From here, pindexBestKnownBlock should be guaranteed to be non-null,
        // because it is set in UpdateBlockAvailability. Some nullptr checks
        // are still present, however, as belt-and-suspenders.

        if (received_new_header && pindexLast->nChainWork > ::ChainActive().Tip()->nChainWork) {
            nodestate->m_last_block_announcement = GetTime();
        }

        if (nCount == MAX_HEADERS_RESULTS) {
            // Headers message had its maximum size; the peer may have more headers.
            // TODO: optimize: if pindexLast is an ancestor of ::ChainActive().Tip or pindexBestHeader, continue
            // from there instead.
            LogPrint(BCLog::NET, "more getheaders (%d) to end to peer=%d (startheight:%d)\n", pindexLast->nHeight, pfrom.GetId(), pfrom.nStartingHeight);
            connman->PushMessage(&pfrom, msgMaker.Make(NetMsgType::GETHEADERS, ::ChainActive().GetLocator(pindexLast), uint256()));
        }

        bool fCanDirectFetch = CanDirectFetch(chainparams.GetConsensus());
        // If this set of headers is valid and ends in a block with at least as
        // much work as our tip, download as much as possible.
        if (fCanDirectFetch && pindexLast->IsValid(BLOCK_VALID_TREE) && ::ChainActive().Tip()->nChainWork <= pindexLast->nChainWork) {
            std::vector<const CBlockIndex*> vToFetch;
            const CBlockIndex *pindexWalk = pindexLast;
            // Calculate all the blocks we'd need to switch to pindexLast, up to a limit.
            while (pindexWalk && !::ChainActive().Contains(pindexWalk) && vToFetch.size() <= MAX_BLOCKS_IN_TRANSIT_PER_PEER) {
                if (!(pindexWalk->nStatus & BLOCK_HAVE_DATA) &&
                        !mapBlocksInFlight.count(pindexWalk->GetBlockHash()) &&
                        (!IsWitnessEnabled(pindexWalk->pprev, chainparams.GetConsensus()) || State(pfrom.GetId())->fHaveWitness)) {
                    // We don't have this block, and it's not yet in flight.
                    vToFetch.push_back(pindexWalk);
                }
                pindexWalk = pindexWalk->pprev;
            }
            // If pindexWalk still isn't on our main chain, we're looking at a
            // very large reorg at a time we think we're close to caught up to
            // the main chain -- this shouldn't really happen.  Bail out on the
            // direct fetch and rely on parallel download instead.
            if (!::ChainActive().Contains(pindexWalk)) {
                LogPrint(BCLog::NET, "Large reorg, won't direct fetch to %s (%d)\n",
                        pindexLast->GetBlockHash().ToString(),
                        pindexLast->nHeight);
            } else {
                std::vector<CInv> vGetData;
                // Download as much as possible, from earliest to latest.
                for (const CBlockIndex *pindex : reverse_iterate(vToFetch)) {
                    if (nodestate->nBlocksInFlight >= MAX_BLOCKS_IN_TRANSIT_PER_PEER) {
                        // Can't download any more from this peer
                        break;
                    }
                    uint32_t nFetchFlags = GetFetchFlags(pfrom);
                    vGetData.push_back(CInv(MSG_BLOCK | nFetchFlags, pindex->GetBlockHash()));
                    MarkBlockAsInFlight(mempool, pfrom.GetId(), pindex->GetBlockHash(), pindex);
                    LogPrint(BCLog::NET, "Requesting block %s from  peer=%d\n",
                            pindex->GetBlockHash().ToString(), pfrom.GetId());
                }
                if (vGetData.size() > 1) {
                    LogPrint(BCLog::NET, "Downloading blocks toward %s (%d) via headers direct fetch\n",
                            pindexLast->GetBlockHash().ToString(), pindexLast->nHeight);
                }
                if (vGetData.size() > 0) {
                    if (nodestate->fSupportsDesiredCmpctVersion && vGetData.size() == 1 && mapBlocksInFlight.size() == 1 && pindexLast->pprev->IsValid(BLOCK_VALID_CHAIN)) {
                        // In any case, we want to download using a compact block, not a regular one
                        vGetData[0] = CInv(MSG_CMPCT_BLOCK, vGetData[0].hash);
                    }
                    connman->PushMessage(&pfrom, msgMaker.Make(NetMsgType::GETDATA, vGetData));
                }
            }
        }
        // If we're in IBD, we want outbound peers that will serve us a useful
        // chain. Disconnect peers that are on chains with insufficient work.
        if (::ChainstateActive().IsInitialBlockDownload() && nCount != MAX_HEADERS_RESULTS) {
            // When nCount < MAX_HEADERS_RESULTS, we know we have no more
            // headers to fetch from this peer.
            if (nodestate->pindexBestKnownBlock && nodestate->pindexBestKnownBlock->nChainWork < nMinimumChainWork) {
                // This peer has too little work on their headers chain to help
                // us sync -- disconnect if using an outbound slot (unless
                // whitelisted or addnode).
                // Note: We compare their tip to nMinimumChainWork (rather than
                // ::ChainActive().Tip()) because we won't start block download
                // until we have a headers chain that has at least
                // nMinimumChainWork, even if a peer has a chain past our tip,
                // as an anti-DoS measure.
                if (IsOutboundDisconnectionCandidate(pfrom)) {
<<<<<<< HEAD
                    LogPrintf("\nDisconnecting outbound peer %d -- headers chain has insufficient work\n", pfrom->GetId());
                    pfrom->fDisconnect = true;
=======
                    LogPrintf("Disconnecting outbound peer %d -- headers chain has insufficient work\n", pfrom.GetId());
                    pfrom.fDisconnect = true;
>>>>>>> dbd7a91f
                }
            }
        }

        if (!pfrom.fDisconnect && IsOutboundDisconnectionCandidate(pfrom) && nodestate->pindexBestKnownBlock != nullptr && pfrom.m_tx_relay != nullptr) {
            // If this is an outbound full-relay peer, check to see if we should protect
            // it from the bad/lagging chain logic.
            // Note that block-relay-only peers are already implicitly protected, so we
            // only consider setting m_protect for the full-relay peers.
            if (g_outbound_peers_with_protect_from_disconnect < MAX_OUTBOUND_PEERS_TO_PROTECT_FROM_DISCONNECT && nodestate->pindexBestKnownBlock->nChainWork >= ::ChainActive().Tip()->nChainWork && !nodestate->m_chain_sync.m_protect) {
                LogPrint(BCLog::NET, "Protecting outbound peer=%d from eviction\n", pfrom.GetId());
                nodestate->m_chain_sync.m_protect = true;
                ++g_outbound_peers_with_protect_from_disconnect;
            }
        }
    }

    return true;
}

void static ProcessOrphanTx(CConnman* connman, CTxMemPool& mempool, std::set<uint256>& orphan_work_set, std::list<CTransactionRef>& removed_txn) EXCLUSIVE_LOCKS_REQUIRED(cs_main, g_cs_orphans)
{
    AssertLockHeld(cs_main);
    AssertLockHeld(g_cs_orphans);
    std::set<NodeId> setMisbehaving;
    bool done = false;
    while (!done && !orphan_work_set.empty()) {
        const uint256 orphanHash = *orphan_work_set.begin();
        orphan_work_set.erase(orphan_work_set.begin());

        auto orphan_it = mapOrphanTransactions.find(orphanHash);
        if (orphan_it == mapOrphanTransactions.end()) continue;

        const CTransactionRef porphanTx = orphan_it->second.tx;
        const CTransaction& orphanTx = *porphanTx;
        NodeId fromPeer = orphan_it->second.fromPeer;
        // Use a new TxValidationState because orphans come from different peers (and we call
        // MaybePunishNodeForTx based on the source peer from the orphan map, not based on the peer
        // that relayed the previous transaction).
        TxValidationState orphan_state;

        if (setMisbehaving.count(fromPeer)) continue;
        if (AcceptToMemoryPool(mempool, orphan_state, porphanTx, &removed_txn, false /* bypass_limits */, 0 /* nAbsurdFee */)) {
            LogPrint(BCLog::MEMPOOL, "   accepted orphan tx %s\n", orphanHash.ToString());
            RelayTransaction(orphanHash, *connman);
            for (unsigned int i = 0; i < orphanTx.vout.size(); i++) {
                auto it_by_prev = mapOrphanTransactionsByPrev.find(COutPoint(orphanHash, i));
                if (it_by_prev != mapOrphanTransactionsByPrev.end()) {
                    for (const auto& elem : it_by_prev->second) {
                        orphan_work_set.insert(elem->first);
                    }
                }
            }
            EraseOrphanTx(orphanHash);
            done = true;
        } else if (orphan_state.GetResult() != TxValidationResult::TX_MISSING_INPUTS) {
            if (orphan_state.IsInvalid()) {
                // Punish peer that gave us an invalid orphan tx
                if (MaybePunishNodeForTx(fromPeer, orphan_state)) {
                    setMisbehaving.insert(fromPeer);
                }
                LogPrint(BCLog::MEMPOOL, "   invalid orphan tx %s\n", orphanHash.ToString());
            }
            // Has inputs but not accepted to mempool
            // Probably non-standard or insufficient fee
            LogPrint(BCLog::MEMPOOL, "   removed orphan tx %s\n", orphanHash.ToString());
            if (!orphanTx.HasWitness() && orphan_state.GetResult() != TxValidationResult::TX_WITNESS_MUTATED) {
                // Do not use rejection cache for witness transactions or
                // witness-stripped transactions, as they can have been malleated.
                // See https://github.com/bitcoin/bitcoin/issues/8279 for details.
                assert(recentRejects);
                recentRejects->insert(orphanHash);
            }
            EraseOrphanTx(orphanHash);
            done = true;
        }
        mempool.check(&::ChainstateActive().CoinsTip());
    }
}

/**
 * Validation logic for compact filters request handling.
 *
 * May disconnect from the peer in the case of a bad request.
 *
 * @param[in]   pfrom           The peer that we received the request from
 * @param[in]   chain_params    Chain parameters
 * @param[in]   filter_type     The filter type the request is for. Must be basic filters.
 * @param[in]   start_height    The start height for the request
 * @param[in]   stop_hash       The stop_hash for the request
 * @param[in]   max_height_diff The maximum number of items permitted to request, as specified in BIP 157
 * @param[out]  stop_index      The CBlockIndex for the stop_hash block, if the request can be serviced.
 * @param[out]  filter_index    The filter index, if the request can be serviced.
 * @return                      True if the request can be serviced.
 */
static bool PrepareBlockFilterRequest(CNode& pfrom, const CChainParams& chain_params,
                                      BlockFilterType filter_type, uint32_t start_height,
                                      const uint256& stop_hash, uint32_t max_height_diff,
                                      const CBlockIndex*& stop_index,
                                      BlockFilterIndex*& filter_index)
{
    const bool supported_filter_type =
        (filter_type == BlockFilterType::BASIC &&
         gArgs.GetBoolArg("-peerblockfilters", DEFAULT_PEERBLOCKFILTERS));
    if (!supported_filter_type) {
        LogPrint(BCLog::NET, "peer %d requested unsupported block filter type: %d\n",
                 pfrom.GetId(), static_cast<uint8_t>(filter_type));
        pfrom.fDisconnect = true;
        return false;
    }

    {
        LOCK(cs_main);
        stop_index = LookupBlockIndex(stop_hash);

        // Check that the stop block exists and the peer would be allowed to fetch it.
        if (!stop_index || !BlockRequestAllowed(stop_index, chain_params.GetConsensus())) {
            LogPrint(BCLog::NET, "peer %d requested invalid block hash: %s\n",
                     pfrom.GetId(), stop_hash.ToString());
            pfrom.fDisconnect = true;
            return false;
        }
    }

    uint32_t stop_height = stop_index->nHeight;
    if (start_height > stop_height) {
        LogPrint(BCLog::NET, "peer %d sent invalid getcfilters/getcfheaders with " /* Continued */
                 "start height %d and stop height %d\n",
                 pfrom.GetId(), start_height, stop_height);
        pfrom.fDisconnect = true;
        return false;
    }
    if (stop_height - start_height >= max_height_diff) {
        LogPrint(BCLog::NET, "peer %d requested too many cfilters/cfheaders: %d / %d\n",
                 pfrom.GetId(), stop_height - start_height + 1, max_height_diff);
        pfrom.fDisconnect = true;
        return false;
    }

    filter_index = GetBlockFilterIndex(filter_type);
    if (!filter_index) {
        LogPrint(BCLog::NET, "Filter index for supported type %s not found\n", BlockFilterTypeName(filter_type));
        return false;
    }

    return true;
}

/**
 * Handle a cfilters request.
 *
 * May disconnect from the peer in the case of a bad request.
 *
 * @param[in]   pfrom           The peer that we received the request from
 * @param[in]   vRecv           The raw message received
 * @param[in]   chain_params    Chain parameters
 * @param[in]   connman         Pointer to the connection manager
 */
static void ProcessGetCFilters(CNode& pfrom, CDataStream& vRecv, const CChainParams& chain_params,
                               CConnman& connman)
{
    uint8_t filter_type_ser;
    uint32_t start_height;
    uint256 stop_hash;

    vRecv >> filter_type_ser >> start_height >> stop_hash;

    const BlockFilterType filter_type = static_cast<BlockFilterType>(filter_type_ser);

    const CBlockIndex* stop_index;
    BlockFilterIndex* filter_index;
    if (!PrepareBlockFilterRequest(pfrom, chain_params, filter_type, start_height, stop_hash,
                                   MAX_GETCFILTERS_SIZE, stop_index, filter_index)) {
        return;
    }

    std::vector<BlockFilter> filters;

    if (!filter_index->LookupFilterRange(start_height, stop_index, filters)) {
        LogPrint(BCLog::NET, "Failed to find block filter in index: filter_type=%s, start_height=%d, stop_hash=%s\n",
                     BlockFilterTypeName(filter_type), start_height, stop_hash.ToString());
        return;
    }

    for (const auto& filter : filters) {
        CSerializedNetMsg msg = CNetMsgMaker(pfrom.GetSendVersion())
            .Make(NetMsgType::CFILTER, filter);
        connman.PushMessage(&pfrom, std::move(msg));
    }
}

/**
 * Handle a cfheaders request.
 *
 * May disconnect from the peer in the case of a bad request.
 *
 * @param[in]   pfrom           The peer that we received the request from
 * @param[in]   vRecv           The raw message received
 * @param[in]   chain_params    Chain parameters
 * @param[in]   connman         Pointer to the connection manager
 */
static void ProcessGetCFHeaders(CNode& pfrom, CDataStream& vRecv, const CChainParams& chain_params,
                                CConnman& connman)
{
    uint8_t filter_type_ser;
    uint32_t start_height;
    uint256 stop_hash;

    vRecv >> filter_type_ser >> start_height >> stop_hash;

    const BlockFilterType filter_type = static_cast<BlockFilterType>(filter_type_ser);

    const CBlockIndex* stop_index;
    BlockFilterIndex* filter_index;
    if (!PrepareBlockFilterRequest(pfrom, chain_params, filter_type, start_height, stop_hash,
                                   MAX_GETCFHEADERS_SIZE, stop_index, filter_index)) {
        return;
    }

    uint256 prev_header;
    if (start_height > 0) {
        const CBlockIndex* const prev_block =
            stop_index->GetAncestor(static_cast<int>(start_height - 1));
        if (!filter_index->LookupFilterHeader(prev_block, prev_header)) {
            LogPrint(BCLog::NET, "Failed to find block filter header in index: filter_type=%s, block_hash=%s\n",
                         BlockFilterTypeName(filter_type), prev_block->GetBlockHash().ToString());
            return;
        }
    }

    std::vector<uint256> filter_hashes;
    if (!filter_index->LookupFilterHashRange(start_height, stop_index, filter_hashes)) {
        LogPrint(BCLog::NET, "Failed to find block filter hashes in index: filter_type=%s, start_height=%d, stop_hash=%s\n",
                     BlockFilterTypeName(filter_type), start_height, stop_hash.ToString());
        return;
    }

    CSerializedNetMsg msg = CNetMsgMaker(pfrom.GetSendVersion())
        .Make(NetMsgType::CFHEADERS,
              filter_type_ser,
              stop_index->GetBlockHash(),
              prev_header,
              filter_hashes);
    connman.PushMessage(&pfrom, std::move(msg));
}

/**
 * Handle a getcfcheckpt request.
 *
 * May disconnect from the peer in the case of a bad request.
 *
 * @param[in]   pfrom           The peer that we received the request from
 * @param[in]   vRecv           The raw message received
 * @param[in]   chain_params    Chain parameters
 * @param[in]   connman         Pointer to the connection manager
 */
static void ProcessGetCFCheckPt(CNode& pfrom, CDataStream& vRecv, const CChainParams& chain_params,
                                CConnman& connman)
{
    uint8_t filter_type_ser;
    uint256 stop_hash;

    vRecv >> filter_type_ser >> stop_hash;

    const BlockFilterType filter_type = static_cast<BlockFilterType>(filter_type_ser);

    const CBlockIndex* stop_index;
    BlockFilterIndex* filter_index;
    if (!PrepareBlockFilterRequest(pfrom, chain_params, filter_type, /*start_height=*/0, stop_hash,
                                   /*max_height_diff=*/std::numeric_limits<uint32_t>::max(),
                                   stop_index, filter_index)) {
        return;
    }

    std::vector<uint256> headers(stop_index->nHeight / CFCHECKPT_INTERVAL);

    // Populate headers.
    const CBlockIndex* block_index = stop_index;
    for (int i = headers.size() - 1; i >= 0; i--) {
        int height = (i + 1) * CFCHECKPT_INTERVAL;
        block_index = block_index->GetAncestor(height);

        if (!filter_index->LookupFilterHeader(block_index, headers[i])) {
            LogPrint(BCLog::NET, "Failed to find block filter header in index: filter_type=%s, block_hash=%s\n",
                         BlockFilterTypeName(filter_type), block_index->GetBlockHash().ToString());
            return;
        }
    }

    CSerializedNetMsg msg = CNetMsgMaker(pfrom.GetSendVersion())
        .Make(NetMsgType::CFCHECKPT,
              filter_type_ser,
              stop_index->GetBlockHash(),
              headers);
    connman.PushMessage(&pfrom, std::move(msg));
}
// Header for the masked ProcessMessage
bool  ProcessMessage(CNode* pfrom, const std::string& msg_type, CDataStream& vRecv, int64_t nTimeReceived, const CChainParams& chainparams, ChainstateManager& chainman, CTxMemPool& mempool, CConnman* connman, BanMan* banman, const std::atomic<bool>& interruptMsgProc);

<<<<<<< HEAD
bool _ProcessMessage(CNode* pfrom, const std::string& msg_type, CDataStream& vRecv, int64_t nTimeReceived, const CChainParams& chainparams, ChainstateManager& chainman, CTxMemPool& mempool, CConnman* connman, BanMan* banman, const std::atomic<bool>& interruptMsgProc)
=======
bool ProcessMessage(CNode& pfrom, const std::string& msg_type, CDataStream& vRecv, int64_t nTimeReceived, const CChainParams& chainparams, ChainstateManager& chainman, CTxMemPool& mempool, CConnman* connman, BanMan* banman, const std::atomic<bool>& interruptMsgProc)
>>>>>>> dbd7a91f
{
    LogPrint(BCLog::NET, "received: %s (%u bytes) peer=%d\n", SanitizeString(msg_type), vRecv.size(), pfrom.GetId());
    if (gArgs.IsArgSet("-dropmessagestest") && GetRand(gArgs.GetArg("-dropmessagestest", 0)) == 0)
    {
        LogPrintf("\ndropmessagestest DROPPING RECV MESSAGE\n");
        return true;
    }


    if (msg_type == NetMsgType::VERSION) {
        // Each connection can only send one version message
        if (pfrom.nVersion != 0)
        {
            LOCK(cs_main);
            Misbehaving(pfrom.GetId(), 1);
            return false;
        }

        int64_t nTime;
        CAddress addrMe;
        CAddress addrFrom;
        uint64_t nNonce = 1;
        uint64_t nServiceInt;
        ServiceFlags nServices;
        int nVersion;
        int nSendVersion;
        std::string cleanSubVer;
        int nStartingHeight = -1;
        bool fRelay = true;

        vRecv >> nVersion >> nServiceInt >> nTime >> addrMe;
        nSendVersion = std::min(nVersion, PROTOCOL_VERSION);
        nServices = ServiceFlags(nServiceInt);
        if (!pfrom.fInbound)
        {
            connman->SetServices(pfrom.addr, nServices);
        }
        if (!pfrom.fInbound && !pfrom.fFeeler && !pfrom.m_manual_connection && !HasAllDesirableServiceFlags(nServices))
        {
            LogPrint(BCLog::NET, "peer=%d does not offer the expected services (%08x offered, %08x expected); disconnecting\n", pfrom.GetId(), nServices, GetDesirableServiceFlags(nServices));
            pfrom.fDisconnect = true;
            return false;
        }

        if (nVersion < MIN_PEER_PROTO_VERSION) {
            // disconnect from peers older than this proto version
            LogPrint(BCLog::NET, "peer=%d using obsolete version %i; disconnecting\n", pfrom.GetId(), nVersion);
            pfrom.fDisconnect = true;
            return false;
        }

        if (!vRecv.empty())
            vRecv >> addrFrom >> nNonce;
        if (!vRecv.empty()) {
            std::string strSubVer;
            vRecv >> LIMITED_STRING(strSubVer, MAX_SUBVERSION_LENGTH);
            cleanSubVer = SanitizeString(strSubVer);
        }
        if (!vRecv.empty()) {
            vRecv >> nStartingHeight;
        }
        if (!vRecv.empty())
            vRecv >> fRelay;
        // Disconnect if we connected to ourself
        if (pfrom.fInbound && !connman->CheckIncomingNonce(nNonce))
        {
<<<<<<< HEAD
            LogPrintf("\nconnected to self at %s, disconnecting\n", pfrom->addr.ToString());
            pfrom->fDisconnect = true;
=======
            LogPrintf("connected to self at %s, disconnecting\n", pfrom.addr.ToString());
            pfrom.fDisconnect = true;
>>>>>>> dbd7a91f
            return true;
        }

        if (pfrom.fInbound && addrMe.IsRoutable())
        {
            SeenLocal(addrMe);
        }

        // Be shy and don't send version until we hear
        if (pfrom.fInbound)
            PushNodeVersion(pfrom, connman, GetAdjustedTime());

        connman->PushMessage(&pfrom, CNetMsgMaker(INIT_PROTO_VERSION).Make(NetMsgType::VERACK));

        pfrom.nServices = nServices;
        pfrom.SetAddrLocal(addrMe);
        {
            LOCK(pfrom.cs_SubVer);
            pfrom.cleanSubVer = cleanSubVer;
        }
        pfrom.nStartingHeight = nStartingHeight;

        // set nodes not relaying blocks and tx and not serving (parts) of the historical blockchain as "clients"
        pfrom.fClient = (!(nServices & NODE_NETWORK) && !(nServices & NODE_NETWORK_LIMITED));

        // set nodes not capable of serving the complete blockchain history as "limited nodes"
        pfrom.m_limited_node = (!(nServices & NODE_NETWORK) && (nServices & NODE_NETWORK_LIMITED));

        if (pfrom.m_tx_relay != nullptr) {
            LOCK(pfrom.m_tx_relay->cs_filter);
            pfrom.m_tx_relay->fRelayTxes = fRelay; // set to true after we get the first filter* message
        }

        // Change version
        pfrom.SetSendVersion(nSendVersion);
        pfrom.nVersion = nVersion;

        if((nServices & NODE_WITNESS))
        {
            LOCK(cs_main);
            State(pfrom.GetId())->fHaveWitness = true;
        }

        // Potentially mark this peer as a preferred download peer.
        {
        LOCK(cs_main);
        UpdatePreferredDownload(pfrom, State(pfrom.GetId()));
        }

        if (!pfrom.fInbound && pfrom.IsAddrRelayPeer())
        {
            // Advertise our address
            if (fListen && !::ChainstateActive().IsInitialBlockDownload())
            {
                CAddress addr = GetLocalAddress(&pfrom.addr, pfrom.GetLocalServices());
                FastRandomContext insecure_rand;
                if (addr.IsRoutable())
                {
                    LogPrint(BCLog::NET, "ProcessMessages: advertising address %s\n", addr.ToString());
                    pfrom.PushAddress(addr, insecure_rand);
                } else if (IsPeerAddrLocalGood(&pfrom)) {
                    addr.SetIP(addrMe);
                    LogPrint(BCLog::NET, "ProcessMessages: advertising address %s\n", addr.ToString());
                    pfrom.PushAddress(addr, insecure_rand);
                }
            }

            // Get recent addresses
            if (pfrom.fOneShot || pfrom.nVersion >= CADDR_TIME_VERSION || connman->GetAddressCount() < 1000)
            {
                connman->PushMessage(&pfrom, CNetMsgMaker(nSendVersion).Make(NetMsgType::GETADDR));
                pfrom.fGetAddr = true;
            }
            connman->MarkAddressGood(pfrom.addr);
        }

        std::string remoteAddr;
        if (fLogIPs)
            remoteAddr = ", peeraddr=" + pfrom.addr.ToString();

        LogPrint(BCLog::NET, "receive version message: %s: version %d, blocks=%d, us=%s, peer=%d%s\n",
                  cleanSubVer, pfrom.nVersion,
                  pfrom.nStartingHeight, addrMe.ToString(), pfrom.GetId(),
                  remoteAddr);

        int64_t nTimeOffset = nTime - GetTime();
        pfrom.nTimeOffset = nTimeOffset;
        AddTimeData(pfrom.addr, nTimeOffset);

        // If the peer is old enough to have the old alert system, send it the final alert.
        if (pfrom.nVersion <= 70012) {
            CDataStream finalAlert(ParseHex("60010000000000000000000000ffffff7f00000000ffffff7ffeffff7f01ffffff7f00000000ffffff7f00ffffff7f002f555247454e543a20416c657274206b657920636f6d70726f6d697365642c2075706772616465207265717569726564004630440220653febd6410f470f6bae11cad19c48413becb1ac2c17f908fd0fd53bdc3abd5202206d0e9c96fe88d4a0f01ed9dedae2b6f9e00da94cad0fecaae66ecf689bf71b50"), SER_NETWORK, PROTOCOL_VERSION);
            connman->PushMessage(&pfrom, CNetMsgMaker(nSendVersion).Make("alert", finalAlert));
        }

        // Feeler connections exist only to verify if address is online.
        if (pfrom.fFeeler) {
            assert(pfrom.fInbound == false);
            pfrom.fDisconnect = true;
        }
        return true;
    }

    if (pfrom.nVersion == 0) {
        // Must have a version message before anything else
        LOCK(cs_main);
        Misbehaving(pfrom.GetId(), 1);
        return false;
    }

    // At this point, the outgoing message serialization version can't change.
    const CNetMsgMaker msgMaker(pfrom.GetSendVersion());

    if (msg_type == NetMsgType::VERACK)
    {
        pfrom.SetRecvVersion(std::min(pfrom.nVersion.load(), PROTOCOL_VERSION));

        if (!pfrom.fInbound) {
            // Mark this node as currently connected, so we update its timestamp later.
            LOCK(cs_main);
<<<<<<< HEAD
            State(pfrom->GetId())->fCurrentlyConnected = true;
            LogPrintf("\nNew outbound peer connected: version: %d, blocks=%d, peer=%d%s (%s)\n",
                      pfrom->nVersion.load(), pfrom->nStartingHeight,
                      pfrom->GetId(), (fLogIPs ? strprintf(", peeraddr=%s", pfrom->addr.ToString()) : ""),
                      pfrom->m_tx_relay == nullptr ? "block-relay" : "full-relay");
=======
            State(pfrom.GetId())->fCurrentlyConnected = true;
            LogPrintf("New outbound peer connected: version: %d, blocks=%d, peer=%d%s (%s)\n",
                      pfrom.nVersion.load(), pfrom.nStartingHeight,
                      pfrom.GetId(), (fLogIPs ? strprintf(", peeraddr=%s", pfrom.addr.ToString()) : ""),
                      pfrom.m_tx_relay == nullptr ? "block-relay" : "full-relay");
>>>>>>> dbd7a91f
        }

        if (pfrom.nVersion >= SENDHEADERS_VERSION) {
            // Tell our peer we prefer to receive headers rather than inv's
            // We send this to non-NODE NETWORK peers as well, because even
            // non-NODE NETWORK peers can announce blocks (such as pruning
            // nodes)
            connman->PushMessage(&pfrom, msgMaker.Make(NetMsgType::SENDHEADERS));
        }
        if (pfrom.nVersion >= SHORT_IDS_BLOCKS_VERSION) {
            // Tell our peer we are willing to provide version 1 or 2 cmpctblocks
            // However, we do not request new block announcements using
            // cmpctblock messages.
            // We send this to non-NODE NETWORK peers as well, because
            // they may wish to request compact blocks from us
            bool fAnnounceUsingCMPCTBLOCK = false;
            uint64_t nCMPCTBLOCKVersion = 2;
            if (pfrom.GetLocalServices() & NODE_WITNESS)
                connman->PushMessage(&pfrom, msgMaker.Make(NetMsgType::SENDCMPCT, fAnnounceUsingCMPCTBLOCK, nCMPCTBLOCKVersion));
            nCMPCTBLOCKVersion = 1;
            connman->PushMessage(&pfrom, msgMaker.Make(NetMsgType::SENDCMPCT, fAnnounceUsingCMPCTBLOCK, nCMPCTBLOCKVersion));
        }
        pfrom.fSuccessfullyConnected = true;
        return true;
    }

    if (!pfrom.fSuccessfullyConnected) {
        // Must have a verack message before anything else
        LOCK(cs_main);
        Misbehaving(pfrom.GetId(), 1);
        return false;
    }

    if (msg_type == NetMsgType::ADDR) {
        std::vector<CAddress> vAddr;
        vRecv >> vAddr;

        // Don't want addr from older versions unless seeding
        if (pfrom.nVersion < CADDR_TIME_VERSION && connman->GetAddressCount() > 1000)
            return true;
        if (!pfrom.IsAddrRelayPeer()) {
            return true;
        }
        if (vAddr.size() > 1000)
        {
            LOCK(cs_main);
            Misbehaving(pfrom.GetId(), 20, strprintf("message addr size() = %u", vAddr.size()));
            return false;
        }

        // Store the new addresses
        std::vector<CAddress> vAddrOk;
        int64_t nNow = GetAdjustedTime();
        int64_t nSince = nNow - 10 * 60;
        for (CAddress& addr : vAddr)
        {
            if (interruptMsgProc)
                return true;

            // We only bother storing full nodes, though this may include
            // things which we would not make an outbound connection to, in
            // part because we may make feeler connections to them.
            if (!MayHaveUsefulAddressDB(addr.nServices) && !HasAllDesirableServiceFlags(addr.nServices))
                continue;

            if (addr.nTime <= 100000000 || addr.nTime > nNow + 10 * 60)
                addr.nTime = nNow - 5 * 24 * 60 * 60;
            pfrom.AddAddressKnown(addr);
            if (banman->IsBanned(addr)) continue; // Do not process banned addresses beyond remembering we received them
            bool fReachable = IsReachable(addr);
            if (addr.nTime > nSince && !pfrom.fGetAddr && vAddr.size() <= 10 && addr.IsRoutable())
            {
                // Relay to a limited number of other nodes
                RelayAddress(addr, fReachable, *connman);
            }
            // Do not store addresses outside our network
            if (fReachable)
                vAddrOk.push_back(addr);
        }
        connman->AddNewAddresses(vAddrOk, pfrom.addr, 2 * 60 * 60);
        if (vAddr.size() < 1000)
            pfrom.fGetAddr = false;
        if (pfrom.fOneShot)
            pfrom.fDisconnect = true;
        return true;
    }

    if (msg_type == NetMsgType::SENDHEADERS) {
        LOCK(cs_main);
        State(pfrom.GetId())->fPreferHeaders = true;
        return true;
    }

    if (msg_type == NetMsgType::SENDCMPCT) {
        bool fAnnounceUsingCMPCTBLOCK = false;
        uint64_t nCMPCTBLOCKVersion = 0;
        vRecv >> fAnnounceUsingCMPCTBLOCK >> nCMPCTBLOCKVersion;
        if (nCMPCTBLOCKVersion == 1 || ((pfrom.GetLocalServices() & NODE_WITNESS) && nCMPCTBLOCKVersion == 2)) {
            LOCK(cs_main);
            // fProvidesHeaderAndIDs is used to "lock in" version of compact blocks we send (fWantsCmpctWitness)
            if (!State(pfrom.GetId())->fProvidesHeaderAndIDs) {
                State(pfrom.GetId())->fProvidesHeaderAndIDs = true;
                State(pfrom.GetId())->fWantsCmpctWitness = nCMPCTBLOCKVersion == 2;
            }
            if (State(pfrom.GetId())->fWantsCmpctWitness == (nCMPCTBLOCKVersion == 2)) // ignore later version announces
                State(pfrom.GetId())->fPreferHeaderAndIDs = fAnnounceUsingCMPCTBLOCK;
            if (!State(pfrom.GetId())->fSupportsDesiredCmpctVersion) {
                if (pfrom.GetLocalServices() & NODE_WITNESS)
                    State(pfrom.GetId())->fSupportsDesiredCmpctVersion = (nCMPCTBLOCKVersion == 2);
                else
                    State(pfrom.GetId())->fSupportsDesiredCmpctVersion = (nCMPCTBLOCKVersion == 1);
            }
        }
        return true;
    }

    if (msg_type == NetMsgType::INV) {
        std::vector<CInv> vInv;
        vRecv >> vInv;
        if (vInv.size() > MAX_INV_SZ)
        {
            LOCK(cs_main);
            Misbehaving(pfrom.GetId(), 20, strprintf("message inv size() = %u", vInv.size()));
            return false;
        }

        // We won't accept tx inv's if we're in blocks-only mode, or this is a
        // block-relay-only peer
        bool fBlocksOnly = !g_relay_txes || (pfrom.m_tx_relay == nullptr);

        // Allow whitelisted peers to send data other than blocks in blocks only mode if whitelistrelay is true
        if (pfrom.HasPermission(PF_RELAY))
            fBlocksOnly = false;

        LOCK(cs_main);

        uint32_t nFetchFlags = GetFetchFlags(pfrom);
        const auto current_time = GetTime<std::chrono::microseconds>();
        uint256* best_block{nullptr};

        for (CInv &inv : vInv)
        {
            if (interruptMsgProc)
                return true;

            bool fAlreadyHave = AlreadyHave(inv, mempool);
            LogPrint(BCLog::NET, "got inv: %s  %s peer=%d\n", inv.ToString(), fAlreadyHave ? "have" : "new", pfrom.GetId());

            if (inv.type == MSG_TX) {
                inv.type |= nFetchFlags;
            }

            if (inv.type == MSG_BLOCK) {
                UpdateBlockAvailability(pfrom.GetId(), inv.hash);
                if (!fAlreadyHave && !fImporting && !fReindex && !mapBlocksInFlight.count(inv.hash)) {
                    // Headers-first is the primary method of announcement on
                    // the network. If a node fell back to sending blocks by inv,
                    // it's probably for a re-org. The final block hash
                    // provided should be the highest, so send a getheaders and
                    // then fetch the blocks we need to catch up.
                    best_block = &inv.hash;
                }
            } else {
                pfrom.AddInventoryKnown(inv);
                if (fBlocksOnly) {
                    LogPrint(BCLog::NET, "transaction (%s) inv sent in violation of protocol, disconnecting peer=%d\n", inv.hash.ToString(), pfrom.GetId());
                    pfrom.fDisconnect = true;
                    return true;
                } else if (!fAlreadyHave && !fImporting && !fReindex && !::ChainstateActive().IsInitialBlockDownload()) {
                    RequestTx(State(pfrom.GetId()), inv.hash, current_time);
                }
            }
        }

        if (best_block != nullptr) {
            connman->PushMessage(&pfrom, msgMaker.Make(NetMsgType::GETHEADERS, ::ChainActive().GetLocator(pindexBestHeader), *best_block));
            LogPrint(BCLog::NET, "getheaders (%d) %s to peer=%d\n", pindexBestHeader->nHeight, best_block->ToString(), pfrom.GetId());
        }

        return true;
    }

    if (msg_type == NetMsgType::GETDATA) {
        std::vector<CInv> vInv;
        vRecv >> vInv;
        if (vInv.size() > MAX_INV_SZ)
        {
            LOCK(cs_main);
            Misbehaving(pfrom.GetId(), 20, strprintf("message getdata size() = %u", vInv.size()));
            return false;
        }

        LogPrint(BCLog::NET, "received getdata (%u invsz) peer=%d\n", vInv.size(), pfrom.GetId());

        if (vInv.size() > 0) {
            LogPrint(BCLog::NET, "received getdata for: %s peer=%d\n", vInv[0].ToString(), pfrom.GetId());
        }

        pfrom.vRecvGetData.insert(pfrom.vRecvGetData.end(), vInv.begin(), vInv.end());
        ProcessGetData(pfrom, chainparams, connman, mempool, interruptMsgProc);
        return true;
    }

    if (msg_type == NetMsgType::GETBLOCKS) {
        CBlockLocator locator;
        uint256 hashStop;
        vRecv >> locator >> hashStop;

        if (locator.vHave.size() > MAX_LOCATOR_SZ) {
            LogPrint(BCLog::NET, "getblocks locator size %lld > %d, disconnect peer=%d\n", locator.vHave.size(), MAX_LOCATOR_SZ, pfrom.GetId());
            pfrom.fDisconnect = true;
            return true;
        }

        // We might have announced the currently-being-connected tip using a
        // compact block, which resulted in the peer sending a getblocks
        // request, which we would otherwise respond to without the new block.
        // To avoid this situation we simply verify that we are on our best
        // known chain now. This is super overkill, but we handle it better
        // for getheaders requests, and there are no known nodes which support
        // compact blocks but still use getblocks to request blocks.
        {
            std::shared_ptr<const CBlock> a_recent_block;
            {
                LOCK(cs_most_recent_block);
                a_recent_block = most_recent_block;
            }
            BlockValidationState state;
            if (!ActivateBestChain(state, Params(), a_recent_block)) {
                LogPrint(BCLog::NET, "failed to activate chain (%s)\n", state.ToString());
            }
        }

        LOCK(cs_main);

        // Find the last block the caller has in the main chain
        const CBlockIndex* pindex = FindForkInGlobalIndex(::ChainActive(), locator);

        // Send the rest of the chain
        if (pindex)
            pindex = ::ChainActive().Next(pindex);
        int nLimit = 500;
        LogPrint(BCLog::NET, "getblocks %d to %s limit %d from peer=%d\n", (pindex ? pindex->nHeight : -1), hashStop.IsNull() ? "end" : hashStop.ToString(), nLimit, pfrom.GetId());
        for (; pindex; pindex = ::ChainActive().Next(pindex))
        {
            if (pindex->GetBlockHash() == hashStop)
            {
                LogPrint(BCLog::NET, "  getblocks stopping at %d %s\n", pindex->nHeight, pindex->GetBlockHash().ToString());
                break;
            }
            // If pruning, don't inv blocks unless we have on disk and are likely to still have
            // for some reasonable time window (1 hour) that block relay might require.
            const int nPrunedBlocksLikelyToHave = MIN_BLOCKS_TO_KEEP - 3600 / chainparams.GetConsensus().nPowTargetSpacing;
            if (fPruneMode && (!(pindex->nStatus & BLOCK_HAVE_DATA) || pindex->nHeight <= ::ChainActive().Tip()->nHeight - nPrunedBlocksLikelyToHave))
            {
                LogPrint(BCLog::NET, " getblocks stopping, pruned or too old block at %d %s\n", pindex->nHeight, pindex->GetBlockHash().ToString());
                break;
            }
            pfrom.PushInventory(CInv(MSG_BLOCK, pindex->GetBlockHash()));
            if (--nLimit <= 0)
            {
                // When this block is requested, we'll send an inv that'll
                // trigger the peer to getblocks the next batch of inventory.
                LogPrint(BCLog::NET, "  getblocks stopping at limit %d %s\n", pindex->nHeight, pindex->GetBlockHash().ToString());
                pfrom.hashContinue = pindex->GetBlockHash();
                break;
            }
        }
        return true;
    }

    if (msg_type == NetMsgType::GETBLOCKTXN) {
        BlockTransactionsRequest req;
        vRecv >> req;

        std::shared_ptr<const CBlock> recent_block;
        {
            LOCK(cs_most_recent_block);
            if (most_recent_block_hash == req.blockhash)
                recent_block = most_recent_block;
            // Unlock cs_most_recent_block to avoid cs_main lock inversion
        }
        if (recent_block) {
            SendBlockTransactions(*recent_block, req, pfrom, connman);
            return true;
        }

        LOCK(cs_main);

        const CBlockIndex* pindex = LookupBlockIndex(req.blockhash);
        if (!pindex || !(pindex->nStatus & BLOCK_HAVE_DATA)) {
            LogPrint(BCLog::NET, "Peer %d sent us a getblocktxn for a block we don't have\n", pfrom.GetId());
            return true;
        }

        if (pindex->nHeight < ::ChainActive().Height() - MAX_BLOCKTXN_DEPTH) {
            // If an older block is requested (should never happen in practice,
            // but can happen in tests) send a block response instead of a
            // blocktxn response. Sending a full block response instead of a
            // small blocktxn response is preferable in the case where a peer
            // might maliciously send lots of getblocktxn requests to trigger
            // expensive disk reads, because it will require the peer to
            // actually receive all the data read from disk over the network.
            LogPrint(BCLog::NET, "Peer %d sent us a getblocktxn for a block > %i deep\n", pfrom.GetId(), MAX_BLOCKTXN_DEPTH);
            CInv inv;
            inv.type = State(pfrom.GetId())->fWantsCmpctWitness ? MSG_WITNESS_BLOCK : MSG_BLOCK;
            inv.hash = req.blockhash;
            pfrom.vRecvGetData.push_back(inv);
            // The message processing loop will go around again (without pausing) and we'll respond then (without cs_main)
            return true;
        }

        CBlock block;
        bool ret = ReadBlockFromDisk(block, pindex, chainparams.GetConsensus());
        assert(ret);

        SendBlockTransactions(block, req, pfrom, connman);
        return true;
    }

    if (msg_type == NetMsgType::GETHEADERS) {
        CBlockLocator locator;
        uint256 hashStop;
        vRecv >> locator >> hashStop;

        if (locator.vHave.size() > MAX_LOCATOR_SZ) {
            LogPrint(BCLog::NET, "getheaders locator size %lld > %d, disconnect peer=%d\n", locator.vHave.size(), MAX_LOCATOR_SZ, pfrom.GetId());
            pfrom.fDisconnect = true;
            return true;
        }

        LOCK(cs_main);
        if (::ChainstateActive().IsInitialBlockDownload() && !pfrom.HasPermission(PF_NOBAN)) {
            LogPrint(BCLog::NET, "Ignoring getheaders from peer=%d because node is in initial block download\n", pfrom.GetId());
            return true;
        }

        CNodeState *nodestate = State(pfrom.GetId());
        const CBlockIndex* pindex = nullptr;
        if (locator.IsNull())
        {
            // If locator is null, return the hashStop block
            pindex = LookupBlockIndex(hashStop);
            if (!pindex) {
                return true;
            }

            if (!BlockRequestAllowed(pindex, chainparams.GetConsensus())) {
                LogPrint(BCLog::NET, "%s: ignoring request from peer=%i for old block header that isn't in the main chain\n", __func__, pfrom.GetId());
                return true;
            }
        }
        else
        {
            // Find the last block the caller has in the main chain
            pindex = FindForkInGlobalIndex(::ChainActive(), locator);
            if (pindex)
                pindex = ::ChainActive().Next(pindex);
        }

        // we must use CBlocks, as CBlockHeaders won't include the 0x00 nTx count at the end
        std::vector<CBlock> vHeaders;
        int nLimit = MAX_HEADERS_RESULTS;
        LogPrint(BCLog::NET, "getheaders %d to %s from peer=%d\n", (pindex ? pindex->nHeight : -1), hashStop.IsNull() ? "end" : hashStop.ToString(), pfrom.GetId());
        for (; pindex; pindex = ::ChainActive().Next(pindex))
        {
            vHeaders.push_back(pindex->GetBlockHeader());
            if (--nLimit <= 0 || pindex->GetBlockHash() == hashStop)
                break;
        }
        // pindex can be nullptr either if we sent ::ChainActive().Tip() OR
        // if our peer has ::ChainActive().Tip() (and thus we are sending an empty
        // headers message). In both cases it's safe to update
        // pindexBestHeaderSent to be our tip.
        //
        // It is important that we simply reset the BestHeaderSent value here,
        // and not max(BestHeaderSent, newHeaderSent). We might have announced
        // the currently-being-connected tip using a compact block, which
        // resulted in the peer sending a headers request, which we respond to
        // without the new block. By resetting the BestHeaderSent, we ensure we
        // will re-announce the new block via headers (or compact blocks again)
        // in the SendMessages logic.
        nodestate->pindexBestHeaderSent = pindex ? pindex : ::ChainActive().Tip();
        connman->PushMessage(&pfrom, msgMaker.Make(NetMsgType::HEADERS, vHeaders));
        return true;
    }

    if (msg_type == NetMsgType::TX) {
        // Stop processing the transaction early if
        // 1) We are in blocks only mode and peer has no relay permission
        // 2) This peer is a block-relay-only peer
        if ((!g_relay_txes && !pfrom.HasPermission(PF_RELAY)) || (pfrom.m_tx_relay == nullptr))
        {
            LogPrint(BCLog::NET, "transaction sent in violation of protocol peer=%d\n", pfrom.GetId());
            pfrom.fDisconnect = true;
            return true;
        }

        CTransactionRef ptx;
        vRecv >> ptx;
        const CTransaction& tx = *ptx;

        CInv inv(MSG_TX, tx.GetHash());
        pfrom.AddInventoryKnown(inv);

        LOCK2(cs_main, g_cs_orphans);

        TxValidationState state;

        CNodeState* nodestate = State(pfrom.GetId());
        nodestate->m_tx_download.m_tx_announced.erase(inv.hash);
        nodestate->m_tx_download.m_tx_in_flight.erase(inv.hash);
        EraseTxRequest(inv.hash);

        std::list<CTransactionRef> lRemovedTxn;

        if (!AlreadyHave(inv, mempool) &&
            AcceptToMemoryPool(mempool, state, ptx, &lRemovedTxn, false /* bypass_limits */, 0 /* nAbsurdFee */)) {
            mempool.check(&::ChainstateActive().CoinsTip());
            RelayTransaction(tx.GetHash(), *connman);
            for (unsigned int i = 0; i < tx.vout.size(); i++) {
                auto it_by_prev = mapOrphanTransactionsByPrev.find(COutPoint(inv.hash, i));
                if (it_by_prev != mapOrphanTransactionsByPrev.end()) {
                    for (const auto& elem : it_by_prev->second) {
                        pfrom.orphan_work_set.insert(elem->first);
                    }
                }
            }

            pfrom.nLastTXTime = GetTime();

            LogPrint(BCLog::MEMPOOL, "AcceptToMemoryPool: peer=%d: accepted %s (poolsz %u txn, %u kB)\n",
                pfrom.GetId(),
                tx.GetHash().ToString(),
                mempool.size(), mempool.DynamicMemoryUsage() / 1000);

            // Recursively process any orphan transactions that depended on this one
            ProcessOrphanTx(connman, mempool, pfrom.orphan_work_set, lRemovedTxn);
        }
        else if (state.GetResult() == TxValidationResult::TX_MISSING_INPUTS)
        {
            bool fRejectedParents = false; // It may be the case that the orphans parents have all been rejected
            for (const CTxIn& txin : tx.vin) {
                if (recentRejects->contains(txin.prevout.hash)) {
                    fRejectedParents = true;
                    break;
                }
            }
            if (!fRejectedParents) {
                uint32_t nFetchFlags = GetFetchFlags(pfrom);
                const auto current_time = GetTime<std::chrono::microseconds>();

                for (const CTxIn& txin : tx.vin) {
                    CInv _inv(MSG_TX | nFetchFlags, txin.prevout.hash);
                    pfrom.AddInventoryKnown(_inv);
                    if (!AlreadyHave(_inv, mempool)) RequestTx(State(pfrom.GetId()), _inv.hash, current_time);
                }
                AddOrphanTx(ptx, pfrom.GetId());

                // DoS prevention: do not allow mapOrphanTransactions to grow unbounded (see CVE-2012-3789)
                unsigned int nMaxOrphanTx = (unsigned int)std::max((int64_t)0, gArgs.GetArg("-maxorphantx", DEFAULT_MAX_ORPHAN_TRANSACTIONS));
                unsigned int nEvicted = LimitOrphanTxSize(nMaxOrphanTx);
                if (nEvicted > 0) {
                    LogPrint(BCLog::MEMPOOL, "mapOrphan overflow, removed %u tx\n", nEvicted);
                }
            } else {
                LogPrint(BCLog::MEMPOOL, "not keeping orphan with rejected parents %s\n",tx.GetHash().ToString());
                // We will continue to reject this tx since it has rejected
                // parents so avoid re-requesting it from other peers.
                recentRejects->insert(tx.GetHash());
            }
        } else {
            if (!tx.HasWitness() && state.GetResult() != TxValidationResult::TX_WITNESS_MUTATED) {
                // Do not use rejection cache for witness transactions or
                // witness-stripped transactions, as they can have been malleated.
                // See https://github.com/bitcoin/bitcoin/issues/8279 for details.
                assert(recentRejects);
                recentRejects->insert(tx.GetHash());
                if (RecursiveDynamicUsage(*ptx) < 100000) {
                    AddToCompactExtraTransactions(ptx);
                }
            } else if (tx.HasWitness() && RecursiveDynamicUsage(*ptx) < 100000) {
                AddToCompactExtraTransactions(ptx);
            }

            if (pfrom.HasPermission(PF_FORCERELAY)) {
                // Always relay transactions received from whitelisted peers, even
                // if they were already in the mempool,
                // allowing the node to function as a gateway for
                // nodes hidden behind it.

                if (!mempool.exists(tx.GetHash())) {
<<<<<<< HEAD
                    LogPrintf("\nNot relaying non-mempool transaction %s from whitelisted peer=%d\n", tx.GetHash().ToString(), pfrom->GetId());
                } else {
                    LogPrintf("\nForce relaying tx %s from whitelisted peer=%d\n", tx.GetHash().ToString(), pfrom->GetId());
=======
                    LogPrintf("Not relaying non-mempool transaction %s from whitelisted peer=%d\n", tx.GetHash().ToString(), pfrom.GetId());
                } else {
                    LogPrintf("Force relaying tx %s from whitelisted peer=%d\n", tx.GetHash().ToString(), pfrom.GetId());
>>>>>>> dbd7a91f
                    RelayTransaction(tx.GetHash(), *connman);
                }
            }
        }

        for (const CTransactionRef& removedTx : lRemovedTxn)
            AddToCompactExtraTransactions(removedTx);

        // If a tx has been detected by recentRejects, we will have reached
        // this point and the tx will have been ignored. Because we haven't run
        // the tx through AcceptToMemoryPool, we won't have computed a DoS
        // score for it or determined exactly why we consider it invalid.
        //
        // This means we won't penalize any peer subsequently relaying a DoSy
        // tx (even if we penalized the first peer who gave it to us) because
        // we have to account for recentRejects showing false positives. In
        // other words, we shouldn't penalize a peer if we aren't *sure* they
        // submitted a DoSy tx.
        //
        // Note that recentRejects doesn't just record DoSy or invalid
        // transactions, but any tx not accepted by the mempool, which may be
        // due to node policy (vs. consensus). So we can't blanket penalize a
        // peer simply for relaying a tx that our recentRejects has caught,
        // regardless of false positives.

        if (state.IsInvalid())
        {
            LogPrint(BCLog::MEMPOOLREJ, "%s from peer=%d was not accepted: %s\n", tx.GetHash().ToString(),
                pfrom.GetId(),
                state.ToString());
            MaybePunishNodeForTx(pfrom.GetId(), state);
        }
        return true;
    }

    if (msg_type == NetMsgType::CMPCTBLOCK)
    {
        // Ignore cmpctblock received while importing
        if (fImporting || fReindex) {
            LogPrint(BCLog::NET, "Unexpected cmpctblock message received from peer %d\n", pfrom.GetId());
            return true;
        }

        CBlockHeaderAndShortTxIDs cmpctblock;
        vRecv >> cmpctblock;

        bool received_new_header = false;

        {
        LOCK(cs_main);

        if (!LookupBlockIndex(cmpctblock.header.hashPrevBlock)) {
            // Doesn't connect (or is genesis), instead of DoSing in AcceptBlockHeader, request deeper headers
            if (!::ChainstateActive().IsInitialBlockDownload())
                connman->PushMessage(&pfrom, msgMaker.Make(NetMsgType::GETHEADERS, ::ChainActive().GetLocator(pindexBestHeader), uint256()));
            return true;
        }

        if (!LookupBlockIndex(cmpctblock.header.GetHash())) {
            received_new_header = true;
        }
        }

        const CBlockIndex *pindex = nullptr;
        BlockValidationState state;
        if (!chainman.ProcessNewBlockHeaders({cmpctblock.header}, state, chainparams, &pindex)) {
            if (state.IsInvalid()) {
                MaybePunishNodeForBlock(pfrom.GetId(), state, /*via_compact_block*/ true, "invalid header via cmpctblock");
                return true;
            }
        }

        // When we succeed in decoding a block's txids from a cmpctblock
        // message we typically jump to the BLOCKTXN handling code, with a
        // dummy (empty) BLOCKTXN message, to re-use the logic there in
        // completing processing of the putative block (without cs_main).
        bool fProcessBLOCKTXN = false;
        CDataStream blockTxnMsg(SER_NETWORK, PROTOCOL_VERSION);

        // If we end up treating this as a plain headers message, call that as well
        // without cs_main.
        bool fRevertToHeaderProcessing = false;

        // Keep a CBlock for "optimistic" compactblock reconstructions (see
        // below)
        std::shared_ptr<CBlock> pblock = std::make_shared<CBlock>();
        bool fBlockReconstructed = false;

        {
        LOCK2(cs_main, g_cs_orphans);
        // If AcceptBlockHeader returned true, it set pindex
        assert(pindex);
        UpdateBlockAvailability(pfrom.GetId(), pindex->GetBlockHash());

        CNodeState *nodestate = State(pfrom.GetId());

        // If this was a new header with more work than our tip, update the
        // peer's last block announcement time
        if (received_new_header && pindex->nChainWork > ::ChainActive().Tip()->nChainWork) {
            nodestate->m_last_block_announcement = GetTime();
        }

        std::map<uint256, std::pair<NodeId, std::list<QueuedBlock>::iterator> >::iterator blockInFlightIt = mapBlocksInFlight.find(pindex->GetBlockHash());
        bool fAlreadyInFlight = blockInFlightIt != mapBlocksInFlight.end();

        if (pindex->nStatus & BLOCK_HAVE_DATA) // Nothing to do here
            return true;

        if (pindex->nChainWork <= ::ChainActive().Tip()->nChainWork || // We know something better
                pindex->nTx != 0) { // We had this block at some point, but pruned it
            if (fAlreadyInFlight) {
                // We requested this block for some reason, but our mempool will probably be useless
                // so we just grab the block via normal getdata
                std::vector<CInv> vInv(1);
                vInv[0] = CInv(MSG_BLOCK | GetFetchFlags(pfrom), cmpctblock.header.GetHash());
                connman->PushMessage(&pfrom, msgMaker.Make(NetMsgType::GETDATA, vInv));
            }
            return true;
        }

        // If we're not close to tip yet, give up and let parallel block fetch work its magic
        if (!fAlreadyInFlight && !CanDirectFetch(chainparams.GetConsensus()))
            return true;

        if (IsWitnessEnabled(pindex->pprev, chainparams.GetConsensus()) && !nodestate->fSupportsDesiredCmpctVersion) {
            // Don't bother trying to process compact blocks from v1 peers
            // after segwit activates.
            return true;
        }

        // We want to be a bit conservative just to be extra careful about DoS
        // possibilities in compact block processing...
        if (pindex->nHeight <= ::ChainActive().Height() + 2) {
            if ((!fAlreadyInFlight && nodestate->nBlocksInFlight < MAX_BLOCKS_IN_TRANSIT_PER_PEER) ||
                 (fAlreadyInFlight && blockInFlightIt->second.first == pfrom.GetId())) {
                std::list<QueuedBlock>::iterator* queuedBlockIt = nullptr;
                if (!MarkBlockAsInFlight(mempool, pfrom.GetId(), pindex->GetBlockHash(), pindex, &queuedBlockIt)) {
                    if (!(*queuedBlockIt)->partialBlock)
                        (*queuedBlockIt)->partialBlock.reset(new PartiallyDownloadedBlock(&mempool));
                    else {
                        // The block was already in flight using compact blocks from the same peer
                        LogPrint(BCLog::NET, "Peer sent us compact block we were already syncing!\n");
                        return true;
                    }
                }

                PartiallyDownloadedBlock& partialBlock = *(*queuedBlockIt)->partialBlock;
                ReadStatus status = partialBlock.InitData(cmpctblock, vExtraTxnForCompact);
                if (status == READ_STATUS_INVALID) {
                    MarkBlockAsReceived(pindex->GetBlockHash()); // Reset in-flight state in case of whitelist
                    Misbehaving(pfrom.GetId(), 100, strprintf("Peer %d sent us invalid compact block\n", pfrom.GetId()));
                    return true;
                } else if (status == READ_STATUS_FAILED) {
                    // Duplicate txindexes, the block is now in-flight, so just request it
                    std::vector<CInv> vInv(1);
                    vInv[0] = CInv(MSG_BLOCK | GetFetchFlags(pfrom), cmpctblock.header.GetHash());
                    connman->PushMessage(&pfrom, msgMaker.Make(NetMsgType::GETDATA, vInv));
                    return true;
                }

                BlockTransactionsRequest req;
                for (size_t i = 0; i < cmpctblock.BlockTxCount(); i++) {
                    if (!partialBlock.IsTxAvailable(i))
                        req.indexes.push_back(i);
                }
                if (req.indexes.empty()) {
                    // Dirty hack to jump to BLOCKTXN code (TODO: move message handling into their own functions)
                    BlockTransactions txn;
                    txn.blockhash = cmpctblock.header.GetHash();
                    blockTxnMsg << txn;
                    fProcessBLOCKTXN = true;
                } else {
                    req.blockhash = pindex->GetBlockHash();
                    connman->PushMessage(&pfrom, msgMaker.Make(NetMsgType::GETBLOCKTXN, req));
                }
            } else {
                // This block is either already in flight from a different
                // peer, or this peer has too many blocks outstanding to
                // download from.
                // Optimistically try to reconstruct anyway since we might be
                // able to without any round trips.
                PartiallyDownloadedBlock tempBlock(&mempool);
                ReadStatus status = tempBlock.InitData(cmpctblock, vExtraTxnForCompact);
                if (status != READ_STATUS_OK) {
                    // TODO: don't ignore failures
                    return true;
                }
                std::vector<CTransactionRef> dummy;
                status = tempBlock.FillBlock(*pblock, dummy);
                if (status == READ_STATUS_OK) {
                    fBlockReconstructed = true;
                }
            }
        } else {
            if (fAlreadyInFlight) {
                // We requested this block, but its far into the future, so our
                // mempool will probably be useless - request the block normally
                std::vector<CInv> vInv(1);
                vInv[0] = CInv(MSG_BLOCK | GetFetchFlags(pfrom), cmpctblock.header.GetHash());
                connman->PushMessage(&pfrom, msgMaker.Make(NetMsgType::GETDATA, vInv));
                return true;
            } else {
                // If this was an announce-cmpctblock, we want the same treatment as a header message
                fRevertToHeaderProcessing = true;
            }
        }
        } // cs_main

        if (fProcessBLOCKTXN)
            return ProcessMessage(pfrom, NetMsgType::BLOCKTXN, blockTxnMsg, nTimeReceived, chainparams, chainman, mempool, connman, banman, interruptMsgProc);

        if (fRevertToHeaderProcessing) {
            // Headers received from HB compact block peers are permitted to be
            // relayed before full validation (see BIP 152), so we don't want to disconnect
            // the peer if the header turns out to be for an invalid block.
            // Note that if a peer tries to build on an invalid chain, that
            // will be detected and the peer will be banned.
            return ProcessHeadersMessage(pfrom, connman, chainman, mempool, {cmpctblock.header}, chainparams, /*via_compact_block=*/true);
        }

        if (fBlockReconstructed) {
            // If we got here, we were able to optimistically reconstruct a
            // block that is in flight from some other peer.
            {
                LOCK(cs_main);
                mapBlockSource.emplace(pblock->GetHash(), std::make_pair(pfrom.GetId(), false));
            }
            bool fNewBlock = false;
            // Setting fForceProcessing to true means that we bypass some of
            // our anti-DoS protections in AcceptBlock, which filters
            // unrequested blocks that might be trying to waste our resources
            // (eg disk space). Because we only try to reconstruct blocks when
            // we're close to caught up (via the CanDirectFetch() requirement
            // above, combined with the behavior of not requesting blocks until
            // we have a chain with at least nMinimumChainWork), and we ignore
            // compact blocks with less work than our tip, it is safe to treat
            // reconstructed compact blocks as having been requested.
            chainman.ProcessNewBlock(chainparams, pblock, /*fForceProcessing=*/true, &fNewBlock);
            if (fNewBlock) {
                pfrom.nLastBlockTime = GetTime();
            } else {
                LOCK(cs_main);
                mapBlockSource.erase(pblock->GetHash());
            }
            LOCK(cs_main); // hold cs_main for CBlockIndex::IsValid()
            if (pindex->IsValid(BLOCK_VALID_TRANSACTIONS)) {
                // Clear download state for this block, which is in
                // process from some other peer.  We do this after calling
                // ProcessNewBlock so that a malleated cmpctblock announcement
                // can't be used to interfere with block relay.
                MarkBlockAsReceived(pblock->GetHash());
            }
        }
        return true;
    }

    if (msg_type == NetMsgType::BLOCKTXN)
    {
        // Ignore blocktxn received while importing
        if (fImporting || fReindex) {
            LogPrint(BCLog::NET, "Unexpected blocktxn message received from peer %d\n", pfrom.GetId());
            return true;
        }

        BlockTransactions resp;
        vRecv >> resp;

        std::shared_ptr<CBlock> pblock = std::make_shared<CBlock>();
        bool fBlockRead = false;
        {
            LOCK(cs_main);

            std::map<uint256, std::pair<NodeId, std::list<QueuedBlock>::iterator> >::iterator it = mapBlocksInFlight.find(resp.blockhash);
            if (it == mapBlocksInFlight.end() || !it->second.second->partialBlock ||
                    it->second.first != pfrom.GetId()) {
                LogPrint(BCLog::NET, "Peer %d sent us block transactions for block we weren't expecting\n", pfrom.GetId());
                return true;
            }

            PartiallyDownloadedBlock& partialBlock = *it->second.second->partialBlock;
            ReadStatus status = partialBlock.FillBlock(*pblock, resp.txn);
            if (status == READ_STATUS_INVALID) {
                MarkBlockAsReceived(resp.blockhash); // Reset in-flight state in case of whitelist
                Misbehaving(pfrom.GetId(), 100, strprintf("Peer %d sent us invalid compact block/non-matching block transactions\n", pfrom.GetId()));
                return true;
            } else if (status == READ_STATUS_FAILED) {
                // Might have collided, fall back to getdata now :(
                std::vector<CInv> invs;
                invs.push_back(CInv(MSG_BLOCK | GetFetchFlags(pfrom), resp.blockhash));
                connman->PushMessage(&pfrom, msgMaker.Make(NetMsgType::GETDATA, invs));
            } else {
                // Block is either okay, or possibly we received
                // READ_STATUS_CHECKBLOCK_FAILED.
                // Note that CheckBlock can only fail for one of a few reasons:
                // 1. bad-proof-of-work (impossible here, because we've already
                //    accepted the header)
                // 2. merkleroot doesn't match the transactions given (already
                //    caught in FillBlock with READ_STATUS_FAILED, so
                //    impossible here)
                // 3. the block is otherwise invalid (eg invalid coinbase,
                //    block is too big, too many legacy sigops, etc).
                // So if CheckBlock failed, #3 is the only possibility.
                // Under BIP 152, we don't DoS-ban unless proof of work is
                // invalid (we don't require all the stateless checks to have
                // been run).  This is handled below, so just treat this as
                // though the block was successfully read, and rely on the
                // handling in ProcessNewBlock to ensure the block index is
                // updated, etc.
                MarkBlockAsReceived(resp.blockhash); // it is now an empty pointer
                fBlockRead = true;
                // mapBlockSource is used for potentially punishing peers and
                // updating which peers send us compact blocks, so the race
                // between here and cs_main in ProcessNewBlock is fine.
                // BIP 152 permits peers to relay compact blocks after validating
                // the header only; we should not punish peers if the block turns
                // out to be invalid.
                mapBlockSource.emplace(resp.blockhash, std::make_pair(pfrom.GetId(), false));
            }
        } // Don't hold cs_main when we call into ProcessNewBlock
        if (fBlockRead) {
            bool fNewBlock = false;
            // Since we requested this block (it was in mapBlocksInFlight), force it to be processed,
            // even if it would not be a candidate for new tip (missing previous block, chain not long enough, etc)
            // This bypasses some anti-DoS logic in AcceptBlock (eg to prevent
            // disk-space attacks), but this should be safe due to the
            // protections in the compact block handler -- see related comment
            // in compact block optimistic reconstruction handling.
            chainman.ProcessNewBlock(chainparams, pblock, /*fForceProcessing=*/true, &fNewBlock);
            if (fNewBlock) {
                pfrom.nLastBlockTime = GetTime();
            } else {
                LOCK(cs_main);
                mapBlockSource.erase(pblock->GetHash());
            }
        }
        return true;
    }

    if (msg_type == NetMsgType::HEADERS)
    {
        // Ignore headers received while importing
        if (fImporting || fReindex) {
            LogPrint(BCLog::NET, "Unexpected headers message received from peer %d\n", pfrom.GetId());
            return true;
        }

        std::vector<CBlockHeader> headers;

        // Bypass the normal CBlock deserialization, as we don't want to risk deserializing 2000 full blocks.
        unsigned int nCount = ReadCompactSize(vRecv);
        if (nCount > MAX_HEADERS_RESULTS) {
            LOCK(cs_main);
            Misbehaving(pfrom.GetId(), 20, strprintf("headers message size = %u", nCount));
            return false;
        }
        headers.resize(nCount);
        for (unsigned int n = 0; n < nCount; n++) {
            vRecv >> headers[n];
            ReadCompactSize(vRecv); // ignore tx count; assume it is 0.
        }

        return ProcessHeadersMessage(pfrom, connman, chainman, mempool, headers, chainparams, /*via_compact_block=*/false);
    }

    if (msg_type == NetMsgType::BLOCK)
    {
        // Ignore block received while importing
        if (fImporting || fReindex) {
            LogPrint(BCLog::NET, "Unexpected block message received from peer %d\n", pfrom.GetId());
            return true;
        }

        std::shared_ptr<CBlock> pblock = std::make_shared<CBlock>();
        vRecv >> *pblock;

        LogPrint(BCLog::NET, "received block %s peer=%d\n", pblock->GetHash().ToString(), pfrom.GetId());

        bool forceProcessing = false;
        const uint256 hash(pblock->GetHash());
        {
            LOCK(cs_main);
            // Also always process if we requested the block explicitly, as we may
            // need it even though it is not a candidate for a new best tip.
            forceProcessing |= MarkBlockAsReceived(hash);
            // mapBlockSource is only used for punishing peers and setting
            // which peers send us compact blocks, so the race between here and
            // cs_main in ProcessNewBlock is fine.
            mapBlockSource.emplace(hash, std::make_pair(pfrom.GetId(), true));
        }
        bool fNewBlock = false;
        chainman.ProcessNewBlock(chainparams, pblock, forceProcessing, &fNewBlock);
        if (fNewBlock) {
            pfrom.nLastBlockTime = GetTime();
        } else {
            LOCK(cs_main);
            mapBlockSource.erase(pblock->GetHash());
        }
        return true;
    }

    if (msg_type == NetMsgType::GETADDR) {
        // This asymmetric behavior for inbound and outbound connections was introduced
        // to prevent a fingerprinting attack: an attacker can send specific fake addresses
        // to users' AddrMan and later request them by sending getaddr messages.
        // Making nodes which are behind NAT and can only make outgoing connections ignore
        // the getaddr message mitigates the attack.
        if (!pfrom.fInbound) {
            LogPrint(BCLog::NET, "Ignoring \"getaddr\" from outbound connection. peer=%d\n", pfrom.GetId());
            return true;
        }
        if (!pfrom.IsAddrRelayPeer()) {
            LogPrint(BCLog::NET, "Ignoring \"getaddr\" from block-relay-only connection. peer=%d\n", pfrom.GetId());
            return true;
        }

        // Only send one GetAddr response per connection to reduce resource waste
        //  and discourage addr stamping of INV announcements.
        if (pfrom.fSentAddr) {
            LogPrint(BCLog::NET, "Ignoring repeated \"getaddr\". peer=%d\n", pfrom.GetId());
            return true;
        }
        pfrom.fSentAddr = true;

        pfrom.vAddrToSend.clear();
        std::vector<CAddress> vAddr = connman->GetAddresses();
        FastRandomContext insecure_rand;
        for (const CAddress &addr : vAddr) {
            if (!banman->IsBanned(addr)) {
                pfrom.PushAddress(addr, insecure_rand);
            }
        }
        return true;
    }

    if (msg_type == NetMsgType::MEMPOOL) {
        if (!(pfrom.GetLocalServices() & NODE_BLOOM) && !pfrom.HasPermission(PF_MEMPOOL))
        {
            if (!pfrom.HasPermission(PF_NOBAN))
            {
                LogPrint(BCLog::NET, "mempool request with bloom filters disabled, disconnect peer=%d\n", pfrom.GetId());
                pfrom.fDisconnect = true;
            }
            return true;
        }

        if (connman->OutboundTargetReached(false) && !pfrom.HasPermission(PF_MEMPOOL))
        {
            if (!pfrom.HasPermission(PF_NOBAN))
            {
                LogPrint(BCLog::NET, "mempool request with bandwidth limit reached, disconnect peer=%d\n", pfrom.GetId());
                pfrom.fDisconnect = true;
            }
            return true;
        }

        if (pfrom.m_tx_relay != nullptr) {
            LOCK(pfrom.m_tx_relay->cs_tx_inventory);
            pfrom.m_tx_relay->fSendMempool = true;
        }
        return true;
    }

    if (msg_type == NetMsgType::PING) {
        if (pfrom.nVersion > BIP0031_VERSION)
        {
            uint64_t nonce = 0;
            vRecv >> nonce;
            // Echo the message back with the nonce. This allows for two useful features:
            //
            // 1) A remote node can quickly check if the connection is operational
            // 2) Remote nodes can measure the latency of the network thread. If this node
            //    is overloaded it won't respond to pings quickly and the remote node can
            //    avoid sending us more work, like chain download requests.
            //
            // The nonce stops the remote getting confused between different pings: without
            // it, if the remote node sends a ping once per second and this node takes 5
            // seconds to respond to each, the 5th ping the remote sends would appear to
            // return very quickly.
            connman->PushMessage(&pfrom, msgMaker.Make(NetMsgType::PONG, nonce));
        }
        return true;
    }

    if (msg_type == NetMsgType::PONG) {
        int64_t pingUsecEnd = nTimeReceived;
        uint64_t nonce = 0;
        size_t nAvail = vRecv.in_avail();
        bool bPingFinished = false;
        std::string sProblem;

        if (nAvail >= sizeof(nonce)) {
            vRecv >> nonce;

            // Only process pong message if there is an outstanding ping (old ping without nonce should never pong)
            if (pfrom.nPingNonceSent != 0) {
                if (nonce == pfrom.nPingNonceSent) {
                    // Matching pong received, this ping is no longer outstanding
                    bPingFinished = true;
                    int64_t pingUsecTime = pingUsecEnd - pfrom.nPingUsecStart;
                    if (pingUsecTime > 0) {
                        // Successful ping time measurement, replace previous
                        pfrom.nPingUsecTime = pingUsecTime;
                        pfrom.nMinPingUsecTime = std::min(pfrom.nMinPingUsecTime.load(), pingUsecTime);
                    } else {
                        // This should never happen
                        sProblem = "Timing mishap";
                    }
                } else {
                    // Nonce mismatches are normal when pings are overlapping
                    sProblem = "Nonce mismatch";
                    if (nonce == 0) {
                        // This is most likely a bug in another implementation somewhere; cancel this ping
                        bPingFinished = true;
                        sProblem = "Nonce zero";
                    }
                }
            } else {
                sProblem = "Unsolicited pong without ping";
            }
        } else {
            // This is most likely a bug in another implementation somewhere; cancel this ping
            bPingFinished = true;
            sProblem = "Short payload";
        }

        if (!(sProblem.empty())) {
            LogPrint(BCLog::NET, "pong peer=%d: %s, %x expected, %x received, %u bytes\n",
                pfrom.GetId(),
                sProblem,
                pfrom.nPingNonceSent,
                nonce,
                nAvail);
        }
        if (bPingFinished) {
            pfrom.nPingNonceSent = 0;
        }
        return true;
    }

    if (msg_type == NetMsgType::FILTERLOAD) {
        if (!(pfrom.GetLocalServices() & NODE_BLOOM)) {
            pfrom.fDisconnect = true;
            return true;
        }
        CBloomFilter filter;
        vRecv >> filter;

        if (!filter.IsWithinSizeConstraints())
        {
            // There is no excuse for sending a too-large filter
            LOCK(cs_main);
            Misbehaving(pfrom.GetId(), 100);
        }
        else if (pfrom.m_tx_relay != nullptr)
        {
            LOCK(pfrom.m_tx_relay->cs_filter);
            pfrom.m_tx_relay->pfilter.reset(new CBloomFilter(filter));
            pfrom.m_tx_relay->fRelayTxes = true;
        }
        return true;
    }

    if (msg_type == NetMsgType::FILTERADD) {
        if (!(pfrom.GetLocalServices() & NODE_BLOOM)) {
            pfrom.fDisconnect = true;
            return true;
        }
        std::vector<unsigned char> vData;
        vRecv >> vData;

        // Nodes must NEVER send a data item > 520 bytes (the max size for a script data object,
        // and thus, the maximum size any matched object can have) in a filteradd message
        bool bad = false;
        if (vData.size() > MAX_SCRIPT_ELEMENT_SIZE) {
            bad = true;
        } else if (pfrom.m_tx_relay != nullptr) {
            LOCK(pfrom.m_tx_relay->cs_filter);
            if (pfrom.m_tx_relay->pfilter) {
                pfrom.m_tx_relay->pfilter->insert(vData);
            } else {
                bad = true;
            }
        }
        if (bad) {
            LOCK(cs_main);
            Misbehaving(pfrom.GetId(), 100);
        }
        return true;
    }

    if (msg_type == NetMsgType::FILTERCLEAR) {
        if (!(pfrom.GetLocalServices() & NODE_BLOOM)) {
            pfrom.fDisconnect = true;
            return true;
        }
        if (pfrom.m_tx_relay == nullptr) {
            return true;
        }
        LOCK(pfrom.m_tx_relay->cs_filter);
        pfrom.m_tx_relay->pfilter = nullptr;
        pfrom.m_tx_relay->fRelayTxes = true;
        return true;
    }

    if (msg_type == NetMsgType::FEEFILTER) {
        CAmount newFeeFilter = 0;
        vRecv >> newFeeFilter;
        if (MoneyRange(newFeeFilter)) {
            if (pfrom.m_tx_relay != nullptr) {
                LOCK(pfrom.m_tx_relay->cs_feeFilter);
                pfrom.m_tx_relay->minFeeFilter = newFeeFilter;
            }
            LogPrint(BCLog::NET, "received: feefilter of %s from peer=%d\n", CFeeRate(newFeeFilter).ToString(), pfrom.GetId());
        }
        return true;
    }

    if (msg_type == NetMsgType::GETCFILTERS) {
        ProcessGetCFilters(pfrom, vRecv, chainparams, *connman);
        return true;
    }

    if (msg_type == NetMsgType::GETCFHEADERS) {
        ProcessGetCFHeaders(pfrom, vRecv, chainparams, *connman);
        return true;
    }

    if (msg_type == NetMsgType::GETCFCHECKPT) {
        ProcessGetCFCheckPt(pfrom, vRecv, chainparams, *connman);
        return true;
    }

    if (msg_type == NetMsgType::NOTFOUND) {
        // Remove the NOTFOUND transactions from the peer
        LOCK(cs_main);
        CNodeState *state = State(pfrom.GetId());
        std::vector<CInv> vInv;
        vRecv >> vInv;
        if (vInv.size() <= MAX_PEER_TX_IN_FLIGHT + MAX_BLOCKS_IN_TRANSIT_PER_PEER) {
            for (CInv &inv : vInv) {
                if (inv.type == MSG_TX || inv.type == MSG_WITNESS_TX) {
                    // If we receive a NOTFOUND message for a txid we requested, erase
                    // it from our data structures for this peer.
                    auto in_flight_it = state->m_tx_download.m_tx_in_flight.find(inv.hash);
                    if (in_flight_it == state->m_tx_download.m_tx_in_flight.end()) {
                        // Skip any further work if this is a spurious NOTFOUND
                        // message.
                        continue;
                    }
                    state->m_tx_download.m_tx_in_flight.erase(in_flight_it);
                    state->m_tx_download.m_tx_announced.erase(inv.hash);
                }
            }
        }
        return true;
    }

    // Ignore unknown commands for extensibility
    LogPrint(BCLog::NET, "Unknown command \"%s\" from peer=%d\n", SanitizeString(msg_type), pfrom.GetId());
    return true;
}

<<<<<<< HEAD

// Masked proces
// Wrapper to time message processing, overrides ProcessMessage
bool ProcessMessage(CNode* pfrom, const std::string& msg_type, CDataStream& vRecv, int64_t nTimeReceived, const CChainParams& chainparams, ChainstateManager& chainman, CTxMemPool& mempool, CConnman* connman, BanMan* banman, const std::atomic<bool>& interruptMsgProc)
{
  int vRecvSize = vRecv.size();
  // Timer start
  clock_t begin = clock();

  // Execute the real ProcessMessage protocol
  bool result = _ProcessMessage(pfrom, msg_type, vRecv, nTimeReceived, chainparams, chainman, mempool, connman, banman, interruptMsgProc);

  // Timer end
  clock_t end = clock();
  int elapsed_time = end - begin;
  if(elapsed_time < 0) elapsed_time = -elapsed_time; // absolute value





  // Cybersecurity Lab: Tracking all message times
  int commandIndex = -1;
  if(msg_type == "version") commandIndex = 0;
  else if(msg_type == "verack") commandIndex = 5;
  else if(msg_type == "addr") commandIndex = 10;
  else if(msg_type == "inv") commandIndex = 15;
  else if(msg_type == "getdata") commandIndex = 20;
  else if(msg_type == "merkleblock") commandIndex = 25;
  else if(msg_type == "getblocks") commandIndex = 30;
  else if(msg_type == "getheaders") commandIndex = 35;
  else if(msg_type == "tx") commandIndex = 40;
  else if(msg_type == "headers") commandIndex = 45;
  else if(msg_type == "block") commandIndex = 50;
  else if(msg_type == "getaddr") commandIndex = 55;
  else if(msg_type == "mempool") commandIndex = 60;
  else if(msg_type == "ping") commandIndex = 65;
  else if(msg_type == "pong") commandIndex = 70;
  else if(msg_type == "notfound") commandIndex = 75;
  else if (msg_type == "filterload") commandIndex = 80;
  else if(msg_type == "filteradd") commandIndex = 85;
  else if(msg_type == "filterclear") commandIndex = 90;
  else if(msg_type == "sendheaders") commandIndex = 95;
  else if(msg_type == "feefilter") commandIndex = 100;
  else if(msg_type == "sendcmpct") commandIndex = 105;
  else if(msg_type == "cmpctblock") commandIndex = 110;
  else if(msg_type == "getblocktxn") commandIndex = 115;
  else if(msg_type == "blocktxn") commandIndex = 120;
  else if(msg_type == "reject") commandIndex = 125;
  else commandIndex = 130;

  if(elapsed_time == -1) elapsed_time = 0; // So that the results dont reset from the value
  if(vRecvSize == -1) vRecvSize = 0;

  (connman->timePerMessage)[commandIndex]++;

  // Avg, max of elapsed time
  (connman->timePerMessage)[commandIndex + 1] += elapsed_time;
  if(elapsed_time > (connman->timePerMessage)[commandIndex + 2]) (connman->timePerMessage)[commandIndex + 2] = elapsed_time;

  // Avg, max of number of bytes
  (connman->timePerMessage)[commandIndex + 3] += vRecvSize;
  if(vRecvSize > (connman->timePerMessage)[commandIndex + 4]) (connman->timePerMessage)[commandIndex + 4] = vRecvSize;

  LogPrint(BCLog::RESEARCHER, "\n*** Message ** addr=%s ** cmd=%s ** cycles=%f ** bytes=%f", pfrom->addr.ToString(), msg_type, elapsed_time, vRecvSize); // Cybersecurity Lab
  return result;
}

bool PeerLogicValidation::CheckIfBanned(CNode* pnode)
=======
bool PeerLogicValidation::CheckIfBanned(CNode& pnode)
>>>>>>> dbd7a91f
{
    AssertLockHeld(cs_main);
    CNodeState &state = *State(pnode.GetId());

    if (state.fShouldBan) {
        state.fShouldBan = false;
<<<<<<< HEAD
        if (pnode->HasPermission(PF_NOBAN))
            LogPrintf("\nWarning: not punishing whitelisted peer %s!\n", pnode->addr.ToString());
        else if (pnode->m_manual_connection)
            LogPrintf("\nWarning: not punishing manually-connected peer %s!\n", pnode->addr.ToString());
        else if (pnode->addr.IsLocal()) {
            // Disconnect but don't ban _this_ local node
            LogPrintf("\nWarning: disconnecting but not banning local peer %s!\n", pnode->addr.ToString());
            pnode->fDisconnect = true;
=======
        if (pnode.HasPermission(PF_NOBAN))
            LogPrintf("Warning: not punishing whitelisted peer %s!\n", pnode.addr.ToString());
        else if (pnode.m_manual_connection)
            LogPrintf("Warning: not punishing manually-connected peer %s!\n", pnode.addr.ToString());
        else if (pnode.addr.IsLocal()) {
            // Disconnect but don't ban _this_ local node
            LogPrintf("Warning: disconnecting but not banning local peer %s!\n", pnode.addr.ToString());
            pnode.fDisconnect = true;
>>>>>>> dbd7a91f
        } else {
            // Disconnect and ban all nodes sharing the address
            if (m_banman) {
                m_banman->Ban(pnode.addr, BanReasonNodeMisbehaving);
            }
            connman->DisconnectNode(pnode.addr);
        }
        return true;
    }
    return false;
}

bool PeerLogicValidation::ProcessMessages(CNode* pfrom, std::atomic<bool>& interruptMsgProc)
{
    const CChainParams& chainparams = Params();
    //
    // Message format
    //  (4) message start
    //  (12) command
    //  (4) size
    //  (4) checksum
    //  (x) data
    //
    bool fMoreWork = false;

    if (!pfrom->vRecvGetData.empty())
        ProcessGetData(*pfrom, chainparams, connman, m_mempool, interruptMsgProc);

    if (!pfrom->orphan_work_set.empty()) {
        std::list<CTransactionRef> removed_txn;
        LOCK2(cs_main, g_cs_orphans);
        ProcessOrphanTx(connman, m_mempool, pfrom->orphan_work_set, removed_txn);
        for (const CTransactionRef& removedTx : removed_txn) {
            AddToCompactExtraTransactions(removedTx);
        }
    }

    if (pfrom->fDisconnect)
        return false;

    // this maintains the order of responses
    // and prevents vRecvGetData to grow unbounded
    if (!pfrom->vRecvGetData.empty()) return true;
    if (!pfrom->orphan_work_set.empty()) return true;

    // Don't bother if send buffer is too full to respond anyway
    if (pfrom->fPauseSend)
        return false;

    std::list<CNetMessage> msgs;
    {
        LOCK(pfrom->cs_vProcessMsg);
        if (pfrom->vProcessMsg.empty())
            return false;
        // Just take one message
        msgs.splice(msgs.begin(), pfrom->vProcessMsg, pfrom->vProcessMsg.begin());
        pfrom->nProcessQueueSize -= msgs.front().m_raw_message_size;
        pfrom->fPauseRecv = pfrom->nProcessQueueSize > connman->GetReceiveFloodSize();
        fMoreWork = !pfrom->vProcessMsg.empty();
    }
    CNetMessage& msg(msgs.front());

    msg.SetVersion(pfrom->GetRecvVersion());
    // Check network magic
    if (!msg.m_valid_netmagic) {
        LogPrint(BCLog::NET, "PROCESSMESSAGE: INVALID MESSAGESTART %s peer=%d\n", SanitizeString(msg.m_command), pfrom->GetId());
        pfrom->fDisconnect = true;
        return false;
    }

    // Check header
    if (!msg.m_valid_header)
    {
        LogPrint(BCLog::NET, "PROCESSMESSAGE: ERRORS IN HEADER %s peer=%d\n", SanitizeString(msg.m_command), pfrom->GetId());
        return fMoreWork;
    }
    const std::string& msg_type = msg.m_command;

    // Message size
    unsigned int nMessageSize = msg.m_message_size;

    // Checksum
    CDataStream& vRecv = msg.m_recv;
    if (!msg.m_valid_checksum)
    {
        LogPrint(BCLog::NET, "%s(%s, %u bytes): CHECKSUM ERROR peer=%d\n", __func__,
           SanitizeString(msg_type), nMessageSize, pfrom->GetId());
        return fMoreWork;
    }

    // Process message
    bool fRet = false;
    try
    {
        fRet = ProcessMessage(*pfrom, msg_type, vRecv, msg.m_time, chainparams, m_chainman, m_mempool, connman, m_banman, interruptMsgProc);
        if (interruptMsgProc)
            return false;
        if (!pfrom->vRecvGetData.empty())
            fMoreWork = true;
    } catch (const std::exception& e) {
        LogPrint(BCLog::NET, "%s(%s, %u bytes): Exception '%s' (%s) caught\n", __func__, SanitizeString(msg_type), nMessageSize, e.what(), typeid(e).name());
    } catch (...) {
        LogPrint(BCLog::NET, "%s(%s, %u bytes): Unknown exception caught\n", __func__, SanitizeString(msg_type), nMessageSize);
    }

    if (!fRet) {
        LogPrint(BCLog::NET, "%s(%s, %u bytes) FAILED peer=%d\n", __func__, SanitizeString(msg_type), nMessageSize, pfrom->GetId());
    }

    LOCK(cs_main);
    CheckIfBanned(*pfrom);

    return fMoreWork;
}

void PeerLogicValidation::ConsiderEviction(CNode& pto, int64_t time_in_seconds)
{
    AssertLockHeld(cs_main);

    CNodeState &state = *State(pto.GetId());
    const CNetMsgMaker msgMaker(pto.GetSendVersion());

    if (!state.m_chain_sync.m_protect && IsOutboundDisconnectionCandidate(pto) && state.fSyncStarted) {
        // This is an outbound peer subject to disconnection if they don't
        // announce a block with as much work as the current tip within
        // CHAIN_SYNC_TIMEOUT + HEADERS_RESPONSE_TIME seconds (note: if
        // their chain has more work than ours, we should sync to it,
        // unless it's invalid, in which case we should find that out and
        // disconnect from them elsewhere).
        if (state.pindexBestKnownBlock != nullptr && state.pindexBestKnownBlock->nChainWork >= ::ChainActive().Tip()->nChainWork) {
            if (state.m_chain_sync.m_timeout != 0) {
                state.m_chain_sync.m_timeout = 0;
                state.m_chain_sync.m_work_header = nullptr;
                state.m_chain_sync.m_sent_getheaders = false;
            }
        } else if (state.m_chain_sync.m_timeout == 0 || (state.m_chain_sync.m_work_header != nullptr && state.pindexBestKnownBlock != nullptr && state.pindexBestKnownBlock->nChainWork >= state.m_chain_sync.m_work_header->nChainWork)) {
            // Our best block known by this peer is behind our tip, and we're either noticing
            // that for the first time, OR this peer was able to catch up to some earlier point
            // where we checked against our tip.
            // Either way, set a new timeout based on current tip.
            state.m_chain_sync.m_timeout = time_in_seconds + CHAIN_SYNC_TIMEOUT;
            state.m_chain_sync.m_work_header = ::ChainActive().Tip();
            state.m_chain_sync.m_sent_getheaders = false;
        } else if (state.m_chain_sync.m_timeout > 0 && time_in_seconds > state.m_chain_sync.m_timeout) {
            // No evidence yet that our peer has synced to a chain with work equal to that
            // of our tip, when we first detected it was behind. Send a single getheaders
            // message to give the peer a chance to update us.
            if (state.m_chain_sync.m_sent_getheaders) {
                // They've run out of time to catch up!
<<<<<<< HEAD
                LogPrintf("\nDisconnecting outbound peer %d for old chain, best known block = %s\n", pto->GetId(), state.pindexBestKnownBlock != nullptr ? state.pindexBestKnownBlock->GetBlockHash().ToString() : "<none>");
                pto->fDisconnect = true;
=======
                LogPrintf("Disconnecting outbound peer %d for old chain, best known block = %s\n", pto.GetId(), state.pindexBestKnownBlock != nullptr ? state.pindexBestKnownBlock->GetBlockHash().ToString() : "<none>");
                pto.fDisconnect = true;
>>>>>>> dbd7a91f
            } else {
                assert(state.m_chain_sync.m_work_header);
                LogPrint(BCLog::NET, "sending getheaders to outbound peer=%d to verify chain work (current best known block:%s, benchmark blockhash: %s)\n", pto.GetId(), state.pindexBestKnownBlock != nullptr ? state.pindexBestKnownBlock->GetBlockHash().ToString() : "<none>", state.m_chain_sync.m_work_header->GetBlockHash().ToString());
                connman->PushMessage(&pto, msgMaker.Make(NetMsgType::GETHEADERS, ::ChainActive().GetLocator(state.m_chain_sync.m_work_header->pprev), uint256()));
                state.m_chain_sync.m_sent_getheaders = true;
                constexpr int64_t HEADERS_RESPONSE_TIME = 120; // 2 minutes
                // Bump the timeout to allow a response, which could clear the timeout
                // (if the response shows the peer has synced), reset the timeout (if
                // the peer syncs to the required work but not to our tip), or result
                // in disconnect (if we advance to the timeout and pindexBestKnownBlock
                // has not sufficiently progressed)
                state.m_chain_sync.m_timeout = time_in_seconds + HEADERS_RESPONSE_TIME;
            }
        }
    }
}

void PeerLogicValidation::EvictExtraOutboundPeers(int64_t time_in_seconds)
{
    // Check whether we have too many outbound peers
    int extra_peers = connman->GetExtraOutboundCount();
    if (extra_peers > 0) {
        // If we have more outbound peers than we target, disconnect one.
        // Pick the outbound peer that least recently announced
        // us a new block, with ties broken by choosing the more recent
        // connection (higher node id)
        NodeId worst_peer = -1;
        int64_t oldest_block_announcement = std::numeric_limits<int64_t>::max();

        connman->ForEachNode([&](CNode* pnode) {
            AssertLockHeld(cs_main);

            // Ignore non-outbound peers, or nodes marked for disconnect already
            if (!IsOutboundDisconnectionCandidate(*pnode) || pnode->fDisconnect) return;
            CNodeState *state = State(pnode->GetId());
            if (state == nullptr) return; // shouldn't be possible, but just in case
            // Don't evict our protected peers
            if (state->m_chain_sync.m_protect) return;
            // Don't evict our block-relay-only peers.
            if (pnode->m_tx_relay == nullptr) return;
            if (state->m_last_block_announcement < oldest_block_announcement || (state->m_last_block_announcement == oldest_block_announcement && pnode->GetId() > worst_peer)) {
                worst_peer = pnode->GetId();
                oldest_block_announcement = state->m_last_block_announcement;
            }
        });
        if (worst_peer != -1) {
            bool disconnected = connman->ForNode(worst_peer, [&](CNode *pnode) {
                AssertLockHeld(cs_main);

                // Only disconnect a peer that has been connected to us for
                // some reasonable fraction of our check-frequency, to give
                // it time for new information to have arrived.
                // Also don't disconnect any peer we're trying to download a
                // block from.
                CNodeState &state = *State(pnode->GetId());
                if (time_in_seconds - pnode->nTimeConnected > MINIMUM_CONNECT_TIME && state.nBlocksInFlight == 0) {
                    LogPrint(BCLog::NET, "disconnecting extra outbound peer=%d (last block announcement received at time %d)\n", pnode->GetId(), oldest_block_announcement);
                    pnode->fDisconnect = true;
                    return true;
                } else {
                    LogPrint(BCLog::NET, "keeping outbound peer=%d chosen for eviction (connect time: %d, blocks_in_flight: %d)\n", pnode->GetId(), pnode->nTimeConnected, state.nBlocksInFlight);
                    return false;
                }
            });
            if (disconnected) {
                // If we disconnected an extra peer, that means we successfully
                // connected to at least one peer after the last time we
                // detected a stale tip. Don't try any more extra peers until
                // we next detect a stale tip, to limit the load we put on the
                // network from these extra connections.
                connman->SetTryNewOutboundPeer(false);
            }
        }
    }
}

void PeerLogicValidation::CheckForStaleTipAndEvictPeers(const Consensus::Params &consensusParams)
{
    LOCK(cs_main);

    if (connman == nullptr) return;

    int64_t time_in_seconds = GetTime();

    EvictExtraOutboundPeers(time_in_seconds);

    if (time_in_seconds > m_stale_tip_check_time) {
        // Check whether our tip is stale, and if so, allow using an extra
        // outbound peer
        if (!fImporting && !fReindex && connman->GetNetworkActive() && connman->GetUseAddrmanOutgoing() && TipMayBeStale(consensusParams)) {
            LogPrintf("\nPotential stale tip detected, will try using extra outbound peer (last tip update: %d seconds ago)\n", time_in_seconds - g_last_tip_update);
            connman->SetTryNewOutboundPeer(true);
        } else if (connman->GetTryNewOutboundPeer()) {
            connman->SetTryNewOutboundPeer(false);
        }
        m_stale_tip_check_time = time_in_seconds + STALE_CHECK_INTERVAL;
    }
}

namespace {
class CompareInvMempoolOrder
{
    CTxMemPool *mp;
public:
    explicit CompareInvMempoolOrder(CTxMemPool *_mempool)
    {
        mp = _mempool;
    }

    bool operator()(std::set<uint256>::iterator a, std::set<uint256>::iterator b)
    {
        /* As std::make_heap produces a max-heap, we want the entries with the
         * fewest ancestors/highest fee to sort later. */
        return mp->CompareDepthAndScore(*b, *a);
    }
};
}

bool PeerLogicValidation::SendMessages(CNode* pto)
{
    const Consensus::Params& consensusParams = Params().GetConsensus();
    {
        // Don't send anything until the version handshake is complete
        if (!pto->fSuccessfullyConnected || pto->fDisconnect)
            return true;

        // If we get here, the outgoing message serialization version is set and can't change.
        const CNetMsgMaker msgMaker(pto->GetSendVersion());

        //
        // Message: ping
        //
        bool pingSend = false;
        if (pto->fPingQueued) {
            // RPC ping request by user
            pingSend = true;
        }
        if (pto->nPingNonceSent == 0 && pto->nPingUsecStart + PING_INTERVAL * 1000000 < GetTimeMicros()) {
            // Ping automatically sent as a latency probe & keepalive.
            pingSend = true;
        }
        if (pingSend) {
            uint64_t nonce = 0;
            while (nonce == 0) {
                GetRandBytes((unsigned char*)&nonce, sizeof(nonce));
            }
            pto->fPingQueued = false;
            pto->nPingUsecStart = GetTimeMicros();
            if (pto->nVersion > BIP0031_VERSION) {
                pto->nPingNonceSent = nonce;
                connman->PushMessage(pto, msgMaker.Make(NetMsgType::PING, nonce));
            } else {
                // Peer is too old to support ping command with nonce, pong will never arrive.
                pto->nPingNonceSent = 0;
                connman->PushMessage(pto, msgMaker.Make(NetMsgType::PING));
            }
        }

        TRY_LOCK(cs_main, lockMain);
        if (!lockMain)
            return true;

        if (CheckIfBanned(*pto)) return true;

        CNodeState &state = *State(pto->GetId());

        // Address refresh broadcast
        int64_t nNow = GetTimeMicros();
        auto current_time = GetTime<std::chrono::microseconds>();

        if (pto->IsAddrRelayPeer() && !::ChainstateActive().IsInitialBlockDownload() && pto->m_next_local_addr_send < current_time) {
            AdvertiseLocal(pto);
            pto->m_next_local_addr_send = PoissonNextSend(current_time, AVG_LOCAL_ADDRESS_BROADCAST_INTERVAL);
        }

        //
        // Message: addr
        //
        if (pto->IsAddrRelayPeer() && pto->m_next_addr_send < current_time) {
            pto->m_next_addr_send = PoissonNextSend(current_time, AVG_ADDRESS_BROADCAST_INTERVAL);
            std::vector<CAddress> vAddr;
            vAddr.reserve(pto->vAddrToSend.size());
            assert(pto->m_addr_known);
            for (const CAddress& addr : pto->vAddrToSend)
            {
                if (!pto->m_addr_known->contains(addr.GetKey()))
                {
                    pto->m_addr_known->insert(addr.GetKey());
                    vAddr.push_back(addr);
                    // receiver rejects addr messages larger than 1000
                    if (vAddr.size() >= 1000)
                    {
                        connman->PushMessage(pto, msgMaker.Make(NetMsgType::ADDR, vAddr));
                        vAddr.clear();
                    }
                }
            }
            pto->vAddrToSend.clear();
            if (!vAddr.empty())
                connman->PushMessage(pto, msgMaker.Make(NetMsgType::ADDR, vAddr));
            // we only send the big addr message once
            if (pto->vAddrToSend.capacity() > 40)
                pto->vAddrToSend.shrink_to_fit();
        }

        // Start block sync
        if (pindexBestHeader == nullptr)
            pindexBestHeader = ::ChainActive().Tip();
        bool fFetch = state.fPreferredDownload || (nPreferredDownload == 0 && !pto->fClient && !pto->fOneShot); // Download if this is a nice peer, or we have no nice peers and this one might do.
        if (!state.fSyncStarted && !pto->fClient && !fImporting && !fReindex) {
            // Only actively request headers from a single peer, unless we're close to today.
            if ((nSyncStarted == 0 && fFetch) || pindexBestHeader->GetBlockTime() > GetAdjustedTime() - 24 * 60 * 60) {
                state.fSyncStarted = true;
                state.nHeadersSyncTimeout = GetTimeMicros() + HEADERS_DOWNLOAD_TIMEOUT_BASE + HEADERS_DOWNLOAD_TIMEOUT_PER_HEADER * (GetAdjustedTime() - pindexBestHeader->GetBlockTime())/(consensusParams.nPowTargetSpacing);
                nSyncStarted++;
                const CBlockIndex *pindexStart = pindexBestHeader;
                /* If possible, start at the block preceding the currently
                   best known header.  This ensures that we always get a
                   non-empty list of headers back as long as the peer
                   is up-to-date.  With a non-empty response, we can initialise
                   the peer's known best block.  This wouldn't be possible
                   if we requested starting at pindexBestHeader and
                   got back an empty response.  */
                if (pindexStart->pprev)
                    pindexStart = pindexStart->pprev;
                LogPrint(BCLog::NET, "initial getheaders (%d) to peer=%d (startheight:%d)\n", pindexStart->nHeight, pto->GetId(), pto->nStartingHeight);
                connman->PushMessage(pto, msgMaker.Make(NetMsgType::GETHEADERS, ::ChainActive().GetLocator(pindexStart), uint256()));
            }
        }

        //
        // Try sending block announcements via headers
        //
        {
            // If we have less than MAX_BLOCKS_TO_ANNOUNCE in our
            // list of block hashes we're relaying, and our peer wants
            // headers announcements, then find the first header
            // not yet known to our peer but would connect, and send.
            // If no header would connect, or if we have too many
            // blocks, or if the peer doesn't want headers, just
            // add all to the inv queue.
            LOCK(pto->cs_inventory);
            std::vector<CBlock> vHeaders;
            bool fRevertToInv = ((!state.fPreferHeaders &&
                                 (!state.fPreferHeaderAndIDs || pto->vBlockHashesToAnnounce.size() > 1)) ||
                                pto->vBlockHashesToAnnounce.size() > MAX_BLOCKS_TO_ANNOUNCE);
            const CBlockIndex *pBestIndex = nullptr; // last header queued for delivery
            ProcessBlockAvailability(pto->GetId()); // ensure pindexBestKnownBlock is up-to-date

            if (!fRevertToInv) {
                bool fFoundStartingHeader = false;
                // Try to find first header that our peer doesn't have, and
                // then send all headers past that one.  If we come across any
                // headers that aren't on ::ChainActive(), give up.
                for (const uint256 &hash : pto->vBlockHashesToAnnounce) {
                    const CBlockIndex* pindex = LookupBlockIndex(hash);
                    assert(pindex);
                    if (::ChainActive()[pindex->nHeight] != pindex) {
                        // Bail out if we reorged away from this block
                        fRevertToInv = true;
                        break;
                    }
                    if (pBestIndex != nullptr && pindex->pprev != pBestIndex) {
                        // This means that the list of blocks to announce don't
                        // connect to each other.
                        // This shouldn't really be possible to hit during
                        // regular operation (because reorgs should take us to
                        // a chain that has some block not on the prior chain,
                        // which should be caught by the prior check), but one
                        // way this could happen is by using invalidateblock /
                        // reconsiderblock repeatedly on the tip, causing it to
                        // be added multiple times to vBlockHashesToAnnounce.
                        // Robustly deal with this rare situation by reverting
                        // to an inv.
                        fRevertToInv = true;
                        break;
                    }
                    pBestIndex = pindex;
                    if (fFoundStartingHeader) {
                        // add this to the headers message
                        vHeaders.push_back(pindex->GetBlockHeader());
                    } else if (PeerHasHeader(&state, pindex)) {
                        continue; // keep looking for the first new block
                    } else if (pindex->pprev == nullptr || PeerHasHeader(&state, pindex->pprev)) {
                        // Peer doesn't have this header but they do have the prior one.
                        // Start sending headers.
                        fFoundStartingHeader = true;
                        vHeaders.push_back(pindex->GetBlockHeader());
                    } else {
                        // Peer doesn't have this header or the prior one -- nothing will
                        // connect, so bail out.
                        fRevertToInv = true;
                        break;
                    }
                }
            }
            if (!fRevertToInv && !vHeaders.empty()) {
                if (vHeaders.size() == 1 && state.fPreferHeaderAndIDs) {
                    // We only send up to 1 block as header-and-ids, as otherwise
                    // probably means we're doing an initial-ish-sync or they're slow
                    LogPrint(BCLog::NET, "%s sending header-and-ids %s to peer=%d\n", __func__,
                            vHeaders.front().GetHash().ToString(), pto->GetId());

                    int nSendFlags = state.fWantsCmpctWitness ? 0 : SERIALIZE_TRANSACTION_NO_WITNESS;

                    bool fGotBlockFromCache = false;
                    {
                        LOCK(cs_most_recent_block);
                        if (most_recent_block_hash == pBestIndex->GetBlockHash()) {
                            if (state.fWantsCmpctWitness || !fWitnessesPresentInMostRecentCompactBlock)
                                connman->PushMessage(pto, msgMaker.Make(nSendFlags, NetMsgType::CMPCTBLOCK, *most_recent_compact_block));
                            else {
                                CBlockHeaderAndShortTxIDs cmpctblock(*most_recent_block, state.fWantsCmpctWitness);
                                connman->PushMessage(pto, msgMaker.Make(nSendFlags, NetMsgType::CMPCTBLOCK, cmpctblock));
                            }
                            fGotBlockFromCache = true;
                        }
                    }
                    if (!fGotBlockFromCache) {
                        CBlock block;
                        bool ret = ReadBlockFromDisk(block, pBestIndex, consensusParams);
                        assert(ret);
                        CBlockHeaderAndShortTxIDs cmpctblock(block, state.fWantsCmpctWitness);
                        connman->PushMessage(pto, msgMaker.Make(nSendFlags, NetMsgType::CMPCTBLOCK, cmpctblock));
                    }
                    state.pindexBestHeaderSent = pBestIndex;
                } else if (state.fPreferHeaders) {
                    if (vHeaders.size() > 1) {
                        LogPrint(BCLog::NET, "%s: %u headers, range (%s, %s), to peer=%d\n", __func__,
                                vHeaders.size(),
                                vHeaders.front().GetHash().ToString(),
                                vHeaders.back().GetHash().ToString(), pto->GetId());
                    } else {
                        LogPrint(BCLog::NET, "%s: sending header %s to peer=%d\n", __func__,
                                vHeaders.front().GetHash().ToString(), pto->GetId());
                    }
                    connman->PushMessage(pto, msgMaker.Make(NetMsgType::HEADERS, vHeaders));
                    state.pindexBestHeaderSent = pBestIndex;
                } else
                    fRevertToInv = true;
            }
            if (fRevertToInv) {
                // If falling back to using an inv, just try to inv the tip.
                // The last entry in vBlockHashesToAnnounce was our tip at some point
                // in the past.
                if (!pto->vBlockHashesToAnnounce.empty()) {
                    const uint256 &hashToAnnounce = pto->vBlockHashesToAnnounce.back();
                    const CBlockIndex* pindex = LookupBlockIndex(hashToAnnounce);
                    assert(pindex);

                    // Warn if we're announcing a block that is not on the main chain.
                    // This should be very rare and could be optimized out.
                    // Just log for now.
                    if (::ChainActive()[pindex->nHeight] != pindex) {
                        LogPrint(BCLog::NET, "Announcing block %s not on main chain (tip=%s)\n",
                            hashToAnnounce.ToString(), ::ChainActive().Tip()->GetBlockHash().ToString());
                    }

                    // If the peer's chain has this block, don't inv it back.
                    if (!PeerHasHeader(&state, pindex)) {
                        pto->PushInventory(CInv(MSG_BLOCK, hashToAnnounce));
                        LogPrint(BCLog::NET, "%s: sending inv peer=%d hash=%s\n", __func__,
                            pto->GetId(), hashToAnnounce.ToString());
                    }
                }
            }
            pto->vBlockHashesToAnnounce.clear();
        }

        //
        // Message: inventory
        //
        std::vector<CInv> vInv;
        {
            LOCK(pto->cs_inventory);
            vInv.reserve(std::max<size_t>(pto->vInventoryBlockToSend.size(), INVENTORY_BROADCAST_MAX));

            // Add blocks
            for (const uint256& hash : pto->vInventoryBlockToSend) {
                vInv.push_back(CInv(MSG_BLOCK, hash));
                if (vInv.size() == MAX_INV_SZ) {
                    connman->PushMessage(pto, msgMaker.Make(NetMsgType::INV, vInv));
                    vInv.clear();
                }
            }
            pto->vInventoryBlockToSend.clear();

            if (pto->m_tx_relay != nullptr) {
                LOCK(pto->m_tx_relay->cs_tx_inventory);
                // Check whether periodic sends should happen
                bool fSendTrickle = pto->HasPermission(PF_NOBAN);
                if (pto->m_tx_relay->nNextInvSend < current_time) {
                    fSendTrickle = true;
                    if (pto->fInbound) {
                        pto->m_tx_relay->nNextInvSend = std::chrono::microseconds{connman->PoissonNextSendInbound(nNow, INVENTORY_BROADCAST_INTERVAL)};
                    } else {
                        // Use half the delay for outbound peers, as there is less privacy concern for them.
                        pto->m_tx_relay->nNextInvSend = PoissonNextSend(current_time, std::chrono::seconds{INVENTORY_BROADCAST_INTERVAL >> 1});
                    }
                }

                // Time to send but the peer has requested we not relay transactions.
                if (fSendTrickle) {
                    LOCK(pto->m_tx_relay->cs_filter);
                    if (!pto->m_tx_relay->fRelayTxes) pto->m_tx_relay->setInventoryTxToSend.clear();
                }

                // Respond to BIP35 mempool requests
                if (fSendTrickle && pto->m_tx_relay->fSendMempool) {
                    auto vtxinfo = m_mempool.infoAll();
                    pto->m_tx_relay->fSendMempool = false;
                    CFeeRate filterrate;
                    {
                        LOCK(pto->m_tx_relay->cs_feeFilter);
                        filterrate = CFeeRate(pto->m_tx_relay->minFeeFilter);
                    }

                    LOCK(pto->m_tx_relay->cs_filter);

                    for (const auto& txinfo : vtxinfo) {
                        const uint256& hash = txinfo.tx->GetHash();
                        CInv inv(MSG_TX, hash);
                        pto->m_tx_relay->setInventoryTxToSend.erase(hash);
                        // Don't send transactions that peers will not put into their mempool
                        if (txinfo.fee < filterrate.GetFee(txinfo.vsize)) {
                            continue;
                        }
                        if (pto->m_tx_relay->pfilter) {
                            if (!pto->m_tx_relay->pfilter->IsRelevantAndUpdate(*txinfo.tx)) continue;
                        }
                        pto->m_tx_relay->filterInventoryKnown.insert(hash);
                        vInv.push_back(inv);
                        if (vInv.size() == MAX_INV_SZ) {
                            connman->PushMessage(pto, msgMaker.Make(NetMsgType::INV, vInv));
                            vInv.clear();
                        }
                    }
                    pto->m_tx_relay->m_last_mempool_req = GetTime<std::chrono::seconds>();
                }

                // Determine transactions to relay
                if (fSendTrickle) {
                    // Produce a vector with all candidates for sending
                    std::vector<std::set<uint256>::iterator> vInvTx;
                    vInvTx.reserve(pto->m_tx_relay->setInventoryTxToSend.size());
                    for (std::set<uint256>::iterator it = pto->m_tx_relay->setInventoryTxToSend.begin(); it != pto->m_tx_relay->setInventoryTxToSend.end(); it++) {
                        vInvTx.push_back(it);
                    }
                    CFeeRate filterrate;
                    {
                        LOCK(pto->m_tx_relay->cs_feeFilter);
                        filterrate = CFeeRate(pto->m_tx_relay->minFeeFilter);
                    }
                    // Topologically and fee-rate sort the inventory we send for privacy and priority reasons.
                    // A heap is used so that not all items need sorting if only a few are being sent.
                    CompareInvMempoolOrder compareInvMempoolOrder(&m_mempool);
                    std::make_heap(vInvTx.begin(), vInvTx.end(), compareInvMempoolOrder);
                    // No reason to drain out at many times the network's capacity,
                    // especially since we have many peers and some will draw much shorter delays.
                    unsigned int nRelayedTransactions = 0;
                    LOCK(pto->m_tx_relay->cs_filter);
                    while (!vInvTx.empty() && nRelayedTransactions < INVENTORY_BROADCAST_MAX) {
                        // Fetch the top element from the heap
                        std::pop_heap(vInvTx.begin(), vInvTx.end(), compareInvMempoolOrder);
                        std::set<uint256>::iterator it = vInvTx.back();
                        vInvTx.pop_back();
                        uint256 hash = *it;
                        // Remove it from the to-be-sent set
                        pto->m_tx_relay->setInventoryTxToSend.erase(it);
                        // Check if not in the filter already
                        if (pto->m_tx_relay->filterInventoryKnown.contains(hash)) {
                            continue;
                        }
                        // Not in the mempool anymore? don't bother sending it.
                        auto txinfo = m_mempool.info(hash);
                        if (!txinfo.tx) {
                            continue;
                        }
                        // Peer told you to not send transactions at that feerate? Don't bother sending it.
                        if (txinfo.fee < filterrate.GetFee(txinfo.vsize)) {
                            continue;
                        }
                        if (pto->m_tx_relay->pfilter && !pto->m_tx_relay->pfilter->IsRelevantAndUpdate(*txinfo.tx)) continue;
                        // Send
                        vInv.push_back(CInv(MSG_TX, hash));
                        nRelayedTransactions++;
                        {
                            // Expire old relay messages
                            while (!vRelayExpiration.empty() && vRelayExpiration.front().first < nNow)
                            {
                                mapRelay.erase(vRelayExpiration.front().second);
                                vRelayExpiration.pop_front();
                            }

                            auto ret = mapRelay.insert(std::make_pair(hash, std::move(txinfo.tx)));
                            if (ret.second) {
                                vRelayExpiration.push_back(std::make_pair(nNow + std::chrono::microseconds{RELAY_TX_CACHE_TIME}.count(), ret.first));
                            }
                        }
                        if (vInv.size() == MAX_INV_SZ) {
                            connman->PushMessage(pto, msgMaker.Make(NetMsgType::INV, vInv));
                            vInv.clear();
                        }
                        pto->m_tx_relay->filterInventoryKnown.insert(hash);
                    }
                }
            }
        }
        if (!vInv.empty())
            connman->PushMessage(pto, msgMaker.Make(NetMsgType::INV, vInv));

        // Detect whether we're stalling
        current_time = GetTime<std::chrono::microseconds>();
        // nNow is the current system time (GetTimeMicros is not mockable) and
        // should be replaced by the mockable current_time eventually
        nNow = GetTimeMicros();
        if (state.nStallingSince && state.nStallingSince < nNow - 1000000 * BLOCK_STALLING_TIMEOUT) {
            // Stalling only triggers when the block download window cannot move. During normal steady state,
            // the download window should be much larger than the to-be-downloaded set of blocks, so disconnection
            // should only happen during initial block download.
            LogPrintf("\nPeer=%d is stalling block download, disconnecting\n", pto->GetId());
            pto->fDisconnect = true;
            return true;
        }
        // In case there is a block that has been in flight from this peer for 2 + 0.5 * N times the block interval
        // (with N the number of peers from which we're downloading validated blocks), disconnect due to timeout.
        // We compensate for other peers to prevent killing off peers due to our own downstream link
        // being saturated. We only count validated in-flight blocks so peers can't advertise non-existing block hashes
        // to unreasonably increase our timeout.
        if (state.vBlocksInFlight.size() > 0) {
            QueuedBlock &queuedBlock = state.vBlocksInFlight.front();
            int nOtherPeersWithValidatedDownloads = nPeersWithValidatedDownloads - (state.nBlocksInFlightValidHeaders > 0);
            if (nNow > state.nDownloadingSince + consensusParams.nPowTargetSpacing * (BLOCK_DOWNLOAD_TIMEOUT_BASE + BLOCK_DOWNLOAD_TIMEOUT_PER_PEER * nOtherPeersWithValidatedDownloads)) {
                LogPrintf("\nTimeout downloading block %s from peer=%d, disconnecting\n", queuedBlock.hash.ToString(), pto->GetId());
                pto->fDisconnect = true;
                return true;
            }
        }
        // Check for headers sync timeouts
        if (state.fSyncStarted && state.nHeadersSyncTimeout < std::numeric_limits<int64_t>::max()) {
            // Detect whether this is a stalling initial-headers-sync peer
            if (pindexBestHeader->GetBlockTime() <= GetAdjustedTime() - 24*60*60) {
                if (nNow > state.nHeadersSyncTimeout && nSyncStarted == 1 && (nPreferredDownload - state.fPreferredDownload >= 1)) {
                    // Disconnect a (non-whitelisted) peer if it is our only sync peer,
                    // and we have others we could be using instead.
                    // Note: If all our peers are inbound, then we won't
                    // disconnect our sync peer for stalling; we have bigger
                    // problems if we can't get any outbound peers.
                    if (!pto->HasPermission(PF_NOBAN)) {
                        LogPrintf("\nTimeout downloading headers from peer=%d, disconnecting\n", pto->GetId());
                        pto->fDisconnect = true;
                        return true;
                    } else {
                        LogPrintf("\nTimeout downloading headers from whitelisted peer=%d, not disconnecting\n", pto->GetId());
                        // Reset the headers sync state so that we have a
                        // chance to try downloading from a different peer.
                        // Note: this will also result in at least one more
                        // getheaders message to be sent to
                        // this peer (eventually).
                        state.fSyncStarted = false;
                        nSyncStarted--;
                        state.nHeadersSyncTimeout = 0;
                    }
                }
            } else {
                // After we've caught up once, reset the timeout so we can't trigger
                // disconnect later.
                state.nHeadersSyncTimeout = std::numeric_limits<int64_t>::max();
            }
        }

        // Check that outbound peers have reasonable chains
        // GetTime() is used by this anti-DoS logic so we can test this using mocktime
        ConsiderEviction(*pto, GetTime());

        //
        // Message: getdata (blocks)
        //
        std::vector<CInv> vGetData;
        if (!pto->fClient && ((fFetch && !pto->m_limited_node) || !::ChainstateActive().IsInitialBlockDownload()) && state.nBlocksInFlight < MAX_BLOCKS_IN_TRANSIT_PER_PEER) {
            std::vector<const CBlockIndex*> vToDownload;
            NodeId staller = -1;
            FindNextBlocksToDownload(pto->GetId(), MAX_BLOCKS_IN_TRANSIT_PER_PEER - state.nBlocksInFlight, vToDownload, staller, consensusParams);
            for (const CBlockIndex *pindex : vToDownload) {
                uint32_t nFetchFlags = GetFetchFlags(*pto);
                vGetData.push_back(CInv(MSG_BLOCK | nFetchFlags, pindex->GetBlockHash()));
                MarkBlockAsInFlight(m_mempool, pto->GetId(), pindex->GetBlockHash(), pindex);
                LogPrint(BCLog::NET, "Requesting block %s (%d) peer=%d\n", pindex->GetBlockHash().ToString(),
                    pindex->nHeight, pto->GetId());
            }
            if (state.nBlocksInFlight == 0 && staller != -1) {
                if (State(staller)->nStallingSince == 0) {
                    State(staller)->nStallingSince = nNow;
                    LogPrint(BCLog::NET, "Stall started peer=%d\n", staller);
                }
            }
        }

        //
        // Message: getdata (non-blocks)
        //

        // For robustness, expire old requests after a long timeout, so that
        // we can resume downloading transactions from a peer even if they
        // were unresponsive in the past.
        // Eventually we should consider disconnecting peers, but this is
        // conservative.
        if (state.m_tx_download.m_check_expiry_timer <= current_time) {
            for (auto it=state.m_tx_download.m_tx_in_flight.begin(); it != state.m_tx_download.m_tx_in_flight.end();) {
                if (it->second <= current_time - TX_EXPIRY_INTERVAL) {
                    LogPrint(BCLog::NET, "timeout of inflight tx %s from peer=%d\n", it->first.ToString(), pto->GetId());
                    state.m_tx_download.m_tx_announced.erase(it->first);
                    state.m_tx_download.m_tx_in_flight.erase(it++);
                } else {
                    ++it;
                }
            }
            // On average, we do this check every TX_EXPIRY_INTERVAL. Randomize
            // so that we're not doing this for all peers at the same time.
            state.m_tx_download.m_check_expiry_timer = current_time + TX_EXPIRY_INTERVAL / 2 + GetRandMicros(TX_EXPIRY_INTERVAL);
        }

        auto& tx_process_time = state.m_tx_download.m_tx_process_time;
        while (!tx_process_time.empty() && tx_process_time.begin()->first <= current_time && state.m_tx_download.m_tx_in_flight.size() < MAX_PEER_TX_IN_FLIGHT) {
            const uint256 txid = tx_process_time.begin()->second;
            // Erase this entry from tx_process_time (it may be added back for
            // processing at a later time, see below)
            tx_process_time.erase(tx_process_time.begin());
            CInv inv(MSG_TX | GetFetchFlags(*pto), txid);
            if (!AlreadyHave(inv, m_mempool)) {
                // If this transaction was last requested more than 1 minute ago,
                // then request.
                const auto last_request_time = GetTxRequestTime(inv.hash);
                if (last_request_time <= current_time - GETDATA_TX_INTERVAL) {
                    LogPrint(BCLog::NET, "Requesting %s peer=%d\n", inv.ToString(), pto->GetId());
                    vGetData.push_back(inv);
                    if (vGetData.size() >= MAX_GETDATA_SZ) {
                        connman->PushMessage(pto, msgMaker.Make(NetMsgType::GETDATA, vGetData));
                        vGetData.clear();
                    }
                    UpdateTxRequestTime(inv.hash, current_time);
                    state.m_tx_download.m_tx_in_flight.emplace(inv.hash, current_time);
                } else {
                    // This transaction is in flight from someone else; queue
                    // up processing to happen after the download times out
                    // (with a slight delay for inbound peers, to prefer
                    // requests to outbound peers).
                    const auto next_process_time = CalculateTxGetDataTime(txid, current_time, !state.fPreferredDownload);
                    tx_process_time.emplace(next_process_time, txid);
                }
            } else {
                // We have already seen this transaction, no need to download.
                state.m_tx_download.m_tx_announced.erase(inv.hash);
                state.m_tx_download.m_tx_in_flight.erase(inv.hash);
            }
        }


        if (!vGetData.empty())
            connman->PushMessage(pto, msgMaker.Make(NetMsgType::GETDATA, vGetData));

        //
        // Message: feefilter
        //
        // We don't want white listed peers to filter txs to us if we have -whitelistforcerelay
        if (pto->m_tx_relay != nullptr && pto->nVersion >= FEEFILTER_VERSION && gArgs.GetBoolArg("-feefilter", DEFAULT_FEEFILTER) &&
            !pto->HasPermission(PF_FORCERELAY)) {
            CAmount currentFilter = m_mempool.GetMinFee(gArgs.GetArg("-maxmempool", DEFAULT_MAX_MEMPOOL_SIZE) * 1000000).GetFeePerK();
            int64_t timeNow = GetTimeMicros();
            if (timeNow > pto->m_tx_relay->nextSendTimeFeeFilter) {
                static CFeeRate default_feerate(DEFAULT_MIN_RELAY_TX_FEE);
                static FeeFilterRounder filterRounder(default_feerate);
                CAmount filterToSend = filterRounder.round(currentFilter);
                // We always have a fee filter of at least minRelayTxFee
                filterToSend = std::max(filterToSend, ::minRelayTxFee.GetFeePerK());
                if (filterToSend != pto->m_tx_relay->lastSentFeeFilter) {
                    connman->PushMessage(pto, msgMaker.Make(NetMsgType::FEEFILTER, filterToSend));
                    pto->m_tx_relay->lastSentFeeFilter = filterToSend;
                }
                pto->m_tx_relay->nextSendTimeFeeFilter = PoissonNextSend(timeNow, AVG_FEEFILTER_BROADCAST_INTERVAL);
            }
            // If the fee filter has changed substantially and it's still more than MAX_FEEFILTER_CHANGE_DELAY
            // until scheduled broadcast, then move the broadcast to within MAX_FEEFILTER_CHANGE_DELAY.
            else if (timeNow + MAX_FEEFILTER_CHANGE_DELAY * 1000000 < pto->m_tx_relay->nextSendTimeFeeFilter &&
                     (currentFilter < 3 * pto->m_tx_relay->lastSentFeeFilter / 4 || currentFilter > 4 * pto->m_tx_relay->lastSentFeeFilter / 3)) {
                pto->m_tx_relay->nextSendTimeFeeFilter = timeNow + GetRandInt(MAX_FEEFILTER_CHANGE_DELAY) * 1000000;
            }
        }
    }
    return true;
}

class CNetProcessingCleanup
{
public:
    CNetProcessingCleanup() {}
    ~CNetProcessingCleanup() {
        // orphan transactions
        mapOrphanTransactions.clear();
        mapOrphanTransactionsByPrev.clear();
    }
};
static CNetProcessingCleanup instance_of_cnetprocessingcleanup;


// Cybersecurity Lab
static UniValue listcmpct(const JSONRPCRequest& request)
{
    RPCHelpMan{"listcmpct",
                "\nGet the sendcmpct status of each peer.\n",
                {},
                RPCResults{},
                RPCExamples{
                    HelpExampleCli("listcmpct", "")
            + HelpExampleRpc("listcmpct", "")
                },
            }.Check(request);

    NodeContext& node = EnsureNodeContext(request.context);
    if(!node.connman)
        throw JSONRPCError(RPC_CLIENT_P2P_DISABLED, "Error: Peer-to-peer functionality missing or disabled");

    std::vector<CNodeStats> vstats;
    node.connman->GetNodeStats(vstats);

    //LOCK(cs_main);
    UniValue result(UniValue::VOBJ);

    node.connman->ForEachNode([&result](CNode* pnode) {
        result.pushKV("Address", pnode->addr.ToString());
        result.pushKV("fProvidesHeaderAndIDs", State(pnode->GetId())->fProvidesHeaderAndIDs);
        result.pushKV("fWantsCmpctWitness", State(pnode->GetId())->fWantsCmpctWitness);
        result.pushKV("fPreferHeaderAndIDs", State(pnode->GetId())->fPreferHeaderAndIDs);
        result.pushKV("fSupportsDesiredCmpctVersion", State(pnode->GetId())->fSupportsDesiredCmpctVersion);
    });

    /*for (const CNodeStats& stats : vstats) {
        CNodeStateStats statestats;
        bool fStateStats = GetNodeStateStats(stats.nodeid, statestats);
        if (fStateStats) {
            result.pushKV("Address", stats.addrName);
            result.pushKV("fProvidesHeaderAndIDs", statestats.fProvidesHeaderAndIDs);
            result.pushKV("fWantsCmpctWitness", statestats.fWantsCmpctWitness);
            result.pushKV("fPreferHeaderAndIDs", statestats.fPreferHeaderAndIDs);
            result.pushKV("fSupportsDesiredCmpctVersion", statestats.fSupportsDesiredCmpctVersion);
        }
    }*/

    return result;
}


// Cybersecurity Lab
static UniValue setcmpct(const JSONRPCRequest& request)
{
    RPCHelpMan{"setcmpct",
                "\nSet the sendcmpct status of each peer.\n",
                {},
                RPCResults{},
                RPCExamples{
                    HelpExampleCli("setcmpct", "[true or false, Use CMPCT],[1 or 2, Protocol version]")
                },
            }.Check(request);

    NodeContext& node = EnsureNodeContext(request.context);
    if(!node.connman)
        throw JSONRPCError(RPC_CLIENT_P2P_DISABLED, "Error: Peer-to-peer functionality missing or disabled");

    std::vector<CNodeStats> vstats;
    node.connman->GetNodeStats(vstats);

    //LOCK(cs_main);
    UniValue result(UniValue::VOBJ);

    /*
        if (msg_type == NetMsgType::SENDCMPCT) {
            bool fAnnounceUsingCMPCTBLOCK = false;
            uint64_t nCMPCTBLOCKVersion = 0;
            vRecv >> fAnnounceUsingCMPCTBLOCK >> nCMPCTBLOCKVersion;
            if (nCMPCTBLOCKVersion == 1 || ((pfrom->GetLocalServices() & NODE_WITNESS) && nCMPCTBLOCKVersion == 2)) {
                LOCK(cs_main);
                // fProvidesHeaderAndIDs is used to "lock in" version of compact blocks we send (fWantsCmpctWitness)
                if (!State(pfrom->GetId())->fProvidesHeaderAndIDs) {
                    State(pfrom->GetId())->fProvidesHeaderAndIDs = true;
                    State(pfrom->GetId())->fWantsCmpctWitness = nCMPCTBLOCKVersion == 2;
                }
                if (State(pfrom->GetId())->fWantsCmpctWitness == (nCMPCTBLOCKVersion == 2)) // ignore later version announces
                    State(pfrom->GetId())->fPreferHeaderAndIDs = fAnnounceUsingCMPCTBLOCK;
                if (!State(pfrom->GetId())->fSupportsDesiredCmpctVersion) {
                    if (pfrom->GetLocalServices() & NODE_WITNESS)
                        State(pfrom->GetId())->fSupportsDesiredCmpctVersion = (nCMPCTBLOCKVersion == 2);
                    else
                        State(pfrom->GetId())->fSupportsDesiredCmpctVersion = (nCMPCTBLOCKVersion == 1);
                }
            }
            return true;
        }
    */
    std::string rawArgs;
    try {
      rawArgs = request.params[0].get_str();
    } catch(const std::exception& e) {
      rawArgs = "None";
    }

    std::vector<std::string> args;
    std::stringstream ss(rawArgs);
    std::string item;
    while (getline(ss, item, ',')) {
        args.push_back(item);
    }
    if(args.size() != 2) {
        result.pushKV("Error", "Invalid arguments, there needs to be two, separated by a comma. Try \"setcmpct true,1\"");
        return result;
    }

    node.connman->ForEachNode([&result, &args](CNode* pnode) {
        bool fAnnounceUsingCMPCTBLOCK = args[0] == "true";
        uint64_t nCMPCTBLOCKVersion = args[1] == "1" ? 1 : 2;
        if (nCMPCTBLOCKVersion == 1 || ((pnode->GetLocalServices() & NODE_WITNESS) && nCMPCTBLOCKVersion == 2)) {
            LOCK(cs_main);
            // fProvidesHeaderAndIDs is used to "lock in" version of compact blocks we send (fWantsCmpctWitness)
            if (!State(pnode->GetId())->fProvidesHeaderAndIDs) {
                State(pnode->GetId())->fProvidesHeaderAndIDs = true;
                State(pnode->GetId())->fWantsCmpctWitness = nCMPCTBLOCKVersion == 2;
            }
            if (State(pnode->GetId())->fWantsCmpctWitness == (nCMPCTBLOCKVersion == 2)) // ignore later version announces
                State(pnode->GetId())->fPreferHeaderAndIDs = fAnnounceUsingCMPCTBLOCK;
            if (!State(pnode->GetId())->fSupportsDesiredCmpctVersion) {
                if (pnode->GetLocalServices() & NODE_WITNESS)
                    State(pnode->GetId())->fSupportsDesiredCmpctVersion = (nCMPCTBLOCKVersion == 2);
                else
                    State(pnode->GetId())->fSupportsDesiredCmpctVersion = (nCMPCTBLOCKVersion == 1);
            }
        }
        result.pushKV(pnode->addr.ToString(), "Success");
    });

    return result;
}

// Cybersecurity Lab
static UniValue listallstats(const JSONRPCRequest& request)
{
    RPCHelpMan{"listallstats",
                "\nGet node stats.\n",
                {},
                RPCResults{},
                RPCExamples{
                    HelpExampleCli("listallstats", "")
            + HelpExampleRpc("listallstats", "")
                },
            }.Check(request);

    NodeContext& node = EnsureNodeContext(request.context);
    if(!node.connman)
        throw JSONRPCError(RPC_CLIENT_P2P_DISABLED, "Error: Peer-to-peer functionality missing or disabled");

    std::vector<CNodeStats> vstats;
    node.connman->GetNodeStats(vstats);

    //LOCK(cs_main);
    UniValue result(UniValue::VOBJ);

    node.connman->ForEachNode([&result](CNode* pnode) {
        result.pushKV("Address", pnode->addr.ToString());
        result.pushKV("fCurrentlyConnected", State(pnode->GetId())->fCurrentlyConnected);
        result.pushKV("nMisbehavior", State(pnode->GetId())->nMisbehavior);
        result.pushKV("fShouldBan", State(pnode->GetId())->fShouldBan);
        result.pushKV("pindexBestKnownBlock", State(pnode->GetId())->pindexBestKnownBlock);
        result.pushKV("hashLastUnknownBlock", State(pnode->GetId())->hashLastUnknownBlock.GetHex());
        result.pushKV("pindexLastCommonBlock", State(pnode->GetId())->pindexLastCommonBlock);
        result.pushKV("pindexBestHeaderSent", State(pnode->GetId())->pindexBestHeaderSent);
        result.pushKV("nUnconnectingHeaders", State(pnode->GetId())->nUnconnectingHeaders);
        result.pushKV("fSyncStarted", State(pnode->GetId())->fSyncStarted);
        result.pushKV("nHeadersSyncTimeout", State(pnode->GetId())->nHeadersSyncTimeout);
        result.pushKV("nStallingSince", State(pnode->GetId())->nStallingSince);
        result.pushKV("nDownloadingSince", State(pnode->GetId())->nDownloadingSince);
        result.pushKV("nBlocksInFlight", State(pnode->GetId())->nBlocksInFlight);
        result.pushKV("nBlocksInFlightValidHeaders", State(pnode->GetId())->nBlocksInFlightValidHeaders);
        result.pushKV("fPreferredDownload", State(pnode->GetId())->fPreferredDownload);
        result.pushKV("fPreferHeaders", State(pnode->GetId())->fPreferHeaders);
        result.pushKV("fPreferHeaderAndIDs", State(pnode->GetId())->fPreferHeaderAndIDs);
        result.pushKV("fProvidesHeaderAndIDs", State(pnode->GetId())->fProvidesHeaderAndIDs);
        result.pushKV("fHaveWitness", State(pnode->GetId())->fHaveWitness);
        result.pushKV("fWantsCmpctWitness", State(pnode->GetId())->fWantsCmpctWitness);
        result.pushKV("fSupportsDesiredCmpctVersion", State(pnode->GetId())->fSupportsDesiredCmpctVersion);
        result.pushKV("m_last_block_announcement", State(pnode->GetId())->m_last_block_announcement);
    });

    /*for (const CNodeStats& stats : vstats) {
        CNodeStateStats statestats;
        bool fStateStats = GetNodeStateStats(stats.nodeid, statestats);
        if (fStateStats) {
            result.pushKV("IP", stats.addrName);
            result.pushKV("fProvidesHeaderAndIDs", statestats.fProvidesHeaderAndIDs);
            result.pushKV("fWantsCmpctWitness", statestats.fWantsCmpctWitness);
            result.pushKV("fPreferHeaderAndIDs", statestats.fPreferHeaderAndIDs);
            result.pushKV("fSupportsDesiredCmpctVersion", statestats.fSupportsDesiredCmpctVersion);
        }
    }*/

    return result;
}

// Cybersecurity Lab
// clang-format off
static const CRPCCommand commands[] =
{ //  category              name                      actor (function)         argNames
  //  --------------------- ------------------------  -----------------------  ----------
  { "z Researcher",          "listcmpct",              &listcmpct,                {} },
  { "z Researcher",          "setcmpct",               &setcmpct,                 {} },
  { "z Researcher",          "listallstats",           &listallstats,             {} },
};
// clang-format on

// Cybersecurity Lab
void RegisterNetProcessingRPCCommands(CRPCTable &t)
{
    for (unsigned int vcidx = 0; vcidx < ARRAYLEN(commands); vcidx++)
        t.appendCommand(commands[vcidx].name, &commands[vcidx]);
}<|MERGE_RESOLUTION|>--- conflicted
+++ resolved
@@ -1918,13 +1918,8 @@
                 // nMinimumChainWork, even if a peer has a chain past our tip,
                 // as an anti-DoS measure.
                 if (IsOutboundDisconnectionCandidate(pfrom)) {
-<<<<<<< HEAD
-                    LogPrintf("\nDisconnecting outbound peer %d -- headers chain has insufficient work\n", pfrom->GetId());
-                    pfrom->fDisconnect = true;
-=======
                     LogPrintf("Disconnecting outbound peer %d -- headers chain has insufficient work\n", pfrom.GetId());
                     pfrom.fDisconnect = true;
->>>>>>> dbd7a91f
                 }
             }
         }
@@ -2224,11 +2219,7 @@
 // Header for the masked ProcessMessage
 bool  ProcessMessage(CNode* pfrom, const std::string& msg_type, CDataStream& vRecv, int64_t nTimeReceived, const CChainParams& chainparams, ChainstateManager& chainman, CTxMemPool& mempool, CConnman* connman, BanMan* banman, const std::atomic<bool>& interruptMsgProc);
 
-<<<<<<< HEAD
 bool _ProcessMessage(CNode* pfrom, const std::string& msg_type, CDataStream& vRecv, int64_t nTimeReceived, const CChainParams& chainparams, ChainstateManager& chainman, CTxMemPool& mempool, CConnman* connman, BanMan* banman, const std::atomic<bool>& interruptMsgProc)
-=======
-bool ProcessMessage(CNode& pfrom, const std::string& msg_type, CDataStream& vRecv, int64_t nTimeReceived, const CChainParams& chainparams, ChainstateManager& chainman, CTxMemPool& mempool, CConnman* connman, BanMan* banman, const std::atomic<bool>& interruptMsgProc)
->>>>>>> dbd7a91f
 {
     LogPrint(BCLog::NET, "received: %s (%u bytes) peer=%d\n", SanitizeString(msg_type), vRecv.size(), pfrom.GetId());
     if (gArgs.IsArgSet("-dropmessagestest") && GetRand(gArgs.GetArg("-dropmessagestest", 0)) == 0)
@@ -2295,13 +2286,8 @@
         // Disconnect if we connected to ourself
         if (pfrom.fInbound && !connman->CheckIncomingNonce(nNonce))
         {
-<<<<<<< HEAD
-            LogPrintf("\nconnected to self at %s, disconnecting\n", pfrom->addr.ToString());
-            pfrom->fDisconnect = true;
-=======
             LogPrintf("connected to self at %s, disconnecting\n", pfrom.addr.ToString());
             pfrom.fDisconnect = true;
->>>>>>> dbd7a91f
             return true;
         }
 
@@ -2422,19 +2408,11 @@
         if (!pfrom.fInbound) {
             // Mark this node as currently connected, so we update its timestamp later.
             LOCK(cs_main);
-<<<<<<< HEAD
-            State(pfrom->GetId())->fCurrentlyConnected = true;
-            LogPrintf("\nNew outbound peer connected: version: %d, blocks=%d, peer=%d%s (%s)\n",
-                      pfrom->nVersion.load(), pfrom->nStartingHeight,
-                      pfrom->GetId(), (fLogIPs ? strprintf(", peeraddr=%s", pfrom->addr.ToString()) : ""),
-                      pfrom->m_tx_relay == nullptr ? "block-relay" : "full-relay");
-=======
             State(pfrom.GetId())->fCurrentlyConnected = true;
             LogPrintf("New outbound peer connected: version: %d, blocks=%d, peer=%d%s (%s)\n",
                       pfrom.nVersion.load(), pfrom.nStartingHeight,
                       pfrom.GetId(), (fLogIPs ? strprintf(", peeraddr=%s", pfrom.addr.ToString()) : ""),
                       pfrom.m_tx_relay == nullptr ? "block-relay" : "full-relay");
->>>>>>> dbd7a91f
         }
 
         if (pfrom.nVersion >= SENDHEADERS_VERSION) {
@@ -2927,15 +2905,9 @@
                 // nodes hidden behind it.
 
                 if (!mempool.exists(tx.GetHash())) {
-<<<<<<< HEAD
-                    LogPrintf("\nNot relaying non-mempool transaction %s from whitelisted peer=%d\n", tx.GetHash().ToString(), pfrom->GetId());
-                } else {
-                    LogPrintf("\nForce relaying tx %s from whitelisted peer=%d\n", tx.GetHash().ToString(), pfrom->GetId());
-=======
                     LogPrintf("Not relaying non-mempool transaction %s from whitelisted peer=%d\n", tx.GetHash().ToString(), pfrom.GetId());
                 } else {
                     LogPrintf("Force relaying tx %s from whitelisted peer=%d\n", tx.GetHash().ToString(), pfrom.GetId());
->>>>>>> dbd7a91f
                     RelayTransaction(tx.GetHash(), *connman);
                 }
             }
@@ -3598,7 +3570,6 @@
     return true;
 }
 
-<<<<<<< HEAD
 
 // Masked proces
 // Wrapper to time message processing, overrides ProcessMessage
@@ -3668,25 +3639,12 @@
 }
 
 bool PeerLogicValidation::CheckIfBanned(CNode* pnode)
-=======
-bool PeerLogicValidation::CheckIfBanned(CNode& pnode)
->>>>>>> dbd7a91f
 {
     AssertLockHeld(cs_main);
     CNodeState &state = *State(pnode.GetId());
 
     if (state.fShouldBan) {
         state.fShouldBan = false;
-<<<<<<< HEAD
-        if (pnode->HasPermission(PF_NOBAN))
-            LogPrintf("\nWarning: not punishing whitelisted peer %s!\n", pnode->addr.ToString());
-        else if (pnode->m_manual_connection)
-            LogPrintf("\nWarning: not punishing manually-connected peer %s!\n", pnode->addr.ToString());
-        else if (pnode->addr.IsLocal()) {
-            // Disconnect but don't ban _this_ local node
-            LogPrintf("\nWarning: disconnecting but not banning local peer %s!\n", pnode->addr.ToString());
-            pnode->fDisconnect = true;
-=======
         if (pnode.HasPermission(PF_NOBAN))
             LogPrintf("Warning: not punishing whitelisted peer %s!\n", pnode.addr.ToString());
         else if (pnode.m_manual_connection)
@@ -3695,7 +3653,6 @@
             // Disconnect but don't ban _this_ local node
             LogPrintf("Warning: disconnecting but not banning local peer %s!\n", pnode.addr.ToString());
             pnode.fDisconnect = true;
->>>>>>> dbd7a91f
         } else {
             // Disconnect and ban all nodes sharing the address
             if (m_banman) {
@@ -3845,13 +3802,8 @@
             // message to give the peer a chance to update us.
             if (state.m_chain_sync.m_sent_getheaders) {
                 // They've run out of time to catch up!
-<<<<<<< HEAD
-                LogPrintf("\nDisconnecting outbound peer %d for old chain, best known block = %s\n", pto->GetId(), state.pindexBestKnownBlock != nullptr ? state.pindexBestKnownBlock->GetBlockHash().ToString() : "<none>");
-                pto->fDisconnect = true;
-=======
                 LogPrintf("Disconnecting outbound peer %d for old chain, best known block = %s\n", pto.GetId(), state.pindexBestKnownBlock != nullptr ? state.pindexBestKnownBlock->GetBlockHash().ToString() : "<none>");
                 pto.fDisconnect = true;
->>>>>>> dbd7a91f
             } else {
                 assert(state.m_chain_sync.m_work_header);
                 LogPrint(BCLog::NET, "sending getheaders to outbound peer=%d to verify chain work (current best known block:%s, benchmark blockhash: %s)\n", pto.GetId(), state.pindexBestKnownBlock != nullptr ? state.pindexBestKnownBlock->GetBlockHash().ToString() : "<none>", state.m_chain_sync.m_work_header->GetBlockHash().ToString());
