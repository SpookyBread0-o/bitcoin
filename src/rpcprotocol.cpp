--- conflicted
+++ resolved
@@ -16,13 +16,6 @@
 #include <fstream>
 
 using namespace std;
-<<<<<<< HEAD
-using namespace json_spirit;
-
-//! Number of bytes to allocate and read at most at once in post data
-const size_t POST_READ_SIZE = 256 * 1024;
-=======
->>>>>>> 188ca9c3
 
 /**
  * JSON-RPC protocol.  Bitcoin speaks version 1.0 for maximum compatibility,
@@ -35,27 +28,11 @@
 
 string JSONRPCRequest(const string& strMethod, const UniValue& params, const UniValue& id)
 {
-<<<<<<< HEAD
-    ostringstream s;
-    s << "POST / HTTP/1.1\r\n"
-      << "User-Agent: zetacoin-json-rpc/" << FormatFullVersion() << "\r\n"
-      << "Host: 127.0.0.1\r\n"
-      << "Content-Type: application/json\r\n"
-      << "Content-Length: " << strMsg.size() << "\r\n"
-      << "Connection: close\r\n"
-      << "Accept: application/json\r\n";
-    BOOST_FOREACH(const PAIRTYPE(string, string)& item, mapRequestHeaders)
-        s << item.first << ": " << item.second << "\r\n";
-    s << "\r\n" << strMsg;
-
-    return s.str();
-=======
     UniValue request(UniValue::VOBJ);
     request.push_back(Pair("method", strMethod));
     request.push_back(Pair("params", params));
     request.push_back(Pair("id", id));
     return request.write() + "\n";
->>>>>>> 188ca9c3
 }
 
 UniValue JSONRPCReplyObj(const UniValue& result, const UniValue& error, const UniValue& id)
@@ -78,48 +55,6 @@
 
 UniValue JSONRPCError(int code, const string& message)
 {
-<<<<<<< HEAD
-    if (nStatus == HTTP_UNAUTHORIZED)
-        return strprintf("HTTP/1.0 401 Authorization Required\r\n"
-            "Date: %s\r\n"
-            "Server: zetacoin-json-rpc/%s\r\n"
-            "WWW-Authenticate: Basic realm=\"jsonrpc\"\r\n"
-            "Content-Type: text/html\r\n"
-            "Content-Length: 296\r\n"
-            "\r\n"
-            "<!DOCTYPE HTML PUBLIC \"-//W3C//DTD HTML 4.01 Transitional//EN\"\r\n"
-            "\"http://www.w3.org/TR/1999/REC-html401-19991224/loose.dtd\">\r\n"
-            "<HTML>\r\n"
-            "<HEAD>\r\n"
-            "<TITLE>Error</TITLE>\r\n"
-            "<META HTTP-EQUIV='Content-Type' CONTENT='text/html; charset=ISO-8859-1'>\r\n"
-            "</HEAD>\r\n"
-            "<BODY><H1>401 Unauthorized.</H1></BODY>\r\n"
-            "</HTML>\r\n", rfc1123Time(), FormatFullVersion());
-
-    return HTTPReply(nStatus, httpStatusDescription(nStatus), keepalive,
-                     headersOnly, "text/plain");
-}
-
-string HTTPReplyHeader(int nStatus, bool keepalive, size_t contentLength, const char *contentType)
-{
-    return strprintf(
-            "HTTP/1.1 %d %s\r\n"
-            "Date: %s\r\n"
-            "Connection: %s\r\n"
-            "Content-Length: %u\r\n"
-            "Content-Type: %s\r\n"
-            "Server: zetacoin-json-rpc/%s\r\n"
-            "\r\n",
-        nStatus,
-        httpStatusDescription(nStatus),
-        rfc1123Time(),
-        keepalive ? "keep-alive" : "close",
-        contentLength,
-        contentType,
-        FormatFullVersion());
-}
-=======
     UniValue error(UniValue::VOBJ);
     error.push_back(Pair("code", code));
     error.push_back(Pair("message", message));
@@ -132,7 +67,6 @@
 static const std::string COOKIEAUTH_USER = "__cookie__";
 /** Default name for auth cookie file */
 static const std::string COOKIEAUTH_FILE = ".cookie";
->>>>>>> 188ca9c3
 
 boost::filesystem::path GetAuthCookieFile()
 {
