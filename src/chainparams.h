<<<<<<< HEAD
// Copyright (c) 2009-2010 Satoshi Nakamoto
// Copyright (c) 2009-2013 The Bitcoin developers
// Distributed under the MIT/X11 software license, see the accompanying
// file COPYING or http://www.opensource.org/licenses/mit-license.php.

#ifndef BITCOIN_CHAIN_PARAMS_H
#define BITCOIN_CHAIN_PARAMS_H

#include "bignum.h"
#include "uint256.h"

#include <vector>

using namespace std;

#define MESSAGE_START_SIZE 4
typedef unsigned char MessageStartChars[MESSAGE_START_SIZE];

class CAddress;
class CBlock;

struct CDNSSeedData {
    string name, host;
    CDNSSeedData(const string &strName, const string &strHost) : name(strName), host(strHost) {}
};

/**
 * CChainParams defines various tweakable parameters of a given instance of the
 * Bitcoin system. There are three: the main network on which people trade goods
 * and services, the public test network which gets reset from time to time and
 * a regression test mode which is intended for private networks only. It has
 * minimal difficulty to ensure that blocks can be found instantly.
 */
class CChainParams
{
public:
    enum Network {
        MAIN,
        TESTNET,
        REGTEST,

        MAX_NETWORK_TYPES
    };

    enum Base58Type {
        PUBKEY_ADDRESS,
        SCRIPT_ADDRESS,
        SECRET_KEY,
        EXT_PUBLIC_KEY,
        EXT_SECRET_KEY,

        MAX_BASE58_TYPES
    };

    const uint256& HashGenesisBlock() const { return hashGenesisBlock; }
    const MessageStartChars& MessageStart() const { return pchMessageStart; }
    const vector<unsigned char>& AlertKey() const { return vAlertPubKey; }
    int GetDefaultPort() const { return nDefaultPort; }
    const CBigNum& ProofOfWorkLimit() const { return bnProofOfWorkLimit; }
    int SubsidyHalvingInterval() const { return nSubsidyHalvingInterval; }
    virtual const CBlock& GenesisBlock() const = 0;
    virtual bool RequireRPCPassword() const { return true; }
    const string& DataDir() const { return strDataDir; }
    virtual Network NetworkID() const = 0;
    const vector<CDNSSeedData>& DNSSeeds() const { return vSeeds; }
    const std::vector<unsigned char> &Base58Prefix(Base58Type type) const { return base58Prefixes[type]; }
    virtual const vector<CAddress>& FixedSeeds() const = 0;
    int RPCPort() const { return nRPCPort; }
    int AuxpowChainId() const { return 20; }
    int AuxpowStartHeight() const { return nAuxpowStartHeight; }
protected:
    CChainParams() {}

    uint256 hashGenesisBlock;
    MessageStartChars pchMessageStart;
    // Raw pub key bytes for the broadcast alert signing key.
    vector<unsigned char> vAlertPubKey;
    int nDefaultPort;
    int nRPCPort;
    CBigNum bnProofOfWorkLimit;
    int nSubsidyHalvingInterval;
    int nAuxpowStartHeight;
    string strDataDir;
    vector<CDNSSeedData> vSeeds;
    std::vector<unsigned char> base58Prefixes[MAX_BASE58_TYPES];
};

/**
 * Return the currently selected parameters. This won't change after app startup
 * outside of the unit tests.
 */
const CChainParams &Params();

/** Sets the params returned by Params() to those for the given network. */
void SelectParams(CChainParams::Network network);

/**
 * Looks for -regtest or -testnet and then calls SelectParams as appropriate.
 * Returns false if an invalid combination is given.
 */
bool SelectParamsFromCommandLine();

inline bool TestNet() {
    // Note: it's deliberate that this returns "false" for regression test mode.
    return Params().NetworkID() == CChainParams::TESTNET;
}

inline bool RegTest() {
    return Params().NetworkID() == CChainParams::REGTEST;
}

#endif
=======
// Copyright (c) 2009-2010 Satoshi Nakamoto
// Copyright (c) 2009-2013 The Bitcoin developers
// Distributed under the MIT/X11 software license, see the accompanying
// file COPYING or http://www.opensource.org/licenses/mit-license.php.

#ifndef BITCOIN_CHAIN_PARAMS_H
#define BITCOIN_CHAIN_PARAMS_H

#include "bignum.h"
#include "uint256.h"

#include <vector>

using namespace std;

#define MESSAGE_START_SIZE 4
typedef unsigned char MessageStartChars[MESSAGE_START_SIZE];

class CAddress;
class CBlock;

struct CDNSSeedData {
    string name, host;
    CDNSSeedData(const string &strName, const string &strHost) : name(strName), host(strHost) {}
};

/**
 * CChainParams defines various tweakable parameters of a given instance of the
 * Bitcoin system. There are three: the main network on which people trade goods
 * and services, the public test network which gets reset from time to time and
 * a regression test mode which is intended for private networks only. It has
 * minimal difficulty to ensure that blocks can be found instantly.
 */
class CChainParams
{
public:
    enum Network {
        MAIN,
        TESTNET,
        REGTEST,

        MAX_NETWORK_TYPES
    };

    enum Base58Type {
        PUBKEY_ADDRESS,
        SCRIPT_ADDRESS,
        SECRET_KEY,
        EXT_PUBLIC_KEY,
        EXT_SECRET_KEY,

        MAX_BASE58_TYPES
    };

    const uint256& HashGenesisBlock() const { return hashGenesisBlock; }
    const MessageStartChars& MessageStart() const { return pchMessageStart; }
    const vector<unsigned char>& AlertKey() const { return vAlertPubKey; }
    int GetDefaultPort() const { return nDefaultPort; }
    const CBigNum& ProofOfWorkLimit() const { return bnProofOfWorkLimit; }
    int SubsidyHalvingInterval() const { return nSubsidyHalvingInterval; }
    virtual const CBlock& GenesisBlock() const = 0;
    virtual bool RequireRPCPassword() const { return true; }
    const string& DataDir() const { return strDataDir; }
    virtual Network NetworkID() const = 0;
    const vector<CDNSSeedData>& DNSSeeds() const { return vSeeds; }
    const std::vector<unsigned char> &Base58Prefix(Base58Type type) const { return base58Prefixes[type]; }
    virtual const vector<CAddress>& FixedSeeds() const = 0;
    int RPCPort() const { return nRPCPort; }
    int AuxpowChainId() const { return 20; }
    int AuxpowStartHeight() const { return nAuxpowStartHeight; }

    /* Height at which names are enabled as a softfork.  */
    inline int
    GetNamesForkHeight() const
    {
        return namesForkHeight;
    }

protected:
    CChainParams() {}

    uint256 hashGenesisBlock;
    MessageStartChars pchMessageStart;
    // Raw pub key bytes for the broadcast alert signing key.
    vector<unsigned char> vAlertPubKey;
    int nDefaultPort;
    int nRPCPort;
    CBigNum bnProofOfWorkLimit;
    int nSubsidyHalvingInterval;
    int nAuxpowStartHeight;
    string strDataDir;
    vector<CDNSSeedData> vSeeds;
    std::vector<unsigned char> base58Prefixes[MAX_BASE58_TYPES];
    int namesForkHeight;
};

/**
 * Return the currently selected parameters. This won't change after app startup
 * outside of the unit tests.
 */
const CChainParams &Params();

/** Sets the params returned by Params() to those for the given network. */
void SelectParams(CChainParams::Network network);

/**
 * Looks for -regtest or -testnet and then calls SelectParams as appropriate.
 * Returns false if an invalid combination is given.
 */
bool SelectParamsFromCommandLine();

inline bool TestNet() {
    // Note: it's deliberate that this returns "false" for regression test mode.
    return Params().NetworkID() == CChainParams::TESTNET;
}

inline bool RegTest() {
    return Params().NetworkID() == CChainParams::REGTEST;
}

#endif
>>>>>>> 6c908a1d
<|MERGE_RESOLUTION|>--- conflicted
+++ resolved
@@ -1,236 +1,121 @@
-<<<<<<< HEAD
-// Copyright (c) 2009-2010 Satoshi Nakamoto
-// Copyright (c) 2009-2013 The Bitcoin developers
-// Distributed under the MIT/X11 software license, see the accompanying
-// file COPYING or http://www.opensource.org/licenses/mit-license.php.
-
-#ifndef BITCOIN_CHAIN_PARAMS_H
-#define BITCOIN_CHAIN_PARAMS_H
-
-#include "bignum.h"
-#include "uint256.h"
-
-#include <vector>
-
-using namespace std;
-
-#define MESSAGE_START_SIZE 4
-typedef unsigned char MessageStartChars[MESSAGE_START_SIZE];
-
-class CAddress;
-class CBlock;
-
-struct CDNSSeedData {
-    string name, host;
-    CDNSSeedData(const string &strName, const string &strHost) : name(strName), host(strHost) {}
-};
-
-/**
- * CChainParams defines various tweakable parameters of a given instance of the
- * Bitcoin system. There are three: the main network on which people trade goods
- * and services, the public test network which gets reset from time to time and
- * a regression test mode which is intended for private networks only. It has
- * minimal difficulty to ensure that blocks can be found instantly.
- */
-class CChainParams
-{
-public:
-    enum Network {
-        MAIN,
-        TESTNET,
-        REGTEST,
-
-        MAX_NETWORK_TYPES
-    };
-
-    enum Base58Type {
-        PUBKEY_ADDRESS,
-        SCRIPT_ADDRESS,
-        SECRET_KEY,
-        EXT_PUBLIC_KEY,
-        EXT_SECRET_KEY,
-
-        MAX_BASE58_TYPES
-    };
-
-    const uint256& HashGenesisBlock() const { return hashGenesisBlock; }
-    const MessageStartChars& MessageStart() const { return pchMessageStart; }
-    const vector<unsigned char>& AlertKey() const { return vAlertPubKey; }
-    int GetDefaultPort() const { return nDefaultPort; }
-    const CBigNum& ProofOfWorkLimit() const { return bnProofOfWorkLimit; }
-    int SubsidyHalvingInterval() const { return nSubsidyHalvingInterval; }
-    virtual const CBlock& GenesisBlock() const = 0;
-    virtual bool RequireRPCPassword() const { return true; }
-    const string& DataDir() const { return strDataDir; }
-    virtual Network NetworkID() const = 0;
-    const vector<CDNSSeedData>& DNSSeeds() const { return vSeeds; }
-    const std::vector<unsigned char> &Base58Prefix(Base58Type type) const { return base58Prefixes[type]; }
-    virtual const vector<CAddress>& FixedSeeds() const = 0;
-    int RPCPort() const { return nRPCPort; }
-    int AuxpowChainId() const { return 20; }
-    int AuxpowStartHeight() const { return nAuxpowStartHeight; }
-protected:
-    CChainParams() {}
-
-    uint256 hashGenesisBlock;
-    MessageStartChars pchMessageStart;
-    // Raw pub key bytes for the broadcast alert signing key.
-    vector<unsigned char> vAlertPubKey;
-    int nDefaultPort;
-    int nRPCPort;
-    CBigNum bnProofOfWorkLimit;
-    int nSubsidyHalvingInterval;
-    int nAuxpowStartHeight;
-    string strDataDir;
-    vector<CDNSSeedData> vSeeds;
-    std::vector<unsigned char> base58Prefixes[MAX_BASE58_TYPES];
-};
-
-/**
- * Return the currently selected parameters. This won't change after app startup
- * outside of the unit tests.
- */
-const CChainParams &Params();
-
-/** Sets the params returned by Params() to those for the given network. */
-void SelectParams(CChainParams::Network network);
-
-/**
- * Looks for -regtest or -testnet and then calls SelectParams as appropriate.
- * Returns false if an invalid combination is given.
- */
-bool SelectParamsFromCommandLine();
-
-inline bool TestNet() {
-    // Note: it's deliberate that this returns "false" for regression test mode.
-    return Params().NetworkID() == CChainParams::TESTNET;
-}
-
-inline bool RegTest() {
-    return Params().NetworkID() == CChainParams::REGTEST;
-}
-
-#endif
-=======
-// Copyright (c) 2009-2010 Satoshi Nakamoto
-// Copyright (c) 2009-2013 The Bitcoin developers
-// Distributed under the MIT/X11 software license, see the accompanying
-// file COPYING or http://www.opensource.org/licenses/mit-license.php.
-
-#ifndef BITCOIN_CHAIN_PARAMS_H
-#define BITCOIN_CHAIN_PARAMS_H
-
-#include "bignum.h"
-#include "uint256.h"
-
-#include <vector>
-
-using namespace std;
-
-#define MESSAGE_START_SIZE 4
-typedef unsigned char MessageStartChars[MESSAGE_START_SIZE];
-
-class CAddress;
-class CBlock;
-
-struct CDNSSeedData {
-    string name, host;
-    CDNSSeedData(const string &strName, const string &strHost) : name(strName), host(strHost) {}
-};
-
-/**
- * CChainParams defines various tweakable parameters of a given instance of the
- * Bitcoin system. There are three: the main network on which people trade goods
- * and services, the public test network which gets reset from time to time and
- * a regression test mode which is intended for private networks only. It has
- * minimal difficulty to ensure that blocks can be found instantly.
- */
-class CChainParams
-{
-public:
-    enum Network {
-        MAIN,
-        TESTNET,
-        REGTEST,
-
-        MAX_NETWORK_TYPES
-    };
-
-    enum Base58Type {
-        PUBKEY_ADDRESS,
-        SCRIPT_ADDRESS,
-        SECRET_KEY,
-        EXT_PUBLIC_KEY,
-        EXT_SECRET_KEY,
-
-        MAX_BASE58_TYPES
-    };
-
-    const uint256& HashGenesisBlock() const { return hashGenesisBlock; }
-    const MessageStartChars& MessageStart() const { return pchMessageStart; }
-    const vector<unsigned char>& AlertKey() const { return vAlertPubKey; }
-    int GetDefaultPort() const { return nDefaultPort; }
-    const CBigNum& ProofOfWorkLimit() const { return bnProofOfWorkLimit; }
-    int SubsidyHalvingInterval() const { return nSubsidyHalvingInterval; }
-    virtual const CBlock& GenesisBlock() const = 0;
-    virtual bool RequireRPCPassword() const { return true; }
-    const string& DataDir() const { return strDataDir; }
-    virtual Network NetworkID() const = 0;
-    const vector<CDNSSeedData>& DNSSeeds() const { return vSeeds; }
-    const std::vector<unsigned char> &Base58Prefix(Base58Type type) const { return base58Prefixes[type]; }
-    virtual const vector<CAddress>& FixedSeeds() const = 0;
-    int RPCPort() const { return nRPCPort; }
-    int AuxpowChainId() const { return 20; }
-    int AuxpowStartHeight() const { return nAuxpowStartHeight; }
-
-    /* Height at which names are enabled as a softfork.  */
-    inline int
-    GetNamesForkHeight() const
-    {
-        return namesForkHeight;
-    }
-
-protected:
-    CChainParams() {}
-
-    uint256 hashGenesisBlock;
-    MessageStartChars pchMessageStart;
-    // Raw pub key bytes for the broadcast alert signing key.
-    vector<unsigned char> vAlertPubKey;
-    int nDefaultPort;
-    int nRPCPort;
-    CBigNum bnProofOfWorkLimit;
-    int nSubsidyHalvingInterval;
-    int nAuxpowStartHeight;
-    string strDataDir;
-    vector<CDNSSeedData> vSeeds;
-    std::vector<unsigned char> base58Prefixes[MAX_BASE58_TYPES];
-    int namesForkHeight;
-};
-
-/**
- * Return the currently selected parameters. This won't change after app startup
- * outside of the unit tests.
- */
-const CChainParams &Params();
-
-/** Sets the params returned by Params() to those for the given network. */
-void SelectParams(CChainParams::Network network);
-
-/**
- * Looks for -regtest or -testnet and then calls SelectParams as appropriate.
- * Returns false if an invalid combination is given.
- */
-bool SelectParamsFromCommandLine();
-
-inline bool TestNet() {
-    // Note: it's deliberate that this returns "false" for regression test mode.
-    return Params().NetworkID() == CChainParams::TESTNET;
-}
-
-inline bool RegTest() {
-    return Params().NetworkID() == CChainParams::REGTEST;
-}
-
-#endif
->>>>>>> 6c908a1d
+// Copyright (c) 2009-2010 Satoshi Nakamoto
+// Copyright (c) 2009-2013 The Bitcoin developers
+// Distributed under the MIT/X11 software license, see the accompanying
+// file COPYING or http://www.opensource.org/licenses/mit-license.php.
+
+#ifndef BITCOIN_CHAIN_PARAMS_H
+#define BITCOIN_CHAIN_PARAMS_H
+
+#include "bignum.h"
+#include "uint256.h"
+
+#include <vector>
+
+using namespace std;
+
+#define MESSAGE_START_SIZE 4
+typedef unsigned char MessageStartChars[MESSAGE_START_SIZE];
+
+class CAddress;
+class CBlock;
+
+struct CDNSSeedData {
+    string name, host;
+    CDNSSeedData(const string &strName, const string &strHost) : name(strName), host(strHost) {}
+};
+
+/**
+ * CChainParams defines various tweakable parameters of a given instance of the
+ * Bitcoin system. There are three: the main network on which people trade goods
+ * and services, the public test network which gets reset from time to time and
+ * a regression test mode which is intended for private networks only. It has
+ * minimal difficulty to ensure that blocks can be found instantly.
+ */
+class CChainParams
+{
+public:
+    enum Network {
+        MAIN,
+        TESTNET,
+        REGTEST,
+
+        MAX_NETWORK_TYPES
+    };
+
+    enum Base58Type {
+        PUBKEY_ADDRESS,
+        SCRIPT_ADDRESS,
+        SECRET_KEY,
+        EXT_PUBLIC_KEY,
+        EXT_SECRET_KEY,
+
+        MAX_BASE58_TYPES
+    };
+
+    const uint256& HashGenesisBlock() const { return hashGenesisBlock; }
+    const MessageStartChars& MessageStart() const { return pchMessageStart; }
+    const vector<unsigned char>& AlertKey() const { return vAlertPubKey; }
+    int GetDefaultPort() const { return nDefaultPort; }
+    const CBigNum& ProofOfWorkLimit() const { return bnProofOfWorkLimit; }
+    int SubsidyHalvingInterval() const { return nSubsidyHalvingInterval; }
+    virtual const CBlock& GenesisBlock() const = 0;
+    virtual bool RequireRPCPassword() const { return true; }
+    const string& DataDir() const { return strDataDir; }
+    virtual Network NetworkID() const = 0;
+    const vector<CDNSSeedData>& DNSSeeds() const { return vSeeds; }
+    const std::vector<unsigned char> &Base58Prefix(Base58Type type) const { return base58Prefixes[type]; }
+    virtual const vector<CAddress>& FixedSeeds() const = 0;
+    int RPCPort() const { return nRPCPort; }
+    int AuxpowChainId() const { return 20; }
+    int AuxpowStartHeight() const { return nAuxpowStartHeight; }
+
+    /* Height at which names are enabled as a softfork.  */
+    inline int
+    GetNamesForkHeight() const
+    {
+        return namesForkHeight;
+    }
+
+protected:
+    CChainParams() {}
+
+    uint256 hashGenesisBlock;
+    MessageStartChars pchMessageStart;
+    // Raw pub key bytes for the broadcast alert signing key.
+    vector<unsigned char> vAlertPubKey;
+    int nDefaultPort;
+    int nRPCPort;
+    CBigNum bnProofOfWorkLimit;
+    int nSubsidyHalvingInterval;
+    int nAuxpowStartHeight;
+    string strDataDir;
+    vector<CDNSSeedData> vSeeds;
+    std::vector<unsigned char> base58Prefixes[MAX_BASE58_TYPES];
+    int namesForkHeight;
+};
+
+/**
+ * Return the currently selected parameters. This won't change after app startup
+ * outside of the unit tests.
+ */
+const CChainParams &Params();
+
+/** Sets the params returned by Params() to those for the given network. */
+void SelectParams(CChainParams::Network network);
+
+/**
+ * Looks for -regtest or -testnet and then calls SelectParams as appropriate.
+ * Returns false if an invalid combination is given.
+ */
+bool SelectParamsFromCommandLine();
+
+inline bool TestNet() {
+    // Note: it's deliberate that this returns "false" for regression test mode.
+    return Params().NetworkID() == CChainParams::TESTNET;
+}
+
+inline bool RegTest() {
+    return Params().NetworkID() == CChainParams::REGTEST;
+}
+
+#endif