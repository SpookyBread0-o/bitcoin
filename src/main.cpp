--- conflicted
+++ resolved
@@ -1062,13 +1062,9 @@
         }
 
         // Store transaction in memory
-<<<<<<< HEAD
-        pool.addUnchecked(hash, entry);
+        pool.addUnchecked(hash, entry, !IsInitialBlockDownload());
         statsClient.count("transactions.sizeBytes", nSize, 1.0f);
         statsClient.count("transactions.fees", nFees, 1.0f);
-=======
-        pool.addUnchecked(hash, entry, !IsInitialBlockDownload());
->>>>>>> 55294a9f
     }
 
     SyncWithWallets(tx, NULL);
@@ -1337,16 +1333,11 @@
     {
         LogPrintf("%s: %s (%d -> %d) BAN THRESHOLD EXCEEDED\n", __func__, state->name, state->nMisbehavior-howmuch, state->nMisbehavior);
         state->fShouldBan = true;
-<<<<<<< HEAD
         statsClient.inc("misbehavior.banned", 1.0);
     } else {
-        LogPrintf("Misbehaving: %s (%d -> %d)\n", state->name, state->nMisbehavior-howmuch, state->nMisbehavior);
+        LogPrintf("%s: %s (%d -> %d)\n", __func__, state->name, state->nMisbehavior-howmuch, state->nMisbehavior);
         statsClient.count("misbehavior.amount", howmuch, 1.0);
     }
-=======
-    } else
-        LogPrintf("%s: %s (%d -> %d)\n", __func__, state->name, state->nMisbehavior-howmuch, state->nMisbehavior);
->>>>>>> 55294a9f
 }
 
 void static InvalidChainFound(CBlockIndex* pindexNew)
@@ -2876,11 +2867,8 @@
 
 bool AcceptBlock(CBlock& block, CValidationState& state, CBlockIndex** ppindex, bool fRequested, CDiskBlockPos* dbp)
 {
-<<<<<<< HEAD
     boost::posix_time::ptime start = boost::posix_time::microsec_clock::local_time();
-=======
     const CChainParams& chainparams = Params();
->>>>>>> 55294a9f
     AssertLockHeld(cs_main);
 
     CBlockIndex *&pindex = *ppindex;
@@ -2929,14 +2917,12 @@
         return AbortNode(state, std::string("System error: ") + e.what());
     }
 
-<<<<<<< HEAD
     boost::posix_time::ptime finish = boost::posix_time::microsec_clock::local_time();
     boost::posix_time::time_duration diff = finish - start;
     statsClient.timing("AcceptBlock_us", diff.total_microseconds(), 1.0f);
-=======
+
     if (fCheckForPruning)
         FlushStateToDisk(state, FLUSH_STATE_NONE); // we just allocated more disk space for block files
->>>>>>> 55294a9f
 
     return true;
 }
@@ -3969,12 +3955,9 @@
 
 bool static ProcessMessage(CNode* pfrom, string strCommand, CDataStream& vRecv, int64_t nTimeReceived)
 {
-<<<<<<< HEAD
     statsClient.inc("message.received." + strCommand, 1.0f);
 
-=======
     const CChainParams& chainparams = Params();
->>>>>>> 55294a9f
     RandAddSeedPerfmon();
     LogPrint("net", "received: %s (%u bytes) peer=%d\n", SanitizeString(strCommand), vRecv.size(), pfrom->id);
     if (mapArgs.count("-dropmessagestest") && GetRand(atoi(mapArgs["-dropmessagestest"])) == 0)
