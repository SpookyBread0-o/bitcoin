--- conflicted
+++ resolved
@@ -3387,22 +3387,7 @@
                 BlockMap::iterator mi = mapBlockIndex.find(inv.hash);
                 if (mi != mapBlockIndex.end())
                 {
-<<<<<<< HEAD
-                    // If the requested block is at a height below our last
-                    // checkpoint, only serve it if it's in the checkpointed chain
-                    int nHeight = mi->second->nHeight;
-                    CBlockIndex* pcheckpoint = Checkpoints::GetLastCheckpoint();
-                    if (pcheckpoint && nHeight < pcheckpoint->nHeight) {
-                        if (!chainActive.Contains(mi->second))
-                        {
-                            LogPrintf("%s: ignoring request for old block that isn't in the main chain\n", __func__);
-                        } else {
-                            send = true;
-                        }
-                    } else {
-=======
                     if (chainActive.Contains(mi->second)) {
->>>>>>> 29fef0b9
                         send = true;
                     } else {
                         // To prevent fingerprinting attacks, only send blocks outside of the active
@@ -3411,7 +3396,7 @@
                         send = mi->second->IsValid(BLOCK_VALID_SCRIPTS) && (pindexBestHeader != NULL) &&
                             (mi->second->GetBlockTime() > pindexBestHeader->GetBlockTime() - 30 * 24 * 60 * 60);
                         if (!send) {
-                            LogPrintf("ProcessGetData(): ignoring request from peer=%i for old block that isn't in the main chain\n", pfrom->GetId());
+                            LogPrintf("%s: ignoring request from peer=%i  for old block that isn't in the main chain\n", __func__, pfrom->GetId());
                         }
                     }
                 }
