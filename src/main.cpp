--- conflicted
+++ resolved
@@ -3338,12 +3338,12 @@
         return dPriority / effectiveSize();
     }
 
-    int
+    unsigned int
     GetLegacySigOpCount()
     {
         assert(pmapInfoById);
 
-        int n = ptx->GetLegacySigOpCount();
+        unsigned int n = ptx->GetLegacySigOpCount();
         BOOST_FOREACH(const uint256& dephash, setDependsOn)
         {
             CTxInfo& depinfo = (*pmapInfoById)[dephash];
@@ -3353,7 +3353,7 @@
     }
 
     bool
-    DoInputs(CTxDB& txdb, map<uint256, CTxIndex>& mapTestPoolTmp, CBlockIndex*pindexPrev, std::vector<CTxInfo*>& vAdded, int& nTxSigOps)
+    DoInputs(CTxDB& txdb, map<uint256, CTxIndex>& mapTestPoolTmp, CBlockIndex*pindexPrev, std::vector<CTxInfo*>& vAdded, unsigned int& nTxSigOps)
     {
         CTransaction& tx = *ptx;
 
@@ -3421,15 +3421,8 @@
         bool fPrintPriority = GetBoolArg("-printpriority");
 
         // Priority order to process transactions
-<<<<<<< HEAD
-        list<COrphan> vOrphan; // list memory doesn't move
-        map<uint256, vector<COrphan*> > mapDependers;
-        multimap<double, CTransaction*> mapPriority;
+        mapInfo_t mapInfoById;
         for (map<uint256, CTransaction>::iterator mi = mempool.mapTx.begin(); mi != mempool.mapTx.end(); ++mi)
-=======
-        mapInfo_t mapInfoById;
-        for (map<uint256, CTransaction>::iterator mi = mapTransactions.begin(); mi != mapTransactions.end(); ++mi)
->>>>>>> 02077ee8
         {
             CTransaction& tx = (*mi).second;
             if (tx.IsCoinBase() || !tx.IsFinal())
@@ -3459,11 +3452,11 @@
                     dPriority += (double)nValueIn * nConf;
                 }
                 else
-                if (mapTransactions.count(txin.prevout.hash))
+                if (mempool.mapTx.count(txin.prevout.hash))
                 {
                     // Input is still unconfirmed
                     const uint256& hashPrev = txin.prevout.hash;
-                    nValueIn = mapTransactions[hashPrev].vout[txin.prevout.n].nValue;
+                    nValueIn = mempool.mapTx[hashPrev].vout[txin.prevout.n].nValue;
                     txinfo.addDependsOn(hashPrev);
                     mapInfoById[hashPrev].setDependents.insert(hash);
                     nConf = 0;
@@ -3485,19 +3478,10 @@
             nValueIn = nTxFee;
             nTxFee -= tx.GetValueOut();
 
-<<<<<<< HEAD
-                if (fDebug && GetBoolArg("-printpriority"))
-                    printf("priority     nValueIn=%-12"PRI64d" nConf=%-5d dPriority=%-20.1f\n", nValueIn, nConf, dPriority);
-            }
-
-            // Priority is sum(valuein * age) / txsize
-            dPriority /= ::GetSerializeSize(tx, SER_NETWORK, PROTOCOL_VERSION);
-=======
             dPriority *= nDepthWeight;
 
             // Allow boosting "age" with fees
             dPriority += (double)nValueIn * (double)nTxFee * nFeeWeight;
->>>>>>> 02077ee8
 
             if (fPrintPriority)
                 txinfo.print();
@@ -3540,20 +3524,12 @@
                 continue;
 
             // Size limits
-<<<<<<< HEAD
-            unsigned int nTxSize = ::GetSerializeSize(tx, SER_NETWORK, PROTOCOL_VERSION);
-=======
             unsigned int nTxSize = txinfo.effectiveSize();
->>>>>>> 02077ee8
             if (nBlockSize + nTxSize >= MAX_BLOCK_SIZE_GEN)
                 continue;
 
             // Legacy limits on sigOps:
-<<<<<<< HEAD
-            unsigned int nTxSigOps = tx.GetLegacySigOpCount();
-=======
-            int nTxSigOps = txinfo.GetLegacySigOpCount();
->>>>>>> 02077ee8
+            unsigned int nTxSigOps = txinfo.GetLegacySigOpCount();
             if (nBlockSigOps + nTxSigOps >= MAX_BLOCK_SIGOPS)
                 continue;
 
