--- conflicted
+++ resolved
@@ -352,21 +352,16 @@
             // If the scriptPubKey is P2SH, we try to extract the redeemScript casually by converting the scriptSig
             // into a stack. We do not check IsPushOnly nor compare the hash as these will be done later anyway.
             // If the check fails at this stage, we know that this txid must be a bad one.
-<<<<<<< HEAD
 
             if (!tx.IsParticlVersion())
             {
-                if (!EvalScript(stack, tx.vin[i].scriptSig, SCRIPT_VERIFY_NONE, BaseSignatureChecker(), SIGVERSION_BASE))
+                if (!EvalScript(stack, tx.vin[i].scriptSig, SCRIPT_VERIFY_NONE, BaseSignatureChecker(), SigVersion::BASE))
                     return false;
             } else
             {
                 stack = tx.vin[i].scriptWitness.stack;
             };
 
-=======
-            if (!EvalScript(stack, tx.vin[i].scriptSig, SCRIPT_VERIFY_NONE, BaseSignatureChecker(), SigVersion::BASE))
-                return false;
->>>>>>> 243c9bb7
             if (stack.empty())
                 return false;
             prevScript = CScript(stack.back().begin(), stack.back().end());
