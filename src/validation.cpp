--- conflicted
+++ resolved
@@ -3607,22 +3607,6 @@
                     break;
                 }
 
-<<<<<<< HEAD
-            // Whether we have anything to do at all.
-            if (pindexMostWork == nullptr || pindexMostWork == chainActive.Tip())
-                return true;
-            bool fInvalidFound = false;
-            std::shared_ptr<const CBlock> nullBlockPtr;
-            if (!ActivateBestChainStep(state, chainparams, pindexMostWork, pblock && pblock->GetHash() == pindexMostWork->GetBlockHash() ? pblock : nullBlockPtr, fInvalidFound, connectTrace))
-                return false;
-            if (fInvalidFound) {
-                // Wipe cache, we may need another branch now.
-                pindexMostWork = nullptr;
-            }
-            pindexNewTip = chainActive.Tip();
-            pindexFork = chainActive.FindFork(pindexOldTip);
-            fInitialDownload = IsInitialBlockDownload();
-=======
                 bool fInvalidFound = false;
                 std::shared_ptr<const CBlock> nullBlockPtr;
                 if (!ActivateBestChainStep(state, chainparams, pindexMostWork, pblock && pblock->GetHash() == pindexMostWork->GetBlockHash() ? pblock : nullBlockPtr, fInvalidFound, connectTrace))
@@ -3641,7 +3625,6 @@
                 }
             } while (!chainActive.Tip() || (starting_tip && CBlockIndexWorkComparator()(chainActive.Tip(), starting_tip)));
             if (!blocks_connected) return true;
->>>>>>> 4cfe17c3
 
             const CBlockIndex* pindexFork = chainActive.FindFork(starting_tip);
             bool fInitialDownload = IsInitialBlockDownload();
