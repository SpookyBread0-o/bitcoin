--- conflicted
+++ resolved
@@ -301,13 +301,8 @@
 /** Event dispatcher thread */
 static bool ThreadHTTP(struct event_base* base, struct evhttp* http)
 {
-<<<<<<< HEAD
     RenameThread("particl-http");
-    LogPrint("http", "Entering http event loop\n");
-=======
-    RenameThread("bitcoin-http");
     LogPrint(BCLog::HTTP, "Entering http event loop\n");
->>>>>>> 0d3e8183
     event_base_dispatch(base);
     // Event loop will be interrupted by InterruptHTTPServer()
     LogPrint(BCLog::HTTP, "Exited http event loop\n");
@@ -408,14 +403,10 @@
         LogPrintf("couldn't create evhttp. Exiting.\n");
         return false;
     }
-<<<<<<< HEAD
+
     evhttp_set_allowed_methods(http, EVHTTP_REQ_GET | EVHTTP_REQ_POST |
         EVHTTP_REQ_HEAD | EVHTTP_REQ_PUT | EVHTTP_REQ_OPTIONS);
-    evhttp_set_timeout(http, GetArg("-rpcservertimeout", DEFAULT_HTTP_SERVER_TIMEOUT));
-=======
-
     evhttp_set_timeout(http, gArgs.GetArg("-rpcservertimeout", DEFAULT_HTTP_SERVER_TIMEOUT));
->>>>>>> 0d3e8183
     evhttp_set_max_headers_size(http, MAX_HEADERS_SIZE);
     evhttp_set_max_body_size(http, MAX_SIZE);
     evhttp_set_gencb(http, http_request_cb, nullptr);
