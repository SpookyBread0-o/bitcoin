<<<<<<< HEAD
// Copyright (c) 2010 Satoshi Nakamoto
// Copyright (c) 2009-2014 The Bitcoin developers
// Distributed under the MIT/X11 software license, see the accompanying
// file COPYING or http://www.opensource.org/licenses/mit-license.php.

#include "rpcserver.h"

#include "base58.h"
#include "init.h"
#include "main.h"
#include "ui_interface.h"
#include "util.h"
#ifdef ENABLE_WALLET
#include "wallet.h"
#endif

#include <boost/algorithm/string.hpp>
#include <boost/asio.hpp>
#include <boost/asio/ssl.hpp>
#include <boost/bind.hpp>
#include <boost/filesystem.hpp>
#include <boost/foreach.hpp>
#include <boost/iostreams/concepts.hpp>
#include <boost/iostreams/stream.hpp>
#include <boost/shared_ptr.hpp>
#include "json/json_spirit_writer_template.h"

using namespace std;
using namespace boost;
using namespace boost::asio;
using namespace json_spirit;

static std::string strRPCUserColonPass;

// These are created by StartRPCThreads, destroyed in StopRPCThreads
static asio::io_service* rpc_io_service = NULL;
static map<string, boost::shared_ptr<deadline_timer> > deadlineTimers;
static ssl::context* rpc_ssl_context = NULL;
static boost::thread_group* rpc_worker_group = NULL;
static boost::asio::io_service::work *rpc_dummy_work = NULL;
static std::vector< boost::shared_ptr<ip::tcp::acceptor> > rpc_acceptors;

void RPCTypeCheck(const Array& params,
                  const list<Value_type>& typesExpected,
                  bool fAllowNull)
{
    unsigned int i = 0;
    BOOST_FOREACH(Value_type t, typesExpected)
    {
        if (params.size() <= i)
            break;

        const Value& v = params[i];
        if (!((v.type() == t) || (fAllowNull && (v.type() == null_type))))
        {
            string err = strprintf("Expected type %s, got %s",
                                   Value_type_name[t], Value_type_name[v.type()]);
            throw JSONRPCError(RPC_TYPE_ERROR, err);
        }
        i++;
    }
}

void RPCTypeCheck(const Object& o,
                  const map<string, Value_type>& typesExpected,
                  bool fAllowNull)
{
    BOOST_FOREACH(const PAIRTYPE(string, Value_type)& t, typesExpected)
    {
        const Value& v = find_value(o, t.first);
        if (!fAllowNull && v.type() == null_type)
            throw JSONRPCError(RPC_TYPE_ERROR, strprintf("Missing %s", t.first));

        if (!((v.type() == t.second) || (fAllowNull && (v.type() == null_type))))
        {
            string err = strprintf("Expected type %s for %s, got %s",
                                   Value_type_name[t.second], t.first, Value_type_name[v.type()]);
            throw JSONRPCError(RPC_TYPE_ERROR, err);
        }
    }
}

int64_t AmountFromValue(const Value& value)
{
    double dAmount = value.get_real();
    if (dAmount <= 0.0 || dAmount > 42000000.0)
        throw JSONRPCError(RPC_TYPE_ERROR, "Invalid amount");
    int64_t nAmount = roundint64(dAmount * COIN);
    if (!MoneyRange(nAmount))
        throw JSONRPCError(RPC_TYPE_ERROR, "Invalid amount");
    return nAmount;
}

Value ValueFromAmount(int64_t amount)
{
    return (double)amount / (double)COIN;
}

std::string HexBits(unsigned int nBits)
{
    union {
        int32_t nBits;
        char cBits[4];
    } uBits;
    uBits.nBits = htonl((int32_t)nBits);
    return HexStr(BEGIN(uBits.cBits), END(uBits.cBits));
}

uint256 ParseHashV(const Value& v, string strName)
{
    string strHex;
    if (v.type() == str_type)
        strHex = v.get_str();
    if (!IsHex(strHex)) // Note: IsHex("") is false
        throw JSONRPCError(RPC_INVALID_PARAMETER, strName+" must be hexadecimal string (not '"+strHex+"')");
    uint256 result;
    result.SetHex(strHex);
    return result;
}
uint256 ParseHashO(const Object& o, string strKey)
{
    return ParseHashV(find_value(o, strKey), strKey);
}
vector<unsigned char> ParseHexV(const Value& v, string strName)
{
    string strHex;
    if (v.type() == str_type)
        strHex = v.get_str();
    if (!IsHex(strHex))
        throw JSONRPCError(RPC_INVALID_PARAMETER, strName+" must be hexadecimal string (not '"+strHex+"')");
    return ParseHex(strHex);
}
vector<unsigned char> ParseHexO(const Object& o, string strKey)
{
    return ParseHexV(find_value(o, strKey), strKey);
}


///
/// Note: This interface may still be subject to change.
///

string CRPCTable::help(string strCommand) const
{
    string strRet;
    set<rpcfn_type> setDone;
    for (map<string, const CRPCCommand*>::const_iterator mi = mapCommands.begin(); mi != mapCommands.end(); ++mi)
    {
        const CRPCCommand *pcmd = mi->second;
        string strMethod = mi->first;
        // We already filter duplicates, but these deprecated screw up the sort order
        if (strMethod.find("label") != string::npos)
            continue;
        if (strCommand != "" && strMethod != strCommand)
            continue;
#ifdef ENABLE_WALLET
        if (pcmd->reqWallet && !pwalletMain)
            continue;
#endif

        try
        {
            Array params;
            rpcfn_type pfn = pcmd->actor;
            if (setDone.insert(pfn).second)
                (*pfn)(params, true);
        }
        catch (std::exception& e)
        {
            // Help text is returned in an exception
            string strHelp = string(e.what());
            if (strCommand == "")
                if (strHelp.find('\n') != string::npos)
                    strHelp = strHelp.substr(0, strHelp.find('\n'));
            strRet += strHelp + "\n";
        }
    }
    if (strRet == "")
        strRet = strprintf("help: unknown command: %s\n", strCommand);
    strRet = strRet.substr(0,strRet.size()-1);
    return strRet;
}

Value help(const Array& params, bool fHelp)
{
    if (fHelp || params.size() > 1)
        throw runtime_error(
            "help ( \"command\" )\n"
            "\nList all commands, or get help for a specified command.\n"
            "\nArguments:\n"
            "1. \"command\"     (string, optional) The command to get help on\n"
            "\nResult:\n"
            "\"text\"     (string) The help text\n"
        );

    string strCommand;
    if (params.size() > 0)
        strCommand = params[0].get_str();

    return tableRPC.help(strCommand);
}


Value stop(const Array& params, bool fHelp)
{
    // Accept the deprecated and ignored 'detach' boolean argument
    if (fHelp || params.size() > 1)
        throw runtime_error(
            "stop\n"
            "\nStop Crowncoin server.");
    // Shutdown will take long enough that the response should get back
    StartShutdown();
    return "Crowncoin server stopping";
}



//
// Call Table
//


static const CRPCCommand vRPCCommands[] =
{ //  name                      actor (function)         okSafeMode threadSafe reqWallet
  //  ------------------------  -----------------------  ---------- ---------- ---------
    /* Overall control/query calls */
    { "getinfo",                &getinfo,                true,      false,      false }, /* uses wallet if enabled */
    { "help",                   &help,                   true,      true,       false },
    { "stop",                   &stop,                   true,      true,       false },

    /* P2P networking */
    { "getnetworkinfo",         &getnetworkinfo,         true,      false,      false },
    { "addnode",                &addnode,                true,      true,       false },
    { "getaddednodeinfo",       &getaddednodeinfo,       true,      true,       false },
    { "getconnectioncount",     &getconnectioncount,     true,      false,      false },
    { "getnettotals",           &getnettotals,           true,      true,       false },
    { "getpeerinfo",            &getpeerinfo,            true,      false,      false },
    { "ping",                   &ping,                   true,      false,      false },

    /* Block chain and UTXO */
    { "getblockchaininfo",      &getblockchaininfo,      true,      false,      false },
    { "getbestblockhash",       &getbestblockhash,       true,      false,      false },
    { "getblockcount",          &getblockcount,          true,      false,      false },
    { "getblock",               &getblock,               false,     false,      false },
    { "getblockhash",           &getblockhash,           false,     false,      false },
    { "getdifficulty",          &getdifficulty,          true,      false,      false },
    { "getrawmempool",          &getrawmempool,          true,      false,      false },
    { "gettxout",               &gettxout,               true,      false,      false },
    { "gettxoutsetinfo",        &gettxoutsetinfo,        true,      false,      false },
    { "verifychain",            &verifychain,            true,      false,      false },

    /* Mining */
    { "getblocktemplate",       &getblocktemplate,       true,      false,      false },
    { "getmininginfo",          &getmininginfo,          true,      false,      false },
    { "getnetworkhashps",       &getnetworkhashps,       true,      false,      false },
    { "submitblock",            &submitblock,            false,     false,      false },

    /* Raw transactions */
    { "createrawtransaction",   &createrawtransaction,   false,     false,      false },
    { "decoderawtransaction",   &decoderawtransaction,   false,     false,      false },
    { "decodescript",           &decodescript,           false,     false,      false },
    { "getrawtransaction",      &getrawtransaction,      false,     false,      false },
    { "sendrawtransaction",     &sendrawtransaction,     false,     false,      false },
    { "signrawtransaction",     &signrawtransaction,     false,     false,      false }, /* uses wallet if enabled */

    /* Utility functions */
    { "createmultisig",         &createmultisig,         true,      true ,      false },
    { "validateaddress",        &validateaddress,        true,      false,      false }, /* uses wallet if enabled */
    { "verifymessage",          &verifymessage,          false,     false,      false },

#ifdef ENABLE_WALLET
    /* Wallet */
    { "addmultisigaddress",     &addmultisigaddress,     false,     false,      true },
    { "backupwallet",           &backupwallet,           true,      false,      true },
    { "dumpprivkey",            &dumpprivkey,            true,      false,      true },
    { "dumpwallet",             &dumpwallet,             true,      false,      true },
    { "encryptwallet",          &encryptwallet,          false,     false,      true },
    { "getaccountaddress",      &getaccountaddress,      true,      false,      true },
    { "getaccount",             &getaccount,             false,     false,      true },
    { "getaddressesbyaccount",  &getaddressesbyaccount,  true,      false,      true },
    { "getbalance",             &getbalance,             false,     false,      true },
    { "getnewaddress",          &getnewaddress,          true,      false,      true },
    { "getrawchangeaddress",    &getrawchangeaddress,    true,      false,      true },
    { "getreceivedbyaccount",   &getreceivedbyaccount,   false,     false,      true },
    { "getreceivedbyaddress",   &getreceivedbyaddress,   false,     false,      true },
    { "gettransaction",         &gettransaction,         false,     false,      true },
    { "getunconfirmedbalance",  &getunconfirmedbalance,  false,     false,      true },
    { "getwalletinfo",          &getwalletinfo,          true,      false,      true },
    { "importprivkey",          &importprivkey,          false,     false,      true },
    { "importwallet",           &importwallet,           false,     false,      true },
    { "keypoolrefill",          &keypoolrefill,          true,      false,      true },
    { "listaccounts",           &listaccounts,           false,     false,      true },
    { "listaddressgroupings",   &listaddressgroupings,   false,     false,      true },
    { "listlockunspent",        &listlockunspent,        false,     false,      true },
    { "listreceivedbyaccount",  &listreceivedbyaccount,  false,     false,      true },
    { "listreceivedbyaddress",  &listreceivedbyaddress,  false,     false,      true },
    { "listsinceblock",         &listsinceblock,         false,     false,      true },
    { "listtransactions",       &listtransactions,       false,     false,      true },
    { "listunspent",            &listunspent,            false,     false,      true },
    { "lockunspent",            &lockunspent,            false,     false,      true },
    { "move",                   &movecmd,                false,     false,      true },
    { "sendfrom",               &sendfrom,               false,     false,      true },
    { "sendmany",               &sendmany,               false,     false,      true },
    { "sendtoaddress",          &sendtoaddress,          false,     false,      true },
    { "setaccount",             &setaccount,             true,      false,      true },
    { "settxfee",               &settxfee,               false,     false,      true },
    { "signmessage",            &signmessage,            false,     false,      true },
    { "walletlock",             &walletlock,             true,      false,      true },
    { "walletpassphrasechange", &walletpassphrasechange, false,     false,      true },
    { "walletpassphrase",       &walletpassphrase,       true,      false,      true },

    /* Wallet-enabled mining */
    { "getgenerate",            &getgenerate,            true,      false,      false },
    { "gethashespersec",        &gethashespersec,        true,      false,      false },
    { "getwork",                &getwork,                true,      false,      true  },
    { "setgenerate",            &setgenerate,            true,      true,       false },
    { "getauxblock",            &getauxblock,            true,      true,       true  },
#endif // ENABLE_WALLET
};

CRPCTable::CRPCTable()
{
    unsigned int vcidx;
    for (vcidx = 0; vcidx < (sizeof(vRPCCommands) / sizeof(vRPCCommands[0])); vcidx++)
    {
        const CRPCCommand *pcmd;

        pcmd = &vRPCCommands[vcidx];
        mapCommands[pcmd->name] = pcmd;
    }
}

const CRPCCommand *CRPCTable::operator[](string name) const
{
    map<string, const CRPCCommand*>::const_iterator it = mapCommands.find(name);
    if (it == mapCommands.end())
        return NULL;
    return (*it).second;
}


bool HTTPAuthorized(map<string, string>& mapHeaders)
{
    string strAuth = mapHeaders["authorization"];
    if (strAuth.substr(0,6) != "Basic ")
        return false;
    string strUserPass64 = strAuth.substr(6); boost::trim(strUserPass64);
    string strUserPass = DecodeBase64(strUserPass64);
    return TimingResistantEqual(strUserPass, strRPCUserColonPass);
}

void ErrorReply(std::ostream& stream, const Object& objError, const Value& id)
{
    // Send error reply from json-rpc error object
    int nStatus = HTTP_INTERNAL_SERVER_ERROR;
    int code = find_value(objError, "code").get_int();
    if (code == RPC_INVALID_REQUEST) nStatus = HTTP_BAD_REQUEST;
    else if (code == RPC_METHOD_NOT_FOUND) nStatus = HTTP_NOT_FOUND;
    string strReply = JSONRPCReply(Value::null, objError, id);
    stream << HTTPReply(nStatus, strReply, false) << std::flush;
}

bool ClientAllowed(const boost::asio::ip::address& address)
{
    // Make sure that IPv4-compatible and IPv4-mapped IPv6 addresses are treated as IPv4 addresses
    if (address.is_v6()
     && (address.to_v6().is_v4_compatible()
      || address.to_v6().is_v4_mapped()))
        return ClientAllowed(address.to_v6().to_v4());

    if (address == asio::ip::address_v4::loopback()
     || address == asio::ip::address_v6::loopback()
     || (address.is_v4()
         // Check whether IPv4 addresses match 127.0.0.0/8 (loopback subnet)
      && (address.to_v4().to_ulong() & 0xff000000) == 0x7f000000))
        return true;

    const string strAddress = address.to_string();
    const vector<string>& vAllow = mapMultiArgs["-rpcallowip"];
    BOOST_FOREACH(string strAllow, vAllow)
        if (WildcardMatch(strAddress, strAllow))
            return true;
    return false;
}

class AcceptedConnection
{
public:
    virtual ~AcceptedConnection() {}

    virtual std::iostream& stream() = 0;
    virtual std::string peer_address_to_string() const = 0;
    virtual void close() = 0;
};

template <typename Protocol>
class AcceptedConnectionImpl : public AcceptedConnection
{
public:
    AcceptedConnectionImpl(
            asio::io_service& io_service,
            ssl::context &context,
            bool fUseSSL) :
        sslStream(io_service, context),
        _d(sslStream, fUseSSL),
        _stream(_d)
    {
    }

    virtual std::iostream& stream()
    {
        return _stream;
    }

    virtual std::string peer_address_to_string() const
    {
        return peer.address().to_string();
    }

    virtual void close()
    {
        _stream.close();
    }

    typename Protocol::endpoint peer;
    asio::ssl::stream<typename Protocol::socket> sslStream;

private:
    SSLIOStreamDevice<Protocol> _d;
    iostreams::stream< SSLIOStreamDevice<Protocol> > _stream;
};

void ServiceConnection(AcceptedConnection *conn);

// Forward declaration required for RPCListen
template <typename Protocol, typename SocketAcceptorService>
static void RPCAcceptHandler(boost::shared_ptr< basic_socket_acceptor<Protocol, SocketAcceptorService> > acceptor,
                             ssl::context& context,
                             bool fUseSSL,
                             boost::shared_ptr< AcceptedConnection > conn,
                             const boost::system::error_code& error);

/**
 * Sets up I/O resources to accept and handle a new connection.
 */
template <typename Protocol, typename SocketAcceptorService>
static void RPCListen(boost::shared_ptr< basic_socket_acceptor<Protocol, SocketAcceptorService> > acceptor,
                   ssl::context& context,
                   const bool fUseSSL)
{
    // Accept connection
    boost::shared_ptr< AcceptedConnectionImpl<Protocol> > conn(new AcceptedConnectionImpl<Protocol>(acceptor->get_io_service(), context, fUseSSL));

    acceptor->async_accept(
            conn->sslStream.lowest_layer(),
            conn->peer,
            boost::bind(&RPCAcceptHandler<Protocol, SocketAcceptorService>,
                acceptor,
                boost::ref(context),
                fUseSSL,
                conn,
                _1));
}


/**
 * Accept and handle incoming connection.
 */
template <typename Protocol, typename SocketAcceptorService>
static void RPCAcceptHandler(boost::shared_ptr< basic_socket_acceptor<Protocol, SocketAcceptorService> > acceptor,
                             ssl::context& context,
                             const bool fUseSSL,
                             boost::shared_ptr< AcceptedConnection > conn,
                             const boost::system::error_code& error)
{
    // Immediately start accepting new connections, except when we're cancelled or our socket is closed.
    if (error != asio::error::operation_aborted && acceptor->is_open())
        RPCListen(acceptor, context, fUseSSL);

    AcceptedConnectionImpl<ip::tcp>* tcp_conn = dynamic_cast< AcceptedConnectionImpl<ip::tcp>* >(conn.get());

    if (error)
    {
        // TODO: Actually handle errors
        LogPrintf("%s: Error: %s\n", __func__, error.message());
    }
    // Restrict callers by IP.  It is important to
    // do this before starting client thread, to filter out
    // certain DoS and misbehaving clients.
    else if (tcp_conn && !ClientAllowed(tcp_conn->peer.address()))
    {
        // Only send a 403 if we're not using SSL to prevent a DoS during the SSL handshake.
        if (!fUseSSL)
            conn->stream() << HTTPReply(HTTP_FORBIDDEN, "", false) << std::flush;
        conn->close();
    }
    else {
        ServiceConnection(conn.get());
        conn->close();
    }
}

void StartRPCThreads()
{
    strRPCUserColonPass = mapArgs["-rpcuser"] + ":" + mapArgs["-rpcpassword"];
    if (((mapArgs["-rpcpassword"] == "") ||
         (mapArgs["-rpcuser"] == mapArgs["-rpcpassword"])) && Params().RequireRPCPassword())
    {
        unsigned char rand_pwd[32];
        RAND_bytes(rand_pwd, 32);
        string strWhatAmI = "To use crowncoind";
        if (mapArgs.count("-server"))
            strWhatAmI = strprintf(_("To use the %s option"), "\"-server\"");
        else if (mapArgs.count("-daemon"))
            strWhatAmI = strprintf(_("To use the %s option"), "\"-daemon\"");
        uiInterface.ThreadSafeMessageBox(strprintf(
            _("%s, you must set a rpcpassword in the configuration file:\n"
              "%s\n"
              "It is recommended you use the following random password:\n"
              "rpcuser=crowncoinrpc\n"
              "rpcpassword=%s\n"
              "(you do not need to remember this password)\n"
              "The username and password MUST NOT be the same.\n"
              "If the file does not exist, create it with owner-readable-only file permissions.\n"
              "It is also recommended to set alertnotify so you are notified of problems;\n"
              "for example: alertnotify=echo %%s | mail -s \"Crowncoin Alert\" admin@foo.com\n"),
                strWhatAmI,
                GetConfigFile().string(),
                EncodeBase58(&rand_pwd[0],&rand_pwd[0]+32)),
                "", CClientUIInterface::MSG_ERROR);
        StartShutdown();
        return;
    }

    assert(rpc_io_service == NULL);
    rpc_io_service = new asio::io_service();
    rpc_ssl_context = new ssl::context(*rpc_io_service, ssl::context::sslv23);

    const bool fUseSSL = GetBoolArg("-rpcssl", false);

    if (fUseSSL)
    {
        rpc_ssl_context->set_options(ssl::context::no_sslv2);

        filesystem::path pathCertFile(GetArg("-rpcsslcertificatechainfile", "server.cert"));
        if (!pathCertFile.is_complete()) pathCertFile = filesystem::path(GetDataDir()) / pathCertFile;
        if (filesystem::exists(pathCertFile)) rpc_ssl_context->use_certificate_chain_file(pathCertFile.string());
        else LogPrintf("ThreadRPCServer ERROR: missing server certificate file %s\n", pathCertFile.string());

        filesystem::path pathPKFile(GetArg("-rpcsslprivatekeyfile", "server.pem"));
        if (!pathPKFile.is_complete()) pathPKFile = filesystem::path(GetDataDir()) / pathPKFile;
        if (filesystem::exists(pathPKFile)) rpc_ssl_context->use_private_key_file(pathPKFile.string(), ssl::context::pem);
        else LogPrintf("ThreadRPCServer ERROR: missing server private key file %s\n", pathPKFile.string());

        string strCiphers = GetArg("-rpcsslciphers", "TLSv1.2+HIGH:TLSv1+HIGH:!SSLv2:!aNULL:!eNULL:!3DES:@STRENGTH");
        SSL_CTX_set_cipher_list(rpc_ssl_context->impl(), strCiphers.c_str());
    }

    // Try a dual IPv6/IPv4 socket, falling back to separate IPv4 and IPv6 sockets
    const bool loopback = !mapArgs.count("-rpcallowip");
    asio::ip::address bindAddress = loopback ? asio::ip::address_v6::loopback() : asio::ip::address_v6::any();
    ip::tcp::endpoint endpoint(bindAddress, GetArg("-rpcport", Params().RPCPort()));
    boost::system::error_code v6_only_error;

    bool fListening = false;
    std::string strerr;
    try
    {
        boost::shared_ptr<ip::tcp::acceptor> acceptor(new ip::tcp::acceptor(*rpc_io_service));
        rpc_acceptors.push_back(acceptor);
        acceptor->open(endpoint.protocol());
        acceptor->set_option(boost::asio::ip::tcp::acceptor::reuse_address(true));

        // Try making the socket dual IPv6/IPv4 (if listening on the "any" address)
        acceptor->set_option(boost::asio::ip::v6_only(loopback), v6_only_error);

        acceptor->bind(endpoint);
        acceptor->listen(socket_base::max_connections);

        RPCListen(acceptor, *rpc_ssl_context, fUseSSL);

        fListening = true;
    }
    catch(boost::system::system_error &e)
    {
        strerr = strprintf(_("An error occurred while setting up the RPC port %u for listening on IPv6, falling back to IPv4: %s"), endpoint.port(), e.what());
    }
    try {
        // If dual IPv6/IPv4 failed (or we're opening loopback interfaces only), open IPv4 separately
        if (!fListening || loopback || v6_only_error)
        {
            bindAddress = loopback ? asio::ip::address_v4::loopback() : asio::ip::address_v4::any();
            endpoint.address(bindAddress);

            boost::shared_ptr<ip::tcp::acceptor> acceptor(new ip::tcp::acceptor(*rpc_io_service));
            rpc_acceptors.push_back(acceptor);
            acceptor->open(endpoint.protocol());
            acceptor->set_option(boost::asio::ip::tcp::acceptor::reuse_address(true));
            acceptor->bind(endpoint);
            acceptor->listen(socket_base::max_connections);

            RPCListen(acceptor, *rpc_ssl_context, fUseSSL);

            fListening = true;
        }
    }
    catch(boost::system::system_error &e)
    {
        strerr = strprintf(_("An error occurred while setting up the RPC port %u for listening on IPv4: %s"), endpoint.port(), e.what());
    }

    if (!fListening) {
        uiInterface.ThreadSafeMessageBox(strerr, "", CClientUIInterface::MSG_ERROR);
        StartShutdown();
        return;
    }

    rpc_worker_group = new boost::thread_group();
    for (int i = 0; i < GetArg("-rpcthreads", 4); i++)
        rpc_worker_group->create_thread(boost::bind(&asio::io_service::run, rpc_io_service));
}

void StartDummyRPCThread()
{
    if(rpc_io_service == NULL)
    {
        rpc_io_service = new asio::io_service();
        /* Create dummy "work" to keep the thread from exiting when no timeouts active,
         * see http://www.boost.org/doc/libs/1_51_0/doc/html/boost_asio/reference/io_service.html#boost_asio.reference.io_service.stopping_the_io_service_from_running_out_of_work */
        rpc_dummy_work = new asio::io_service::work(*rpc_io_service);
        rpc_worker_group = new boost::thread_group();
        rpc_worker_group->create_thread(boost::bind(&asio::io_service::run, rpc_io_service));
    }
}

void StopRPCThreads()
{
    if (rpc_io_service == NULL) return;

    // First, cancel all timers and acceptors
    // This is not done automatically by ->stop(), and in some cases the destructor of
    // asio::io_service can hang if this is skipped.
    BOOST_FOREACH(const boost::shared_ptr<ip::tcp::acceptor> &acceptor, rpc_acceptors)
        acceptor->cancel();
    rpc_acceptors.clear();
    BOOST_FOREACH(const PAIRTYPE(std::string, boost::shared_ptr<deadline_timer>) &timer, deadlineTimers)
        timer.second->cancel();
    deadlineTimers.clear();

    rpc_io_service->stop();
    if (rpc_worker_group != NULL)
        rpc_worker_group->join_all();
    delete rpc_dummy_work; rpc_dummy_work = NULL;
    delete rpc_worker_group; rpc_worker_group = NULL;
    delete rpc_ssl_context; rpc_ssl_context = NULL;
    delete rpc_io_service; rpc_io_service = NULL;
}

void RPCRunHandler(const boost::system::error_code& err, boost::function<void(void)> func)
{
    if (!err)
        func();
}

void RPCRunLater(const std::string& name, boost::function<void(void)> func, int64_t nSeconds)
{
    assert(rpc_io_service != NULL);

    if (deadlineTimers.count(name) == 0)
    {
        deadlineTimers.insert(make_pair(name,
                                        boost::shared_ptr<deadline_timer>(new deadline_timer(*rpc_io_service))));
    }
    deadlineTimers[name]->expires_from_now(posix_time::seconds(nSeconds));
    deadlineTimers[name]->async_wait(boost::bind(RPCRunHandler, _1, func));
}

class JSONRequest
{
public:
    Value id;
    string strMethod;
    Array params;

    JSONRequest() { id = Value::null; }
    void parse(const Value& valRequest);
};

void JSONRequest::parse(const Value& valRequest)
{
    // Parse request
    if (valRequest.type() != obj_type)
        throw JSONRPCError(RPC_INVALID_REQUEST, "Invalid Request object");
    const Object& request = valRequest.get_obj();

    // Parse id now so errors from here on will have the id
    id = find_value(request, "id");

    // Parse method
    Value valMethod = find_value(request, "method");
    if (valMethod.type() == null_type)
        throw JSONRPCError(RPC_INVALID_REQUEST, "Missing method");
    if (valMethod.type() != str_type)
        throw JSONRPCError(RPC_INVALID_REQUEST, "Method must be a string");
    strMethod = valMethod.get_str();
    if (strMethod != "getwork" && strMethod != "getblocktemplate")
        LogPrint("rpc", "ThreadRPCServer method=%s\n", strMethod);

    // Parse params
    Value valParams = find_value(request, "params");
    if (valParams.type() == array_type)
        params = valParams.get_array();
    else if (valParams.type() == null_type)
        params = Array();
    else
        throw JSONRPCError(RPC_INVALID_REQUEST, "Params must be an array");
}


static Object JSONRPCExecOne(const Value& req)
{
    Object rpc_result;

    JSONRequest jreq;
    try {
        jreq.parse(req);

        Value result = tableRPC.execute(jreq.strMethod, jreq.params);
        rpc_result = JSONRPCReplyObj(result, Value::null, jreq.id);
    }
    catch (Object& objError)
    {
        rpc_result = JSONRPCReplyObj(Value::null, objError, jreq.id);
    }
    catch (std::exception& e)
    {
        rpc_result = JSONRPCReplyObj(Value::null,
                                     JSONRPCError(RPC_PARSE_ERROR, e.what()), jreq.id);
    }

    return rpc_result;
}

static string JSONRPCExecBatch(const Array& vReq)
{
    Array ret;
    for (unsigned int reqIdx = 0; reqIdx < vReq.size(); reqIdx++)
        ret.push_back(JSONRPCExecOne(vReq[reqIdx]));

    return write_string(Value(ret), false) + "\n";
}

void ServiceConnection(AcceptedConnection *conn)
{
    bool fRun = true;
    while (fRun && !ShutdownRequested())
    {
        int nProto = 0;
        map<string, string> mapHeaders;
        string strRequest, strMethod, strURI;

        // Read HTTP request line
        if (!ReadHTTPRequestLine(conn->stream(), nProto, strMethod, strURI))
            break;

        // Read HTTP message headers and body
        ReadHTTPMessage(conn->stream(), mapHeaders, strRequest, nProto);

        if (strURI != "/") {
            conn->stream() << HTTPReply(HTTP_NOT_FOUND, "", false) << std::flush;
            break;
        }

        // Check authorization
        if (mapHeaders.count("authorization") == 0)
        {
            conn->stream() << HTTPReply(HTTP_UNAUTHORIZED, "", false) << std::flush;
            break;
        }
        if (!HTTPAuthorized(mapHeaders))
        {
            LogPrintf("ThreadRPCServer incorrect password attempt from %s\n", conn->peer_address_to_string());
            /* Deter brute-forcing short passwords.
               If this results in a DoS the user really
               shouldn't have their RPC port exposed. */
            if (mapArgs["-rpcpassword"].size() < 20)
                MilliSleep(250);

            conn->stream() << HTTPReply(HTTP_UNAUTHORIZED, "", false) << std::flush;
            break;
        }
        if (mapHeaders["connection"] == "close")
            fRun = false;

        JSONRequest jreq;
        try
        {
            // Parse request
            Value valRequest;
            if (!read_string(strRequest, valRequest))
                throw JSONRPCError(RPC_PARSE_ERROR, "Parse error");

            string strReply;

            // singleton request
            if (valRequest.type() == obj_type) {
                jreq.parse(valRequest);

                Value result = tableRPC.execute(jreq.strMethod, jreq.params);

                // Send reply
                strReply = JSONRPCReply(result, Value::null, jreq.id);

            // array of requests
            } else if (valRequest.type() == array_type)
                strReply = JSONRPCExecBatch(valRequest.get_array());
            else
                throw JSONRPCError(RPC_PARSE_ERROR, "Top-level object parse error");

            conn->stream() << HTTPReply(HTTP_OK, strReply, fRun) << std::flush;
        }
        catch (Object& objError)
        {
            ErrorReply(conn->stream(), objError, jreq.id);
            break;
        }
        catch (std::exception& e)
        {
            ErrorReply(conn->stream(), JSONRPCError(RPC_PARSE_ERROR, e.what()), jreq.id);
            break;
        }
    }
}

json_spirit::Value CRPCTable::execute(const std::string &strMethod, const json_spirit::Array &params) const
{
    // Find method
    const CRPCCommand *pcmd = tableRPC[strMethod];
    if (!pcmd)
        throw JSONRPCError(RPC_METHOD_NOT_FOUND, "Method not found");
#ifdef ENABLE_WALLET
    if (pcmd->reqWallet && !pwalletMain)
        throw JSONRPCError(RPC_METHOD_NOT_FOUND, "Method not found (disabled)");
#endif

    // Observe safe mode
    string strWarning = GetWarnings("rpc");
    if (strWarning != "" && !GetBoolArg("-disablesafemode", false) &&
        !pcmd->okSafeMode)
        throw JSONRPCError(RPC_FORBIDDEN_BY_SAFE_MODE, string("Safe mode: ") + strWarning);

    try
    {
        // Execute
        Value result;
        {
            if (pcmd->threadSafe)
                result = pcmd->actor(params, false);
#ifdef ENABLE_WALLET
            else if (!pwalletMain) {
                LOCK(cs_main);
                result = pcmd->actor(params, false);
            } else {
                LOCK2(cs_main, pwalletMain->cs_wallet);
                result = pcmd->actor(params, false);
            }
#else // ENABLE_WALLET
            else {
                LOCK(cs_main);
                result = pcmd->actor(params, false);
            }
#endif // !ENABLE_WALLET
        }
        return result;
    }
    catch (std::exception& e)
    {
        throw JSONRPCError(RPC_MISC_ERROR, e.what());
    }
}

std::string HelpExampleCli(string methodname, string args){
    return "> crowncoin-cli " + methodname + " " + args + "\n";
}

std::string HelpExampleRpc(string methodname, string args){
    return "> curl --user myusername --data-binary '{\"jsonrpc\": \"1.0\", \"id\":\"curltest\", "
        "\"method\": \"" + methodname + "\", \"params\": [" + args + "] }' -H 'content-type: text/plain;' http://127.0.0.1:9341/\n";
}

const CRPCTable tableRPC;
=======
// Copyright (c) 2010 Satoshi Nakamoto
// Copyright (c) 2009-2014 The Bitcoin developers
// Distributed under the MIT/X11 software license, see the accompanying
// file COPYING or http://www.opensource.org/licenses/mit-license.php.

#include "rpcserver.h"

#include "base58.h"
#include "init.h"
#include "main.h"
#include "ui_interface.h"
#include "util.h"
#ifdef ENABLE_WALLET
#include "wallet.h"
#endif

#include <boost/algorithm/string.hpp>
#include <boost/asio.hpp>
#include <boost/asio/ssl.hpp>
#include <boost/bind.hpp>
#include <boost/filesystem.hpp>
#include <boost/foreach.hpp>
#include <boost/iostreams/concepts.hpp>
#include <boost/iostreams/stream.hpp>
#include <boost/shared_ptr.hpp>
#include "json/json_spirit_writer_template.h"

using namespace std;
using namespace boost;
using namespace boost::asio;
using namespace json_spirit;

static std::string strRPCUserColonPass;

// These are created by StartRPCThreads, destroyed in StopRPCThreads
static asio::io_service* rpc_io_service = NULL;
static map<string, boost::shared_ptr<deadline_timer> > deadlineTimers;
static ssl::context* rpc_ssl_context = NULL;
static boost::thread_group* rpc_worker_group = NULL;
static boost::asio::io_service::work *rpc_dummy_work = NULL;
static std::vector< boost::shared_ptr<ip::tcp::acceptor> > rpc_acceptors;

void RPCTypeCheck(const Array& params,
                  const list<Value_type>& typesExpected,
                  bool fAllowNull)
{
    unsigned int i = 0;
    BOOST_FOREACH(Value_type t, typesExpected)
    {
        if (params.size() <= i)
            break;

        const Value& v = params[i];
        if (!((v.type() == t) || (fAllowNull && (v.type() == null_type))))
        {
            string err = strprintf("Expected type %s, got %s",
                                   Value_type_name[t], Value_type_name[v.type()]);
            throw JSONRPCError(RPC_TYPE_ERROR, err);
        }
        i++;
    }
}

void RPCTypeCheck(const Object& o,
                  const map<string, Value_type>& typesExpected,
                  bool fAllowNull)
{
    BOOST_FOREACH(const PAIRTYPE(string, Value_type)& t, typesExpected)
    {
        const Value& v = find_value(o, t.first);
        if (!fAllowNull && v.type() == null_type)
            throw JSONRPCError(RPC_TYPE_ERROR, strprintf("Missing %s", t.first));

        if (!((v.type() == t.second) || (fAllowNull && (v.type() == null_type))))
        {
            string err = strprintf("Expected type %s for %s, got %s",
                                   Value_type_name[t.second], t.first, Value_type_name[v.type()]);
            throw JSONRPCError(RPC_TYPE_ERROR, err);
        }
    }
}

int64_t AmountFromValue(const Value& value)
{
    double dAmount = value.get_real();
    if (dAmount <= 0.0 || dAmount > 42000000.0)
        throw JSONRPCError(RPC_TYPE_ERROR, "Invalid amount");
    int64_t nAmount = roundint64(dAmount * COIN);
    if (!MoneyRange(nAmount))
        throw JSONRPCError(RPC_TYPE_ERROR, "Invalid amount");
    return nAmount;
}

Value ValueFromAmount(int64_t amount)
{
    return (double)amount / (double)COIN;
}

std::string HexBits(unsigned int nBits)
{
    union {
        int32_t nBits;
        char cBits[4];
    } uBits;
    uBits.nBits = htonl((int32_t)nBits);
    return HexStr(BEGIN(uBits.cBits), END(uBits.cBits));
}

uint256 ParseHashV(const Value& v, string strName)
{
    string strHex;
    if (v.type() == str_type)
        strHex = v.get_str();
    if (!IsHex(strHex)) // Note: IsHex("") is false
        throw JSONRPCError(RPC_INVALID_PARAMETER, strName+" must be hexadecimal string (not '"+strHex+"')");
    uint256 result;
    result.SetHex(strHex);
    return result;
}
uint256 ParseHashO(const Object& o, string strKey)
{
    return ParseHashV(find_value(o, strKey), strKey);
}
vector<unsigned char> ParseHexV(const Value& v, string strName)
{
    string strHex;
    if (v.type() == str_type)
        strHex = v.get_str();
    if (!IsHex(strHex))
        throw JSONRPCError(RPC_INVALID_PARAMETER, strName+" must be hexadecimal string (not '"+strHex+"')");
    return ParseHex(strHex);
}
vector<unsigned char> ParseHexO(const Object& o, string strKey)
{
    return ParseHexV(find_value(o, strKey), strKey);
}


///
/// Note: This interface may still be subject to change.
///

string CRPCTable::help(string strCommand) const
{
    string strRet;
    set<rpcfn_type> setDone;
    for (map<string, const CRPCCommand*>::const_iterator mi = mapCommands.begin(); mi != mapCommands.end(); ++mi)
    {
        const CRPCCommand *pcmd = mi->second;
        string strMethod = mi->first;
        // We already filter duplicates, but these deprecated screw up the sort order
        if (strMethod.find("label") != string::npos)
            continue;
        if (strCommand != "" && strMethod != strCommand)
            continue;
#ifdef ENABLE_WALLET
        if (pcmd->reqWallet && !pwalletMain)
            continue;
#endif

        try
        {
            Array params;
            rpcfn_type pfn = pcmd->actor;
            if (setDone.insert(pfn).second)
                (*pfn)(params, true);
        }
        catch (std::exception& e)
        {
            // Help text is returned in an exception
            string strHelp = string(e.what());
            if (strCommand == "")
                if (strHelp.find('\n') != string::npos)
                    strHelp = strHelp.substr(0, strHelp.find('\n'));
            strRet += strHelp + "\n";
        }
    }
    if (strRet == "")
        strRet = strprintf("help: unknown command: %s\n", strCommand);
    strRet = strRet.substr(0,strRet.size()-1);
    return strRet;
}

Value help(const Array& params, bool fHelp)
{
    if (fHelp || params.size() > 1)
        throw runtime_error(
            "help ( \"command\" )\n"
            "\nList all commands, or get help for a specified command.\n"
            "\nArguments:\n"
            "1. \"command\"     (string, optional) The command to get help on\n"
            "\nResult:\n"
            "\"text\"     (string) The help text\n"
        );

    string strCommand;
    if (params.size() > 0)
        strCommand = params[0].get_str();

    return tableRPC.help(strCommand);
}


Value stop(const Array& params, bool fHelp)
{
    // Accept the deprecated and ignored 'detach' boolean argument
    if (fHelp || params.size() > 1)
        throw runtime_error(
            "stop\n"
            "\nStop Crowncoin server.");
    // Shutdown will take long enough that the response should get back
    StartShutdown();
    return "Crowncoin server stopping";
}



//
// Call Table
//


static const CRPCCommand vRPCCommands[] =
{ //  name                      actor (function)         okSafeMode threadSafe reqWallet
  //  ------------------------  -----------------------  ---------- ---------- ---------
    /* Overall control/query calls */
    { "getinfo",                &getinfo,                true,      false,      false }, /* uses wallet if enabled */
    { "help",                   &help,                   true,      true,       false },
    { "stop",                   &stop,                   true,      true,       false },

    /* P2P networking */
    { "getnetworkinfo",         &getnetworkinfo,         true,      false,      false },
    { "addnode",                &addnode,                true,      true,       false },
    { "getaddednodeinfo",       &getaddednodeinfo,       true,      true,       false },
    { "getconnectioncount",     &getconnectioncount,     true,      false,      false },
    { "getnettotals",           &getnettotals,           true,      true,       false },
    { "getpeerinfo",            &getpeerinfo,            true,      false,      false },
    { "ping",                   &ping,                   true,      false,      false },

    /* Block chain and UTXO */
    { "getblockchaininfo",      &getblockchaininfo,      true,      false,      false },
    { "getbestblockhash",       &getbestblockhash,       true,      false,      false },
    { "getblockcount",          &getblockcount,          true,      false,      false },
    { "getblock",               &getblock,               false,     false,      false },
    { "getblockhash",           &getblockhash,           false,     false,      false },
    { "getdifficulty",          &getdifficulty,          true,      false,      false },
    { "getrawmempool",          &getrawmempool,          true,      false,      false },
    { "gettxout",               &gettxout,               true,      false,      false },
    { "gettxoutsetinfo",        &gettxoutsetinfo,        true,      false,      false },
    { "verifychain",            &verifychain,            true,      false,      false },

    /* Mining */
    { "getblocktemplate",       &getblocktemplate,       true,      false,      false },
    { "getmininginfo",          &getmininginfo,          true,      false,      false },
    { "getnetworkhashps",       &getnetworkhashps,       true,      false,      false },
    { "submitblock",            &submitblock,            false,     false,      false },

    /* Raw transactions */
    { "createrawtransaction",   &createrawtransaction,   false,     false,      false },
    { "decoderawtransaction",   &decoderawtransaction,   false,     false,      false },
    { "decodescript",           &decodescript,           false,     false,      false },
    { "getrawtransaction",      &getrawtransaction,      false,     false,      false },
    { "sendrawtransaction",     &sendrawtransaction,     false,     false,      false },
    { "signrawtransaction",     &signrawtransaction,     false,     false,      false }, /* uses wallet if enabled */

    /* Utility functions */
    { "createmultisig",         &createmultisig,         true,      true ,      false },
    { "validateaddress",        &validateaddress,        true,      false,      false }, /* uses wallet if enabled */
    { "verifymessage",          &verifymessage,          false,     false,      false },

    /* Names */
    { "name_getaddress",        &name_getaddress,        true,      false,      false },
#ifdef ENABLE_WALLET
    { "name_register",          &name_register,          false,     false,      true },
    { "sendtoname",             &sendtoname,             false,     false,      true },
#endif /* ENABLE_WALLET?  */

#ifdef ENABLE_WALLET
    /* Wallet */
    { "addmultisigaddress",     &addmultisigaddress,     false,     false,      true },
    { "backupwallet",           &backupwallet,           true,      false,      true },
    { "dumpprivkey",            &dumpprivkey,            true,      false,      true },
    { "dumpwallet",             &dumpwallet,             true,      false,      true },
    { "encryptwallet",          &encryptwallet,          false,     false,      true },
    { "getaccountaddress",      &getaccountaddress,      true,      false,      true },
    { "getaccount",             &getaccount,             false,     false,      true },
    { "getaddressesbyaccount",  &getaddressesbyaccount,  true,      false,      true },
    { "getbalance",             &getbalance,             false,     false,      true },
    { "getnewaddress",          &getnewaddress,          true,      false,      true },
    { "getrawchangeaddress",    &getrawchangeaddress,    true,      false,      true },
    { "getreceivedbyaccount",   &getreceivedbyaccount,   false,     false,      true },
    { "getreceivedbyaddress",   &getreceivedbyaddress,   false,     false,      true },
    { "gettransaction",         &gettransaction,         false,     false,      true },
    { "getunconfirmedbalance",  &getunconfirmedbalance,  false,     false,      true },
    { "getwalletinfo",          &getwalletinfo,          true,      false,      true },
    { "importprivkey",          &importprivkey,          false,     false,      true },
    { "importwallet",           &importwallet,           false,     false,      true },
    { "keypoolrefill",          &keypoolrefill,          true,      false,      true },
    { "listaccounts",           &listaccounts,           false,     false,      true },
    { "listaddressgroupings",   &listaddressgroupings,   false,     false,      true },
    { "listlockunspent",        &listlockunspent,        false,     false,      true },
    { "listreceivedbyaccount",  &listreceivedbyaccount,  false,     false,      true },
    { "listreceivedbyaddress",  &listreceivedbyaddress,  false,     false,      true },
    { "listsinceblock",         &listsinceblock,         false,     false,      true },
    { "listtransactions",       &listtransactions,       false,     false,      true },
    { "listunspent",            &listunspent,            false,     false,      true },
    { "lockunspent",            &lockunspent,            false,     false,      true },
    { "move",                   &movecmd,                false,     false,      true },
    { "sendfrom",               &sendfrom,               false,     false,      true },
    { "sendmany",               &sendmany,               false,     false,      true },
    { "sendtoaddress",          &sendtoaddress,          false,     false,      true },
    { "setaccount",             &setaccount,             true,      false,      true },
    { "settxfee",               &settxfee,               false,     false,      true },
    { "signmessage",            &signmessage,            false,     false,      true },
    { "walletlock",             &walletlock,             true,      false,      true },
    { "walletpassphrasechange", &walletpassphrasechange, false,     false,      true },
    { "walletpassphrase",       &walletpassphrase,       true,      false,      true },

    /* Wallet-enabled mining */
    { "getgenerate",            &getgenerate,            true,      false,      false },
    { "gethashespersec",        &gethashespersec,        true,      false,      false },
    { "getwork",                &getwork,                true,      false,      true  },
    { "setgenerate",            &setgenerate,            true,      true,       false },
    { "getauxblock",            &getauxblock,            true,      true,       true  },
#endif // ENABLE_WALLET
};

CRPCTable::CRPCTable()
{
    unsigned int vcidx;
    for (vcidx = 0; vcidx < (sizeof(vRPCCommands) / sizeof(vRPCCommands[0])); vcidx++)
    {
        const CRPCCommand *pcmd;

        pcmd = &vRPCCommands[vcidx];
        mapCommands[pcmd->name] = pcmd;
    }
}

const CRPCCommand *CRPCTable::operator[](string name) const
{
    map<string, const CRPCCommand*>::const_iterator it = mapCommands.find(name);
    if (it == mapCommands.end())
        return NULL;
    return (*it).second;
}


bool HTTPAuthorized(map<string, string>& mapHeaders)
{
    string strAuth = mapHeaders["authorization"];
    if (strAuth.substr(0,6) != "Basic ")
        return false;
    string strUserPass64 = strAuth.substr(6); boost::trim(strUserPass64);
    string strUserPass = DecodeBase64(strUserPass64);
    return TimingResistantEqual(strUserPass, strRPCUserColonPass);
}

void ErrorReply(std::ostream& stream, const Object& objError, const Value& id)
{
    // Send error reply from json-rpc error object
    int nStatus = HTTP_INTERNAL_SERVER_ERROR;
    int code = find_value(objError, "code").get_int();
    if (code == RPC_INVALID_REQUEST) nStatus = HTTP_BAD_REQUEST;
    else if (code == RPC_METHOD_NOT_FOUND) nStatus = HTTP_NOT_FOUND;
    string strReply = JSONRPCReply(Value::null, objError, id);
    stream << HTTPReply(nStatus, strReply, false) << std::flush;
}

bool ClientAllowed(const boost::asio::ip::address& address)
{
    // Make sure that IPv4-compatible and IPv4-mapped IPv6 addresses are treated as IPv4 addresses
    if (address.is_v6()
     && (address.to_v6().is_v4_compatible()
      || address.to_v6().is_v4_mapped()))
        return ClientAllowed(address.to_v6().to_v4());

    if (address == asio::ip::address_v4::loopback()
     || address == asio::ip::address_v6::loopback()
     || (address.is_v4()
         // Check whether IPv4 addresses match 127.0.0.0/8 (loopback subnet)
      && (address.to_v4().to_ulong() & 0xff000000) == 0x7f000000))
        return true;

    const string strAddress = address.to_string();
    const vector<string>& vAllow = mapMultiArgs["-rpcallowip"];
    BOOST_FOREACH(string strAllow, vAllow)
        if (WildcardMatch(strAddress, strAllow))
            return true;
    return false;
}

class AcceptedConnection
{
public:
    virtual ~AcceptedConnection() {}

    virtual std::iostream& stream() = 0;
    virtual std::string peer_address_to_string() const = 0;
    virtual void close() = 0;
};

template <typename Protocol>
class AcceptedConnectionImpl : public AcceptedConnection
{
public:
    AcceptedConnectionImpl(
            asio::io_service& io_service,
            ssl::context &context,
            bool fUseSSL) :
        sslStream(io_service, context),
        _d(sslStream, fUseSSL),
        _stream(_d)
    {
    }

    virtual std::iostream& stream()
    {
        return _stream;
    }

    virtual std::string peer_address_to_string() const
    {
        return peer.address().to_string();
    }

    virtual void close()
    {
        _stream.close();
    }

    typename Protocol::endpoint peer;
    asio::ssl::stream<typename Protocol::socket> sslStream;

private:
    SSLIOStreamDevice<Protocol> _d;
    iostreams::stream< SSLIOStreamDevice<Protocol> > _stream;
};

void ServiceConnection(AcceptedConnection *conn);

// Forward declaration required for RPCListen
template <typename Protocol, typename SocketAcceptorService>
static void RPCAcceptHandler(boost::shared_ptr< basic_socket_acceptor<Protocol, SocketAcceptorService> > acceptor,
                             ssl::context& context,
                             bool fUseSSL,
                             boost::shared_ptr< AcceptedConnection > conn,
                             const boost::system::error_code& error);

/**
 * Sets up I/O resources to accept and handle a new connection.
 */
template <typename Protocol, typename SocketAcceptorService>
static void RPCListen(boost::shared_ptr< basic_socket_acceptor<Protocol, SocketAcceptorService> > acceptor,
                   ssl::context& context,
                   const bool fUseSSL)
{
    // Accept connection
    boost::shared_ptr< AcceptedConnectionImpl<Protocol> > conn(new AcceptedConnectionImpl<Protocol>(acceptor->get_io_service(), context, fUseSSL));

    acceptor->async_accept(
            conn->sslStream.lowest_layer(),
            conn->peer,
            boost::bind(&RPCAcceptHandler<Protocol, SocketAcceptorService>,
                acceptor,
                boost::ref(context),
                fUseSSL,
                conn,
                _1));
}


/**
 * Accept and handle incoming connection.
 */
template <typename Protocol, typename SocketAcceptorService>
static void RPCAcceptHandler(boost::shared_ptr< basic_socket_acceptor<Protocol, SocketAcceptorService> > acceptor,
                             ssl::context& context,
                             const bool fUseSSL,
                             boost::shared_ptr< AcceptedConnection > conn,
                             const boost::system::error_code& error)
{
    // Immediately start accepting new connections, except when we're cancelled or our socket is closed.
    if (error != asio::error::operation_aborted && acceptor->is_open())
        RPCListen(acceptor, context, fUseSSL);

    AcceptedConnectionImpl<ip::tcp>* tcp_conn = dynamic_cast< AcceptedConnectionImpl<ip::tcp>* >(conn.get());

    if (error)
    {
        // TODO: Actually handle errors
        LogPrintf("%s: Error: %s\n", __func__, error.message());
    }
    // Restrict callers by IP.  It is important to
    // do this before starting client thread, to filter out
    // certain DoS and misbehaving clients.
    else if (tcp_conn && !ClientAllowed(tcp_conn->peer.address()))
    {
        // Only send a 403 if we're not using SSL to prevent a DoS during the SSL handshake.
        if (!fUseSSL)
            conn->stream() << HTTPReply(HTTP_FORBIDDEN, "", false) << std::flush;
        conn->close();
    }
    else {
        ServiceConnection(conn.get());
        conn->close();
    }
}

void StartRPCThreads()
{
    strRPCUserColonPass = mapArgs["-rpcuser"] + ":" + mapArgs["-rpcpassword"];
    if (((mapArgs["-rpcpassword"] == "") ||
         (mapArgs["-rpcuser"] == mapArgs["-rpcpassword"])) && Params().RequireRPCPassword())
    {
        unsigned char rand_pwd[32];
        RAND_bytes(rand_pwd, 32);
        string strWhatAmI = "To use crowncoind";
        if (mapArgs.count("-server"))
            strWhatAmI = strprintf(_("To use the %s option"), "\"-server\"");
        else if (mapArgs.count("-daemon"))
            strWhatAmI = strprintf(_("To use the %s option"), "\"-daemon\"");
        uiInterface.ThreadSafeMessageBox(strprintf(
            _("%s, you must set a rpcpassword in the configuration file:\n"
              "%s\n"
              "It is recommended you use the following random password:\n"
              "rpcuser=crowncoinrpc\n"
              "rpcpassword=%s\n"
              "(you do not need to remember this password)\n"
              "The username and password MUST NOT be the same.\n"
              "If the file does not exist, create it with owner-readable-only file permissions.\n"
              "It is also recommended to set alertnotify so you are notified of problems;\n"
              "for example: alertnotify=echo %%s | mail -s \"Crowncoin Alert\" admin@foo.com\n"),
                strWhatAmI,
                GetConfigFile().string(),
                EncodeBase58(&rand_pwd[0],&rand_pwd[0]+32)),
                "", CClientUIInterface::MSG_ERROR);
        StartShutdown();
        return;
    }

    assert(rpc_io_service == NULL);
    rpc_io_service = new asio::io_service();
    rpc_ssl_context = new ssl::context(*rpc_io_service, ssl::context::sslv23);

    const bool fUseSSL = GetBoolArg("-rpcssl", false);

    if (fUseSSL)
    {
        rpc_ssl_context->set_options(ssl::context::no_sslv2);

        filesystem::path pathCertFile(GetArg("-rpcsslcertificatechainfile", "server.cert"));
        if (!pathCertFile.is_complete()) pathCertFile = filesystem::path(GetDataDir()) / pathCertFile;
        if (filesystem::exists(pathCertFile)) rpc_ssl_context->use_certificate_chain_file(pathCertFile.string());
        else LogPrintf("ThreadRPCServer ERROR: missing server certificate file %s\n", pathCertFile.string());

        filesystem::path pathPKFile(GetArg("-rpcsslprivatekeyfile", "server.pem"));
        if (!pathPKFile.is_complete()) pathPKFile = filesystem::path(GetDataDir()) / pathPKFile;
        if (filesystem::exists(pathPKFile)) rpc_ssl_context->use_private_key_file(pathPKFile.string(), ssl::context::pem);
        else LogPrintf("ThreadRPCServer ERROR: missing server private key file %s\n", pathPKFile.string());

        string strCiphers = GetArg("-rpcsslciphers", "TLSv1.2+HIGH:TLSv1+HIGH:!SSLv2:!aNULL:!eNULL:!3DES:@STRENGTH");
        SSL_CTX_set_cipher_list(rpc_ssl_context->impl(), strCiphers.c_str());
    }

    // Try a dual IPv6/IPv4 socket, falling back to separate IPv4 and IPv6 sockets
    const bool loopback = !mapArgs.count("-rpcallowip");
    asio::ip::address bindAddress = loopback ? asio::ip::address_v6::loopback() : asio::ip::address_v6::any();
    ip::tcp::endpoint endpoint(bindAddress, GetArg("-rpcport", Params().RPCPort()));
    boost::system::error_code v6_only_error;

    bool fListening = false;
    std::string strerr;
    try
    {
        boost::shared_ptr<ip::tcp::acceptor> acceptor(new ip::tcp::acceptor(*rpc_io_service));
        rpc_acceptors.push_back(acceptor);
        acceptor->open(endpoint.protocol());
        acceptor->set_option(boost::asio::ip::tcp::acceptor::reuse_address(true));

        // Try making the socket dual IPv6/IPv4 (if listening on the "any" address)
        acceptor->set_option(boost::asio::ip::v6_only(loopback), v6_only_error);

        acceptor->bind(endpoint);
        acceptor->listen(socket_base::max_connections);

        RPCListen(acceptor, *rpc_ssl_context, fUseSSL);

        fListening = true;
    }
    catch(boost::system::system_error &e)
    {
        strerr = strprintf(_("An error occurred while setting up the RPC port %u for listening on IPv6, falling back to IPv4: %s"), endpoint.port(), e.what());
    }
    try {
        // If dual IPv6/IPv4 failed (or we're opening loopback interfaces only), open IPv4 separately
        if (!fListening || loopback || v6_only_error)
        {
            bindAddress = loopback ? asio::ip::address_v4::loopback() : asio::ip::address_v4::any();
            endpoint.address(bindAddress);

            boost::shared_ptr<ip::tcp::acceptor> acceptor(new ip::tcp::acceptor(*rpc_io_service));
            rpc_acceptors.push_back(acceptor);
            acceptor->open(endpoint.protocol());
            acceptor->set_option(boost::asio::ip::tcp::acceptor::reuse_address(true));
            acceptor->bind(endpoint);
            acceptor->listen(socket_base::max_connections);

            RPCListen(acceptor, *rpc_ssl_context, fUseSSL);

            fListening = true;
        }
    }
    catch(boost::system::system_error &e)
    {
        strerr = strprintf(_("An error occurred while setting up the RPC port %u for listening on IPv4: %s"), endpoint.port(), e.what());
    }

    if (!fListening) {
        uiInterface.ThreadSafeMessageBox(strerr, "", CClientUIInterface::MSG_ERROR);
        StartShutdown();
        return;
    }

    rpc_worker_group = new boost::thread_group();
    for (int i = 0; i < GetArg("-rpcthreads", 4); i++)
        rpc_worker_group->create_thread(boost::bind(&asio::io_service::run, rpc_io_service));
}

void StartDummyRPCThread()
{
    if(rpc_io_service == NULL)
    {
        rpc_io_service = new asio::io_service();
        /* Create dummy "work" to keep the thread from exiting when no timeouts active,
         * see http://www.boost.org/doc/libs/1_51_0/doc/html/boost_asio/reference/io_service.html#boost_asio.reference.io_service.stopping_the_io_service_from_running_out_of_work */
        rpc_dummy_work = new asio::io_service::work(*rpc_io_service);
        rpc_worker_group = new boost::thread_group();
        rpc_worker_group->create_thread(boost::bind(&asio::io_service::run, rpc_io_service));
    }
}

void StopRPCThreads()
{
    if (rpc_io_service == NULL) return;

    // First, cancel all timers and acceptors
    // This is not done automatically by ->stop(), and in some cases the destructor of
    // asio::io_service can hang if this is skipped.
    BOOST_FOREACH(const boost::shared_ptr<ip::tcp::acceptor> &acceptor, rpc_acceptors)
        acceptor->cancel();
    rpc_acceptors.clear();
    BOOST_FOREACH(const PAIRTYPE(std::string, boost::shared_ptr<deadline_timer>) &timer, deadlineTimers)
        timer.second->cancel();
    deadlineTimers.clear();

    rpc_io_service->stop();
    if (rpc_worker_group != NULL)
        rpc_worker_group->join_all();
    delete rpc_dummy_work; rpc_dummy_work = NULL;
    delete rpc_worker_group; rpc_worker_group = NULL;
    delete rpc_ssl_context; rpc_ssl_context = NULL;
    delete rpc_io_service; rpc_io_service = NULL;
}

void RPCRunHandler(const boost::system::error_code& err, boost::function<void(void)> func)
{
    if (!err)
        func();
}

void RPCRunLater(const std::string& name, boost::function<void(void)> func, int64_t nSeconds)
{
    assert(rpc_io_service != NULL);

    if (deadlineTimers.count(name) == 0)
    {
        deadlineTimers.insert(make_pair(name,
                                        boost::shared_ptr<deadline_timer>(new deadline_timer(*rpc_io_service))));
    }
    deadlineTimers[name]->expires_from_now(posix_time::seconds(nSeconds));
    deadlineTimers[name]->async_wait(boost::bind(RPCRunHandler, _1, func));
}

class JSONRequest
{
public:
    Value id;
    string strMethod;
    Array params;

    JSONRequest() { id = Value::null; }
    void parse(const Value& valRequest);
};

void JSONRequest::parse(const Value& valRequest)
{
    // Parse request
    if (valRequest.type() != obj_type)
        throw JSONRPCError(RPC_INVALID_REQUEST, "Invalid Request object");
    const Object& request = valRequest.get_obj();

    // Parse id now so errors from here on will have the id
    id = find_value(request, "id");

    // Parse method
    Value valMethod = find_value(request, "method");
    if (valMethod.type() == null_type)
        throw JSONRPCError(RPC_INVALID_REQUEST, "Missing method");
    if (valMethod.type() != str_type)
        throw JSONRPCError(RPC_INVALID_REQUEST, "Method must be a string");
    strMethod = valMethod.get_str();
    if (strMethod != "getwork" && strMethod != "getblocktemplate")
        LogPrint("rpc", "ThreadRPCServer method=%s\n", strMethod);

    // Parse params
    Value valParams = find_value(request, "params");
    if (valParams.type() == array_type)
        params = valParams.get_array();
    else if (valParams.type() == null_type)
        params = Array();
    else
        throw JSONRPCError(RPC_INVALID_REQUEST, "Params must be an array");
}


static Object JSONRPCExecOne(const Value& req)
{
    Object rpc_result;

    JSONRequest jreq;
    try {
        jreq.parse(req);

        Value result = tableRPC.execute(jreq.strMethod, jreq.params);
        rpc_result = JSONRPCReplyObj(result, Value::null, jreq.id);
    }
    catch (Object& objError)
    {
        rpc_result = JSONRPCReplyObj(Value::null, objError, jreq.id);
    }
    catch (std::exception& e)
    {
        rpc_result = JSONRPCReplyObj(Value::null,
                                     JSONRPCError(RPC_PARSE_ERROR, e.what()), jreq.id);
    }

    return rpc_result;
}

static string JSONRPCExecBatch(const Array& vReq)
{
    Array ret;
    for (unsigned int reqIdx = 0; reqIdx < vReq.size(); reqIdx++)
        ret.push_back(JSONRPCExecOne(vReq[reqIdx]));

    return write_string(Value(ret), false) + "\n";
}

void ServiceConnection(AcceptedConnection *conn)
{
    bool fRun = true;
    while (fRun && !ShutdownRequested())
    {
        int nProto = 0;
        map<string, string> mapHeaders;
        string strRequest, strMethod, strURI;

        // Read HTTP request line
        if (!ReadHTTPRequestLine(conn->stream(), nProto, strMethod, strURI))
            break;

        // Read HTTP message headers and body
        ReadHTTPMessage(conn->stream(), mapHeaders, strRequest, nProto);

        if (strURI != "/") {
            conn->stream() << HTTPReply(HTTP_NOT_FOUND, "", false) << std::flush;
            break;
        }

        // Check authorization
        if (mapHeaders.count("authorization") == 0)
        {
            conn->stream() << HTTPReply(HTTP_UNAUTHORIZED, "", false) << std::flush;
            break;
        }
        if (!HTTPAuthorized(mapHeaders))
        {
            LogPrintf("ThreadRPCServer incorrect password attempt from %s\n", conn->peer_address_to_string());
            /* Deter brute-forcing short passwords.
               If this results in a DoS the user really
               shouldn't have their RPC port exposed. */
            if (mapArgs["-rpcpassword"].size() < 20)
                MilliSleep(250);

            conn->stream() << HTTPReply(HTTP_UNAUTHORIZED, "", false) << std::flush;
            break;
        }
        if (mapHeaders["connection"] == "close")
            fRun = false;

        JSONRequest jreq;
        try
        {
            // Parse request
            Value valRequest;
            if (!read_string(strRequest, valRequest))
                throw JSONRPCError(RPC_PARSE_ERROR, "Parse error");

            string strReply;

            // singleton request
            if (valRequest.type() == obj_type) {
                jreq.parse(valRequest);

                Value result = tableRPC.execute(jreq.strMethod, jreq.params);

                // Send reply
                strReply = JSONRPCReply(result, Value::null, jreq.id);

            // array of requests
            } else if (valRequest.type() == array_type)
                strReply = JSONRPCExecBatch(valRequest.get_array());
            else
                throw JSONRPCError(RPC_PARSE_ERROR, "Top-level object parse error");

            conn->stream() << HTTPReply(HTTP_OK, strReply, fRun) << std::flush;
        }
        catch (Object& objError)
        {
            ErrorReply(conn->stream(), objError, jreq.id);
            break;
        }
        catch (std::exception& e)
        {
            ErrorReply(conn->stream(), JSONRPCError(RPC_PARSE_ERROR, e.what()), jreq.id);
            break;
        }
    }
}

json_spirit::Value CRPCTable::execute(const std::string &strMethod, const json_spirit::Array &params) const
{
    // Find method
    const CRPCCommand *pcmd = tableRPC[strMethod];
    if (!pcmd)
        throw JSONRPCError(RPC_METHOD_NOT_FOUND, "Method not found");
#ifdef ENABLE_WALLET
    if (pcmd->reqWallet && !pwalletMain)
        throw JSONRPCError(RPC_METHOD_NOT_FOUND, "Method not found (disabled)");
#endif

    // Observe safe mode
    string strWarning = GetWarnings("rpc");
    if (strWarning != "" && !GetBoolArg("-disablesafemode", false) &&
        !pcmd->okSafeMode)
        throw JSONRPCError(RPC_FORBIDDEN_BY_SAFE_MODE, string("Safe mode: ") + strWarning);

    try
    {
        // Execute
        Value result;
        {
            if (pcmd->threadSafe)
                result = pcmd->actor(params, false);
#ifdef ENABLE_WALLET
            else if (!pwalletMain) {
                LOCK(cs_main);
                result = pcmd->actor(params, false);
            } else {
                LOCK2(cs_main, pwalletMain->cs_wallet);
                result = pcmd->actor(params, false);
            }
#else // ENABLE_WALLET
            else {
                LOCK(cs_main);
                result = pcmd->actor(params, false);
            }
#endif // !ENABLE_WALLET
        }
        return result;
    }
    catch (std::exception& e)
    {
        throw JSONRPCError(RPC_MISC_ERROR, e.what());
    }
}

std::string HelpExampleCli(string methodname, string args){
    return "> crowncoin-cli " + methodname + " " + args + "\n";
}

std::string HelpExampleRpc(string methodname, string args){
    return "> curl --user myusername --data-binary '{\"jsonrpc\": \"1.0\", \"id\":\"curltest\", "
        "\"method\": \"" + methodname + "\", \"params\": [" + args + "] }' -H 'content-type: text/plain;' http://127.0.0.1:9341/\n";
}

const CRPCTable tableRPC;
>>>>>>> 6c908a1d
<|MERGE_RESOLUTION|>--- conflicted
+++ resolved
@@ -1,1792 +1,898 @@
-<<<<<<< HEAD
-// Copyright (c) 2010 Satoshi Nakamoto
-// Copyright (c) 2009-2014 The Bitcoin developers
-// Distributed under the MIT/X11 software license, see the accompanying
-// file COPYING or http://www.opensource.org/licenses/mit-license.php.
-
-#include "rpcserver.h"
-
-#include "base58.h"
-#include "init.h"
-#include "main.h"
-#include "ui_interface.h"
-#include "util.h"
-#ifdef ENABLE_WALLET
-#include "wallet.h"
-#endif
-
-#include <boost/algorithm/string.hpp>
-#include <boost/asio.hpp>
-#include <boost/asio/ssl.hpp>
-#include <boost/bind.hpp>
-#include <boost/filesystem.hpp>
-#include <boost/foreach.hpp>
-#include <boost/iostreams/concepts.hpp>
-#include <boost/iostreams/stream.hpp>
-#include <boost/shared_ptr.hpp>
-#include "json/json_spirit_writer_template.h"
-
-using namespace std;
-using namespace boost;
-using namespace boost::asio;
-using namespace json_spirit;
-
-static std::string strRPCUserColonPass;
-
-// These are created by StartRPCThreads, destroyed in StopRPCThreads
-static asio::io_service* rpc_io_service = NULL;
-static map<string, boost::shared_ptr<deadline_timer> > deadlineTimers;
-static ssl::context* rpc_ssl_context = NULL;
-static boost::thread_group* rpc_worker_group = NULL;
-static boost::asio::io_service::work *rpc_dummy_work = NULL;
-static std::vector< boost::shared_ptr<ip::tcp::acceptor> > rpc_acceptors;
-
-void RPCTypeCheck(const Array& params,
-                  const list<Value_type>& typesExpected,
-                  bool fAllowNull)
-{
-    unsigned int i = 0;
-    BOOST_FOREACH(Value_type t, typesExpected)
-    {
-        if (params.size() <= i)
-            break;
-
-        const Value& v = params[i];
-        if (!((v.type() == t) || (fAllowNull && (v.type() == null_type))))
-        {
-            string err = strprintf("Expected type %s, got %s",
-                                   Value_type_name[t], Value_type_name[v.type()]);
-            throw JSONRPCError(RPC_TYPE_ERROR, err);
-        }
-        i++;
-    }
-}
-
-void RPCTypeCheck(const Object& o,
-                  const map<string, Value_type>& typesExpected,
-                  bool fAllowNull)
-{
-    BOOST_FOREACH(const PAIRTYPE(string, Value_type)& t, typesExpected)
-    {
-        const Value& v = find_value(o, t.first);
-        if (!fAllowNull && v.type() == null_type)
-            throw JSONRPCError(RPC_TYPE_ERROR, strprintf("Missing %s", t.first));
-
-        if (!((v.type() == t.second) || (fAllowNull && (v.type() == null_type))))
-        {
-            string err = strprintf("Expected type %s for %s, got %s",
-                                   Value_type_name[t.second], t.first, Value_type_name[v.type()]);
-            throw JSONRPCError(RPC_TYPE_ERROR, err);
-        }
-    }
-}
-
-int64_t AmountFromValue(const Value& value)
-{
-    double dAmount = value.get_real();
-    if (dAmount <= 0.0 || dAmount > 42000000.0)
-        throw JSONRPCError(RPC_TYPE_ERROR, "Invalid amount");
-    int64_t nAmount = roundint64(dAmount * COIN);
-    if (!MoneyRange(nAmount))
-        throw JSONRPCError(RPC_TYPE_ERROR, "Invalid amount");
-    return nAmount;
-}
-
-Value ValueFromAmount(int64_t amount)
-{
-    return (double)amount / (double)COIN;
-}
-
-std::string HexBits(unsigned int nBits)
-{
-    union {
-        int32_t nBits;
-        char cBits[4];
-    } uBits;
-    uBits.nBits = htonl((int32_t)nBits);
-    return HexStr(BEGIN(uBits.cBits), END(uBits.cBits));
-}
-
-uint256 ParseHashV(const Value& v, string strName)
-{
-    string strHex;
-    if (v.type() == str_type)
-        strHex = v.get_str();
-    if (!IsHex(strHex)) // Note: IsHex("") is false
-        throw JSONRPCError(RPC_INVALID_PARAMETER, strName+" must be hexadecimal string (not '"+strHex+"')");
-    uint256 result;
-    result.SetHex(strHex);
-    return result;
-}
-uint256 ParseHashO(const Object& o, string strKey)
-{
-    return ParseHashV(find_value(o, strKey), strKey);
-}
-vector<unsigned char> ParseHexV(const Value& v, string strName)
-{
-    string strHex;
-    if (v.type() == str_type)
-        strHex = v.get_str();
-    if (!IsHex(strHex))
-        throw JSONRPCError(RPC_INVALID_PARAMETER, strName+" must be hexadecimal string (not '"+strHex+"')");
-    return ParseHex(strHex);
-}
-vector<unsigned char> ParseHexO(const Object& o, string strKey)
-{
-    return ParseHexV(find_value(o, strKey), strKey);
-}
-
-
-///
-/// Note: This interface may still be subject to change.
-///
-
-string CRPCTable::help(string strCommand) const
-{
-    string strRet;
-    set<rpcfn_type> setDone;
-    for (map<string, const CRPCCommand*>::const_iterator mi = mapCommands.begin(); mi != mapCommands.end(); ++mi)
-    {
-        const CRPCCommand *pcmd = mi->second;
-        string strMethod = mi->first;
-        // We already filter duplicates, but these deprecated screw up the sort order
-        if (strMethod.find("label") != string::npos)
-            continue;
-        if (strCommand != "" && strMethod != strCommand)
-            continue;
-#ifdef ENABLE_WALLET
-        if (pcmd->reqWallet && !pwalletMain)
-            continue;
-#endif
-
-        try
-        {
-            Array params;
-            rpcfn_type pfn = pcmd->actor;
-            if (setDone.insert(pfn).second)
-                (*pfn)(params, true);
-        }
-        catch (std::exception& e)
-        {
-            // Help text is returned in an exception
-            string strHelp = string(e.what());
-            if (strCommand == "")
-                if (strHelp.find('\n') != string::npos)
-                    strHelp = strHelp.substr(0, strHelp.find('\n'));
-            strRet += strHelp + "\n";
-        }
-    }
-    if (strRet == "")
-        strRet = strprintf("help: unknown command: %s\n", strCommand);
-    strRet = strRet.substr(0,strRet.size()-1);
-    return strRet;
-}
-
-Value help(const Array& params, bool fHelp)
-{
-    if (fHelp || params.size() > 1)
-        throw runtime_error(
-            "help ( \"command\" )\n"
-            "\nList all commands, or get help for a specified command.\n"
-            "\nArguments:\n"
-            "1. \"command\"     (string, optional) The command to get help on\n"
-            "\nResult:\n"
-            "\"text\"     (string) The help text\n"
-        );
-
-    string strCommand;
-    if (params.size() > 0)
-        strCommand = params[0].get_str();
-
-    return tableRPC.help(strCommand);
-}
-
-
-Value stop(const Array& params, bool fHelp)
-{
-    // Accept the deprecated and ignored 'detach' boolean argument
-    if (fHelp || params.size() > 1)
-        throw runtime_error(
-            "stop\n"
-            "\nStop Crowncoin server.");
-    // Shutdown will take long enough that the response should get back
-    StartShutdown();
-    return "Crowncoin server stopping";
-}
-
-
-
-//
-// Call Table
-//
-
-
-static const CRPCCommand vRPCCommands[] =
-{ //  name                      actor (function)         okSafeMode threadSafe reqWallet
-  //  ------------------------  -----------------------  ---------- ---------- ---------
-    /* Overall control/query calls */
-    { "getinfo",                &getinfo,                true,      false,      false }, /* uses wallet if enabled */
-    { "help",                   &help,                   true,      true,       false },
-    { "stop",                   &stop,                   true,      true,       false },
-
-    /* P2P networking */
-    { "getnetworkinfo",         &getnetworkinfo,         true,      false,      false },
-    { "addnode",                &addnode,                true,      true,       false },
-    { "getaddednodeinfo",       &getaddednodeinfo,       true,      true,       false },
-    { "getconnectioncount",     &getconnectioncount,     true,      false,      false },
-    { "getnettotals",           &getnettotals,           true,      true,       false },
-    { "getpeerinfo",            &getpeerinfo,            true,      false,      false },
-    { "ping",                   &ping,                   true,      false,      false },
-
-    /* Block chain and UTXO */
-    { "getblockchaininfo",      &getblockchaininfo,      true,      false,      false },
-    { "getbestblockhash",       &getbestblockhash,       true,      false,      false },
-    { "getblockcount",          &getblockcount,          true,      false,      false },
-    { "getblock",               &getblock,               false,     false,      false },
-    { "getblockhash",           &getblockhash,           false,     false,      false },
-    { "getdifficulty",          &getdifficulty,          true,      false,      false },
-    { "getrawmempool",          &getrawmempool,          true,      false,      false },
-    { "gettxout",               &gettxout,               true,      false,      false },
-    { "gettxoutsetinfo",        &gettxoutsetinfo,        true,      false,      false },
-    { "verifychain",            &verifychain,            true,      false,      false },
-
-    /* Mining */
-    { "getblocktemplate",       &getblocktemplate,       true,      false,      false },
-    { "getmininginfo",          &getmininginfo,          true,      false,      false },
-    { "getnetworkhashps",       &getnetworkhashps,       true,      false,      false },
-    { "submitblock",            &submitblock,            false,     false,      false },
-
-    /* Raw transactions */
-    { "createrawtransaction",   &createrawtransaction,   false,     false,      false },
-    { "decoderawtransaction",   &decoderawtransaction,   false,     false,      false },
-    { "decodescript",           &decodescript,           false,     false,      false },
-    { "getrawtransaction",      &getrawtransaction,      false,     false,      false },
-    { "sendrawtransaction",     &sendrawtransaction,     false,     false,      false },
-    { "signrawtransaction",     &signrawtransaction,     false,     false,      false }, /* uses wallet if enabled */
-
-    /* Utility functions */
-    { "createmultisig",         &createmultisig,         true,      true ,      false },
-    { "validateaddress",        &validateaddress,        true,      false,      false }, /* uses wallet if enabled */
-    { "verifymessage",          &verifymessage,          false,     false,      false },
-
-#ifdef ENABLE_WALLET
-    /* Wallet */
-    { "addmultisigaddress",     &addmultisigaddress,     false,     false,      true },
-    { "backupwallet",           &backupwallet,           true,      false,      true },
-    { "dumpprivkey",            &dumpprivkey,            true,      false,      true },
-    { "dumpwallet",             &dumpwallet,             true,      false,      true },
-    { "encryptwallet",          &encryptwallet,          false,     false,      true },
-    { "getaccountaddress",      &getaccountaddress,      true,      false,      true },
-    { "getaccount",             &getaccount,             false,     false,      true },
-    { "getaddressesbyaccount",  &getaddressesbyaccount,  true,      false,      true },
-    { "getbalance",             &getbalance,             false,     false,      true },
-    { "getnewaddress",          &getnewaddress,          true,      false,      true },
-    { "getrawchangeaddress",    &getrawchangeaddress,    true,      false,      true },
-    { "getreceivedbyaccount",   &getreceivedbyaccount,   false,     false,      true },
-    { "getreceivedbyaddress",   &getreceivedbyaddress,   false,     false,      true },
-    { "gettransaction",         &gettransaction,         false,     false,      true },
-    { "getunconfirmedbalance",  &getunconfirmedbalance,  false,     false,      true },
-    { "getwalletinfo",          &getwalletinfo,          true,      false,      true },
-    { "importprivkey",          &importprivkey,          false,     false,      true },
-    { "importwallet",           &importwallet,           false,     false,      true },
-    { "keypoolrefill",          &keypoolrefill,          true,      false,      true },
-    { "listaccounts",           &listaccounts,           false,     false,      true },
-    { "listaddressgroupings",   &listaddressgroupings,   false,     false,      true },
-    { "listlockunspent",        &listlockunspent,        false,     false,      true },
-    { "listreceivedbyaccount",  &listreceivedbyaccount,  false,     false,      true },
-    { "listreceivedbyaddress",  &listreceivedbyaddress,  false,     false,      true },
-    { "listsinceblock",         &listsinceblock,         false,     false,      true },
-    { "listtransactions",       &listtransactions,       false,     false,      true },
-    { "listunspent",            &listunspent,            false,     false,      true },
-    { "lockunspent",            &lockunspent,            false,     false,      true },
-    { "move",                   &movecmd,                false,     false,      true },
-    { "sendfrom",               &sendfrom,               false,     false,      true },
-    { "sendmany",               &sendmany,               false,     false,      true },
-    { "sendtoaddress",          &sendtoaddress,          false,     false,      true },
-    { "setaccount",             &setaccount,             true,      false,      true },
-    { "settxfee",               &settxfee,               false,     false,      true },
-    { "signmessage",            &signmessage,            false,     false,      true },
-    { "walletlock",             &walletlock,             true,      false,      true },
-    { "walletpassphrasechange", &walletpassphrasechange, false,     false,      true },
-    { "walletpassphrase",       &walletpassphrase,       true,      false,      true },
-
-    /* Wallet-enabled mining */
-    { "getgenerate",            &getgenerate,            true,      false,      false },
-    { "gethashespersec",        &gethashespersec,        true,      false,      false },
-    { "getwork",                &getwork,                true,      false,      true  },
-    { "setgenerate",            &setgenerate,            true,      true,       false },
-    { "getauxblock",            &getauxblock,            true,      true,       true  },
-#endif // ENABLE_WALLET
-};
-
-CRPCTable::CRPCTable()
-{
-    unsigned int vcidx;
-    for (vcidx = 0; vcidx < (sizeof(vRPCCommands) / sizeof(vRPCCommands[0])); vcidx++)
-    {
-        const CRPCCommand *pcmd;
-
-        pcmd = &vRPCCommands[vcidx];
-        mapCommands[pcmd->name] = pcmd;
-    }
-}
-
-const CRPCCommand *CRPCTable::operator[](string name) const
-{
-    map<string, const CRPCCommand*>::const_iterator it = mapCommands.find(name);
-    if (it == mapCommands.end())
-        return NULL;
-    return (*it).second;
-}
-
-
-bool HTTPAuthorized(map<string, string>& mapHeaders)
-{
-    string strAuth = mapHeaders["authorization"];
-    if (strAuth.substr(0,6) != "Basic ")
-        return false;
-    string strUserPass64 = strAuth.substr(6); boost::trim(strUserPass64);
-    string strUserPass = DecodeBase64(strUserPass64);
-    return TimingResistantEqual(strUserPass, strRPCUserColonPass);
-}
-
-void ErrorReply(std::ostream& stream, const Object& objError, const Value& id)
-{
-    // Send error reply from json-rpc error object
-    int nStatus = HTTP_INTERNAL_SERVER_ERROR;
-    int code = find_value(objError, "code").get_int();
-    if (code == RPC_INVALID_REQUEST) nStatus = HTTP_BAD_REQUEST;
-    else if (code == RPC_METHOD_NOT_FOUND) nStatus = HTTP_NOT_FOUND;
-    string strReply = JSONRPCReply(Value::null, objError, id);
-    stream << HTTPReply(nStatus, strReply, false) << std::flush;
-}
-
-bool ClientAllowed(const boost::asio::ip::address& address)
-{
-    // Make sure that IPv4-compatible and IPv4-mapped IPv6 addresses are treated as IPv4 addresses
-    if (address.is_v6()
-     && (address.to_v6().is_v4_compatible()
-      || address.to_v6().is_v4_mapped()))
-        return ClientAllowed(address.to_v6().to_v4());
-
-    if (address == asio::ip::address_v4::loopback()
-     || address == asio::ip::address_v6::loopback()
-     || (address.is_v4()
-         // Check whether IPv4 addresses match 127.0.0.0/8 (loopback subnet)
-      && (address.to_v4().to_ulong() & 0xff000000) == 0x7f000000))
-        return true;
-
-    const string strAddress = address.to_string();
-    const vector<string>& vAllow = mapMultiArgs["-rpcallowip"];
-    BOOST_FOREACH(string strAllow, vAllow)
-        if (WildcardMatch(strAddress, strAllow))
-            return true;
-    return false;
-}
-
-class AcceptedConnection
-{
-public:
-    virtual ~AcceptedConnection() {}
-
-    virtual std::iostream& stream() = 0;
-    virtual std::string peer_address_to_string() const = 0;
-    virtual void close() = 0;
-};
-
-template <typename Protocol>
-class AcceptedConnectionImpl : public AcceptedConnection
-{
-public:
-    AcceptedConnectionImpl(
-            asio::io_service& io_service,
-            ssl::context &context,
-            bool fUseSSL) :
-        sslStream(io_service, context),
-        _d(sslStream, fUseSSL),
-        _stream(_d)
-    {
-    }
-
-    virtual std::iostream& stream()
-    {
-        return _stream;
-    }
-
-    virtual std::string peer_address_to_string() const
-    {
-        return peer.address().to_string();
-    }
-
-    virtual void close()
-    {
-        _stream.close();
-    }
-
-    typename Protocol::endpoint peer;
-    asio::ssl::stream<typename Protocol::socket> sslStream;
-
-private:
-    SSLIOStreamDevice<Protocol> _d;
-    iostreams::stream< SSLIOStreamDevice<Protocol> > _stream;
-};
-
-void ServiceConnection(AcceptedConnection *conn);
-
-// Forward declaration required for RPCListen
-template <typename Protocol, typename SocketAcceptorService>
-static void RPCAcceptHandler(boost::shared_ptr< basic_socket_acceptor<Protocol, SocketAcceptorService> > acceptor,
-                             ssl::context& context,
-                             bool fUseSSL,
-                             boost::shared_ptr< AcceptedConnection > conn,
-                             const boost::system::error_code& error);
-
-/**
- * Sets up I/O resources to accept and handle a new connection.
- */
-template <typename Protocol, typename SocketAcceptorService>
-static void RPCListen(boost::shared_ptr< basic_socket_acceptor<Protocol, SocketAcceptorService> > acceptor,
-                   ssl::context& context,
-                   const bool fUseSSL)
-{
-    // Accept connection
-    boost::shared_ptr< AcceptedConnectionImpl<Protocol> > conn(new AcceptedConnectionImpl<Protocol>(acceptor->get_io_service(), context, fUseSSL));
-
-    acceptor->async_accept(
-            conn->sslStream.lowest_layer(),
-            conn->peer,
-            boost::bind(&RPCAcceptHandler<Protocol, SocketAcceptorService>,
-                acceptor,
-                boost::ref(context),
-                fUseSSL,
-                conn,
-                _1));
-}
-
-
-/**
- * Accept and handle incoming connection.
- */
-template <typename Protocol, typename SocketAcceptorService>
-static void RPCAcceptHandler(boost::shared_ptr< basic_socket_acceptor<Protocol, SocketAcceptorService> > acceptor,
-                             ssl::context& context,
-                             const bool fUseSSL,
-                             boost::shared_ptr< AcceptedConnection > conn,
-                             const boost::system::error_code& error)
-{
-    // Immediately start accepting new connections, except when we're cancelled or our socket is closed.
-    if (error != asio::error::operation_aborted && acceptor->is_open())
-        RPCListen(acceptor, context, fUseSSL);
-
-    AcceptedConnectionImpl<ip::tcp>* tcp_conn = dynamic_cast< AcceptedConnectionImpl<ip::tcp>* >(conn.get());
-
-    if (error)
-    {
-        // TODO: Actually handle errors
-        LogPrintf("%s: Error: %s\n", __func__, error.message());
-    }
-    // Restrict callers by IP.  It is important to
-    // do this before starting client thread, to filter out
-    // certain DoS and misbehaving clients.
-    else if (tcp_conn && !ClientAllowed(tcp_conn->peer.address()))
-    {
-        // Only send a 403 if we're not using SSL to prevent a DoS during the SSL handshake.
-        if (!fUseSSL)
-            conn->stream() << HTTPReply(HTTP_FORBIDDEN, "", false) << std::flush;
-        conn->close();
-    }
-    else {
-        ServiceConnection(conn.get());
-        conn->close();
-    }
-}
-
-void StartRPCThreads()
-{
-    strRPCUserColonPass = mapArgs["-rpcuser"] + ":" + mapArgs["-rpcpassword"];
-    if (((mapArgs["-rpcpassword"] == "") ||
-         (mapArgs["-rpcuser"] == mapArgs["-rpcpassword"])) && Params().RequireRPCPassword())
-    {
-        unsigned char rand_pwd[32];
-        RAND_bytes(rand_pwd, 32);
-        string strWhatAmI = "To use crowncoind";
-        if (mapArgs.count("-server"))
-            strWhatAmI = strprintf(_("To use the %s option"), "\"-server\"");
-        else if (mapArgs.count("-daemon"))
-            strWhatAmI = strprintf(_("To use the %s option"), "\"-daemon\"");
-        uiInterface.ThreadSafeMessageBox(strprintf(
-            _("%s, you must set a rpcpassword in the configuration file:\n"
-              "%s\n"
-              "It is recommended you use the following random password:\n"
-              "rpcuser=crowncoinrpc\n"
-              "rpcpassword=%s\n"
-              "(you do not need to remember this password)\n"
-              "The username and password MUST NOT be the same.\n"
-              "If the file does not exist, create it with owner-readable-only file permissions.\n"
-              "It is also recommended to set alertnotify so you are notified of problems;\n"
-              "for example: alertnotify=echo %%s | mail -s \"Crowncoin Alert\" admin@foo.com\n"),
-                strWhatAmI,
-                GetConfigFile().string(),
-                EncodeBase58(&rand_pwd[0],&rand_pwd[0]+32)),
-                "", CClientUIInterface::MSG_ERROR);
-        StartShutdown();
-        return;
-    }
-
-    assert(rpc_io_service == NULL);
-    rpc_io_service = new asio::io_service();
-    rpc_ssl_context = new ssl::context(*rpc_io_service, ssl::context::sslv23);
-
-    const bool fUseSSL = GetBoolArg("-rpcssl", false);
-
-    if (fUseSSL)
-    {
-        rpc_ssl_context->set_options(ssl::context::no_sslv2);
-
-        filesystem::path pathCertFile(GetArg("-rpcsslcertificatechainfile", "server.cert"));
-        if (!pathCertFile.is_complete()) pathCertFile = filesystem::path(GetDataDir()) / pathCertFile;
-        if (filesystem::exists(pathCertFile)) rpc_ssl_context->use_certificate_chain_file(pathCertFile.string());
-        else LogPrintf("ThreadRPCServer ERROR: missing server certificate file %s\n", pathCertFile.string());
-
-        filesystem::path pathPKFile(GetArg("-rpcsslprivatekeyfile", "server.pem"));
-        if (!pathPKFile.is_complete()) pathPKFile = filesystem::path(GetDataDir()) / pathPKFile;
-        if (filesystem::exists(pathPKFile)) rpc_ssl_context->use_private_key_file(pathPKFile.string(), ssl::context::pem);
-        else LogPrintf("ThreadRPCServer ERROR: missing server private key file %s\n", pathPKFile.string());
-
-        string strCiphers = GetArg("-rpcsslciphers", "TLSv1.2+HIGH:TLSv1+HIGH:!SSLv2:!aNULL:!eNULL:!3DES:@STRENGTH");
-        SSL_CTX_set_cipher_list(rpc_ssl_context->impl(), strCiphers.c_str());
-    }
-
-    // Try a dual IPv6/IPv4 socket, falling back to separate IPv4 and IPv6 sockets
-    const bool loopback = !mapArgs.count("-rpcallowip");
-    asio::ip::address bindAddress = loopback ? asio::ip::address_v6::loopback() : asio::ip::address_v6::any();
-    ip::tcp::endpoint endpoint(bindAddress, GetArg("-rpcport", Params().RPCPort()));
-    boost::system::error_code v6_only_error;
-
-    bool fListening = false;
-    std::string strerr;
-    try
-    {
-        boost::shared_ptr<ip::tcp::acceptor> acceptor(new ip::tcp::acceptor(*rpc_io_service));
-        rpc_acceptors.push_back(acceptor);
-        acceptor->open(endpoint.protocol());
-        acceptor->set_option(boost::asio::ip::tcp::acceptor::reuse_address(true));
-
-        // Try making the socket dual IPv6/IPv4 (if listening on the "any" address)
-        acceptor->set_option(boost::asio::ip::v6_only(loopback), v6_only_error);
-
-        acceptor->bind(endpoint);
-        acceptor->listen(socket_base::max_connections);
-
-        RPCListen(acceptor, *rpc_ssl_context, fUseSSL);
-
-        fListening = true;
-    }
-    catch(boost::system::system_error &e)
-    {
-        strerr = strprintf(_("An error occurred while setting up the RPC port %u for listening on IPv6, falling back to IPv4: %s"), endpoint.port(), e.what());
-    }
-    try {
-        // If dual IPv6/IPv4 failed (or we're opening loopback interfaces only), open IPv4 separately
-        if (!fListening || loopback || v6_only_error)
-        {
-            bindAddress = loopback ? asio::ip::address_v4::loopback() : asio::ip::address_v4::any();
-            endpoint.address(bindAddress);
-
-            boost::shared_ptr<ip::tcp::acceptor> acceptor(new ip::tcp::acceptor(*rpc_io_service));
-            rpc_acceptors.push_back(acceptor);
-            acceptor->open(endpoint.protocol());
-            acceptor->set_option(boost::asio::ip::tcp::acceptor::reuse_address(true));
-            acceptor->bind(endpoint);
-            acceptor->listen(socket_base::max_connections);
-
-            RPCListen(acceptor, *rpc_ssl_context, fUseSSL);
-
-            fListening = true;
-        }
-    }
-    catch(boost::system::system_error &e)
-    {
-        strerr = strprintf(_("An error occurred while setting up the RPC port %u for listening on IPv4: %s"), endpoint.port(), e.what());
-    }
-
-    if (!fListening) {
-        uiInterface.ThreadSafeMessageBox(strerr, "", CClientUIInterface::MSG_ERROR);
-        StartShutdown();
-        return;
-    }
-
-    rpc_worker_group = new boost::thread_group();
-    for (int i = 0; i < GetArg("-rpcthreads", 4); i++)
-        rpc_worker_group->create_thread(boost::bind(&asio::io_service::run, rpc_io_service));
-}
-
-void StartDummyRPCThread()
-{
-    if(rpc_io_service == NULL)
-    {
-        rpc_io_service = new asio::io_service();
-        /* Create dummy "work" to keep the thread from exiting when no timeouts active,
-         * see http://www.boost.org/doc/libs/1_51_0/doc/html/boost_asio/reference/io_service.html#boost_asio.reference.io_service.stopping_the_io_service_from_running_out_of_work */
-        rpc_dummy_work = new asio::io_service::work(*rpc_io_service);
-        rpc_worker_group = new boost::thread_group();
-        rpc_worker_group->create_thread(boost::bind(&asio::io_service::run, rpc_io_service));
-    }
-}
-
-void StopRPCThreads()
-{
-    if (rpc_io_service == NULL) return;
-
-    // First, cancel all timers and acceptors
-    // This is not done automatically by ->stop(), and in some cases the destructor of
-    // asio::io_service can hang if this is skipped.
-    BOOST_FOREACH(const boost::shared_ptr<ip::tcp::acceptor> &acceptor, rpc_acceptors)
-        acceptor->cancel();
-    rpc_acceptors.clear();
-    BOOST_FOREACH(const PAIRTYPE(std::string, boost::shared_ptr<deadline_timer>) &timer, deadlineTimers)
-        timer.second->cancel();
-    deadlineTimers.clear();
-
-    rpc_io_service->stop();
-    if (rpc_worker_group != NULL)
-        rpc_worker_group->join_all();
-    delete rpc_dummy_work; rpc_dummy_work = NULL;
-    delete rpc_worker_group; rpc_worker_group = NULL;
-    delete rpc_ssl_context; rpc_ssl_context = NULL;
-    delete rpc_io_service; rpc_io_service = NULL;
-}
-
-void RPCRunHandler(const boost::system::error_code& err, boost::function<void(void)> func)
-{
-    if (!err)
-        func();
-}
-
-void RPCRunLater(const std::string& name, boost::function<void(void)> func, int64_t nSeconds)
-{
-    assert(rpc_io_service != NULL);
-
-    if (deadlineTimers.count(name) == 0)
-    {
-        deadlineTimers.insert(make_pair(name,
-                                        boost::shared_ptr<deadline_timer>(new deadline_timer(*rpc_io_service))));
-    }
-    deadlineTimers[name]->expires_from_now(posix_time::seconds(nSeconds));
-    deadlineTimers[name]->async_wait(boost::bind(RPCRunHandler, _1, func));
-}
-
-class JSONRequest
-{
-public:
-    Value id;
-    string strMethod;
-    Array params;
-
-    JSONRequest() { id = Value::null; }
-    void parse(const Value& valRequest);
-};
-
-void JSONRequest::parse(const Value& valRequest)
-{
-    // Parse request
-    if (valRequest.type() != obj_type)
-        throw JSONRPCError(RPC_INVALID_REQUEST, "Invalid Request object");
-    const Object& request = valRequest.get_obj();
-
-    // Parse id now so errors from here on will have the id
-    id = find_value(request, "id");
-
-    // Parse method
-    Value valMethod = find_value(request, "method");
-    if (valMethod.type() == null_type)
-        throw JSONRPCError(RPC_INVALID_REQUEST, "Missing method");
-    if (valMethod.type() != str_type)
-        throw JSONRPCError(RPC_INVALID_REQUEST, "Method must be a string");
-    strMethod = valMethod.get_str();
-    if (strMethod != "getwork" && strMethod != "getblocktemplate")
-        LogPrint("rpc", "ThreadRPCServer method=%s\n", strMethod);
-
-    // Parse params
-    Value valParams = find_value(request, "params");
-    if (valParams.type() == array_type)
-        params = valParams.get_array();
-    else if (valParams.type() == null_type)
-        params = Array();
-    else
-        throw JSONRPCError(RPC_INVALID_REQUEST, "Params must be an array");
-}
-
-
-static Object JSONRPCExecOne(const Value& req)
-{
-    Object rpc_result;
-
-    JSONRequest jreq;
-    try {
-        jreq.parse(req);
-
-        Value result = tableRPC.execute(jreq.strMethod, jreq.params);
-        rpc_result = JSONRPCReplyObj(result, Value::null, jreq.id);
-    }
-    catch (Object& objError)
-    {
-        rpc_result = JSONRPCReplyObj(Value::null, objError, jreq.id);
-    }
-    catch (std::exception& e)
-    {
-        rpc_result = JSONRPCReplyObj(Value::null,
-                                     JSONRPCError(RPC_PARSE_ERROR, e.what()), jreq.id);
-    }
-
-    return rpc_result;
-}
-
-static string JSONRPCExecBatch(const Array& vReq)
-{
-    Array ret;
-    for (unsigned int reqIdx = 0; reqIdx < vReq.size(); reqIdx++)
-        ret.push_back(JSONRPCExecOne(vReq[reqIdx]));
-
-    return write_string(Value(ret), false) + "\n";
-}
-
-void ServiceConnection(AcceptedConnection *conn)
-{
-    bool fRun = true;
-    while (fRun && !ShutdownRequested())
-    {
-        int nProto = 0;
-        map<string, string> mapHeaders;
-        string strRequest, strMethod, strURI;
-
-        // Read HTTP request line
-        if (!ReadHTTPRequestLine(conn->stream(), nProto, strMethod, strURI))
-            break;
-
-        // Read HTTP message headers and body
-        ReadHTTPMessage(conn->stream(), mapHeaders, strRequest, nProto);
-
-        if (strURI != "/") {
-            conn->stream() << HTTPReply(HTTP_NOT_FOUND, "", false) << std::flush;
-            break;
-        }
-
-        // Check authorization
-        if (mapHeaders.count("authorization") == 0)
-        {
-            conn->stream() << HTTPReply(HTTP_UNAUTHORIZED, "", false) << std::flush;
-            break;
-        }
-        if (!HTTPAuthorized(mapHeaders))
-        {
-            LogPrintf("ThreadRPCServer incorrect password attempt from %s\n", conn->peer_address_to_string());
-            /* Deter brute-forcing short passwords.
-               If this results in a DoS the user really
-               shouldn't have their RPC port exposed. */
-            if (mapArgs["-rpcpassword"].size() < 20)
-                MilliSleep(250);
-
-            conn->stream() << HTTPReply(HTTP_UNAUTHORIZED, "", false) << std::flush;
-            break;
-        }
-        if (mapHeaders["connection"] == "close")
-            fRun = false;
-
-        JSONRequest jreq;
-        try
-        {
-            // Parse request
-            Value valRequest;
-            if (!read_string(strRequest, valRequest))
-                throw JSONRPCError(RPC_PARSE_ERROR, "Parse error");
-
-            string strReply;
-
-            // singleton request
-            if (valRequest.type() == obj_type) {
-                jreq.parse(valRequest);
-
-                Value result = tableRPC.execute(jreq.strMethod, jreq.params);
-
-                // Send reply
-                strReply = JSONRPCReply(result, Value::null, jreq.id);
-
-            // array of requests
-            } else if (valRequest.type() == array_type)
-                strReply = JSONRPCExecBatch(valRequest.get_array());
-            else
-                throw JSONRPCError(RPC_PARSE_ERROR, "Top-level object parse error");
-
-            conn->stream() << HTTPReply(HTTP_OK, strReply, fRun) << std::flush;
-        }
-        catch (Object& objError)
-        {
-            ErrorReply(conn->stream(), objError, jreq.id);
-            break;
-        }
-        catch (std::exception& e)
-        {
-            ErrorReply(conn->stream(), JSONRPCError(RPC_PARSE_ERROR, e.what()), jreq.id);
-            break;
-        }
-    }
-}
-
-json_spirit::Value CRPCTable::execute(const std::string &strMethod, const json_spirit::Array &params) const
-{
-    // Find method
-    const CRPCCommand *pcmd = tableRPC[strMethod];
-    if (!pcmd)
-        throw JSONRPCError(RPC_METHOD_NOT_FOUND, "Method not found");
-#ifdef ENABLE_WALLET
-    if (pcmd->reqWallet && !pwalletMain)
-        throw JSONRPCError(RPC_METHOD_NOT_FOUND, "Method not found (disabled)");
-#endif
-
-    // Observe safe mode
-    string strWarning = GetWarnings("rpc");
-    if (strWarning != "" && !GetBoolArg("-disablesafemode", false) &&
-        !pcmd->okSafeMode)
-        throw JSONRPCError(RPC_FORBIDDEN_BY_SAFE_MODE, string("Safe mode: ") + strWarning);
-
-    try
-    {
-        // Execute
-        Value result;
-        {
-            if (pcmd->threadSafe)
-                result = pcmd->actor(params, false);
-#ifdef ENABLE_WALLET
-            else if (!pwalletMain) {
-                LOCK(cs_main);
-                result = pcmd->actor(params, false);
-            } else {
-                LOCK2(cs_main, pwalletMain->cs_wallet);
-                result = pcmd->actor(params, false);
-            }
-#else // ENABLE_WALLET
-            else {
-                LOCK(cs_main);
-                result = pcmd->actor(params, false);
-            }
-#endif // !ENABLE_WALLET
-        }
-        return result;
-    }
-    catch (std::exception& e)
-    {
-        throw JSONRPCError(RPC_MISC_ERROR, e.what());
-    }
-}
-
-std::string HelpExampleCli(string methodname, string args){
-    return "> crowncoin-cli " + methodname + " " + args + "\n";
-}
-
-std::string HelpExampleRpc(string methodname, string args){
-    return "> curl --user myusername --data-binary '{\"jsonrpc\": \"1.0\", \"id\":\"curltest\", "
-        "\"method\": \"" + methodname + "\", \"params\": [" + args + "] }' -H 'content-type: text/plain;' http://127.0.0.1:9341/\n";
-}
-
-const CRPCTable tableRPC;
-=======
-// Copyright (c) 2010 Satoshi Nakamoto
-// Copyright (c) 2009-2014 The Bitcoin developers
-// Distributed under the MIT/X11 software license, see the accompanying
-// file COPYING or http://www.opensource.org/licenses/mit-license.php.
-
-#include "rpcserver.h"
-
-#include "base58.h"
-#include "init.h"
-#include "main.h"
-#include "ui_interface.h"
-#include "util.h"
-#ifdef ENABLE_WALLET
-#include "wallet.h"
-#endif
-
-#include <boost/algorithm/string.hpp>
-#include <boost/asio.hpp>
-#include <boost/asio/ssl.hpp>
-#include <boost/bind.hpp>
-#include <boost/filesystem.hpp>
-#include <boost/foreach.hpp>
-#include <boost/iostreams/concepts.hpp>
-#include <boost/iostreams/stream.hpp>
-#include <boost/shared_ptr.hpp>
-#include "json/json_spirit_writer_template.h"
-
-using namespace std;
-using namespace boost;
-using namespace boost::asio;
-using namespace json_spirit;
-
-static std::string strRPCUserColonPass;
-
-// These are created by StartRPCThreads, destroyed in StopRPCThreads
-static asio::io_service* rpc_io_service = NULL;
-static map<string, boost::shared_ptr<deadline_timer> > deadlineTimers;
-static ssl::context* rpc_ssl_context = NULL;
-static boost::thread_group* rpc_worker_group = NULL;
-static boost::asio::io_service::work *rpc_dummy_work = NULL;
-static std::vector< boost::shared_ptr<ip::tcp::acceptor> > rpc_acceptors;
-
-void RPCTypeCheck(const Array& params,
-                  const list<Value_type>& typesExpected,
-                  bool fAllowNull)
-{
-    unsigned int i = 0;
-    BOOST_FOREACH(Value_type t, typesExpected)
-    {
-        if (params.size() <= i)
-            break;
-
-        const Value& v = params[i];
-        if (!((v.type() == t) || (fAllowNull && (v.type() == null_type))))
-        {
-            string err = strprintf("Expected type %s, got %s",
-                                   Value_type_name[t], Value_type_name[v.type()]);
-            throw JSONRPCError(RPC_TYPE_ERROR, err);
-        }
-        i++;
-    }
-}
-
-void RPCTypeCheck(const Object& o,
-                  const map<string, Value_type>& typesExpected,
-                  bool fAllowNull)
-{
-    BOOST_FOREACH(const PAIRTYPE(string, Value_type)& t, typesExpected)
-    {
-        const Value& v = find_value(o, t.first);
-        if (!fAllowNull && v.type() == null_type)
-            throw JSONRPCError(RPC_TYPE_ERROR, strprintf("Missing %s", t.first));
-
-        if (!((v.type() == t.second) || (fAllowNull && (v.type() == null_type))))
-        {
-            string err = strprintf("Expected type %s for %s, got %s",
-                                   Value_type_name[t.second], t.first, Value_type_name[v.type()]);
-            throw JSONRPCError(RPC_TYPE_ERROR, err);
-        }
-    }
-}
-
-int64_t AmountFromValue(const Value& value)
-{
-    double dAmount = value.get_real();
-    if (dAmount <= 0.0 || dAmount > 42000000.0)
-        throw JSONRPCError(RPC_TYPE_ERROR, "Invalid amount");
-    int64_t nAmount = roundint64(dAmount * COIN);
-    if (!MoneyRange(nAmount))
-        throw JSONRPCError(RPC_TYPE_ERROR, "Invalid amount");
-    return nAmount;
-}
-
-Value ValueFromAmount(int64_t amount)
-{
-    return (double)amount / (double)COIN;
-}
-
-std::string HexBits(unsigned int nBits)
-{
-    union {
-        int32_t nBits;
-        char cBits[4];
-    } uBits;
-    uBits.nBits = htonl((int32_t)nBits);
-    return HexStr(BEGIN(uBits.cBits), END(uBits.cBits));
-}
-
-uint256 ParseHashV(const Value& v, string strName)
-{
-    string strHex;
-    if (v.type() == str_type)
-        strHex = v.get_str();
-    if (!IsHex(strHex)) // Note: IsHex("") is false
-        throw JSONRPCError(RPC_INVALID_PARAMETER, strName+" must be hexadecimal string (not '"+strHex+"')");
-    uint256 result;
-    result.SetHex(strHex);
-    return result;
-}
-uint256 ParseHashO(const Object& o, string strKey)
-{
-    return ParseHashV(find_value(o, strKey), strKey);
-}
-vector<unsigned char> ParseHexV(const Value& v, string strName)
-{
-    string strHex;
-    if (v.type() == str_type)
-        strHex = v.get_str();
-    if (!IsHex(strHex))
-        throw JSONRPCError(RPC_INVALID_PARAMETER, strName+" must be hexadecimal string (not '"+strHex+"')");
-    return ParseHex(strHex);
-}
-vector<unsigned char> ParseHexO(const Object& o, string strKey)
-{
-    return ParseHexV(find_value(o, strKey), strKey);
-}
-
-
-///
-/// Note: This interface may still be subject to change.
-///
-
-string CRPCTable::help(string strCommand) const
-{
-    string strRet;
-    set<rpcfn_type> setDone;
-    for (map<string, const CRPCCommand*>::const_iterator mi = mapCommands.begin(); mi != mapCommands.end(); ++mi)
-    {
-        const CRPCCommand *pcmd = mi->second;
-        string strMethod = mi->first;
-        // We already filter duplicates, but these deprecated screw up the sort order
-        if (strMethod.find("label") != string::npos)
-            continue;
-        if (strCommand != "" && strMethod != strCommand)
-            continue;
-#ifdef ENABLE_WALLET
-        if (pcmd->reqWallet && !pwalletMain)
-            continue;
-#endif
-
-        try
-        {
-            Array params;
-            rpcfn_type pfn = pcmd->actor;
-            if (setDone.insert(pfn).second)
-                (*pfn)(params, true);
-        }
-        catch (std::exception& e)
-        {
-            // Help text is returned in an exception
-            string strHelp = string(e.what());
-            if (strCommand == "")
-                if (strHelp.find('\n') != string::npos)
-                    strHelp = strHelp.substr(0, strHelp.find('\n'));
-            strRet += strHelp + "\n";
-        }
-    }
-    if (strRet == "")
-        strRet = strprintf("help: unknown command: %s\n", strCommand);
-    strRet = strRet.substr(0,strRet.size()-1);
-    return strRet;
-}
-
-Value help(const Array& params, bool fHelp)
-{
-    if (fHelp || params.size() > 1)
-        throw runtime_error(
-            "help ( \"command\" )\n"
-            "\nList all commands, or get help for a specified command.\n"
-            "\nArguments:\n"
-            "1. \"command\"     (string, optional) The command to get help on\n"
-            "\nResult:\n"
-            "\"text\"     (string) The help text\n"
-        );
-
-    string strCommand;
-    if (params.size() > 0)
-        strCommand = params[0].get_str();
-
-    return tableRPC.help(strCommand);
-}
-
-
-Value stop(const Array& params, bool fHelp)
-{
-    // Accept the deprecated and ignored 'detach' boolean argument
-    if (fHelp || params.size() > 1)
-        throw runtime_error(
-            "stop\n"
-            "\nStop Crowncoin server.");
-    // Shutdown will take long enough that the response should get back
-    StartShutdown();
-    return "Crowncoin server stopping";
-}
-
-
-
-//
-// Call Table
-//
-
-
-static const CRPCCommand vRPCCommands[] =
-{ //  name                      actor (function)         okSafeMode threadSafe reqWallet
-  //  ------------------------  -----------------------  ---------- ---------- ---------
-    /* Overall control/query calls */
-    { "getinfo",                &getinfo,                true,      false,      false }, /* uses wallet if enabled */
-    { "help",                   &help,                   true,      true,       false },
-    { "stop",                   &stop,                   true,      true,       false },
-
-    /* P2P networking */
-    { "getnetworkinfo",         &getnetworkinfo,         true,      false,      false },
-    { "addnode",                &addnode,                true,      true,       false },
-    { "getaddednodeinfo",       &getaddednodeinfo,       true,      true,       false },
-    { "getconnectioncount",     &getconnectioncount,     true,      false,      false },
-    { "getnettotals",           &getnettotals,           true,      true,       false },
-    { "getpeerinfo",            &getpeerinfo,            true,      false,      false },
-    { "ping",                   &ping,                   true,      false,      false },
-
-    /* Block chain and UTXO */
-    { "getblockchaininfo",      &getblockchaininfo,      true,      false,      false },
-    { "getbestblockhash",       &getbestblockhash,       true,      false,      false },
-    { "getblockcount",          &getblockcount,          true,      false,      false },
-    { "getblock",               &getblock,               false,     false,      false },
-    { "getblockhash",           &getblockhash,           false,     false,      false },
-    { "getdifficulty",          &getdifficulty,          true,      false,      false },
-    { "getrawmempool",          &getrawmempool,          true,      false,      false },
-    { "gettxout",               &gettxout,               true,      false,      false },
-    { "gettxoutsetinfo",        &gettxoutsetinfo,        true,      false,      false },
-    { "verifychain",            &verifychain,            true,      false,      false },
-
-    /* Mining */
-    { "getblocktemplate",       &getblocktemplate,       true,      false,      false },
-    { "getmininginfo",          &getmininginfo,          true,      false,      false },
-    { "getnetworkhashps",       &getnetworkhashps,       true,      false,      false },
-    { "submitblock",            &submitblock,            false,     false,      false },
-
-    /* Raw transactions */
-    { "createrawtransaction",   &createrawtransaction,   false,     false,      false },
-    { "decoderawtransaction",   &decoderawtransaction,   false,     false,      false },
-    { "decodescript",           &decodescript,           false,     false,      false },
-    { "getrawtransaction",      &getrawtransaction,      false,     false,      false },
-    { "sendrawtransaction",     &sendrawtransaction,     false,     false,      false },
-    { "signrawtransaction",     &signrawtransaction,     false,     false,      false }, /* uses wallet if enabled */
-
-    /* Utility functions */
-    { "createmultisig",         &createmultisig,         true,      true ,      false },
-    { "validateaddress",        &validateaddress,        true,      false,      false }, /* uses wallet if enabled */
-    { "verifymessage",          &verifymessage,          false,     false,      false },
-
-    /* Names */
-    { "name_getaddress",        &name_getaddress,        true,      false,      false },
-#ifdef ENABLE_WALLET
-    { "name_register",          &name_register,          false,     false,      true },
-    { "sendtoname",             &sendtoname,             false,     false,      true },
-#endif /* ENABLE_WALLET?  */
-
-#ifdef ENABLE_WALLET
-    /* Wallet */
-    { "addmultisigaddress",     &addmultisigaddress,     false,     false,      true },
-    { "backupwallet",           &backupwallet,           true,      false,      true },
-    { "dumpprivkey",            &dumpprivkey,            true,      false,      true },
-    { "dumpwallet",             &dumpwallet,             true,      false,      true },
-    { "encryptwallet",          &encryptwallet,          false,     false,      true },
-    { "getaccountaddress",      &getaccountaddress,      true,      false,      true },
-    { "getaccount",             &getaccount,             false,     false,      true },
-    { "getaddressesbyaccount",  &getaddressesbyaccount,  true,      false,      true },
-    { "getbalance",             &getbalance,             false,     false,      true },
-    { "getnewaddress",          &getnewaddress,          true,      false,      true },
-    { "getrawchangeaddress",    &getrawchangeaddress,    true,      false,      true },
-    { "getreceivedbyaccount",   &getreceivedbyaccount,   false,     false,      true },
-    { "getreceivedbyaddress",   &getreceivedbyaddress,   false,     false,      true },
-    { "gettransaction",         &gettransaction,         false,     false,      true },
-    { "getunconfirmedbalance",  &getunconfirmedbalance,  false,     false,      true },
-    { "getwalletinfo",          &getwalletinfo,          true,      false,      true },
-    { "importprivkey",          &importprivkey,          false,     false,      true },
-    { "importwallet",           &importwallet,           false,     false,      true },
-    { "keypoolrefill",          &keypoolrefill,          true,      false,      true },
-    { "listaccounts",           &listaccounts,           false,     false,      true },
-    { "listaddressgroupings",   &listaddressgroupings,   false,     false,      true },
-    { "listlockunspent",        &listlockunspent,        false,     false,      true },
-    { "listreceivedbyaccount",  &listreceivedbyaccount,  false,     false,      true },
-    { "listreceivedbyaddress",  &listreceivedbyaddress,  false,     false,      true },
-    { "listsinceblock",         &listsinceblock,         false,     false,      true },
-    { "listtransactions",       &listtransactions,       false,     false,      true },
-    { "listunspent",            &listunspent,            false,     false,      true },
-    { "lockunspent",            &lockunspent,            false,     false,      true },
-    { "move",                   &movecmd,                false,     false,      true },
-    { "sendfrom",               &sendfrom,               false,     false,      true },
-    { "sendmany",               &sendmany,               false,     false,      true },
-    { "sendtoaddress",          &sendtoaddress,          false,     false,      true },
-    { "setaccount",             &setaccount,             true,      false,      true },
-    { "settxfee",               &settxfee,               false,     false,      true },
-    { "signmessage",            &signmessage,            false,     false,      true },
-    { "walletlock",             &walletlock,             true,      false,      true },
-    { "walletpassphrasechange", &walletpassphrasechange, false,     false,      true },
-    { "walletpassphrase",       &walletpassphrase,       true,      false,      true },
-
-    /* Wallet-enabled mining */
-    { "getgenerate",            &getgenerate,            true,      false,      false },
-    { "gethashespersec",        &gethashespersec,        true,      false,      false },
-    { "getwork",                &getwork,                true,      false,      true  },
-    { "setgenerate",            &setgenerate,            true,      true,       false },
-    { "getauxblock",            &getauxblock,            true,      true,       true  },
-#endif // ENABLE_WALLET
-};
-
-CRPCTable::CRPCTable()
-{
-    unsigned int vcidx;
-    for (vcidx = 0; vcidx < (sizeof(vRPCCommands) / sizeof(vRPCCommands[0])); vcidx++)
-    {
-        const CRPCCommand *pcmd;
-
-        pcmd = &vRPCCommands[vcidx];
-        mapCommands[pcmd->name] = pcmd;
-    }
-}
-
-const CRPCCommand *CRPCTable::operator[](string name) const
-{
-    map<string, const CRPCCommand*>::const_iterator it = mapCommands.find(name);
-    if (it == mapCommands.end())
-        return NULL;
-    return (*it).second;
-}
-
-
-bool HTTPAuthorized(map<string, string>& mapHeaders)
-{
-    string strAuth = mapHeaders["authorization"];
-    if (strAuth.substr(0,6) != "Basic ")
-        return false;
-    string strUserPass64 = strAuth.substr(6); boost::trim(strUserPass64);
-    string strUserPass = DecodeBase64(strUserPass64);
-    return TimingResistantEqual(strUserPass, strRPCUserColonPass);
-}
-
-void ErrorReply(std::ostream& stream, const Object& objError, const Value& id)
-{
-    // Send error reply from json-rpc error object
-    int nStatus = HTTP_INTERNAL_SERVER_ERROR;
-    int code = find_value(objError, "code").get_int();
-    if (code == RPC_INVALID_REQUEST) nStatus = HTTP_BAD_REQUEST;
-    else if (code == RPC_METHOD_NOT_FOUND) nStatus = HTTP_NOT_FOUND;
-    string strReply = JSONRPCReply(Value::null, objError, id);
-    stream << HTTPReply(nStatus, strReply, false) << std::flush;
-}
-
-bool ClientAllowed(const boost::asio::ip::address& address)
-{
-    // Make sure that IPv4-compatible and IPv4-mapped IPv6 addresses are treated as IPv4 addresses
-    if (address.is_v6()
-     && (address.to_v6().is_v4_compatible()
-      || address.to_v6().is_v4_mapped()))
-        return ClientAllowed(address.to_v6().to_v4());
-
-    if (address == asio::ip::address_v4::loopback()
-     || address == asio::ip::address_v6::loopback()
-     || (address.is_v4()
-         // Check whether IPv4 addresses match 127.0.0.0/8 (loopback subnet)
-      && (address.to_v4().to_ulong() & 0xff000000) == 0x7f000000))
-        return true;
-
-    const string strAddress = address.to_string();
-    const vector<string>& vAllow = mapMultiArgs["-rpcallowip"];
-    BOOST_FOREACH(string strAllow, vAllow)
-        if (WildcardMatch(strAddress, strAllow))
-            return true;
-    return false;
-}
-
-class AcceptedConnection
-{
-public:
-    virtual ~AcceptedConnection() {}
-
-    virtual std::iostream& stream() = 0;
-    virtual std::string peer_address_to_string() const = 0;
-    virtual void close() = 0;
-};
-
-template <typename Protocol>
-class AcceptedConnectionImpl : public AcceptedConnection
-{
-public:
-    AcceptedConnectionImpl(
-            asio::io_service& io_service,
-            ssl::context &context,
-            bool fUseSSL) :
-        sslStream(io_service, context),
-        _d(sslStream, fUseSSL),
-        _stream(_d)
-    {
-    }
-
-    virtual std::iostream& stream()
-    {
-        return _stream;
-    }
-
-    virtual std::string peer_address_to_string() const
-    {
-        return peer.address().to_string();
-    }
-
-    virtual void close()
-    {
-        _stream.close();
-    }
-
-    typename Protocol::endpoint peer;
-    asio::ssl::stream<typename Protocol::socket> sslStream;
-
-private:
-    SSLIOStreamDevice<Protocol> _d;
-    iostreams::stream< SSLIOStreamDevice<Protocol> > _stream;
-};
-
-void ServiceConnection(AcceptedConnection *conn);
-
-// Forward declaration required for RPCListen
-template <typename Protocol, typename SocketAcceptorService>
-static void RPCAcceptHandler(boost::shared_ptr< basic_socket_acceptor<Protocol, SocketAcceptorService> > acceptor,
-                             ssl::context& context,
-                             bool fUseSSL,
-                             boost::shared_ptr< AcceptedConnection > conn,
-                             const boost::system::error_code& error);
-
-/**
- * Sets up I/O resources to accept and handle a new connection.
- */
-template <typename Protocol, typename SocketAcceptorService>
-static void RPCListen(boost::shared_ptr< basic_socket_acceptor<Protocol, SocketAcceptorService> > acceptor,
-                   ssl::context& context,
-                   const bool fUseSSL)
-{
-    // Accept connection
-    boost::shared_ptr< AcceptedConnectionImpl<Protocol> > conn(new AcceptedConnectionImpl<Protocol>(acceptor->get_io_service(), context, fUseSSL));
-
-    acceptor->async_accept(
-            conn->sslStream.lowest_layer(),
-            conn->peer,
-            boost::bind(&RPCAcceptHandler<Protocol, SocketAcceptorService>,
-                acceptor,
-                boost::ref(context),
-                fUseSSL,
-                conn,
-                _1));
-}
-
-
-/**
- * Accept and handle incoming connection.
- */
-template <typename Protocol, typename SocketAcceptorService>
-static void RPCAcceptHandler(boost::shared_ptr< basic_socket_acceptor<Protocol, SocketAcceptorService> > acceptor,
-                             ssl::context& context,
-                             const bool fUseSSL,
-                             boost::shared_ptr< AcceptedConnection > conn,
-                             const boost::system::error_code& error)
-{
-    // Immediately start accepting new connections, except when we're cancelled or our socket is closed.
-    if (error != asio::error::operation_aborted && acceptor->is_open())
-        RPCListen(acceptor, context, fUseSSL);
-
-    AcceptedConnectionImpl<ip::tcp>* tcp_conn = dynamic_cast< AcceptedConnectionImpl<ip::tcp>* >(conn.get());
-
-    if (error)
-    {
-        // TODO: Actually handle errors
-        LogPrintf("%s: Error: %s\n", __func__, error.message());
-    }
-    // Restrict callers by IP.  It is important to
-    // do this before starting client thread, to filter out
-    // certain DoS and misbehaving clients.
-    else if (tcp_conn && !ClientAllowed(tcp_conn->peer.address()))
-    {
-        // Only send a 403 if we're not using SSL to prevent a DoS during the SSL handshake.
-        if (!fUseSSL)
-            conn->stream() << HTTPReply(HTTP_FORBIDDEN, "", false) << std::flush;
-        conn->close();
-    }
-    else {
-        ServiceConnection(conn.get());
-        conn->close();
-    }
-}
-
-void StartRPCThreads()
-{
-    strRPCUserColonPass = mapArgs["-rpcuser"] + ":" + mapArgs["-rpcpassword"];
-    if (((mapArgs["-rpcpassword"] == "") ||
-         (mapArgs["-rpcuser"] == mapArgs["-rpcpassword"])) && Params().RequireRPCPassword())
-    {
-        unsigned char rand_pwd[32];
-        RAND_bytes(rand_pwd, 32);
-        string strWhatAmI = "To use crowncoind";
-        if (mapArgs.count("-server"))
-            strWhatAmI = strprintf(_("To use the %s option"), "\"-server\"");
-        else if (mapArgs.count("-daemon"))
-            strWhatAmI = strprintf(_("To use the %s option"), "\"-daemon\"");
-        uiInterface.ThreadSafeMessageBox(strprintf(
-            _("%s, you must set a rpcpassword in the configuration file:\n"
-              "%s\n"
-              "It is recommended you use the following random password:\n"
-              "rpcuser=crowncoinrpc\n"
-              "rpcpassword=%s\n"
-              "(you do not need to remember this password)\n"
-              "The username and password MUST NOT be the same.\n"
-              "If the file does not exist, create it with owner-readable-only file permissions.\n"
-              "It is also recommended to set alertnotify so you are notified of problems;\n"
-              "for example: alertnotify=echo %%s | mail -s \"Crowncoin Alert\" admin@foo.com\n"),
-                strWhatAmI,
-                GetConfigFile().string(),
-                EncodeBase58(&rand_pwd[0],&rand_pwd[0]+32)),
-                "", CClientUIInterface::MSG_ERROR);
-        StartShutdown();
-        return;
-    }
-
-    assert(rpc_io_service == NULL);
-    rpc_io_service = new asio::io_service();
-    rpc_ssl_context = new ssl::context(*rpc_io_service, ssl::context::sslv23);
-
-    const bool fUseSSL = GetBoolArg("-rpcssl", false);
-
-    if (fUseSSL)
-    {
-        rpc_ssl_context->set_options(ssl::context::no_sslv2);
-
-        filesystem::path pathCertFile(GetArg("-rpcsslcertificatechainfile", "server.cert"));
-        if (!pathCertFile.is_complete()) pathCertFile = filesystem::path(GetDataDir()) / pathCertFile;
-        if (filesystem::exists(pathCertFile)) rpc_ssl_context->use_certificate_chain_file(pathCertFile.string());
-        else LogPrintf("ThreadRPCServer ERROR: missing server certificate file %s\n", pathCertFile.string());
-
-        filesystem::path pathPKFile(GetArg("-rpcsslprivatekeyfile", "server.pem"));
-        if (!pathPKFile.is_complete()) pathPKFile = filesystem::path(GetDataDir()) / pathPKFile;
-        if (filesystem::exists(pathPKFile)) rpc_ssl_context->use_private_key_file(pathPKFile.string(), ssl::context::pem);
-        else LogPrintf("ThreadRPCServer ERROR: missing server private key file %s\n", pathPKFile.string());
-
-        string strCiphers = GetArg("-rpcsslciphers", "TLSv1.2+HIGH:TLSv1+HIGH:!SSLv2:!aNULL:!eNULL:!3DES:@STRENGTH");
-        SSL_CTX_set_cipher_list(rpc_ssl_context->impl(), strCiphers.c_str());
-    }
-
-    // Try a dual IPv6/IPv4 socket, falling back to separate IPv4 and IPv6 sockets
-    const bool loopback = !mapArgs.count("-rpcallowip");
-    asio::ip::address bindAddress = loopback ? asio::ip::address_v6::loopback() : asio::ip::address_v6::any();
-    ip::tcp::endpoint endpoint(bindAddress, GetArg("-rpcport", Params().RPCPort()));
-    boost::system::error_code v6_only_error;
-
-    bool fListening = false;
-    std::string strerr;
-    try
-    {
-        boost::shared_ptr<ip::tcp::acceptor> acceptor(new ip::tcp::acceptor(*rpc_io_service));
-        rpc_acceptors.push_back(acceptor);
-        acceptor->open(endpoint.protocol());
-        acceptor->set_option(boost::asio::ip::tcp::acceptor::reuse_address(true));
-
-        // Try making the socket dual IPv6/IPv4 (if listening on the "any" address)
-        acceptor->set_option(boost::asio::ip::v6_only(loopback), v6_only_error);
-
-        acceptor->bind(endpoint);
-        acceptor->listen(socket_base::max_connections);
-
-        RPCListen(acceptor, *rpc_ssl_context, fUseSSL);
-
-        fListening = true;
-    }
-    catch(boost::system::system_error &e)
-    {
-        strerr = strprintf(_("An error occurred while setting up the RPC port %u for listening on IPv6, falling back to IPv4: %s"), endpoint.port(), e.what());
-    }
-    try {
-        // If dual IPv6/IPv4 failed (or we're opening loopback interfaces only), open IPv4 separately
-        if (!fListening || loopback || v6_only_error)
-        {
-            bindAddress = loopback ? asio::ip::address_v4::loopback() : asio::ip::address_v4::any();
-            endpoint.address(bindAddress);
-
-            boost::shared_ptr<ip::tcp::acceptor> acceptor(new ip::tcp::acceptor(*rpc_io_service));
-            rpc_acceptors.push_back(acceptor);
-            acceptor->open(endpoint.protocol());
-            acceptor->set_option(boost::asio::ip::tcp::acceptor::reuse_address(true));
-            acceptor->bind(endpoint);
-            acceptor->listen(socket_base::max_connections);
-
-            RPCListen(acceptor, *rpc_ssl_context, fUseSSL);
-
-            fListening = true;
-        }
-    }
-    catch(boost::system::system_error &e)
-    {
-        strerr = strprintf(_("An error occurred while setting up the RPC port %u for listening on IPv4: %s"), endpoint.port(), e.what());
-    }
-
-    if (!fListening) {
-        uiInterface.ThreadSafeMessageBox(strerr, "", CClientUIInterface::MSG_ERROR);
-        StartShutdown();
-        return;
-    }
-
-    rpc_worker_group = new boost::thread_group();
-    for (int i = 0; i < GetArg("-rpcthreads", 4); i++)
-        rpc_worker_group->create_thread(boost::bind(&asio::io_service::run, rpc_io_service));
-}
-
-void StartDummyRPCThread()
-{
-    if(rpc_io_service == NULL)
-    {
-        rpc_io_service = new asio::io_service();
-        /* Create dummy "work" to keep the thread from exiting when no timeouts active,
-         * see http://www.boost.org/doc/libs/1_51_0/doc/html/boost_asio/reference/io_service.html#boost_asio.reference.io_service.stopping_the_io_service_from_running_out_of_work */
-        rpc_dummy_work = new asio::io_service::work(*rpc_io_service);
-        rpc_worker_group = new boost::thread_group();
-        rpc_worker_group->create_thread(boost::bind(&asio::io_service::run, rpc_io_service));
-    }
-}
-
-void StopRPCThreads()
-{
-    if (rpc_io_service == NULL) return;
-
-    // First, cancel all timers and acceptors
-    // This is not done automatically by ->stop(), and in some cases the destructor of
-    // asio::io_service can hang if this is skipped.
-    BOOST_FOREACH(const boost::shared_ptr<ip::tcp::acceptor> &acceptor, rpc_acceptors)
-        acceptor->cancel();
-    rpc_acceptors.clear();
-    BOOST_FOREACH(const PAIRTYPE(std::string, boost::shared_ptr<deadline_timer>) &timer, deadlineTimers)
-        timer.second->cancel();
-    deadlineTimers.clear();
-
-    rpc_io_service->stop();
-    if (rpc_worker_group != NULL)
-        rpc_worker_group->join_all();
-    delete rpc_dummy_work; rpc_dummy_work = NULL;
-    delete rpc_worker_group; rpc_worker_group = NULL;
-    delete rpc_ssl_context; rpc_ssl_context = NULL;
-    delete rpc_io_service; rpc_io_service = NULL;
-}
-
-void RPCRunHandler(const boost::system::error_code& err, boost::function<void(void)> func)
-{
-    if (!err)
-        func();
-}
-
-void RPCRunLater(const std::string& name, boost::function<void(void)> func, int64_t nSeconds)
-{
-    assert(rpc_io_service != NULL);
-
-    if (deadlineTimers.count(name) == 0)
-    {
-        deadlineTimers.insert(make_pair(name,
-                                        boost::shared_ptr<deadline_timer>(new deadline_timer(*rpc_io_service))));
-    }
-    deadlineTimers[name]->expires_from_now(posix_time::seconds(nSeconds));
-    deadlineTimers[name]->async_wait(boost::bind(RPCRunHandler, _1, func));
-}
-
-class JSONRequest
-{
-public:
-    Value id;
-    string strMethod;
-    Array params;
-
-    JSONRequest() { id = Value::null; }
-    void parse(const Value& valRequest);
-};
-
-void JSONRequest::parse(const Value& valRequest)
-{
-    // Parse request
-    if (valRequest.type() != obj_type)
-        throw JSONRPCError(RPC_INVALID_REQUEST, "Invalid Request object");
-    const Object& request = valRequest.get_obj();
-
-    // Parse id now so errors from here on will have the id
-    id = find_value(request, "id");
-
-    // Parse method
-    Value valMethod = find_value(request, "method");
-    if (valMethod.type() == null_type)
-        throw JSONRPCError(RPC_INVALID_REQUEST, "Missing method");
-    if (valMethod.type() != str_type)
-        throw JSONRPCError(RPC_INVALID_REQUEST, "Method must be a string");
-    strMethod = valMethod.get_str();
-    if (strMethod != "getwork" && strMethod != "getblocktemplate")
-        LogPrint("rpc", "ThreadRPCServer method=%s\n", strMethod);
-
-    // Parse params
-    Value valParams = find_value(request, "params");
-    if (valParams.type() == array_type)
-        params = valParams.get_array();
-    else if (valParams.type() == null_type)
-        params = Array();
-    else
-        throw JSONRPCError(RPC_INVALID_REQUEST, "Params must be an array");
-}
-
-
-static Object JSONRPCExecOne(const Value& req)
-{
-    Object rpc_result;
-
-    JSONRequest jreq;
-    try {
-        jreq.parse(req);
-
-        Value result = tableRPC.execute(jreq.strMethod, jreq.params);
-        rpc_result = JSONRPCReplyObj(result, Value::null, jreq.id);
-    }
-    catch (Object& objError)
-    {
-        rpc_result = JSONRPCReplyObj(Value::null, objError, jreq.id);
-    }
-    catch (std::exception& e)
-    {
-        rpc_result = JSONRPCReplyObj(Value::null,
-                                     JSONRPCError(RPC_PARSE_ERROR, e.what()), jreq.id);
-    }
-
-    return rpc_result;
-}
-
-static string JSONRPCExecBatch(const Array& vReq)
-{
-    Array ret;
-    for (unsigned int reqIdx = 0; reqIdx < vReq.size(); reqIdx++)
-        ret.push_back(JSONRPCExecOne(vReq[reqIdx]));
-
-    return write_string(Value(ret), false) + "\n";
-}
-
-void ServiceConnection(AcceptedConnection *conn)
-{
-    bool fRun = true;
-    while (fRun && !ShutdownRequested())
-    {
-        int nProto = 0;
-        map<string, string> mapHeaders;
-        string strRequest, strMethod, strURI;
-
-        // Read HTTP request line
-        if (!ReadHTTPRequestLine(conn->stream(), nProto, strMethod, strURI))
-            break;
-
-        // Read HTTP message headers and body
-        ReadHTTPMessage(conn->stream(), mapHeaders, strRequest, nProto);
-
-        if (strURI != "/") {
-            conn->stream() << HTTPReply(HTTP_NOT_FOUND, "", false) << std::flush;
-            break;
-        }
-
-        // Check authorization
-        if (mapHeaders.count("authorization") == 0)
-        {
-            conn->stream() << HTTPReply(HTTP_UNAUTHORIZED, "", false) << std::flush;
-            break;
-        }
-        if (!HTTPAuthorized(mapHeaders))
-        {
-            LogPrintf("ThreadRPCServer incorrect password attempt from %s\n", conn->peer_address_to_string());
-            /* Deter brute-forcing short passwords.
-               If this results in a DoS the user really
-               shouldn't have their RPC port exposed. */
-            if (mapArgs["-rpcpassword"].size() < 20)
-                MilliSleep(250);
-
-            conn->stream() << HTTPReply(HTTP_UNAUTHORIZED, "", false) << std::flush;
-            break;
-        }
-        if (mapHeaders["connection"] == "close")
-            fRun = false;
-
-        JSONRequest jreq;
-        try
-        {
-            // Parse request
-            Value valRequest;
-            if (!read_string(strRequest, valRequest))
-                throw JSONRPCError(RPC_PARSE_ERROR, "Parse error");
-
-            string strReply;
-
-            // singleton request
-            if (valRequest.type() == obj_type) {
-                jreq.parse(valRequest);
-
-                Value result = tableRPC.execute(jreq.strMethod, jreq.params);
-
-                // Send reply
-                strReply = JSONRPCReply(result, Value::null, jreq.id);
-
-            // array of requests
-            } else if (valRequest.type() == array_type)
-                strReply = JSONRPCExecBatch(valRequest.get_array());
-            else
-                throw JSONRPCError(RPC_PARSE_ERROR, "Top-level object parse error");
-
-            conn->stream() << HTTPReply(HTTP_OK, strReply, fRun) << std::flush;
-        }
-        catch (Object& objError)
-        {
-            ErrorReply(conn->stream(), objError, jreq.id);
-            break;
-        }
-        catch (std::exception& e)
-        {
-            ErrorReply(conn->stream(), JSONRPCError(RPC_PARSE_ERROR, e.what()), jreq.id);
-            break;
-        }
-    }
-}
-
-json_spirit::Value CRPCTable::execute(const std::string &strMethod, const json_spirit::Array &params) const
-{
-    // Find method
-    const CRPCCommand *pcmd = tableRPC[strMethod];
-    if (!pcmd)
-        throw JSONRPCError(RPC_METHOD_NOT_FOUND, "Method not found");
-#ifdef ENABLE_WALLET
-    if (pcmd->reqWallet && !pwalletMain)
-        throw JSONRPCError(RPC_METHOD_NOT_FOUND, "Method not found (disabled)");
-#endif
-
-    // Observe safe mode
-    string strWarning = GetWarnings("rpc");
-    if (strWarning != "" && !GetBoolArg("-disablesafemode", false) &&
-        !pcmd->okSafeMode)
-        throw JSONRPCError(RPC_FORBIDDEN_BY_SAFE_MODE, string("Safe mode: ") + strWarning);
-
-    try
-    {
-        // Execute
-        Value result;
-        {
-            if (pcmd->threadSafe)
-                result = pcmd->actor(params, false);
-#ifdef ENABLE_WALLET
-            else if (!pwalletMain) {
-                LOCK(cs_main);
-                result = pcmd->actor(params, false);
-            } else {
-                LOCK2(cs_main, pwalletMain->cs_wallet);
-                result = pcmd->actor(params, false);
-            }
-#else // ENABLE_WALLET
-            else {
-                LOCK(cs_main);
-                result = pcmd->actor(params, false);
-            }
-#endif // !ENABLE_WALLET
-        }
-        return result;
-    }
-    catch (std::exception& e)
-    {
-        throw JSONRPCError(RPC_MISC_ERROR, e.what());
-    }
-}
-
-std::string HelpExampleCli(string methodname, string args){
-    return "> crowncoin-cli " + methodname + " " + args + "\n";
-}
-
-std::string HelpExampleRpc(string methodname, string args){
-    return "> curl --user myusername --data-binary '{\"jsonrpc\": \"1.0\", \"id\":\"curltest\", "
-        "\"method\": \"" + methodname + "\", \"params\": [" + args + "] }' -H 'content-type: text/plain;' http://127.0.0.1:9341/\n";
-}
-
-const CRPCTable tableRPC;
->>>>>>> 6c908a1d
+// Copyright (c) 2010 Satoshi Nakamoto
+// Copyright (c) 2009-2014 The Bitcoin developers
+// Distributed under the MIT/X11 software license, see the accompanying
+// file COPYING or http://www.opensource.org/licenses/mit-license.php.
+
+#include "rpcserver.h"
+
+#include "base58.h"
+#include "init.h"
+#include "main.h"
+#include "ui_interface.h"
+#include "util.h"
+#ifdef ENABLE_WALLET
+#include "wallet.h"
+#endif
+
+#include <boost/algorithm/string.hpp>
+#include <boost/asio.hpp>
+#include <boost/asio/ssl.hpp>
+#include <boost/bind.hpp>
+#include <boost/filesystem.hpp>
+#include <boost/foreach.hpp>
+#include <boost/iostreams/concepts.hpp>
+#include <boost/iostreams/stream.hpp>
+#include <boost/shared_ptr.hpp>
+#include "json/json_spirit_writer_template.h"
+
+using namespace std;
+using namespace boost;
+using namespace boost::asio;
+using namespace json_spirit;
+
+static std::string strRPCUserColonPass;
+
+// These are created by StartRPCThreads, destroyed in StopRPCThreads
+static asio::io_service* rpc_io_service = NULL;
+static map<string, boost::shared_ptr<deadline_timer> > deadlineTimers;
+static ssl::context* rpc_ssl_context = NULL;
+static boost::thread_group* rpc_worker_group = NULL;
+static boost::asio::io_service::work *rpc_dummy_work = NULL;
+static std::vector< boost::shared_ptr<ip::tcp::acceptor> > rpc_acceptors;
+
+void RPCTypeCheck(const Array& params,
+                  const list<Value_type>& typesExpected,
+                  bool fAllowNull)
+{
+    unsigned int i = 0;
+    BOOST_FOREACH(Value_type t, typesExpected)
+    {
+        if (params.size() <= i)
+            break;
+
+        const Value& v = params[i];
+        if (!((v.type() == t) || (fAllowNull && (v.type() == null_type))))
+        {
+            string err = strprintf("Expected type %s, got %s",
+                                   Value_type_name[t], Value_type_name[v.type()]);
+            throw JSONRPCError(RPC_TYPE_ERROR, err);
+        }
+        i++;
+    }
+}
+
+void RPCTypeCheck(const Object& o,
+                  const map<string, Value_type>& typesExpected,
+                  bool fAllowNull)
+{
+    BOOST_FOREACH(const PAIRTYPE(string, Value_type)& t, typesExpected)
+    {
+        const Value& v = find_value(o, t.first);
+        if (!fAllowNull && v.type() == null_type)
+            throw JSONRPCError(RPC_TYPE_ERROR, strprintf("Missing %s", t.first));
+
+        if (!((v.type() == t.second) || (fAllowNull && (v.type() == null_type))))
+        {
+            string err = strprintf("Expected type %s for %s, got %s",
+                                   Value_type_name[t.second], t.first, Value_type_name[v.type()]);
+            throw JSONRPCError(RPC_TYPE_ERROR, err);
+        }
+    }
+}
+
+int64_t AmountFromValue(const Value& value)
+{
+    double dAmount = value.get_real();
+    if (dAmount <= 0.0 || dAmount > 42000000.0)
+        throw JSONRPCError(RPC_TYPE_ERROR, "Invalid amount");
+    int64_t nAmount = roundint64(dAmount * COIN);
+    if (!MoneyRange(nAmount))
+        throw JSONRPCError(RPC_TYPE_ERROR, "Invalid amount");
+    return nAmount;
+}
+
+Value ValueFromAmount(int64_t amount)
+{
+    return (double)amount / (double)COIN;
+}
+
+std::string HexBits(unsigned int nBits)
+{
+    union {
+        int32_t nBits;
+        char cBits[4];
+    } uBits;
+    uBits.nBits = htonl((int32_t)nBits);
+    return HexStr(BEGIN(uBits.cBits), END(uBits.cBits));
+}
+
+uint256 ParseHashV(const Value& v, string strName)
+{
+    string strHex;
+    if (v.type() == str_type)
+        strHex = v.get_str();
+    if (!IsHex(strHex)) // Note: IsHex("") is false
+        throw JSONRPCError(RPC_INVALID_PARAMETER, strName+" must be hexadecimal string (not '"+strHex+"')");
+    uint256 result;
+    result.SetHex(strHex);
+    return result;
+}
+uint256 ParseHashO(const Object& o, string strKey)
+{
+    return ParseHashV(find_value(o, strKey), strKey);
+}
+vector<unsigned char> ParseHexV(const Value& v, string strName)
+{
+    string strHex;
+    if (v.type() == str_type)
+        strHex = v.get_str();
+    if (!IsHex(strHex))
+        throw JSONRPCError(RPC_INVALID_PARAMETER, strName+" must be hexadecimal string (not '"+strHex+"')");
+    return ParseHex(strHex);
+}
+vector<unsigned char> ParseHexO(const Object& o, string strKey)
+{
+    return ParseHexV(find_value(o, strKey), strKey);
+}
+
+
+///
+/// Note: This interface may still be subject to change.
+///
+
+string CRPCTable::help(string strCommand) const
+{
+    string strRet;
+    set<rpcfn_type> setDone;
+    for (map<string, const CRPCCommand*>::const_iterator mi = mapCommands.begin(); mi != mapCommands.end(); ++mi)
+    {
+        const CRPCCommand *pcmd = mi->second;
+        string strMethod = mi->first;
+        // We already filter duplicates, but these deprecated screw up the sort order
+        if (strMethod.find("label") != string::npos)
+            continue;
+        if (strCommand != "" && strMethod != strCommand)
+            continue;
+#ifdef ENABLE_WALLET
+        if (pcmd->reqWallet && !pwalletMain)
+            continue;
+#endif
+
+        try
+        {
+            Array params;
+            rpcfn_type pfn = pcmd->actor;
+            if (setDone.insert(pfn).second)
+                (*pfn)(params, true);
+        }
+        catch (std::exception& e)
+        {
+            // Help text is returned in an exception
+            string strHelp = string(e.what());
+            if (strCommand == "")
+                if (strHelp.find('\n') != string::npos)
+                    strHelp = strHelp.substr(0, strHelp.find('\n'));
+            strRet += strHelp + "\n";
+        }
+    }
+    if (strRet == "")
+        strRet = strprintf("help: unknown command: %s\n", strCommand);
+    strRet = strRet.substr(0,strRet.size()-1);
+    return strRet;
+}
+
+Value help(const Array& params, bool fHelp)
+{
+    if (fHelp || params.size() > 1)
+        throw runtime_error(
+            "help ( \"command\" )\n"
+            "\nList all commands, or get help for a specified command.\n"
+            "\nArguments:\n"
+            "1. \"command\"     (string, optional) The command to get help on\n"
+            "\nResult:\n"
+            "\"text\"     (string) The help text\n"
+        );
+
+    string strCommand;
+    if (params.size() > 0)
+        strCommand = params[0].get_str();
+
+    return tableRPC.help(strCommand);
+}
+
+
+Value stop(const Array& params, bool fHelp)
+{
+    // Accept the deprecated and ignored 'detach' boolean argument
+    if (fHelp || params.size() > 1)
+        throw runtime_error(
+            "stop\n"
+            "\nStop Crowncoin server.");
+    // Shutdown will take long enough that the response should get back
+    StartShutdown();
+    return "Crowncoin server stopping";
+}
+
+
+
+//
+// Call Table
+//
+
+
+static const CRPCCommand vRPCCommands[] =
+{ //  name                      actor (function)         okSafeMode threadSafe reqWallet
+  //  ------------------------  -----------------------  ---------- ---------- ---------
+    /* Overall control/query calls */
+    { "getinfo",                &getinfo,                true,      false,      false }, /* uses wallet if enabled */
+    { "help",                   &help,                   true,      true,       false },
+    { "stop",                   &stop,                   true,      true,       false },
+
+    /* P2P networking */
+    { "getnetworkinfo",         &getnetworkinfo,         true,      false,      false },
+    { "addnode",                &addnode,                true,      true,       false },
+    { "getaddednodeinfo",       &getaddednodeinfo,       true,      true,       false },
+    { "getconnectioncount",     &getconnectioncount,     true,      false,      false },
+    { "getnettotals",           &getnettotals,           true,      true,       false },
+    { "getpeerinfo",            &getpeerinfo,            true,      false,      false },
+    { "ping",                   &ping,                   true,      false,      false },
+
+    /* Block chain and UTXO */
+    { "getblockchaininfo",      &getblockchaininfo,      true,      false,      false },
+    { "getbestblockhash",       &getbestblockhash,       true,      false,      false },
+    { "getblockcount",          &getblockcount,          true,      false,      false },
+    { "getblock",               &getblock,               false,     false,      false },
+    { "getblockhash",           &getblockhash,           false,     false,      false },
+    { "getdifficulty",          &getdifficulty,          true,      false,      false },
+    { "getrawmempool",          &getrawmempool,          true,      false,      false },
+    { "gettxout",               &gettxout,               true,      false,      false },
+    { "gettxoutsetinfo",        &gettxoutsetinfo,        true,      false,      false },
+    { "verifychain",            &verifychain,            true,      false,      false },
+
+    /* Mining */
+    { "getblocktemplate",       &getblocktemplate,       true,      false,      false },
+    { "getmininginfo",          &getmininginfo,          true,      false,      false },
+    { "getnetworkhashps",       &getnetworkhashps,       true,      false,      false },
+    { "submitblock",            &submitblock,            false,     false,      false },
+
+    /* Raw transactions */
+    { "createrawtransaction",   &createrawtransaction,   false,     false,      false },
+    { "decoderawtransaction",   &decoderawtransaction,   false,     false,      false },
+    { "decodescript",           &decodescript,           false,     false,      false },
+    { "getrawtransaction",      &getrawtransaction,      false,     false,      false },
+    { "sendrawtransaction",     &sendrawtransaction,     false,     false,      false },
+    { "signrawtransaction",     &signrawtransaction,     false,     false,      false }, /* uses wallet if enabled */
+
+    /* Utility functions */
+    { "createmultisig",         &createmultisig,         true,      true ,      false },
+    { "validateaddress",        &validateaddress,        true,      false,      false }, /* uses wallet if enabled */
+    { "verifymessage",          &verifymessage,          false,     false,      false },
+
+    /* Names */
+    { "name_getaddress",        &name_getaddress,        true,      false,      false },
+#ifdef ENABLE_WALLET
+    { "name_register",          &name_register,          false,     false,      true },
+    { "sendtoname",             &sendtoname,             false,     false,      true },
+#endif /* ENABLE_WALLET?  */
+
+#ifdef ENABLE_WALLET
+    /* Wallet */
+    { "addmultisigaddress",     &addmultisigaddress,     false,     false,      true },
+    { "backupwallet",           &backupwallet,           true,      false,      true },
+    { "dumpprivkey",            &dumpprivkey,            true,      false,      true },
+    { "dumpwallet",             &dumpwallet,             true,      false,      true },
+    { "encryptwallet",          &encryptwallet,          false,     false,      true },
+    { "getaccountaddress",      &getaccountaddress,      true,      false,      true },
+    { "getaccount",             &getaccount,             false,     false,      true },
+    { "getaddressesbyaccount",  &getaddressesbyaccount,  true,      false,      true },
+    { "getbalance",             &getbalance,             false,     false,      true },
+    { "getnewaddress",          &getnewaddress,          true,      false,      true },
+    { "getrawchangeaddress",    &getrawchangeaddress,    true,      false,      true },
+    { "getreceivedbyaccount",   &getreceivedbyaccount,   false,     false,      true },
+    { "getreceivedbyaddress",   &getreceivedbyaddress,   false,     false,      true },
+    { "gettransaction",         &gettransaction,         false,     false,      true },
+    { "getunconfirmedbalance",  &getunconfirmedbalance,  false,     false,      true },
+    { "getwalletinfo",          &getwalletinfo,          true,      false,      true },
+    { "importprivkey",          &importprivkey,          false,     false,      true },
+    { "importwallet",           &importwallet,           false,     false,      true },
+    { "keypoolrefill",          &keypoolrefill,          true,      false,      true },
+    { "listaccounts",           &listaccounts,           false,     false,      true },
+    { "listaddressgroupings",   &listaddressgroupings,   false,     false,      true },
+    { "listlockunspent",        &listlockunspent,        false,     false,      true },
+    { "listreceivedbyaccount",  &listreceivedbyaccount,  false,     false,      true },
+    { "listreceivedbyaddress",  &listreceivedbyaddress,  false,     false,      true },
+    { "listsinceblock",         &listsinceblock,         false,     false,      true },
+    { "listtransactions",       &listtransactions,       false,     false,      true },
+    { "listunspent",            &listunspent,            false,     false,      true },
+    { "lockunspent",            &lockunspent,            false,     false,      true },
+    { "move",                   &movecmd,                false,     false,      true },
+    { "sendfrom",               &sendfrom,               false,     false,      true },
+    { "sendmany",               &sendmany,               false,     false,      true },
+    { "sendtoaddress",          &sendtoaddress,          false,     false,      true },
+    { "setaccount",             &setaccount,             true,      false,      true },
+    { "settxfee",               &settxfee,               false,     false,      true },
+    { "signmessage",            &signmessage,            false,     false,      true },
+    { "walletlock",             &walletlock,             true,      false,      true },
+    { "walletpassphrasechange", &walletpassphrasechange, false,     false,      true },
+    { "walletpassphrase",       &walletpassphrase,       true,      false,      true },
+
+    /* Wallet-enabled mining */
+    { "getgenerate",            &getgenerate,            true,      false,      false },
+    { "gethashespersec",        &gethashespersec,        true,      false,      false },
+    { "getwork",                &getwork,                true,      false,      true  },
+    { "setgenerate",            &setgenerate,            true,      true,       false },
+    { "getauxblock",            &getauxblock,            true,      true,       true  },
+#endif // ENABLE_WALLET
+};
+
+CRPCTable::CRPCTable()
+{
+    unsigned int vcidx;
+    for (vcidx = 0; vcidx < (sizeof(vRPCCommands) / sizeof(vRPCCommands[0])); vcidx++)
+    {
+        const CRPCCommand *pcmd;
+
+        pcmd = &vRPCCommands[vcidx];
+        mapCommands[pcmd->name] = pcmd;
+    }
+}
+
+const CRPCCommand *CRPCTable::operator[](string name) const
+{
+    map<string, const CRPCCommand*>::const_iterator it = mapCommands.find(name);
+    if (it == mapCommands.end())
+        return NULL;
+    return (*it).second;
+}
+
+
+bool HTTPAuthorized(map<string, string>& mapHeaders)
+{
+    string strAuth = mapHeaders["authorization"];
+    if (strAuth.substr(0,6) != "Basic ")
+        return false;
+    string strUserPass64 = strAuth.substr(6); boost::trim(strUserPass64);
+    string strUserPass = DecodeBase64(strUserPass64);
+    return TimingResistantEqual(strUserPass, strRPCUserColonPass);
+}
+
+void ErrorReply(std::ostream& stream, const Object& objError, const Value& id)
+{
+    // Send error reply from json-rpc error object
+    int nStatus = HTTP_INTERNAL_SERVER_ERROR;
+    int code = find_value(objError, "code").get_int();
+    if (code == RPC_INVALID_REQUEST) nStatus = HTTP_BAD_REQUEST;
+    else if (code == RPC_METHOD_NOT_FOUND) nStatus = HTTP_NOT_FOUND;
+    string strReply = JSONRPCReply(Value::null, objError, id);
+    stream << HTTPReply(nStatus, strReply, false) << std::flush;
+}
+
+bool ClientAllowed(const boost::asio::ip::address& address)
+{
+    // Make sure that IPv4-compatible and IPv4-mapped IPv6 addresses are treated as IPv4 addresses
+    if (address.is_v6()
+     && (address.to_v6().is_v4_compatible()
+      || address.to_v6().is_v4_mapped()))
+        return ClientAllowed(address.to_v6().to_v4());
+
+    if (address == asio::ip::address_v4::loopback()
+     || address == asio::ip::address_v6::loopback()
+     || (address.is_v4()
+         // Check whether IPv4 addresses match 127.0.0.0/8 (loopback subnet)
+      && (address.to_v4().to_ulong() & 0xff000000) == 0x7f000000))
+        return true;
+
+    const string strAddress = address.to_string();
+    const vector<string>& vAllow = mapMultiArgs["-rpcallowip"];
+    BOOST_FOREACH(string strAllow, vAllow)
+        if (WildcardMatch(strAddress, strAllow))
+            return true;
+    return false;
+}
+
+class AcceptedConnection
+{
+public:
+    virtual ~AcceptedConnection() {}
+
+    virtual std::iostream& stream() = 0;
+    virtual std::string peer_address_to_string() const = 0;
+    virtual void close() = 0;
+};
+
+template <typename Protocol>
+class AcceptedConnectionImpl : public AcceptedConnection
+{
+public:
+    AcceptedConnectionImpl(
+            asio::io_service& io_service,
+            ssl::context &context,
+            bool fUseSSL) :
+        sslStream(io_service, context),
+        _d(sslStream, fUseSSL),
+        _stream(_d)
+    {
+    }
+
+    virtual std::iostream& stream()
+    {
+        return _stream;
+    }
+
+    virtual std::string peer_address_to_string() const
+    {
+        return peer.address().to_string();
+    }
+
+    virtual void close()
+    {
+        _stream.close();
+    }
+
+    typename Protocol::endpoint peer;
+    asio::ssl::stream<typename Protocol::socket> sslStream;
+
+private:
+    SSLIOStreamDevice<Protocol> _d;
+    iostreams::stream< SSLIOStreamDevice<Protocol> > _stream;
+};
+
+void ServiceConnection(AcceptedConnection *conn);
+
+// Forward declaration required for RPCListen
+template <typename Protocol, typename SocketAcceptorService>
+static void RPCAcceptHandler(boost::shared_ptr< basic_socket_acceptor<Protocol, SocketAcceptorService> > acceptor,
+                             ssl::context& context,
+                             bool fUseSSL,
+                             boost::shared_ptr< AcceptedConnection > conn,
+                             const boost::system::error_code& error);
+
+/**
+ * Sets up I/O resources to accept and handle a new connection.
+ */
+template <typename Protocol, typename SocketAcceptorService>
+static void RPCListen(boost::shared_ptr< basic_socket_acceptor<Protocol, SocketAcceptorService> > acceptor,
+                   ssl::context& context,
+                   const bool fUseSSL)
+{
+    // Accept connection
+    boost::shared_ptr< AcceptedConnectionImpl<Protocol> > conn(new AcceptedConnectionImpl<Protocol>(acceptor->get_io_service(), context, fUseSSL));
+
+    acceptor->async_accept(
+            conn->sslStream.lowest_layer(),
+            conn->peer,
+            boost::bind(&RPCAcceptHandler<Protocol, SocketAcceptorService>,
+                acceptor,
+                boost::ref(context),
+                fUseSSL,
+                conn,
+                _1));
+}
+
+
+/**
+ * Accept and handle incoming connection.
+ */
+template <typename Protocol, typename SocketAcceptorService>
+static void RPCAcceptHandler(boost::shared_ptr< basic_socket_acceptor<Protocol, SocketAcceptorService> > acceptor,
+                             ssl::context& context,
+                             const bool fUseSSL,
+                             boost::shared_ptr< AcceptedConnection > conn,
+                             const boost::system::error_code& error)
+{
+    // Immediately start accepting new connections, except when we're cancelled or our socket is closed.
+    if (error != asio::error::operation_aborted && acceptor->is_open())
+        RPCListen(acceptor, context, fUseSSL);
+
+    AcceptedConnectionImpl<ip::tcp>* tcp_conn = dynamic_cast< AcceptedConnectionImpl<ip::tcp>* >(conn.get());
+
+    if (error)
+    {
+        // TODO: Actually handle errors
+        LogPrintf("%s: Error: %s\n", __func__, error.message());
+    }
+    // Restrict callers by IP.  It is important to
+    // do this before starting client thread, to filter out
+    // certain DoS and misbehaving clients.
+    else if (tcp_conn && !ClientAllowed(tcp_conn->peer.address()))
+    {
+        // Only send a 403 if we're not using SSL to prevent a DoS during the SSL handshake.
+        if (!fUseSSL)
+            conn->stream() << HTTPReply(HTTP_FORBIDDEN, "", false) << std::flush;
+        conn->close();
+    }
+    else {
+        ServiceConnection(conn.get());
+        conn->close();
+    }
+}
+
+void StartRPCThreads()
+{
+    strRPCUserColonPass = mapArgs["-rpcuser"] + ":" + mapArgs["-rpcpassword"];
+    if (((mapArgs["-rpcpassword"] == "") ||
+         (mapArgs["-rpcuser"] == mapArgs["-rpcpassword"])) && Params().RequireRPCPassword())
+    {
+        unsigned char rand_pwd[32];
+        RAND_bytes(rand_pwd, 32);
+        string strWhatAmI = "To use crowncoind";
+        if (mapArgs.count("-server"))
+            strWhatAmI = strprintf(_("To use the %s option"), "\"-server\"");
+        else if (mapArgs.count("-daemon"))
+            strWhatAmI = strprintf(_("To use the %s option"), "\"-daemon\"");
+        uiInterface.ThreadSafeMessageBox(strprintf(
+            _("%s, you must set a rpcpassword in the configuration file:\n"
+              "%s\n"
+              "It is recommended you use the following random password:\n"
+              "rpcuser=crowncoinrpc\n"
+              "rpcpassword=%s\n"
+              "(you do not need to remember this password)\n"
+              "The username and password MUST NOT be the same.\n"
+              "If the file does not exist, create it with owner-readable-only file permissions.\n"
+              "It is also recommended to set alertnotify so you are notified of problems;\n"
+              "for example: alertnotify=echo %%s | mail -s \"Crowncoin Alert\" admin@foo.com\n"),
+                strWhatAmI,
+                GetConfigFile().string(),
+                EncodeBase58(&rand_pwd[0],&rand_pwd[0]+32)),
+                "", CClientUIInterface::MSG_ERROR);
+        StartShutdown();
+        return;
+    }
+
+    assert(rpc_io_service == NULL);
+    rpc_io_service = new asio::io_service();
+    rpc_ssl_context = new ssl::context(*rpc_io_service, ssl::context::sslv23);
+
+    const bool fUseSSL = GetBoolArg("-rpcssl", false);
+
+    if (fUseSSL)
+    {
+        rpc_ssl_context->set_options(ssl::context::no_sslv2);
+
+        filesystem::path pathCertFile(GetArg("-rpcsslcertificatechainfile", "server.cert"));
+        if (!pathCertFile.is_complete()) pathCertFile = filesystem::path(GetDataDir()) / pathCertFile;
+        if (filesystem::exists(pathCertFile)) rpc_ssl_context->use_certificate_chain_file(pathCertFile.string());
+        else LogPrintf("ThreadRPCServer ERROR: missing server certificate file %s\n", pathCertFile.string());
+
+        filesystem::path pathPKFile(GetArg("-rpcsslprivatekeyfile", "server.pem"));
+        if (!pathPKFile.is_complete()) pathPKFile = filesystem::path(GetDataDir()) / pathPKFile;
+        if (filesystem::exists(pathPKFile)) rpc_ssl_context->use_private_key_file(pathPKFile.string(), ssl::context::pem);
+        else LogPrintf("ThreadRPCServer ERROR: missing server private key file %s\n", pathPKFile.string());
+
+        string strCiphers = GetArg("-rpcsslciphers", "TLSv1.2+HIGH:TLSv1+HIGH:!SSLv2:!aNULL:!eNULL:!3DES:@STRENGTH");
+        SSL_CTX_set_cipher_list(rpc_ssl_context->impl(), strCiphers.c_str());
+    }
+
+    // Try a dual IPv6/IPv4 socket, falling back to separate IPv4 and IPv6 sockets
+    const bool loopback = !mapArgs.count("-rpcallowip");
+    asio::ip::address bindAddress = loopback ? asio::ip::address_v6::loopback() : asio::ip::address_v6::any();
+    ip::tcp::endpoint endpoint(bindAddress, GetArg("-rpcport", Params().RPCPort()));
+    boost::system::error_code v6_only_error;
+
+    bool fListening = false;
+    std::string strerr;
+    try
+    {
+        boost::shared_ptr<ip::tcp::acceptor> acceptor(new ip::tcp::acceptor(*rpc_io_service));
+        rpc_acceptors.push_back(acceptor);
+        acceptor->open(endpoint.protocol());
+        acceptor->set_option(boost::asio::ip::tcp::acceptor::reuse_address(true));
+
+        // Try making the socket dual IPv6/IPv4 (if listening on the "any" address)
+        acceptor->set_option(boost::asio::ip::v6_only(loopback), v6_only_error);
+
+        acceptor->bind(endpoint);
+        acceptor->listen(socket_base::max_connections);
+
+        RPCListen(acceptor, *rpc_ssl_context, fUseSSL);
+
+        fListening = true;
+    }
+    catch(boost::system::system_error &e)
+    {
+        strerr = strprintf(_("An error occurred while setting up the RPC port %u for listening on IPv6, falling back to IPv4: %s"), endpoint.port(), e.what());
+    }
+    try {
+        // If dual IPv6/IPv4 failed (or we're opening loopback interfaces only), open IPv4 separately
+        if (!fListening || loopback || v6_only_error)
+        {
+            bindAddress = loopback ? asio::ip::address_v4::loopback() : asio::ip::address_v4::any();
+            endpoint.address(bindAddress);
+
+            boost::shared_ptr<ip::tcp::acceptor> acceptor(new ip::tcp::acceptor(*rpc_io_service));
+            rpc_acceptors.push_back(acceptor);
+            acceptor->open(endpoint.protocol());
+            acceptor->set_option(boost::asio::ip::tcp::acceptor::reuse_address(true));
+            acceptor->bind(endpoint);
+            acceptor->listen(socket_base::max_connections);
+
+            RPCListen(acceptor, *rpc_ssl_context, fUseSSL);
+
+            fListening = true;
+        }
+    }
+    catch(boost::system::system_error &e)
+    {
+        strerr = strprintf(_("An error occurred while setting up the RPC port %u for listening on IPv4: %s"), endpoint.port(), e.what());
+    }
+
+    if (!fListening) {
+        uiInterface.ThreadSafeMessageBox(strerr, "", CClientUIInterface::MSG_ERROR);
+        StartShutdown();
+        return;
+    }
+
+    rpc_worker_group = new boost::thread_group();
+    for (int i = 0; i < GetArg("-rpcthreads", 4); i++)
+        rpc_worker_group->create_thread(boost::bind(&asio::io_service::run, rpc_io_service));
+}
+
+void StartDummyRPCThread()
+{
+    if(rpc_io_service == NULL)
+    {
+        rpc_io_service = new asio::io_service();
+        /* Create dummy "work" to keep the thread from exiting when no timeouts active,
+         * see http://www.boost.org/doc/libs/1_51_0/doc/html/boost_asio/reference/io_service.html#boost_asio.reference.io_service.stopping_the_io_service_from_running_out_of_work */
+        rpc_dummy_work = new asio::io_service::work(*rpc_io_service);
+        rpc_worker_group = new boost::thread_group();
+        rpc_worker_group->create_thread(boost::bind(&asio::io_service::run, rpc_io_service));
+    }
+}
+
+void StopRPCThreads()
+{
+    if (rpc_io_service == NULL) return;
+
+    // First, cancel all timers and acceptors
+    // This is not done automatically by ->stop(), and in some cases the destructor of
+    // asio::io_service can hang if this is skipped.
+    BOOST_FOREACH(const boost::shared_ptr<ip::tcp::acceptor> &acceptor, rpc_acceptors)
+        acceptor->cancel();
+    rpc_acceptors.clear();
+    BOOST_FOREACH(const PAIRTYPE(std::string, boost::shared_ptr<deadline_timer>) &timer, deadlineTimers)
+        timer.second->cancel();
+    deadlineTimers.clear();
+
+    rpc_io_service->stop();
+    if (rpc_worker_group != NULL)
+        rpc_worker_group->join_all();
+    delete rpc_dummy_work; rpc_dummy_work = NULL;
+    delete rpc_worker_group; rpc_worker_group = NULL;
+    delete rpc_ssl_context; rpc_ssl_context = NULL;
+    delete rpc_io_service; rpc_io_service = NULL;
+}
+
+void RPCRunHandler(const boost::system::error_code& err, boost::function<void(void)> func)
+{
+    if (!err)
+        func();
+}
+
+void RPCRunLater(const std::string& name, boost::function<void(void)> func, int64_t nSeconds)
+{
+    assert(rpc_io_service != NULL);
+
+    if (deadlineTimers.count(name) == 0)
+    {
+        deadlineTimers.insert(make_pair(name,
+                                        boost::shared_ptr<deadline_timer>(new deadline_timer(*rpc_io_service))));
+    }
+    deadlineTimers[name]->expires_from_now(posix_time::seconds(nSeconds));
+    deadlineTimers[name]->async_wait(boost::bind(RPCRunHandler, _1, func));
+}
+
+class JSONRequest
+{
+public:
+    Value id;
+    string strMethod;
+    Array params;
+
+    JSONRequest() { id = Value::null; }
+    void parse(const Value& valRequest);
+};
+
+void JSONRequest::parse(const Value& valRequest)
+{
+    // Parse request
+    if (valRequest.type() != obj_type)
+        throw JSONRPCError(RPC_INVALID_REQUEST, "Invalid Request object");
+    const Object& request = valRequest.get_obj();
+
+    // Parse id now so errors from here on will have the id
+    id = find_value(request, "id");
+
+    // Parse method
+    Value valMethod = find_value(request, "method");
+    if (valMethod.type() == null_type)
+        throw JSONRPCError(RPC_INVALID_REQUEST, "Missing method");
+    if (valMethod.type() != str_type)
+        throw JSONRPCError(RPC_INVALID_REQUEST, "Method must be a string");
+    strMethod = valMethod.get_str();
+    if (strMethod != "getwork" && strMethod != "getblocktemplate")
+        LogPrint("rpc", "ThreadRPCServer method=%s\n", strMethod);
+
+    // Parse params
+    Value valParams = find_value(request, "params");
+    if (valParams.type() == array_type)
+        params = valParams.get_array();
+    else if (valParams.type() == null_type)
+        params = Array();
+    else
+        throw JSONRPCError(RPC_INVALID_REQUEST, "Params must be an array");
+}
+
+
+static Object JSONRPCExecOne(const Value& req)
+{
+    Object rpc_result;
+
+    JSONRequest jreq;
+    try {
+        jreq.parse(req);
+
+        Value result = tableRPC.execute(jreq.strMethod, jreq.params);
+        rpc_result = JSONRPCReplyObj(result, Value::null, jreq.id);
+    }
+    catch (Object& objError)
+    {
+        rpc_result = JSONRPCReplyObj(Value::null, objError, jreq.id);
+    }
+    catch (std::exception& e)
+    {
+        rpc_result = JSONRPCReplyObj(Value::null,
+                                     JSONRPCError(RPC_PARSE_ERROR, e.what()), jreq.id);
+    }
+
+    return rpc_result;
+}
+
+static string JSONRPCExecBatch(const Array& vReq)
+{
+    Array ret;
+    for (unsigned int reqIdx = 0; reqIdx < vReq.size(); reqIdx++)
+        ret.push_back(JSONRPCExecOne(vReq[reqIdx]));
+
+    return write_string(Value(ret), false) + "\n";
+}
+
+void ServiceConnection(AcceptedConnection *conn)
+{
+    bool fRun = true;
+    while (fRun && !ShutdownRequested())
+    {
+        int nProto = 0;
+        map<string, string> mapHeaders;
+        string strRequest, strMethod, strURI;
+
+        // Read HTTP request line
+        if (!ReadHTTPRequestLine(conn->stream(), nProto, strMethod, strURI))
+            break;
+
+        // Read HTTP message headers and body
+        ReadHTTPMessage(conn->stream(), mapHeaders, strRequest, nProto);
+
+        if (strURI != "/") {
+            conn->stream() << HTTPReply(HTTP_NOT_FOUND, "", false) << std::flush;
+            break;
+        }
+
+        // Check authorization
+        if (mapHeaders.count("authorization") == 0)
+        {
+            conn->stream() << HTTPReply(HTTP_UNAUTHORIZED, "", false) << std::flush;
+            break;
+        }
+        if (!HTTPAuthorized(mapHeaders))
+        {
+            LogPrintf("ThreadRPCServer incorrect password attempt from %s\n", conn->peer_address_to_string());
+            /* Deter brute-forcing short passwords.
+               If this results in a DoS the user really
+               shouldn't have their RPC port exposed. */
+            if (mapArgs["-rpcpassword"].size() < 20)
+                MilliSleep(250);
+
+            conn->stream() << HTTPReply(HTTP_UNAUTHORIZED, "", false) << std::flush;
+            break;
+        }
+        if (mapHeaders["connection"] == "close")
+            fRun = false;
+
+        JSONRequest jreq;
+        try
+        {
+            // Parse request
+            Value valRequest;
+            if (!read_string(strRequest, valRequest))
+                throw JSONRPCError(RPC_PARSE_ERROR, "Parse error");
+
+            string strReply;
+
+            // singleton request
+            if (valRequest.type() == obj_type) {
+                jreq.parse(valRequest);
+
+                Value result = tableRPC.execute(jreq.strMethod, jreq.params);
+
+                // Send reply
+                strReply = JSONRPCReply(result, Value::null, jreq.id);
+
+            // array of requests
+            } else if (valRequest.type() == array_type)
+                strReply = JSONRPCExecBatch(valRequest.get_array());
+            else
+                throw JSONRPCError(RPC_PARSE_ERROR, "Top-level object parse error");
+
+            conn->stream() << HTTPReply(HTTP_OK, strReply, fRun) << std::flush;
+        }
+        catch (Object& objError)
+        {
+            ErrorReply(conn->stream(), objError, jreq.id);
+            break;
+        }
+        catch (std::exception& e)
+        {
+            ErrorReply(conn->stream(), JSONRPCError(RPC_PARSE_ERROR, e.what()), jreq.id);
+            break;
+        }
+    }
+}
+
+json_spirit::Value CRPCTable::execute(const std::string &strMethod, const json_spirit::Array &params) const
+{
+    // Find method
+    const CRPCCommand *pcmd = tableRPC[strMethod];
+    if (!pcmd)
+        throw JSONRPCError(RPC_METHOD_NOT_FOUND, "Method not found");
+#ifdef ENABLE_WALLET
+    if (pcmd->reqWallet && !pwalletMain)
+        throw JSONRPCError(RPC_METHOD_NOT_FOUND, "Method not found (disabled)");
+#endif
+
+    // Observe safe mode
+    string strWarning = GetWarnings("rpc");
+    if (strWarning != "" && !GetBoolArg("-disablesafemode", false) &&
+        !pcmd->okSafeMode)
+        throw JSONRPCError(RPC_FORBIDDEN_BY_SAFE_MODE, string("Safe mode: ") + strWarning);
+
+    try
+    {
+        // Execute
+        Value result;
+        {
+            if (pcmd->threadSafe)
+                result = pcmd->actor(params, false);
+#ifdef ENABLE_WALLET
+            else if (!pwalletMain) {
+                LOCK(cs_main);
+                result = pcmd->actor(params, false);
+            } else {
+                LOCK2(cs_main, pwalletMain->cs_wallet);
+                result = pcmd->actor(params, false);
+            }
+#else // ENABLE_WALLET
+            else {
+                LOCK(cs_main);
+                result = pcmd->actor(params, false);
+            }
+#endif // !ENABLE_WALLET
+        }
+        return result;
+    }
+    catch (std::exception& e)
+    {
+        throw JSONRPCError(RPC_MISC_ERROR, e.what());
+    }
+}
+
+std::string HelpExampleCli(string methodname, string args){
+    return "> crowncoin-cli " + methodname + " " + args + "\n";
+}
+
+std::string HelpExampleRpc(string methodname, string args){
+    return "> curl --user myusername --data-binary '{\"jsonrpc\": \"1.0\", \"id\":\"curltest\", "
+        "\"method\": \"" + methodname + "\", \"params\": [" + args + "] }' -H 'content-type: text/plain;' http://127.0.0.1:9341/\n";
+}
+
+const CRPCTable tableRPC;