--- conflicted
+++ resolved
@@ -35,7 +35,6 @@
 static int all_bytes_equal(const void* s, unsigned char value, size_t n) {
     const unsigned char *p = s;
     size_t i;
-<<<<<<< HEAD
 
     for (i = 0; i < n; i++) {
         if (p[i] != value) {
@@ -45,17 +44,6 @@
     return 1;
 }
 
-=======
-
-    for (i = 0; i < n; i++) {
-        if (p[i] != value) {
-            return 0;
-        }
-    }
-    return 1;
-}
-
->>>>>>> 178ef757
 /* TODO Use CHECK_ILLEGAL(_VOID) everywhere and get rid of the uncounting callback */
 /* CHECK that expr_or_stmt calls the illegal callback of ctx exactly once
  *
@@ -3704,11 +3692,7 @@
      */
     secp256k1_ge *ge = (secp256k1_ge *)checked_malloc(&CTX->error_callback, sizeof(secp256k1_ge) * (1 + 4 * runs));
     secp256k1_gej *gej = (secp256k1_gej *)checked_malloc(&CTX->error_callback, sizeof(secp256k1_gej) * (1 + 4 * runs));
-<<<<<<< HEAD
-    secp256k1_fe zf;
-=======
     secp256k1_fe zf, r;
->>>>>>> 178ef757
     secp256k1_fe zfi2, zfi3;
 
     secp256k1_gej_set_infinity(&gej[0]);
@@ -4496,8 +4480,6 @@
     ge_equals_ge(&res2, &point);
 }
 
-<<<<<<< HEAD
-=======
 static void ecmult_const_mult_xonly(void) {
     int i;
 
@@ -4560,7 +4542,6 @@
     }
 }
 
->>>>>>> 178ef757
 static void ecmult_const_chain_multiply(void) {
     /* Check known result (randomly generated test problem from sage) */
     const secp256k1_scalar scalar = SECP256K1_SCALAR_CONST(
@@ -7432,13 +7413,10 @@
 # include "modules/schnorrsig/tests_impl.h"
 #endif
 
-<<<<<<< HEAD
-=======
 #ifdef ENABLE_MODULE_ELLSWIFT
 # include "modules/ellswift/tests_impl.h"
 #endif
 
->>>>>>> 178ef757
 static void run_secp256k1_memczero_test(void) {
     unsigned char buf1[6] = {1, 2, 3, 4, 5, 6};
     unsigned char buf2[sizeof(buf1)];
