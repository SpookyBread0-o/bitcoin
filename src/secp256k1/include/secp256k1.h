#ifndef _SECP256K1_
# define _SECP256K1_

# ifdef __cplusplus
extern "C" {
# endif

#include <stddef.h>

/* These rules specify the order of arguments in API calls:
 *
 * 1. Context pointers go first, followed by output arguments, combined
 *    output/input arguments, and finally input-only arguments.
 * 2. Array lengths always immediately the follow the argument whose length
 *    they describe, even if this violates rule 1.
 * 3. Within the OUT/OUTIN/IN groups, pointers to data that is typically generated
 *    later go first. This means: signatures, public nonces, private nonces,
 *    messages, public keys, secret keys, tweaks.
 * 4. Arguments that are not data pointers go last, from more complex to less
 *    complex: function pointers, algorithm names, messages, void pointers,
 *    counts, flags, booleans.
 * 5. Opaque data pointers follow the function pointer they are to be passed to.
 */

/** Opaque data structure that holds context information (precomputed tables etc.).
 *
 *  The purpose of context structures is to cache large precomputed data tables
 *  that are expensive to construct, and also to maintain the randomization data
 *  for blinding.
 *
 *  Do not create a new context object for each operation, as construction is
 *  far slower than all other API calls (~100 times slower than an ECDSA
 *  verification).
 *
 *  A constructed context can safely be used from multiple threads
 *  simultaneously, but API call that take a non-const pointer to a context
 *  need exclusive access to it. In particular this is the case for
 *  secp256k1_context_destroy and secp256k1_context_randomize.
 *
 *  Regarding randomization, either do it once at creation time (in which case
 *  you do not need any locking for the other calls), or use a read-write lock.
 */
typedef struct secp256k1_context_struct secp256k1_context;

/** Opaque data structure that holds a parsed and valid public key.
 *
 *  The exact representation of data inside is implementation defined and not
 *  guaranteed to be portable between different platforms or versions. It is
 *  however guaranteed to be 64 bytes in size, and can be safely copied/moved.
 *  If you need to convert to a format suitable for storage or transmission, use
 *  secp256k1_ec_pubkey_serialize and secp256k1_ec_pubkey_parse.
 *
 *  Furthermore, it is guaranteed that identical public keys (ignoring
 *  compression) will have identical representation, so they can be memcmp'ed.
 */
typedef struct {
    unsigned char data[64];
} secp256k1_pubkey;

/** Opaque data structured that holds a parsed ECDSA signature.
 *
 *  The exact representation of data inside is implementation defined and not
 *  guaranteed to be portable between different platforms or versions. It is
 *  however guaranteed to be 64 bytes in size, and can be safely copied/moved.
 *  If you need to convert to a format suitable for storage or transmission, use
 *  the secp256k1_ecdsa_signature_serialize_* and
 *  secp256k1_ecdsa_signature_serialize_* functions.
 *
 *  Furthermore, it is guaranteed to identical signatures will have identical
 *  representation, so they can be memcmp'ed.
 */
typedef struct {
    unsigned char data[64];
} secp256k1_ecdsa_signature;

/** A pointer to a function to deterministically generate a nonce.
 *
 * Returns: 1 if a nonce was successfully generated. 0 will cause signing to fail.
 * Out:     nonce32:   pointer to a 32-byte array to be filled by the function.
 * In:      msg32:     the 32-byte message hash being verified (will not be NULL)
 *          key32:     pointer to a 32-byte secret key (will not be NULL)
 *          algo16:    pointer to a 16-byte array describing the signature
 *                     algorithm (will be NULL for ECDSA for compatibility).
 *          data:      Arbitrary data pointer that is passed through.
 *          attempt:   how many iterations we have tried to find a nonce.
 *                     This will almost always be 0, but different attempt values
 *                     are required to result in a different nonce.
 *
 * Except for test cases, this function should compute some cryptographic hash of
 * the message, the algorithm, the key and the attempt.
 */
typedef int (*secp256k1_nonce_function)(
    unsigned char *nonce32,
    const unsigned char *msg32,
    const unsigned char *key32,
    const unsigned char *algo16,
    void *data,
    unsigned int attempt
);

# if !defined(SECP256K1_GNUC_PREREQ)
#  if defined(__GNUC__)&&defined(__GNUC_MINOR__)
#   define SECP256K1_GNUC_PREREQ(_maj,_min) \
 ((__GNUC__<<16)+__GNUC_MINOR__>=((_maj)<<16)+(_min))
#  else
#   define SECP256K1_GNUC_PREREQ(_maj,_min) 0
#  endif
# endif

# if (!defined(__STDC_VERSION__) || (__STDC_VERSION__ < 199901L) )
#  if SECP256K1_GNUC_PREREQ(2,7)
#   define SECP256K1_INLINE __inline__
#  elif (defined(_MSC_VER))
#   define SECP256K1_INLINE __inline
#  else
#   define SECP256K1_INLINE
#  endif
# else
#  define SECP256K1_INLINE inline
# endif

#ifndef SECP256K1_API
# if defined(_WIN32)
#  ifdef SECP256K1_BUILD
#   define SECP256K1_API __declspec(dllexport)
#  else
#   define SECP256K1_API
#  endif
# elif defined(__GNUC__) && defined(SECP256K1_BUILD)
#  define SECP256K1_API __attribute__ ((visibility ("default")))
# else
#  define SECP256K1_API
# endif
#endif

/**Warning attributes
  * NONNULL is not used if SECP256K1_BUILD is set to avoid the compiler optimizing out
  * some paranoid null checks. */
# if defined(__GNUC__) && SECP256K1_GNUC_PREREQ(3, 4)
#  define SECP256K1_WARN_UNUSED_RESULT __attribute__ ((__warn_unused_result__))
# else
#  define SECP256K1_WARN_UNUSED_RESULT
# endif
# if !defined(SECP256K1_BUILD) && defined(__GNUC__) && SECP256K1_GNUC_PREREQ(3, 4)
#  define SECP256K1_ARG_NONNULL(_x)  __attribute__ ((__nonnull__(_x)))
# else
#  define SECP256K1_ARG_NONNULL(_x)
# endif

<<<<<<< HEAD
/** Opaque data structure that holds context information (precomputed tables etc.).
 *  Only functions that take a pointer to a non-const context require exclusive
 *  access to it. Multiple functions that take a pointer to a const context may
 *  run simultaneously.
 */
typedef struct secp256k1_context_struct secp256k1_context_t;

/** Flags to pass to secp256k1_context_create. */
# define SECP256K1_CONTEXT_VERIFY (1 << 0)
# define SECP256K1_CONTEXT_SIGN   (1 << 1)

/** Create a secp256k1 context object.
 *  Returns: a newly created context object.
 *  In:      flags: which parts of the context to initialize.
 */
secp256k1_context_t* secp256k1_context_create(
  int flags
) SECP256K1_WARN_UNUSED_RESULT;

/** Copies a secp256k1 context object.
 *  Returns: a newly created context object.
 *  In:      ctx: an existing context to copy
 */
secp256k1_context_t* secp256k1_context_clone(
  const secp256k1_context_t* ctx
) SECP256K1_WARN_UNUSED_RESULT;

/** Destroy a secp256k1 context object.
 *  The context pointer may not be used afterwards.
 */
void secp256k1_context_destroy(
  secp256k1_context_t* ctx
) SECP256K1_ARG_NONNULL(1);
=======
/** All flags' lower 8 bits indicate what they're for. Do not use directly. */
#define SECP256K1_FLAGS_TYPE_MASK ((1 << 8) - 1)
#define SECP256K1_FLAGS_TYPE_CONTEXT (1 << 0)
#define SECP256K1_FLAGS_TYPE_COMPRESSION (1 << 1)
/** The higher bits contain the actual data. Do not use directly. */
#define SECP256K1_FLAGS_BIT_CONTEXT_VERIFY (1 << 8)
#define SECP256K1_FLAGS_BIT_CONTEXT_SIGN (1 << 9)
#define SECP256K1_FLAGS_BIT_COMPRESSION (1 << 8)

/** Flags to pass to secp256k1_context_create. */
#define SECP256K1_CONTEXT_VERIFY (SECP256K1_FLAGS_TYPE_CONTEXT | SECP256K1_FLAGS_BIT_CONTEXT_VERIFY)
#define SECP256K1_CONTEXT_SIGN (SECP256K1_FLAGS_TYPE_CONTEXT | SECP256K1_FLAGS_BIT_CONTEXT_SIGN)
#define SECP256K1_CONTEXT_NONE (SECP256K1_FLAGS_TYPE_CONTEXT)

/** Flag to pass to secp256k1_ec_pubkey_serialize and secp256k1_ec_privkey_export. */
#define SECP256K1_EC_COMPRESSED (SECP256K1_FLAGS_TYPE_COMPRESSION | SECP256K1_FLAGS_BIT_COMPRESSION)
#define SECP256K1_EC_UNCOMPRESSED (SECP256K1_FLAGS_TYPE_COMPRESSION)

/** Create a secp256k1 context object.
 *
 *  Returns: a newly created context object.
 *  In:      flags: which parts of the context to initialize.
 */
SECP256K1_API secp256k1_context* secp256k1_context_create(
    unsigned int flags
) SECP256K1_WARN_UNUSED_RESULT;

/** Copies a secp256k1 context object.
 *
 *  Returns: a newly created context object.
 *  Args:    ctx: an existing context to copy (cannot be NULL)
 */
SECP256K1_API secp256k1_context* secp256k1_context_clone(
    const secp256k1_context* ctx
) SECP256K1_ARG_NONNULL(1) SECP256K1_WARN_UNUSED_RESULT;

/** Destroy a secp256k1 context object.
 *
 *  The context pointer may not be used afterwards.
 *  Args:   ctx: an existing context to destroy (cannot be NULL)
 */
SECP256K1_API void secp256k1_context_destroy(
    secp256k1_context* ctx
);

/** Set a callback function to be called when an illegal argument is passed to
 *  an API call. It will only trigger for violations that are mentioned
 *  explicitly in the header.
 *
 *  The philosophy is that these shouldn't be dealt with through a
 *  specific return value, as calling code should not have branches to deal with
 *  the case that this code itself is broken.
 *
 *  On the other hand, during debug stage, one would want to be informed about
 *  such mistakes, and the default (crashing) may be inadvisable.
 *  When this callback is triggered, the API function called is guaranteed not
 *  to cause a crash, though its return value and output arguments are
 *  undefined.
 *
 *  Args: ctx:  an existing context object (cannot be NULL)
 *  In:   fun:  a pointer to a function to call when an illegal argument is
 *              passed to the API, taking a message and an opaque pointer
 *              (NULL restores a default handler that calls abort).
 *        data: the opaque pointer to pass to fun above.
 */
SECP256K1_API void secp256k1_context_set_illegal_callback(
    secp256k1_context* ctx,
    void (*fun)(const char* message, void* data),
    const void* data
) SECP256K1_ARG_NONNULL(1);

/** Set a callback function to be called when an internal consistency check
 *  fails. The default is crashing.
 *
 *  This can only trigger in case of a hardware failure, miscompilation,
 *  memory corruption, serious bug in the library, or other error would can
 *  otherwise result in undefined behaviour. It will not trigger due to mere
 *  incorrect usage of the API (see secp256k1_context_set_illegal_callback
 *  for that). After this callback returns, anything may happen, including
 *  crashing.
 *
 *  Args: ctx:  an existing context object (cannot be NULL)
 *  In:   fun:  a pointer to a function to call when an internal error occurs,
 *              taking a message and an opaque pointer (NULL restores a default
 *              handler that calls abort).
 *        data: the opaque pointer to pass to fun above.
 */
SECP256K1_API void secp256k1_context_set_error_callback(
    secp256k1_context* ctx,
    void (*fun)(const char* message, void* data),
    const void* data
) SECP256K1_ARG_NONNULL(1);

/** Parse a variable-length public key into the pubkey object.
 *
 *  Returns: 1 if the public key was fully valid.
 *           0 if the public key could not be parsed or is invalid.
 *  Args: ctx:      a secp256k1 context object.
 *  Out:  pubkey:   pointer to a pubkey object. If 1 is returned, it is set to a
 *                  parsed version of input. If not, its value is undefined.
 *  In:   input:    pointer to a serialized public key
 *        inputlen: length of the array pointed to by input
 *
 *  This function supports parsing compressed (33 bytes, header byte 0x02 or
 *  0x03), uncompressed (65 bytes, header byte 0x04), or hybrid (65 bytes, header
 *  byte 0x06 or 0x07) format public keys.
 */
SECP256K1_API SECP256K1_WARN_UNUSED_RESULT int secp256k1_ec_pubkey_parse(
    const secp256k1_context* ctx,
    secp256k1_pubkey* pubkey,
    const unsigned char *input,
    size_t inputlen
) SECP256K1_ARG_NONNULL(1) SECP256K1_ARG_NONNULL(2) SECP256K1_ARG_NONNULL(3);

/** Serialize a pubkey object into a serialized byte sequence.
 *
 *  Returns: 1 always.
 *  Args:   ctx:        a secp256k1 context object.
 *  Out:    output:     a pointer to a 65-byte (if compressed==0) or 33-byte (if
 *                      compressed==1) byte array to place the serialized key
 *                      in.
 *  In/Out: outputlen:  a pointer to an integer which is initially set to the
 *                      size of output, and is overwritten with the written
 *                      size.
 *  In:     pubkey:     a pointer to a secp256k1_pubkey containing an
 *                      initialized public key.
 *          flags:      SECP256K1_EC_COMPRESSED if serialization should be in
 *                      compressed format, otherwise SECP256K1_EC_UNCOMPRESSED.
 */
SECP256K1_API int secp256k1_ec_pubkey_serialize(
    const secp256k1_context* ctx,
    unsigned char *output,
    size_t *outputlen,
    const secp256k1_pubkey* pubkey,
    unsigned int flags
) SECP256K1_ARG_NONNULL(1) SECP256K1_ARG_NONNULL(2) SECP256K1_ARG_NONNULL(3) SECP256K1_ARG_NONNULL(4);

/** Parse an ECDSA signature in compact (64 bytes) format.
 *
 *  Returns: 1 when the signature could be parsed, 0 otherwise.
 *  Args: ctx:      a secp256k1 context object
 *  Out:  sig:      a pointer to a signature object
 *  In:   input64:  a pointer to the 64-byte array to parse
 *
 *  The signature must consist of a 32-byte big endian R value, followed by a
 *  32-byte big endian S value. If R or S fall outside of [0..order-1], the
 *  encoding is invalid. R and S with value 0 are allowed in the encoding.
 *
 *  After the call, sig will always be initialized. If parsing failed or R or
 *  S are zero, the resulting sig value is guaranteed to fail validation for any
 *  message and public key.
 */
SECP256K1_API int secp256k1_ecdsa_signature_parse_compact(
    const secp256k1_context* ctx,
    secp256k1_ecdsa_signature* sig,
    const unsigned char *input64
) SECP256K1_ARG_NONNULL(1) SECP256K1_ARG_NONNULL(2) SECP256K1_ARG_NONNULL(3);

/** Parse a DER ECDSA signature.
 *
 *  Returns: 1 when the signature could be parsed, 0 otherwise.
 *  Args: ctx:      a secp256k1 context object
 *  Out:  sig:      a pointer to a signature object
 *  In:   input:    a pointer to the signature to be parsed
 *        inputlen: the length of the array pointed to be input
 *
 *  This function will accept any valid DER encoded signature, even if the
 *  encoded numbers are out of range.
 *
 *  After the call, sig will always be initialized. If parsing failed or the
 *  encoded numbers are out of range, signature validation with it is
 *  guaranteed to fail for every message and public key.
 */
SECP256K1_API int secp256k1_ecdsa_signature_parse_der(
    const secp256k1_context* ctx,
    secp256k1_ecdsa_signature* sig,
    const unsigned char *input,
    size_t inputlen
) SECP256K1_ARG_NONNULL(1) SECP256K1_ARG_NONNULL(2) SECP256K1_ARG_NONNULL(3);

/** Serialize an ECDSA signature in DER format.
 *
 *  Returns: 1 if enough space was available to serialize, 0 otherwise
 *  Args:   ctx:       a secp256k1 context object
 *  Out:    output:    a pointer to an array to store the DER serialization
 *  In/Out: outputlen: a pointer to a length integer. Initially, this integer
 *                     should be set to the length of output. After the call
 *                     it will be set to the length of the serialization (even
 *                     if 0 was returned).
 *  In:     sig:       a pointer to an initialized signature object
 */
SECP256K1_API int secp256k1_ecdsa_signature_serialize_der(
    const secp256k1_context* ctx,
    unsigned char *output,
    size_t *outputlen,
    const secp256k1_ecdsa_signature* sig
) SECP256K1_ARG_NONNULL(1) SECP256K1_ARG_NONNULL(2) SECP256K1_ARG_NONNULL(3) SECP256K1_ARG_NONNULL(4);

/** Serialize an ECDSA signature in compact (64 byte) format.
 *
 *  Returns: 1
 *  Args:   ctx:       a secp256k1 context object
 *  Out:    output64:  a pointer to a 64-byte array to store the compact serialization
 *  In:     sig:       a pointer to an initialized signature object
 *
 *  See secp256k1_ecdsa_signature_parse_compact for details about the encoding.
 */
SECP256K1_API int secp256k1_ecdsa_signature_serialize_compact(
    const secp256k1_context* ctx,
    unsigned char *output64,
    const secp256k1_ecdsa_signature* sig
) SECP256K1_ARG_NONNULL(1) SECP256K1_ARG_NONNULL(2) SECP256K1_ARG_NONNULL(3);
>>>>>>> 188ca9c3

/** Verify an ECDSA signature.
 *
 *  Returns: 1: correct signature
<<<<<<< HEAD
 *           0: incorrect signature
 *          -1: invalid public key
 *          -2: invalid signature
 * In:       ctx:       a secp256k1 context object, initialized for verification.
 *           msg32:     the 32-byte message hash being verified (cannot be NULL)
 *           sig:       the signature being verified (cannot be NULL)
 *           siglen:    the length of the signature
 *           pubkey:    the public key to verify with (cannot be NULL)
 *           pubkeylen: the length of pubkey
 */
SECP256K1_WARN_UNUSED_RESULT int secp256k1_ecdsa_verify(
  const secp256k1_context_t* ctx,
  const unsigned char *msg32,
  const unsigned char *sig,
  int siglen,
  const unsigned char *pubkey,
  int pubkeylen
) SECP256K1_ARG_NONNULL(1) SECP256K1_ARG_NONNULL(2) SECP256K1_ARG_NONNULL(3) SECP256K1_ARG_NONNULL(5);

/** A pointer to a function to deterministically generate a nonce.
 * Returns: 1 if a nonce was successfully generated. 0 will cause signing to fail.
 * In:      msg32:     the 32-byte message hash being verified (will not be NULL)
 *          key32:     pointer to a 32-byte secret key (will not be NULL)
 *          attempt:   how many iterations we have tried to find a nonce.
 *                     This will almost always be 0, but different attempt values
 *                     are required to result in a different nonce.
 *          data:      Arbitrary data pointer that is passed through.
 * Out:     nonce32:   pointer to a 32-byte array to be filled by the function.
 * Except for test cases, this function should compute some cryptographic hash of
 * the message, the key and the attempt.
 */
typedef int (*secp256k1_nonce_function_t)(
  unsigned char *nonce32,
  const unsigned char *msg32,
  const unsigned char *key32,
  unsigned int attempt,
  const void *data
);
=======
 *           0: incorrect or unparseable signature
 *  Args:    ctx:       a secp256k1 context object, initialized for verification.
 *  In:      sig:       the signature being verified (cannot be NULL)
 *           msg32:     the 32-byte message hash being verified (cannot be NULL)
 *           pubkey:    pointer to an initialized public key to verify with (cannot be NULL)
 *
 * To avoid accepting malleable signatures, only ECDSA signatures in lower-S
 * form are accepted.
 *
 * If you need to accept ECDSA signatures from sources that do not obey this
 * rule, apply secp256k1_ecdsa_signature_normalize to the signature prior to
 * validation, but be aware that doing so results in malleable signatures.
 *
 * For details, see the comments for that function.
 */
SECP256K1_API SECP256K1_WARN_UNUSED_RESULT int secp256k1_ecdsa_verify(
    const secp256k1_context* ctx,
    const secp256k1_ecdsa_signature *sig,
    const unsigned char *msg32,
    const secp256k1_pubkey *pubkey
) SECP256K1_ARG_NONNULL(1) SECP256K1_ARG_NONNULL(2) SECP256K1_ARG_NONNULL(3) SECP256K1_ARG_NONNULL(4);

/** Convert a signature to a normalized lower-S form.
 *
 *  Returns: 1 if sigin was not normalized, 0 if it already was.
 *  Args: ctx:    a secp256k1 context object
 *  Out:  sigout: a pointer to a signature to fill with the normalized form,
 *                or copy if the input was already normalized. (can be NULL if
 *                you're only interested in whether the input was already
 *                normalized).
 *  In:   sigin:  a pointer to a signature to check/normalize (cannot be NULL,
 *                can be identical to sigout)
 *
 *  With ECDSA a third-party can forge a second distinct signature of the same
 *  message, given a single initial signature, but without knowing the key. This
 *  is done by negating the S value modulo the order of the curve, 'flipping'
 *  the sign of the random point R which is not included in the signature.
 *
 *  Forgery of the same message isn't universally problematic, but in systems
 *  where message malleability or uniqueness of signatures is important this can
 *  cause issues. This forgery can be blocked by all verifiers forcing signers
 *  to use a normalized form.
 *
 *  The lower-S form reduces the size of signatures slightly on average when
 *  variable length encodings (such as DER) are used and is cheap to verify,
 *  making it a good choice. Security of always using lower-S is assured because
 *  anyone can trivially modify a signature after the fact to enforce this
 *  property anyway.
 *
 *  The lower S value is always between 0x1 and
 *  0x7FFFFFFFFFFFFFFFFFFFFFFFFFFFFFFF5D576E7357A4501DDFE92F46681B20A0,
 *  inclusive.
 *
 *  No other forms of ECDSA malleability are known and none seem likely, but
 *  there is no formal proof that ECDSA, even with this additional restriction,
 *  is free of other malleability. Commonly used serialization schemes will also
 *  accept various non-unique encodings, so care should be taken when this
 *  property is required for an application.
 *
 *  The secp256k1_ecdsa_sign function will by default create signatures in the
 *  lower-S form, and secp256k1_ecdsa_verify will not accept others. In case
 *  signatures come from a system that cannot enforce this property,
 *  secp256k1_ecdsa_signature_normalize must be called before verification.
 */
SECP256K1_API int secp256k1_ecdsa_signature_normalize(
    const secp256k1_context* ctx,
    secp256k1_ecdsa_signature *sigout,
    const secp256k1_ecdsa_signature *sigin
) SECP256K1_ARG_NONNULL(1) SECP256K1_ARG_NONNULL(3);
>>>>>>> 188ca9c3

/** An implementation of RFC6979 (using HMAC-SHA256) as nonce generation function.
 * If a data pointer is passed, it is assumed to be a pointer to 32 bytes of
 * extra entropy.
 */
<<<<<<< HEAD
extern const secp256k1_nonce_function_t secp256k1_nonce_function_rfc6979;

/** A default safe nonce generation function (currently equal to secp256k1_nonce_function_rfc6979). */
extern const secp256k1_nonce_function_t secp256k1_nonce_function_default;

=======
SECP256K1_API extern const secp256k1_nonce_function secp256k1_nonce_function_rfc6979;

/** A default safe nonce generation function (currently equal to secp256k1_nonce_function_rfc6979). */
SECP256K1_API extern const secp256k1_nonce_function secp256k1_nonce_function_default;
>>>>>>> 188ca9c3

/** Create an ECDSA signature.
 *
 *  Returns: 1: signature created
<<<<<<< HEAD
 *           0: the nonce generation function failed, the private key was invalid, or there is not
 *              enough space in the signature (as indicated by siglen).
 *  In:      ctx:    pointer to a context object, initialized for signing (cannot be NULL)
 *           msg32:  the 32-byte message hash being signed (cannot be NULL)
 *           seckey: pointer to a 32-byte secret key (cannot be NULL)
 *           noncefp:pointer to a nonce generation function. If NULL, secp256k1_nonce_function_default is used
 *           ndata:  pointer to arbitrary data used by the nonce generation function (can be NULL)
 *  Out:     sig:    pointer to an array where the signature will be placed (cannot be NULL)
 *  In/Out:  siglen: pointer to an int with the length of sig, which will be updated
 *                   to contain the actual signature length (<=72).
 *
 * The sig always has an s value in the lower half of the range (From 0x1
 * to 0x7FFFFFFFFFFFFFFFFFFFFFFFFFFFFFFF5D576E7357A4501DDFE92F46681B20A0,
 * inclusive), unlike many other implementations.
 * With ECDSA a third-party can can forge a second distinct signature
 * of the same message given a single initial signature without knowing
 * the key by setting s to its additive inverse mod-order, 'flipping' the
 * sign of the random point R which is not included in the signature.
 * Since the forgery is of the same message this isn't universally
 * problematic, but in systems where message malleability or uniqueness
 * of signatures is important this can cause issues.  This forgery can be
 * blocked by all verifiers forcing signers to use a canonical form. The
 * lower-S form reduces the size of signatures slightly on average when
 * variable length encodings (such as DER) are used and is cheap to
 * verify, making it a good choice. Security of always using lower-S is
 * assured because anyone can trivially modify a signature after the
 * fact to enforce this property.  Adjusting it inside the signing
 * function avoids the need to re-serialize or have curve specific
 * constants outside of the library.  By always using a canonical form
 * even in applications where it isn't needed it becomes possible to
 * impose a requirement later if a need is discovered.
 * No other forms of ECDSA malleability are known and none seem likely,
 * but there is no formal proof that ECDSA, even with this additional
 * restriction, is free of other malleability.  Commonly used serialization
 * schemes will also accept various non-unique encodings, so care should
 * be taken when this property is required for an application.
 */
int secp256k1_ecdsa_sign(
  const secp256k1_context_t* ctx,
  const unsigned char *msg32,
  unsigned char *sig,
  int *siglen,
  const unsigned char *seckey,
  secp256k1_nonce_function_t noncefp,
  const void *ndata
) SECP256K1_ARG_NONNULL(1) SECP256K1_ARG_NONNULL(2) SECP256K1_ARG_NONNULL(3) SECP256K1_ARG_NONNULL(4) SECP256K1_ARG_NONNULL(5);

/** Create a compact ECDSA signature (64 byte + recovery id).
 *  Returns: 1: signature created
 *           0: the nonce generation function failed, or the secret key was invalid.
 *  In:      ctx:    pointer to a context object, initialized for signing (cannot be NULL)
 *           msg32:  the 32-byte message hash being signed (cannot be NULL)
 *           seckey: pointer to a 32-byte secret key (cannot be NULL)
 *           noncefp:pointer to a nonce generation function. If NULL, secp256k1_nonce_function_default is used
 *           ndata:  pointer to arbitrary data used by the nonce generation function (can be NULL)
 *  Out:     sig:    pointer to a 64-byte array where the signature will be placed (cannot be NULL)
 *                   In case 0 is returned, the returned signature length will be zero.
 *           recid:  pointer to an int, which will be updated to contain the recovery id (can be NULL)
 */
int secp256k1_ecdsa_sign_compact(
  const secp256k1_context_t* ctx,
  const unsigned char *msg32,
  unsigned char *sig64,
  const unsigned char *seckey,
  secp256k1_nonce_function_t noncefp,
  const void *ndata,
  int *recid
) SECP256K1_ARG_NONNULL(1) SECP256K1_ARG_NONNULL(2) SECP256K1_ARG_NONNULL(3) SECP256K1_ARG_NONNULL(4);

/** Recover an ECDSA public key from a compact signature.
 *  Returns: 1: public key successfully recovered (which guarantees a correct signature).
 *           0: otherwise.
 *  In:      ctx:        pointer to a context object, initialized for verification (cannot be NULL)
 *           msg32:      the 32-byte message hash assumed to be signed (cannot be NULL)
 *           sig64:      signature as 64 byte array (cannot be NULL)
 *           compressed: whether to recover a compressed or uncompressed pubkey
 *           recid:      the recovery id (0-3, as returned by ecdsa_sign_compact)
 *  Out:     pubkey:     pointer to a 33 or 65 byte array to put the pubkey (cannot be NULL)
 *           pubkeylen:  pointer to an int that will contain the pubkey length (cannot be NULL)
 */
SECP256K1_WARN_UNUSED_RESULT int secp256k1_ecdsa_recover_compact(
  const secp256k1_context_t* ctx,
  const unsigned char *msg32,
  const unsigned char *sig64,
  unsigned char *pubkey,
  int *pubkeylen,
  int compressed,
  int recid
) SECP256K1_ARG_NONNULL(1) SECP256K1_ARG_NONNULL(2) SECP256K1_ARG_NONNULL(3) SECP256K1_ARG_NONNULL(4) SECP256K1_ARG_NONNULL(5);
=======
 *           0: the nonce generation function failed, or the private key was invalid.
 *  Args:    ctx:    pointer to a context object, initialized for signing (cannot be NULL)
 *  Out:     sig:    pointer to an array where the signature will be placed (cannot be NULL)
 *  In:      msg32:  the 32-byte message hash being signed (cannot be NULL)
 *           seckey: pointer to a 32-byte secret key (cannot be NULL)
 *           noncefp:pointer to a nonce generation function. If NULL, secp256k1_nonce_function_default is used
 *           ndata:  pointer to arbitrary data used by the nonce generation function (can be NULL)
 *
 * The created signature is always in lower-S form. See
 * secp256k1_ecdsa_signature_normalize for more details.
 */
SECP256K1_API int secp256k1_ecdsa_sign(
    const secp256k1_context* ctx,
    secp256k1_ecdsa_signature *sig,
    const unsigned char *msg32,
    const unsigned char *seckey,
    secp256k1_nonce_function noncefp,
    const void *ndata
) SECP256K1_ARG_NONNULL(1) SECP256K1_ARG_NONNULL(2) SECP256K1_ARG_NONNULL(3) SECP256K1_ARG_NONNULL(4);
>>>>>>> 188ca9c3

/** Verify an ECDSA secret key.
 *
 *  Returns: 1: secret key is valid
 *           0: secret key is invalid
<<<<<<< HEAD
 *  In:      ctx: pointer to a context object (cannot be NULL)
 *           seckey: pointer to a 32-byte secret key (cannot be NULL)
 */
SECP256K1_WARN_UNUSED_RESULT int secp256k1_ec_seckey_verify(
  const secp256k1_context_t* ctx,
  const unsigned char *seckey
) SECP256K1_ARG_NONNULL(1) SECP256K1_ARG_NONNULL(2);

/** Just validate a public key.
 *  Returns: 1: public key is valid
 *           0: public key is invalid
 *  In:      ctx:       pointer to a context object (cannot be NULL)
 *           pubkey:    pointer to a 33-byte or 65-byte public key (cannot be NULL).
 *           pubkeylen: length of pubkey
 */
SECP256K1_WARN_UNUSED_RESULT int secp256k1_ec_pubkey_verify(
  const secp256k1_context_t* ctx,
  const unsigned char *pubkey,
  int pubkeylen
) SECP256K1_ARG_NONNULL(1) SECP256K1_ARG_NONNULL(2);

/** Compute the public key for a secret key.
 *  In:     ctx:        pointer to a context object, initialized for signing (cannot be NULL)
 *          compressed: whether the computed public key should be compressed
 *          seckey:     pointer to a 32-byte private key (cannot be NULL)
 *  Out:    pubkey:     pointer to a 33-byte (if compressed) or 65-byte (if uncompressed)
 *                      area to store the public key (cannot be NULL)
 *          pubkeylen:  pointer to int that will be updated to contains the pubkey's
 *                      length (cannot be NULL)
 *  Returns: 1: secret was valid, public key stores
 *           0: secret was invalid, try again
 */
SECP256K1_WARN_UNUSED_RESULT int secp256k1_ec_pubkey_create(
  const secp256k1_context_t* ctx,
  unsigned char *pubkey,
  int *pubkeylen,
  const unsigned char *seckey,
  int compressed
) SECP256K1_ARG_NONNULL(1) SECP256K1_ARG_NONNULL(2) SECP256K1_ARG_NONNULL(3) SECP256K1_ARG_NONNULL(4);

/** Decompress a public key.
 * In:     ctx:       pointer to a context object (cannot be NULL)
 * In/Out: pubkey:    pointer to a 65-byte array to put the decompressed public key.
 *                    It must contain a 33-byte or 65-byte public key already (cannot be NULL)
 *         pubkeylen: pointer to the size of the public key pointed to by pubkey (cannot be NULL)
 *                    It will be updated to reflect the new size.
 * Returns: 0: pubkey was invalid
 *          1: pubkey was valid, and was replaced with its decompressed version
 */
SECP256K1_WARN_UNUSED_RESULT int secp256k1_ec_pubkey_decompress(
  const secp256k1_context_t* ctx,
  unsigned char *pubkey,
  int *pubkeylen
) SECP256K1_ARG_NONNULL(1) SECP256K1_ARG_NONNULL(2) SECP256K1_ARG_NONNULL(3);

/** Export a private key in DER format.
 * In: ctx: pointer to a context object, initialized for signing (cannot be NULL)
 */
SECP256K1_WARN_UNUSED_RESULT int secp256k1_ec_privkey_export(
  const secp256k1_context_t* ctx,
  const unsigned char *seckey,
  unsigned char *privkey,
  int *privkeylen,
  int compressed
) SECP256K1_ARG_NONNULL(1) SECP256K1_ARG_NONNULL(2) SECP256K1_ARG_NONNULL(3) SECP256K1_ARG_NONNULL(4);

/** Import a private key in DER format. */
SECP256K1_WARN_UNUSED_RESULT int secp256k1_ec_privkey_import(
  const secp256k1_context_t* ctx,
  unsigned char *seckey,
  const unsigned char *privkey,
  int privkeylen
) SECP256K1_ARG_NONNULL(1) SECP256K1_ARG_NONNULL(2) SECP256K1_ARG_NONNULL(3);

/** Tweak a private key by adding tweak to it. */
SECP256K1_WARN_UNUSED_RESULT int secp256k1_ec_privkey_tweak_add(
  const secp256k1_context_t* ctx,
  unsigned char *seckey,
  const unsigned char *tweak
) SECP256K1_ARG_NONNULL(1) SECP256K1_ARG_NONNULL(2) SECP256K1_ARG_NONNULL(3);

/** Tweak a public key by adding tweak times the generator to it.
 * In: ctx: pointer to a context object, initialized for verification (cannot be NULL)
 */
SECP256K1_WARN_UNUSED_RESULT int secp256k1_ec_pubkey_tweak_add(
  const secp256k1_context_t* ctx,
  unsigned char *pubkey,
  int pubkeylen,
  const unsigned char *tweak
) SECP256K1_ARG_NONNULL(1) SECP256K1_ARG_NONNULL(2) SECP256K1_ARG_NONNULL(4);

/** Tweak a private key by multiplying it with tweak. */
SECP256K1_WARN_UNUSED_RESULT int secp256k1_ec_privkey_tweak_mul(
  const secp256k1_context_t* ctx,
  unsigned char *seckey,
  const unsigned char *tweak
) SECP256K1_ARG_NONNULL(1) SECP256K1_ARG_NONNULL(2) SECP256K1_ARG_NONNULL(3);

/** Tweak a public key by multiplying it with tweak.
 * In: ctx: pointer to a context object, initialized for verification (cannot be NULL)
 */
SECP256K1_WARN_UNUSED_RESULT int secp256k1_ec_pubkey_tweak_mul(
  const secp256k1_context_t* ctx,
  unsigned char *pubkey,
  int pubkeylen,
  const unsigned char *tweak
) SECP256K1_ARG_NONNULL(1) SECP256K1_ARG_NONNULL(2) SECP256K1_ARG_NONNULL(4);

/** Updates the context randomization.
 *  Returns: 1: randomization successfully updated
 *           0: error
 *  In:      ctx:       pointer to a context object (cannot be NULL)
 *           seed32:    pointer to a 32-byte random seed (NULL resets to initial state)
 */
SECP256K1_WARN_UNUSED_RESULT int secp256k1_context_randomize(
  secp256k1_context_t* ctx,
  const unsigned char *seed32
) SECP256K1_ARG_NONNULL(1);

=======
 *  Args:    ctx: pointer to a context object (cannot be NULL)
 *  In:      seckey: pointer to a 32-byte secret key (cannot be NULL)
 */
SECP256K1_API SECP256K1_WARN_UNUSED_RESULT int secp256k1_ec_seckey_verify(
    const secp256k1_context* ctx,
    const unsigned char *seckey
) SECP256K1_ARG_NONNULL(1) SECP256K1_ARG_NONNULL(2);

/** Compute the public key for a secret key.
 *
 *  Returns: 1: secret was valid, public key stores
 *           0: secret was invalid, try again
 *  Args:   ctx:        pointer to a context object, initialized for signing (cannot be NULL)
 *  Out:    pubkey:     pointer to the created public key (cannot be NULL)
 *  In:     seckey:     pointer to a 32-byte private key (cannot be NULL)
 */
SECP256K1_API SECP256K1_WARN_UNUSED_RESULT int secp256k1_ec_pubkey_create(
    const secp256k1_context* ctx,
    secp256k1_pubkey *pubkey,
    const unsigned char *seckey
) SECP256K1_ARG_NONNULL(1) SECP256K1_ARG_NONNULL(2) SECP256K1_ARG_NONNULL(3);

/** Tweak a private key by adding tweak to it.
 * Returns: 0 if the tweak was out of range (chance of around 1 in 2^128 for
 *          uniformly random 32-byte arrays, or if the resulting private key
 *          would be invalid (only when the tweak is the complement of the
 *          private key). 1 otherwise.
 * Args:    ctx:    pointer to a context object (cannot be NULL).
 * In/Out:  seckey: pointer to a 32-byte private key.
 * In:      tweak:  pointer to a 32-byte tweak.
 */
SECP256K1_API SECP256K1_WARN_UNUSED_RESULT int secp256k1_ec_privkey_tweak_add(
    const secp256k1_context* ctx,
    unsigned char *seckey,
    const unsigned char *tweak
) SECP256K1_ARG_NONNULL(1) SECP256K1_ARG_NONNULL(2) SECP256K1_ARG_NONNULL(3);

/** Tweak a public key by adding tweak times the generator to it.
 * Returns: 0 if the tweak was out of range (chance of around 1 in 2^128 for
 *          uniformly random 32-byte arrays, or if the resulting public key
 *          would be invalid (only when the tweak is the complement of the
 *          corresponding private key). 1 otherwise.
 * Args:    ctx:    pointer to a context object initialized for validation
 *                  (cannot be NULL).
 * In/Out:  pubkey: pointer to a public key object.
 * In:      tweak:  pointer to a 32-byte tweak.
 */
SECP256K1_API SECP256K1_WARN_UNUSED_RESULT int secp256k1_ec_pubkey_tweak_add(
    const secp256k1_context* ctx,
    secp256k1_pubkey *pubkey,
    const unsigned char *tweak
) SECP256K1_ARG_NONNULL(1) SECP256K1_ARG_NONNULL(2) SECP256K1_ARG_NONNULL(3);

/** Tweak a private key by multiplying it by a tweak.
 * Returns: 0 if the tweak was out of range (chance of around 1 in 2^128 for
 *          uniformly random 32-byte arrays, or equal to zero. 1 otherwise.
 * Args:   ctx:    pointer to a context object (cannot be NULL).
 * In/Out: seckey: pointer to a 32-byte private key.
 * In:     tweak:  pointer to a 32-byte tweak.
 */
SECP256K1_API SECP256K1_WARN_UNUSED_RESULT int secp256k1_ec_privkey_tweak_mul(
    const secp256k1_context* ctx,
    unsigned char *seckey,
    const unsigned char *tweak
) SECP256K1_ARG_NONNULL(1) SECP256K1_ARG_NONNULL(2) SECP256K1_ARG_NONNULL(3);

/** Tweak a public key by multiplying it by a tweak value.
 * Returns: 0 if the tweak was out of range (chance of around 1 in 2^128 for
 *          uniformly random 32-byte arrays, or equal to zero. 1 otherwise.
 * Args:    ctx:    pointer to a context object initialized for validation
 *                 (cannot be NULL).
 * In/Out:  pubkey: pointer to a public key obkect.
 * In:      tweak:  pointer to a 32-byte tweak.
 */
SECP256K1_API SECP256K1_WARN_UNUSED_RESULT int secp256k1_ec_pubkey_tweak_mul(
    const secp256k1_context* ctx,
    secp256k1_pubkey *pubkey,
    const unsigned char *tweak
) SECP256K1_ARG_NONNULL(1) SECP256K1_ARG_NONNULL(2) SECP256K1_ARG_NONNULL(3);

/** Updates the context randomization.
 *  Returns: 1: randomization successfully updated
 *           0: error
 *  Args:    ctx:       pointer to a context object (cannot be NULL)
 *  In:      seed32:    pointer to a 32-byte random seed (NULL resets to initial state)
 */
SECP256K1_API SECP256K1_WARN_UNUSED_RESULT int secp256k1_context_randomize(
    secp256k1_context* ctx,
    const unsigned char *seed32
) SECP256K1_ARG_NONNULL(1);

/** Add a number of public keys together.
 *  Returns: 1: the sum of the public keys is valid.
 *           0: the sum of the public keys is not valid.
 *  Args:   ctx:        pointer to a context object
 *  Out:    out:        pointer to a public key object for placing the resulting public key
 *                      (cannot be NULL)
 *  In:     ins:        pointer to array of pointers to public keys (cannot be NULL)
 *          n:          the number of public keys to add together (must be at least 1)
 */
SECP256K1_API SECP256K1_WARN_UNUSED_RESULT int secp256k1_ec_pubkey_combine(
    const secp256k1_context* ctx,
    secp256k1_pubkey *out,
    const secp256k1_pubkey * const * ins,
    size_t n
) SECP256K1_ARG_NONNULL(2) SECP256K1_ARG_NONNULL(3);
>>>>>>> 188ca9c3

# ifdef __cplusplus
}
# endif

#endif<|MERGE_RESOLUTION|>--- conflicted
+++ resolved
@@ -147,41 +147,6 @@
 #  define SECP256K1_ARG_NONNULL(_x)
 # endif
 
-<<<<<<< HEAD
-/** Opaque data structure that holds context information (precomputed tables etc.).
- *  Only functions that take a pointer to a non-const context require exclusive
- *  access to it. Multiple functions that take a pointer to a const context may
- *  run simultaneously.
- */
-typedef struct secp256k1_context_struct secp256k1_context_t;
-
-/** Flags to pass to secp256k1_context_create. */
-# define SECP256K1_CONTEXT_VERIFY (1 << 0)
-# define SECP256K1_CONTEXT_SIGN   (1 << 1)
-
-/** Create a secp256k1 context object.
- *  Returns: a newly created context object.
- *  In:      flags: which parts of the context to initialize.
- */
-secp256k1_context_t* secp256k1_context_create(
-  int flags
-) SECP256K1_WARN_UNUSED_RESULT;
-
-/** Copies a secp256k1 context object.
- *  Returns: a newly created context object.
- *  In:      ctx: an existing context to copy
- */
-secp256k1_context_t* secp256k1_context_clone(
-  const secp256k1_context_t* ctx
-) SECP256K1_WARN_UNUSED_RESULT;
-
-/** Destroy a secp256k1 context object.
- *  The context pointer may not be used afterwards.
- */
-void secp256k1_context_destroy(
-  secp256k1_context_t* ctx
-) SECP256K1_ARG_NONNULL(1);
-=======
 /** All flags' lower 8 bits indicate what they're for. Do not use directly. */
 #define SECP256K1_FLAGS_TYPE_MASK ((1 << 8) - 1)
 #define SECP256K1_FLAGS_TYPE_CONTEXT (1 << 0)
@@ -394,51 +359,10 @@
     unsigned char *output64,
     const secp256k1_ecdsa_signature* sig
 ) SECP256K1_ARG_NONNULL(1) SECP256K1_ARG_NONNULL(2) SECP256K1_ARG_NONNULL(3);
->>>>>>> 188ca9c3
 
 /** Verify an ECDSA signature.
  *
  *  Returns: 1: correct signature
-<<<<<<< HEAD
- *           0: incorrect signature
- *          -1: invalid public key
- *          -2: invalid signature
- * In:       ctx:       a secp256k1 context object, initialized for verification.
- *           msg32:     the 32-byte message hash being verified (cannot be NULL)
- *           sig:       the signature being verified (cannot be NULL)
- *           siglen:    the length of the signature
- *           pubkey:    the public key to verify with (cannot be NULL)
- *           pubkeylen: the length of pubkey
- */
-SECP256K1_WARN_UNUSED_RESULT int secp256k1_ecdsa_verify(
-  const secp256k1_context_t* ctx,
-  const unsigned char *msg32,
-  const unsigned char *sig,
-  int siglen,
-  const unsigned char *pubkey,
-  int pubkeylen
-) SECP256K1_ARG_NONNULL(1) SECP256K1_ARG_NONNULL(2) SECP256K1_ARG_NONNULL(3) SECP256K1_ARG_NONNULL(5);
-
-/** A pointer to a function to deterministically generate a nonce.
- * Returns: 1 if a nonce was successfully generated. 0 will cause signing to fail.
- * In:      msg32:     the 32-byte message hash being verified (will not be NULL)
- *          key32:     pointer to a 32-byte secret key (will not be NULL)
- *          attempt:   how many iterations we have tried to find a nonce.
- *                     This will almost always be 0, but different attempt values
- *                     are required to result in a different nonce.
- *          data:      Arbitrary data pointer that is passed through.
- * Out:     nonce32:   pointer to a 32-byte array to be filled by the function.
- * Except for test cases, this function should compute some cryptographic hash of
- * the message, the key and the attempt.
- */
-typedef int (*secp256k1_nonce_function_t)(
-  unsigned char *nonce32,
-  const unsigned char *msg32,
-  const unsigned char *key32,
-  unsigned int attempt,
-  const void *data
-);
-=======
  *           0: incorrect or unparseable signature
  *  Args:    ctx:       a secp256k1 context object, initialized for verification.
  *  In:      sig:       the signature being verified (cannot be NULL)
@@ -508,119 +432,19 @@
     secp256k1_ecdsa_signature *sigout,
     const secp256k1_ecdsa_signature *sigin
 ) SECP256K1_ARG_NONNULL(1) SECP256K1_ARG_NONNULL(3);
->>>>>>> 188ca9c3
 
 /** An implementation of RFC6979 (using HMAC-SHA256) as nonce generation function.
  * If a data pointer is passed, it is assumed to be a pointer to 32 bytes of
  * extra entropy.
  */
-<<<<<<< HEAD
-extern const secp256k1_nonce_function_t secp256k1_nonce_function_rfc6979;
-
-/** A default safe nonce generation function (currently equal to secp256k1_nonce_function_rfc6979). */
-extern const secp256k1_nonce_function_t secp256k1_nonce_function_default;
-
-=======
 SECP256K1_API extern const secp256k1_nonce_function secp256k1_nonce_function_rfc6979;
 
 /** A default safe nonce generation function (currently equal to secp256k1_nonce_function_rfc6979). */
 SECP256K1_API extern const secp256k1_nonce_function secp256k1_nonce_function_default;
->>>>>>> 188ca9c3
 
 /** Create an ECDSA signature.
  *
  *  Returns: 1: signature created
-<<<<<<< HEAD
- *           0: the nonce generation function failed, the private key was invalid, or there is not
- *              enough space in the signature (as indicated by siglen).
- *  In:      ctx:    pointer to a context object, initialized for signing (cannot be NULL)
- *           msg32:  the 32-byte message hash being signed (cannot be NULL)
- *           seckey: pointer to a 32-byte secret key (cannot be NULL)
- *           noncefp:pointer to a nonce generation function. If NULL, secp256k1_nonce_function_default is used
- *           ndata:  pointer to arbitrary data used by the nonce generation function (can be NULL)
- *  Out:     sig:    pointer to an array where the signature will be placed (cannot be NULL)
- *  In/Out:  siglen: pointer to an int with the length of sig, which will be updated
- *                   to contain the actual signature length (<=72).
- *
- * The sig always has an s value in the lower half of the range (From 0x1
- * to 0x7FFFFFFFFFFFFFFFFFFFFFFFFFFFFFFF5D576E7357A4501DDFE92F46681B20A0,
- * inclusive), unlike many other implementations.
- * With ECDSA a third-party can can forge a second distinct signature
- * of the same message given a single initial signature without knowing
- * the key by setting s to its additive inverse mod-order, 'flipping' the
- * sign of the random point R which is not included in the signature.
- * Since the forgery is of the same message this isn't universally
- * problematic, but in systems where message malleability or uniqueness
- * of signatures is important this can cause issues.  This forgery can be
- * blocked by all verifiers forcing signers to use a canonical form. The
- * lower-S form reduces the size of signatures slightly on average when
- * variable length encodings (such as DER) are used and is cheap to
- * verify, making it a good choice. Security of always using lower-S is
- * assured because anyone can trivially modify a signature after the
- * fact to enforce this property.  Adjusting it inside the signing
- * function avoids the need to re-serialize or have curve specific
- * constants outside of the library.  By always using a canonical form
- * even in applications where it isn't needed it becomes possible to
- * impose a requirement later if a need is discovered.
- * No other forms of ECDSA malleability are known and none seem likely,
- * but there is no formal proof that ECDSA, even with this additional
- * restriction, is free of other malleability.  Commonly used serialization
- * schemes will also accept various non-unique encodings, so care should
- * be taken when this property is required for an application.
- */
-int secp256k1_ecdsa_sign(
-  const secp256k1_context_t* ctx,
-  const unsigned char *msg32,
-  unsigned char *sig,
-  int *siglen,
-  const unsigned char *seckey,
-  secp256k1_nonce_function_t noncefp,
-  const void *ndata
-) SECP256K1_ARG_NONNULL(1) SECP256K1_ARG_NONNULL(2) SECP256K1_ARG_NONNULL(3) SECP256K1_ARG_NONNULL(4) SECP256K1_ARG_NONNULL(5);
-
-/** Create a compact ECDSA signature (64 byte + recovery id).
- *  Returns: 1: signature created
- *           0: the nonce generation function failed, or the secret key was invalid.
- *  In:      ctx:    pointer to a context object, initialized for signing (cannot be NULL)
- *           msg32:  the 32-byte message hash being signed (cannot be NULL)
- *           seckey: pointer to a 32-byte secret key (cannot be NULL)
- *           noncefp:pointer to a nonce generation function. If NULL, secp256k1_nonce_function_default is used
- *           ndata:  pointer to arbitrary data used by the nonce generation function (can be NULL)
- *  Out:     sig:    pointer to a 64-byte array where the signature will be placed (cannot be NULL)
- *                   In case 0 is returned, the returned signature length will be zero.
- *           recid:  pointer to an int, which will be updated to contain the recovery id (can be NULL)
- */
-int secp256k1_ecdsa_sign_compact(
-  const secp256k1_context_t* ctx,
-  const unsigned char *msg32,
-  unsigned char *sig64,
-  const unsigned char *seckey,
-  secp256k1_nonce_function_t noncefp,
-  const void *ndata,
-  int *recid
-) SECP256K1_ARG_NONNULL(1) SECP256K1_ARG_NONNULL(2) SECP256K1_ARG_NONNULL(3) SECP256K1_ARG_NONNULL(4);
-
-/** Recover an ECDSA public key from a compact signature.
- *  Returns: 1: public key successfully recovered (which guarantees a correct signature).
- *           0: otherwise.
- *  In:      ctx:        pointer to a context object, initialized for verification (cannot be NULL)
- *           msg32:      the 32-byte message hash assumed to be signed (cannot be NULL)
- *           sig64:      signature as 64 byte array (cannot be NULL)
- *           compressed: whether to recover a compressed or uncompressed pubkey
- *           recid:      the recovery id (0-3, as returned by ecdsa_sign_compact)
- *  Out:     pubkey:     pointer to a 33 or 65 byte array to put the pubkey (cannot be NULL)
- *           pubkeylen:  pointer to an int that will contain the pubkey length (cannot be NULL)
- */
-SECP256K1_WARN_UNUSED_RESULT int secp256k1_ecdsa_recover_compact(
-  const secp256k1_context_t* ctx,
-  const unsigned char *msg32,
-  const unsigned char *sig64,
-  unsigned char *pubkey,
-  int *pubkeylen,
-  int compressed,
-  int recid
-) SECP256K1_ARG_NONNULL(1) SECP256K1_ARG_NONNULL(2) SECP256K1_ARG_NONNULL(3) SECP256K1_ARG_NONNULL(4) SECP256K1_ARG_NONNULL(5);
-=======
  *           0: the nonce generation function failed, or the private key was invalid.
  *  Args:    ctx:    pointer to a context object, initialized for signing (cannot be NULL)
  *  Out:     sig:    pointer to an array where the signature will be placed (cannot be NULL)
@@ -640,133 +464,11 @@
     secp256k1_nonce_function noncefp,
     const void *ndata
 ) SECP256K1_ARG_NONNULL(1) SECP256K1_ARG_NONNULL(2) SECP256K1_ARG_NONNULL(3) SECP256K1_ARG_NONNULL(4);
->>>>>>> 188ca9c3
 
 /** Verify an ECDSA secret key.
  *
  *  Returns: 1: secret key is valid
  *           0: secret key is invalid
-<<<<<<< HEAD
- *  In:      ctx: pointer to a context object (cannot be NULL)
- *           seckey: pointer to a 32-byte secret key (cannot be NULL)
- */
-SECP256K1_WARN_UNUSED_RESULT int secp256k1_ec_seckey_verify(
-  const secp256k1_context_t* ctx,
-  const unsigned char *seckey
-) SECP256K1_ARG_NONNULL(1) SECP256K1_ARG_NONNULL(2);
-
-/** Just validate a public key.
- *  Returns: 1: public key is valid
- *           0: public key is invalid
- *  In:      ctx:       pointer to a context object (cannot be NULL)
- *           pubkey:    pointer to a 33-byte or 65-byte public key (cannot be NULL).
- *           pubkeylen: length of pubkey
- */
-SECP256K1_WARN_UNUSED_RESULT int secp256k1_ec_pubkey_verify(
-  const secp256k1_context_t* ctx,
-  const unsigned char *pubkey,
-  int pubkeylen
-) SECP256K1_ARG_NONNULL(1) SECP256K1_ARG_NONNULL(2);
-
-/** Compute the public key for a secret key.
- *  In:     ctx:        pointer to a context object, initialized for signing (cannot be NULL)
- *          compressed: whether the computed public key should be compressed
- *          seckey:     pointer to a 32-byte private key (cannot be NULL)
- *  Out:    pubkey:     pointer to a 33-byte (if compressed) or 65-byte (if uncompressed)
- *                      area to store the public key (cannot be NULL)
- *          pubkeylen:  pointer to int that will be updated to contains the pubkey's
- *                      length (cannot be NULL)
- *  Returns: 1: secret was valid, public key stores
- *           0: secret was invalid, try again
- */
-SECP256K1_WARN_UNUSED_RESULT int secp256k1_ec_pubkey_create(
-  const secp256k1_context_t* ctx,
-  unsigned char *pubkey,
-  int *pubkeylen,
-  const unsigned char *seckey,
-  int compressed
-) SECP256K1_ARG_NONNULL(1) SECP256K1_ARG_NONNULL(2) SECP256K1_ARG_NONNULL(3) SECP256K1_ARG_NONNULL(4);
-
-/** Decompress a public key.
- * In:     ctx:       pointer to a context object (cannot be NULL)
- * In/Out: pubkey:    pointer to a 65-byte array to put the decompressed public key.
- *                    It must contain a 33-byte or 65-byte public key already (cannot be NULL)
- *         pubkeylen: pointer to the size of the public key pointed to by pubkey (cannot be NULL)
- *                    It will be updated to reflect the new size.
- * Returns: 0: pubkey was invalid
- *          1: pubkey was valid, and was replaced with its decompressed version
- */
-SECP256K1_WARN_UNUSED_RESULT int secp256k1_ec_pubkey_decompress(
-  const secp256k1_context_t* ctx,
-  unsigned char *pubkey,
-  int *pubkeylen
-) SECP256K1_ARG_NONNULL(1) SECP256K1_ARG_NONNULL(2) SECP256K1_ARG_NONNULL(3);
-
-/** Export a private key in DER format.
- * In: ctx: pointer to a context object, initialized for signing (cannot be NULL)
- */
-SECP256K1_WARN_UNUSED_RESULT int secp256k1_ec_privkey_export(
-  const secp256k1_context_t* ctx,
-  const unsigned char *seckey,
-  unsigned char *privkey,
-  int *privkeylen,
-  int compressed
-) SECP256K1_ARG_NONNULL(1) SECP256K1_ARG_NONNULL(2) SECP256K1_ARG_NONNULL(3) SECP256K1_ARG_NONNULL(4);
-
-/** Import a private key in DER format. */
-SECP256K1_WARN_UNUSED_RESULT int secp256k1_ec_privkey_import(
-  const secp256k1_context_t* ctx,
-  unsigned char *seckey,
-  const unsigned char *privkey,
-  int privkeylen
-) SECP256K1_ARG_NONNULL(1) SECP256K1_ARG_NONNULL(2) SECP256K1_ARG_NONNULL(3);
-
-/** Tweak a private key by adding tweak to it. */
-SECP256K1_WARN_UNUSED_RESULT int secp256k1_ec_privkey_tweak_add(
-  const secp256k1_context_t* ctx,
-  unsigned char *seckey,
-  const unsigned char *tweak
-) SECP256K1_ARG_NONNULL(1) SECP256K1_ARG_NONNULL(2) SECP256K1_ARG_NONNULL(3);
-
-/** Tweak a public key by adding tweak times the generator to it.
- * In: ctx: pointer to a context object, initialized for verification (cannot be NULL)
- */
-SECP256K1_WARN_UNUSED_RESULT int secp256k1_ec_pubkey_tweak_add(
-  const secp256k1_context_t* ctx,
-  unsigned char *pubkey,
-  int pubkeylen,
-  const unsigned char *tweak
-) SECP256K1_ARG_NONNULL(1) SECP256K1_ARG_NONNULL(2) SECP256K1_ARG_NONNULL(4);
-
-/** Tweak a private key by multiplying it with tweak. */
-SECP256K1_WARN_UNUSED_RESULT int secp256k1_ec_privkey_tweak_mul(
-  const secp256k1_context_t* ctx,
-  unsigned char *seckey,
-  const unsigned char *tweak
-) SECP256K1_ARG_NONNULL(1) SECP256K1_ARG_NONNULL(2) SECP256K1_ARG_NONNULL(3);
-
-/** Tweak a public key by multiplying it with tweak.
- * In: ctx: pointer to a context object, initialized for verification (cannot be NULL)
- */
-SECP256K1_WARN_UNUSED_RESULT int secp256k1_ec_pubkey_tweak_mul(
-  const secp256k1_context_t* ctx,
-  unsigned char *pubkey,
-  int pubkeylen,
-  const unsigned char *tweak
-) SECP256K1_ARG_NONNULL(1) SECP256K1_ARG_NONNULL(2) SECP256K1_ARG_NONNULL(4);
-
-/** Updates the context randomization.
- *  Returns: 1: randomization successfully updated
- *           0: error
- *  In:      ctx:       pointer to a context object (cannot be NULL)
- *           seed32:    pointer to a 32-byte random seed (NULL resets to initial state)
- */
-SECP256K1_WARN_UNUSED_RESULT int secp256k1_context_randomize(
-  secp256k1_context_t* ctx,
-  const unsigned char *seed32
-) SECP256K1_ARG_NONNULL(1);
-
-=======
  *  Args:    ctx: pointer to a context object (cannot be NULL)
  *  In:      seckey: pointer to a 32-byte secret key (cannot be NULL)
  */
@@ -873,7 +575,6 @@
     const secp256k1_pubkey * const * ins,
     size_t n
 ) SECP256K1_ARG_NONNULL(2) SECP256K1_ARG_NONNULL(3);
->>>>>>> 188ca9c3
 
 # ifdef __cplusplus
 }
