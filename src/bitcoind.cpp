// Copyright (c) 2009-2010 Satoshi Nakamoto
// Copyright (c) 2009-2016 The Bitcoin Core developers
// Distributed under the MIT software license, see the accompanying
// file COPYING or http://www.opensource.org/licenses/mit-license.php.

#if defined(HAVE_CONFIG_H)
#include "config/bitcoin-config.h"
#endif

#include "chainparams.h"
#include "clientversion.h"
#include "compat.h"
#include "fs.h"
#include "rpc/server.h"
#include "init.h"
#include "noui.h"
#include "scheduler.h"
#include "util.h"
#include "httpserver.h"
#include "httprpc.h"
#include "utilstrencodings.h"

#include <boost/thread.hpp>

#include <stdio.h>

/* Introduction text for doxygen: */

/*! \mainpage Developer documentation
 *
 * \section intro_sec Introduction
 *
 * This is the developer documentation of the reference client for an experimental new digital currency called Bitcoin (https://www.bitcoin.org/),
 * which enables instant payments to anyone, anywhere in the world. Bitcoin uses peer-to-peer technology to operate
 * with no central authority: managing transactions and issuing money are carried out collectively by the network.
 *
 * The software is a community-driven open source project, released under the MIT license.
 *
 * \section Navigation
 * Use the buttons <code>Namespaces</code>, <code>Classes</code> or <code>Files</code> at the top of the page to start navigating the code.
 */

void WaitForShutdown(boost::thread_group* threadGroup)
{
    bool fShutdown = ShutdownRequested();
    // Tell the main threads to shutdown.
    while (!fShutdown)
    {
        MilliSleep(200);
        fShutdown = ShutdownRequested();
    }
    if (threadGroup)
    {
        Interrupt(*threadGroup);
        threadGroup->join_all();
    }
}

//////////////////////////////////////////////////////////////////////////////
//
// Start
//
bool AppInit(int argc, char* argv[])
{
    boost::thread_group threadGroup;
    CScheduler scheduler;

    bool fRet = false;

    //
    // Parameters
    //
    // If Qt is used, parameters/bitcoin.conf are parsed in qt/bitcoin.cpp's main()
    gArgs.ParseParameters(argc, argv);

    // Process help and version before taking care about datadir
    if (gArgs.IsArgSet("-?") || gArgs.IsArgSet("-h") ||  gArgs.IsArgSet("-help") || gArgs.IsArgSet("-version"))
    {
        std::string strUsage = strprintf(_("%s Daemon"), _(PACKAGE_NAME)) + " " + _("version") + " " + FormatFullVersion() + "\n";

        if (gArgs.IsArgSet("-version"))
        {
            strUsage += FormatParagraph(LicenseInfo());
        }
        else
        {
            strUsage += "\n" + _("Usage:") + "\n" +
                  "  particld [options]                     " + strprintf(_("Start %s Daemon"), _(PACKAGE_NAME)) + "\n";

            strUsage += "\n" + HelpMessage(HMM_BITCOIND);
        }

        fprintf(stdout, "%s", strUsage.c_str());
        return true;
    }

    try
    {
        if (!fs::is_directory(GetDataDir(false)))
        {
            fprintf(stderr, "Error: Specified data directory \"%s\" does not exist.\n", gArgs.GetArg("-datadir", "").c_str());
            return false;
        }
        try
        {
            gArgs.ReadConfigFile(gArgs.GetArg("-conf", BITCOIN_CONF_FILENAME));
        } catch (const std::exception& e) {
            fprintf(stderr,"Error reading configuration file: %s\n", e.what());
            return false;
        }
        // Check for -testnet or -regtest parameter (Params() calls are only valid after this clause)
        try {
            SelectParams(ChainNameFromCommandLine());
        } catch (const std::exception& e) {
            fprintf(stderr, "Error: %s\n", e.what());
            return false;
        }

<<<<<<< HEAD
        // Command-line RPC
        bool fCommandLine = false;
        for (int i = 1; i < argc; i++)
            if (!IsSwitchChar(argv[i][0]) && !boost::algorithm::istarts_with(argv[i], "particl:"))
                fCommandLine = true;

        if (fCommandLine)
        {
            fprintf(stderr, "Error: There is no RPC client functionality in particld anymore. Use the particl-cli utility instead.\n");
            exit(EXIT_FAILURE);
=======
        // Error out when loose non-argument tokens are encountered on command line
        for (int i = 1; i < argc; i++) {
            if (!IsSwitchChar(argv[i][0])) {
                fprintf(stderr, "Error: Command line contains unexpected token '%s', see bitcoind -h for a list of options.\n", argv[i]);
                exit(EXIT_FAILURE);
            }
>>>>>>> 0d3e8183
        }

        // -server defaults to true for bitcoind but not for the GUI so do this here
        gArgs.SoftSetBoolArg("-server", true);
        // Set this early so that parameter interactions go to console
        InitLogging();
        InitParameterInteraction();
        if (!AppInitBasicSetup())
        {
            // InitError will have been called with detailed error, which ends up on console
            exit(EXIT_FAILURE);
        }
        if (!AppInitParameterInteraction())
        {
            // InitError will have been called with detailed error, which ends up on console
            exit(EXIT_FAILURE);
        }
        if (!AppInitSanityChecks())
        {
            // InitError will have been called with detailed error, which ends up on console
            exit(EXIT_FAILURE);
        }
        if (gArgs.GetBoolArg("-daemon", false))
        {
#if HAVE_DECL_DAEMON
            fprintf(stdout, "Particl server starting\n");

            // Daemonize
            if (daemon(1, 0)) { // don't chdir (1), do close FDs (0)
                fprintf(stderr, "Error: daemon() failed: %s\n", strerror(errno));
                return false;
            }
#else
            fprintf(stderr, "Error: -daemon is not supported on this operating system\n");
            return false;
#endif // HAVE_DECL_DAEMON
        }
        // Lock data directory after daemonization
        if (!AppInitLockDataDirectory())
        {
            // If locking the data directory failed, exit immediately
            exit(EXIT_FAILURE);
        }
        fRet = AppInitMain(threadGroup, scheduler);
    }
    catch (const std::exception& e) {
        PrintExceptionContinue(&e, "AppInit()");
    } catch (...) {
        PrintExceptionContinue(nullptr, "AppInit()");
    }

    if (!fRet)
    {
        Interrupt(threadGroup);
        threadGroup.join_all();
    } else {
        WaitForShutdown(&threadGroup);
    }
    Shutdown();

    return fRet;
}

int main(int argc, char* argv[])
{
    SetupEnvironment();

    // Connect bitcoind signal handlers
    noui_connect();

    return (AppInit(argc, argv) ? EXIT_SUCCESS : EXIT_FAILURE);
}<|MERGE_RESOLUTION|>--- conflicted
+++ resolved
@@ -116,25 +116,12 @@
             return false;
         }
 
-<<<<<<< HEAD
-        // Command-line RPC
-        bool fCommandLine = false;
-        for (int i = 1; i < argc; i++)
-            if (!IsSwitchChar(argv[i][0]) && !boost::algorithm::istarts_with(argv[i], "particl:"))
-                fCommandLine = true;
-
-        if (fCommandLine)
-        {
-            fprintf(stderr, "Error: There is no RPC client functionality in particld anymore. Use the particl-cli utility instead.\n");
-            exit(EXIT_FAILURE);
-=======
         // Error out when loose non-argument tokens are encountered on command line
         for (int i = 1; i < argc; i++) {
             if (!IsSwitchChar(argv[i][0])) {
-                fprintf(stderr, "Error: Command line contains unexpected token '%s', see bitcoind -h for a list of options.\n", argv[i]);
+                fprintf(stderr, "Error: Command line contains unexpected token '%s', see particld -h for a list of options.\n", argv[i]);
                 exit(EXIT_FAILURE);
             }
->>>>>>> 0d3e8183
         }
 
         // -server defaults to true for bitcoind but not for the GUI so do this here
