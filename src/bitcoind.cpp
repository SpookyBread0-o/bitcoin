--- conflicted
+++ resolved
@@ -126,13 +126,8 @@
 
         if (fCommandLine)
         {
-<<<<<<< HEAD
             fprintf(stderr, "Error: There is no RPC client functionality in omnicored anymore. Use the omnicore-cli utility instead.\n");
-            exit(1);
-=======
-            fprintf(stderr, "Error: There is no RPC client functionality in bitcoind anymore. Use the bitcoin-cli utility instead.\n");
             exit(EXIT_FAILURE);
->>>>>>> 0d719145
         }
 #ifndef WIN32
         fDaemon = GetBoolArg("-daemon", false);
